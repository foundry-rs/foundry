use super::fuzz_param_from_state;
use crate::{executor::StateChangeset, fuzz::invariant::FuzzRunIdentifiedContracts, utils};
use bytes::Bytes;
use ethers::{
    abi::{Abi, Function},
    prelude::ArtifactId,
    types::{Address, Log, H256, U256},
};
use foundry_utils::diff_score;
use parking_lot::RwLock;
use proptest::prelude::{BoxedStrategy, Strategy};
use revm::{
    db::{CacheDB, DatabaseRef},
    opcode, spec_opcode_gas, Filth, SpecId,
};
use std::{
    collections::{BTreeMap, HashSet},
    io::Write,
    sync::Arc,
};
<<<<<<< HEAD
/// A set of arbitrary 32 byte data from the VM used to generate values for the strategy.
///
/// Wrapped in a shareable container.
pub type EvmFuzzState = Arc<RwLock<HashSet<[u8; 32]>>>;
=======
use std::{cell::RefCell, collections::BTreeSet, io::Write, rc::Rc};

/// A set of arbitrary 32 byte data from the VM used to generate values for the strategy.
///
/// Wrapped in a shareable container.
pub type EvmFuzzState = Rc<RefCell<BTreeSet<[u8; 32]>>>;
>>>>>>> c51920c5

/// Given a function and some state, it returns a strategy which generated valid calldata for the
/// given function's input types, based on state taken from the EVM.
pub fn fuzz_calldata_from_state(
    func: Function,
    state: EvmFuzzState,
) -> BoxedStrategy<ethers::types::Bytes> {
    let strats = func
        .inputs
        .iter()
        .map(|input| fuzz_param_from_state(&input.kind, state.clone()))
        .collect::<Vec<_>>();

    strats
        .prop_map(move |tokens| {
            tracing::trace!(input = ?tokens);
            func.encode_input(&tokens)
                .unwrap_or_else(|_| {
                    panic!(
                        r#"Fuzzer generated invalid tokens {:?} for function `{}` inputs {:?}
This is a bug, please open an issue: https://github.com/foundry-rs/foundry/issues"#,
                        tokens, func.name, func.inputs
                    )
                })
                .into()
        })
        .no_shrink()
        .boxed()
}

/// Builds the initial [EvmFuzzState] from a database.
pub fn build_initial_state<DB: DatabaseRef>(db: &CacheDB<DB>) -> EvmFuzzState {
    let mut state: BTreeSet<[u8; 32]> = BTreeSet::new();
    for (address, account) in db.accounts.iter() {
        let info = db.basic(*address);

        // Insert basic account information
        state.insert(H256::from(*address).into());
        state.insert(utils::u256_to_h256_le(info.balance).into());
        state.insert(utils::u256_to_h256_le(U256::from(info.nonce)).into());

        // Insert storage
        for (slot, value) in &account.storage {
            state.insert(utils::u256_to_h256_le(*slot).into());
            state.insert(utils::u256_to_h256_le(*value).into());
        }
    }

    // need at least some state data if db is empty otherwise we can't select random data for state
    // fuzzing
    if state.is_empty() {
        // prefill with a random addresses
        state.insert(H256::from(Address::random()).into());
    }

    Arc::new(RwLock::new(state))
}

/// Collects state changes from a [StateChangeset] and logs into an [EvmFuzzState].
pub fn collect_state_from_call(
    logs: &[Log],
    state_changeset: &StateChangeset,
    state: EvmFuzzState,
) {
    let mut state = state.write();

    for (address, account) in state_changeset {
        // Insert basic account information
        state.insert(H256::from(*address).into());
        state.insert(utils::u256_to_h256_le(account.info.balance).into());
        state.insert(utils::u256_to_h256_le(U256::from(account.info.nonce)).into());

        // Insert storage
        for (slot, value) in &account.storage {
            state.insert(utils::u256_to_h256_le(*slot).into());
            state.insert(utils::u256_to_h256_le(*value).into());
        }

        // Insert push bytes
        if let Some(code) = &account.info.code {
            for push_byte in collect_push_bytes(code.bytes().clone()) {
                state.insert(push_byte);
            }
        }

        // Insert log topics and data
        for log in logs {
            log.topics.iter().for_each(|topic| {
                state.insert(topic.0);
            });
            log.data.0.chunks(32).for_each(|chunk| {
                let mut buffer: [u8; 32] = [0; 32];
                let _ = (&mut buffer[..])
                    .write(chunk)
                    .expect("log data chunk was larger than 32 bytes");
                state.insert(buffer);
            });
        }
    }
}

/// The maximum number of bytes we will look at in bytecodes to find push bytes (24 KiB).
///
/// This is to limit the performance impact of fuzz tests that might deploy arbitrarily sized
/// bytecode (as is the case with Solmate).
const PUSH_BYTE_ANALYSIS_LIMIT: usize = 24 * 1024;

/// Collects all push bytes from the given bytecode.
fn collect_push_bytes(code: Bytes) -> Vec<[u8; 32]> {
    let mut bytes: Vec<[u8; 32]> = Vec::new();

    // We use [SpecId::LATEST] since we do not really care what spec it is - we are not interested
    // in gas costs.
    let opcode_infos = spec_opcode_gas(SpecId::LATEST);

    let mut i = 0;
    while i < code.len().min(PUSH_BYTE_ANALYSIS_LIMIT) {
        let op = code[i];
        if opcode_infos[op as usize].is_push() {
            let push_size = (op - opcode::PUSH1 + 1) as usize;
            let push_start = i + 1;
            let push_end = push_start + push_size;

            // As a precaution, if a fuzz test deploys malformed bytecode (such as using `CREATE2`)
            // this will terminate the loop early.
            if push_start > code.len() || push_end > code.len() {
                return bytes
            }

            let mut buffer: [u8; 32] = [0; 32];
            let _ = (&mut buffer[..])
                .write(&code[push_start..push_end])
                .expect("push was larger than 32 bytes");
            bytes.push(buffer);
            i += push_size;
        }
        i += 1;
    }

    bytes
}

/// Collects all created contracts from a StateChangeset which haven't been discovered yet. Stores
/// them at `targeted_contracts` and `created_contracts`.
pub fn collect_created_contracts(
    state_changeset: &StateChangeset,
    project_contracts: &BTreeMap<ArtifactId, (Abi, Vec<u8>)>,
    setup_contracts: &BTreeMap<Address, (String, Abi)>,
    targeted_contracts: FuzzRunIdentifiedContracts,
    created_contracts: &mut Vec<Address>,
) -> bool {
    let mut writable_targeted = targeted_contracts.lock();
    let before = created_contracts.len();

    for (address, account) in state_changeset {
        if !setup_contracts.contains_key(address) {
            if let (Filth::NewlyCreated, Some(code)) = (&account.filth, &account.info.code) {
                if !code.is_empty() {
                    if let Some((artifact, (abi, _))) = project_contracts
                        .iter()
                        .find(|(_, (_, known_code))| diff_score(known_code, code.bytes()) < 0.1)
                    {
                        created_contracts.push(*address);
                        writable_targeted
                            .insert(*address, (artifact.name.clone(), abi.clone(), vec![]));
                    }
                }
            }
        }
    }

    created_contracts.len() > before
}<|MERGE_RESOLUTION|>--- conflicted
+++ resolved
@@ -14,23 +14,15 @@
     opcode, spec_opcode_gas, Filth, SpecId,
 };
 use std::{
-    collections::{BTreeMap, HashSet},
+    collections::{BTreeMap, BTreeSet},
     io::Write,
     sync::Arc,
 };
-<<<<<<< HEAD
-/// A set of arbitrary 32 byte data from the VM used to generate values for the strategy.
-///
-/// Wrapped in a shareable container.
-pub type EvmFuzzState = Arc<RwLock<HashSet<[u8; 32]>>>;
-=======
-use std::{cell::RefCell, collections::BTreeSet, io::Write, rc::Rc};
 
 /// A set of arbitrary 32 byte data from the VM used to generate values for the strategy.
 ///
 /// Wrapped in a shareable container.
-pub type EvmFuzzState = Rc<RefCell<BTreeSet<[u8; 32]>>>;
->>>>>>> c51920c5
+pub type EvmFuzzState = Arc<RwLock<BTreeSet<[u8; 32]>>>;
 
 /// Given a function and some state, it returns a strategy which generated valid calldata for the
 /// given function's input types, based on state taken from the EVM.
