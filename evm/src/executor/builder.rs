--- conflicted
+++ resolved
@@ -20,11 +20,7 @@
     env: Env,
     /// The configuration used to build an [InspectorStack].
     inspector_config: InspectorStackConfig,
-<<<<<<< HEAD
-=======
-    fork: Option<Fork>,
     gas_limit: Option<U256>,
->>>>>>> d4c615bd
 }
 
 /// Represents a _fork_ of a live chain whose data is available only via the `url` endpoint.
@@ -179,14 +175,8 @@
     }
 
     /// Builds the executor as configured.
-<<<<<<< HEAD
     pub fn build(self, db: impl Into<Backend>) -> Executor<Backend> {
-        Executor::new(db.into(), self.env, self.inspector_config)
-=======
-    pub fn build(self) -> Executor<Backend> {
-        let db = Backend::new(self.fork, &self.env);
         let gas_limit = self.gas_limit.unwrap_or(self.env.block.gas_limit);
-        Executor::new(db, self.env, self.inspector_config, gas_limit)
->>>>>>> d4c615bd
+        Executor::new(db.into(), self.env, self.inspector_config, gas_limit)
     }
 }