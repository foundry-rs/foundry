use super::{
    inspector::{Cheatcodes, InspectorStackConfig},
    Executor,
};
use crate::executor::{backend::Backend, inspector::CheatsConfig};
use ethers::types::U256;

use revm::{Env, SpecId};

#[derive(Default, Debug)]
pub struct ExecutorBuilder {
    /// The execution environment configuration.
    env: Env,
    /// The configuration used to build an [InspectorStack].
    inspector_config: InspectorStackConfig,
    gas_limit: Option<U256>,
}

// === impl ExecutorBuilder ===

impl ExecutorBuilder {
    /// Enables cheatcodes on the executor.
    #[must_use]
    pub fn with_cheatcodes(mut self, config: CheatsConfig) -> Self {
        self.inspector_config.cheatcodes =
            Some(Cheatcodes::new(self.env.block.clone(), self.env.tx.gas_price, config));
        self
    }

    /// Enables or disables tracing
    #[must_use]
<<<<<<< HEAD
    pub fn with_tracing(self) -> Self {
        self.set_tracing(true)
    }

    /// Sets the tracing verbosity
    #[must_use]
    pub fn set_tracing(mut self, with_tracing: bool) -> Self {
        self.inspector_config.tracing = with_tracing;
=======
    pub fn set_tracing(mut self, enable: bool) -> Self {
        self.inspector_config.tracing = enable;
>>>>>>> 24d5ca0a
        self
    }

    /// Enables or disables the debugger
    #[must_use]
    pub fn set_debugger(mut self, enable: bool) -> Self {
        self.inspector_config.debugger = enable;
        self
    }

    /// Enables or disables coverage collection
    #[must_use]
    pub fn set_coverage(mut self, enable: bool) -> Self {
        self.inspector_config.coverage = enable;
        self
    }

    /// Sets the EVM spec to use
    #[must_use]
    pub fn with_spec(mut self, spec: SpecId) -> Self {
        self.env.cfg.spec_id = spec;
        self
    }

    /// Sets the executor gas limit.
    ///
    /// See [Executor::gas_limit] for more info on why you might want to set this.
    #[must_use]
    pub fn with_gas_limit(mut self, gas_limit: U256) -> Self {
        self.gas_limit = Some(gas_limit);
        self
    }

    /// Configure the execution environment (gas limit, chain spec, ...)
    #[must_use]
    pub fn with_config(mut self, env: Env) -> Self {
        self.inspector_config.block = env.block.clone();
        self.inspector_config.gas_price = env.tx.gas_price;
        self.env = env;
        self
    }

    /// Builds the executor as configured.
    pub fn build(self, db: Backend) -> Executor {
        let gas_limit = self.gas_limit.unwrap_or(self.env.block.gas_limit);
        Executor::new(db, self.env, self.inspector_config, gas_limit)
    }
}<|MERGE_RESOLUTION|>--- conflicted
+++ resolved
@@ -29,19 +29,8 @@
 
     /// Enables or disables tracing
     #[must_use]
-<<<<<<< HEAD
-    pub fn with_tracing(self) -> Self {
-        self.set_tracing(true)
-    }
-
-    /// Sets the tracing verbosity
-    #[must_use]
-    pub fn set_tracing(mut self, with_tracing: bool) -> Self {
-        self.inspector_config.tracing = with_tracing;
-=======
     pub fn set_tracing(mut self, enable: bool) -> Self {
         self.inspector_config.tracing = enable;
->>>>>>> 24d5ca0a
         self
     }
 
