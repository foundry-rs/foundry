--- conflicted
+++ resolved
@@ -25,11 +25,8 @@
 pub mod snapshot;
 pub use fuzz::FuzzBackendWrapper;
 mod diagnostic;
-<<<<<<< HEAD
+use crate::executor::inspector::cheatcodes::util::with_journaled_account;
 use crate::executor::fork::database::DbResult;
-=======
-use crate::executor::inspector::cheatcodes::util::with_journaled_account;
->>>>>>> e947899d
 pub use diagnostic::RevertDiagnostic;
 
 mod in_memory_db;
@@ -318,16 +315,10 @@
             let (fork_id, fork, _) =
                 backend.forks.create_fork(fork).expect("Unable to create fork");
             let fork_db = ForkDB::new(fork);
-<<<<<<< HEAD
-            backend.active_fork_ids =
-                Some(backend.inner.insert_new_fork(fork_id.clone(), fork_db, new_journaled_state()));
-            backend.inner.launched_with_fork = Some(fork_id);
-=======
             let fork_ids =
                 backend.inner.insert_new_fork(fork_id.clone(), fork_db, Default::default());
             backend.inner.launched_with_fork = Some((fork_id, fork_ids.0, fork_ids.1));
             backend.active_fork_ids = Some(fork_ids);
->>>>>>> e947899d
         }
 
         backend
