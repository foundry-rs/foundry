use crate::{
    abi::CHEATCODE_ADDRESS,
    executor::{
        backend::snapshot::BackendSnapshot,
        fork::{CreateFork, ForkId, MultiFork, SharedBackend},
        inspector::DEFAULT_CREATE2_DEPLOYER,
        snapshot::Snapshots,
    },
};
use ethers::{
    prelude::{H160, H256, U256},
    types::Address,
};
use hashbrown::HashMap as Map;
pub use in_memory_db::MemDb;
use revm::{
    db::{CacheDB, DatabaseRef},
    precompiles::Precompiles,
    Account, AccountInfo, Bytecode, Database, DatabaseCommit, Env, ExecutionResult, Inspector,
    JournaledState, Log, SpecId, TransactTo, KECCAK_EMPTY,
};
use std::collections::{HashMap, HashSet};
use tracing::{trace, warn};

mod fuzz;
pub mod snapshot;
pub use fuzz::FuzzBackendWrapper;
mod diagnostic;
use crate::executor::inspector::cheatcodes::util::with_journaled_account;
pub use diagnostic::RevertDiagnostic;

pub mod error;
use crate::executor::backend::in_memory_db::FoundryEvmInMemoryDB;
pub use error::{DatabaseError, DatabaseResult};

mod in_memory_db;

// A `revm::Database` that is used in forking mode
type ForkDB = CacheDB<SharedBackend>;

/// Represents a numeric `ForkId` valid only for the existence of the `Backend`.
/// The difference between `ForkId` and `LocalForkId` is that `ForkId` tracks pairs of `endpoint +
/// block` which can be reused by multiple tests, whereas the `LocalForkId` is unique within a test
pub type LocalForkId = U256;

/// Represents the index of a fork in the created forks vector
/// This is used for fast lookup
type ForkLookupIndex = usize;

/// All accounts that will have persistent storage across fork swaps. See also [`clone_data()`]
const DEFAULT_PERSISTENT_ACCOUNTS: [H160; 2] = [CHEATCODE_ADDRESS, DEFAULT_CREATE2_DEPLOYER];

/// An extension trait that allows us to easily extend the `revm::Inspector` capabilities
#[auto_impl::auto_impl(&mut, Box)]
pub trait DatabaseExt: Database<Error = DatabaseError> {
    /// Creates a new snapshot at the current point of execution.
    ///
    /// A snapshot is associated with a new unique id that's created for the snapshot.
    /// Snapshots can be reverted: [DatabaseExt::revert], however a snapshot can only be reverted
    /// once. After a successful revert, the same snapshot id cannot be used again.
    fn snapshot(&mut self, journaled_state: &JournaledState, env: &Env) -> U256;
    /// Reverts the snapshot if it exists
    ///
    /// Returns `true` if the snapshot was successfully reverted, `false` if no snapshot for that id
    /// exists.
    ///
    /// **N.B.** While this reverts the state of the evm to the snapshot, it keeps new logs made
    /// since the snapshots was created. This way we can show logs that were emitted between
    /// snapshot and its revert.
    /// This will also revert any changes in the `Env` and replace it with the captured `Env` of
    /// `Self::snapshot`
    fn revert(
        &mut self,
        id: U256,
        journaled_state: &JournaledState,
        env: &mut Env,
    ) -> Option<JournaledState>;

    /// Creates and also selects a new fork
    ///
    /// This is basically `create_fork` + `select_fork`
    fn create_select_fork(
        &mut self,
        fork: CreateFork,
        env: &mut Env,
        journaled_state: &mut JournaledState,
    ) -> eyre::Result<LocalForkId> {
        let id = self.create_fork(fork, journaled_state)?;
        self.select_fork(id, env, journaled_state)?;
        Ok(id)
    }

    /// Creates a new fork but does _not_ select it
    fn create_fork(
        &mut self,
        fork: CreateFork,
        journaled_state: &JournaledState,
    ) -> eyre::Result<LocalForkId>;

    /// Selects the fork's state
    ///
    /// This will also modify the current `Env`.
    ///
    /// **Note**: this does not change the local state, but swaps the remote state
    ///
    /// # Errors
    ///
    /// Returns an error if no fork with the given `id` exists
    fn select_fork(
        &mut self,
        id: LocalForkId,
        env: &mut Env,
        journaled_state: &mut JournaledState,
    ) -> eyre::Result<()>;

    /// Updates the fork to given block number.
    ///
    /// This will essentially create a new fork at the given block height.
    ///
    /// # Errors
    ///
    /// Returns an error if not matching fork was found.
    fn roll_fork(
        &mut self,
        id: Option<LocalForkId>,
        block_number: U256,
        env: &mut Env,
        journaled_state: &mut JournaledState,
    ) -> eyre::Result<()>;

    /// Returns the `ForkId` that's currently used in the database, if fork mode is on
    fn active_fork_id(&self) -> Option<LocalForkId>;

    /// Whether the database is currently in forked
    fn is_forked_mode(&self) -> bool {
        self.active_fork_id().is_some()
    }

    /// Ensures that an appropriate fork exits
    ///
    /// If `id` contains a requested `Fork` this will ensure it exits.
    /// Otherwise this returns the currently active fork.
    ///
    /// # Errors
    ///
    /// Returns an error if the given `id` does not match any forks
    ///
    /// Returns an error if no fork exits
    fn ensure_fork(&self, id: Option<LocalForkId>) -> eyre::Result<LocalForkId>;

    /// Ensures that a corresponding `ForkId` exists for the given local `id`
    fn ensure_fork_id(&self, id: LocalForkId) -> eyre::Result<&ForkId>;

    /// Handling multiple accounts/new contracts in a multifork environment can be challenging since
    /// every fork has its own standalone storage section. So this can be a common error to run
    /// into:
    ///
    /// ```solidity
    /// function testCanDeploy() public {
    ///    cheats.selectFork(mainnetFork);
    ///    // contract created while on `mainnetFork`
    ///    DummyContract dummy = new DummyContract();
    ///    // this will succeed
    ///    dummy.hello();
    ///
    ///    cheats.selectFork(optimismFork);
    ///
    ///    cheats.expectRevert();
    ///    // this will revert since `dummy` contract only exists on `mainnetFork`
    ///    dummy.hello();
    /// }
    /// ```
    ///
    /// If this happens (`dummy.hello()`), or more general, a call on an address that's not a
    /// contract, revm will revert without useful context. This call will check in this context if
    /// `address(dummy)` belongs to an existing contract and if not will check all other forks if
    /// the contract is deployed there.
    ///
    /// Returns a more useful error message if that's the case
    fn diagnose_revert(
        &self,
        callee: Address,
        journaled_state: &JournaledState,
    ) -> Option<RevertDiagnostic>;

    /// Returns true if the given account is currently marked as persistent.
    fn is_persistent(&self, acc: &Address) -> bool;

    /// Revokes persistent status from the given account.
    fn remove_persistent_account(&mut self, account: &Address) -> bool;

    /// Marks the given account as persistent.
    fn add_persistent_account(&mut self, account: Address) -> bool;

    /// Removes persistent status from all given accounts
    fn remove_persistent_accounts(&mut self, accounts: impl IntoIterator<Item = Address>) {
        for acc in accounts {
            self.remove_persistent_account(&acc);
        }
    }

    /// Extends the persistent accounts with the accounts the iterator yields.
    fn extend_persistent_accounts(&mut self, accounts: impl IntoIterator<Item = Address>) {
        for acc in accounts {
            self.add_persistent_account(acc);
        }
    }
}

/// Provides the underlying `revm::Database` implementation.
///
/// A `Backend` can be initialised in two forms:
///
/// # 1. Empty in-memory Database
/// This is the default variant: an empty `revm::Database`
///
/// # 2. Forked Database
/// A `revm::Database` that forks off a remote client
///
///
/// In addition to that we support forking manually on the fly.
/// Additional forks can be created. Each unique fork is identified by its unique `ForkId`. We treat
/// forks as unique if they have the same `(endpoint, block number)` pair.
///
/// When it comes to testing, it's intended that each contract will use its own `Backend`
/// (`Backend::clone`). This way each contract uses its own encapsulated evm state. For in-memory
/// testing, the database is just an owned `revm::InMemoryDB`.
///
/// Each `Fork`, identified by a unique id, uses completely separate storage, write operations are
/// performed only in the fork's own database, `ForkDB`.
///
/// A `ForkDB` consists of 2 halves:
///   - everything fetched from the remote is readonly
///   - all local changes (instructed by the contract) are written to the backend's `db` and don't
///     alter the state of the remote client.
///
/// # Fork swapping
///
/// Multiple "forks" can be created `Backend::create_fork()`, however only 1 can be used by the
/// `db`. However, their state can be hot-swapped by swapping the read half of `db` from one fork to
/// another.
/// When swapping forks (`Backend::select_fork()`) we also update the current `Env` of the `EVM`
/// accordingly, so that all `block.*` config values match
///
/// When another for is selected [`DatabaseExt::select_fork()`] the entire storage, including
/// `JournaledState` is swapped, but the storage of the caller's and the test contract account is
/// _always_ cloned. This way a fork has entirely separate storage but data can still be shared
/// across fork boundaries via stack and contract variables.
///
/// # Snapshotting
///
/// A snapshot of the current overall state can be taken at any point in time. A snapshot is
/// identified by a unique id that's returned when a snapshot is created. A snapshot can only be
/// reverted _once_. After a successful revert, the same snapshot id cannot be used again. Reverting
/// a snapshot replaces the current active state with the snapshot state, the snapshot is deleted
/// afterwards, as well as any snapshots taken after the reverted snapshot, (e.g.: reverting to id
/// 0x1 will delete snapshots with ids 0x1, 0x2, etc.)
///
/// **Note:** Snapshots work across fork-swaps, e.g. if fork `A` is currently active, then a
/// snapshot is created before fork `B` is selected, then fork `A` will be the active fork again
/// after reverting the snapshot.
#[derive(Debug, Clone)]
pub struct Backend {
    /// The access point for managing forks
    forks: MultiFork,
    // The default in memory db
    mem_db: FoundryEvmInMemoryDB,
    /// The journaled_state to use to initialize new forks with
    ///
    /// The way [`revm::JournaledState`] works is, that it holds the "hot" accounts loaded from the
    /// underlying `Database` that feeds the Account and State data ([`revm::AccountInfo`])to the
    /// journaled_state so it can apply changes to the state while the evm executes.
    ///
    /// In a way the `JournaledState` is something like a cache that
    /// 1. check if account is already loaded (hot)
    /// 2. if not load from the `Database` (this will then retrieve the account via RPC in forking
    /// mode)
    ///
    /// To properly initialize we store the `JournaledState` before the first fork is selected
    /// ([`DatabaseExt::select_fork`]).
    ///
    /// This will be an empty `JournaledState`, which will be populated with persistent accounts,
    /// See [`Self::update_fork_db()`] and [`clone_data()`].
    fork_init_journaled_state: JournaledState,
    /// The currently active fork database
    ///
    /// If this is set, then the Backend is currently in forking mode
    active_fork_ids: Option<(LocalForkId, ForkLookupIndex)>,
    /// holds additional Backend data
    inner: BackendInner,
}

// === impl Backend ===

impl Backend {
    /// Creates a new Backend with a spawned multi fork thread
    pub fn spawn(fork: Option<CreateFork>) -> Self {
        Self::new(MultiFork::spawn(), fork)
    }

    /// Creates a new instance of `Backend`
    ///
    /// if `fork` is `Some` this will launch with a `fork` database, otherwise with an in-memory
    /// database
    pub fn new(forks: MultiFork, fork: Option<CreateFork>) -> Self {
        trace!(target: "backend", forking_mode=?fork.is_some(), "creating executor backend");
        // Note: this will take of registering the `fork`
        let inner = BackendInner {
            persistent_accounts: HashSet::from(DEFAULT_PERSISTENT_ACCOUNTS),
            ..Default::default()
        };

        let mut backend = Self {
            forks,
            mem_db: CacheDB::new(Default::default()),
            fork_init_journaled_state: inner.new_journaled_state(),
            active_fork_ids: None,
            inner,
        };

        if let Some(fork) = fork {
            let (fork_id, fork, _) =
                backend.forks.create_fork(fork).expect("Unable to create fork");
            let fork_db = ForkDB::new(fork);
            let fork_ids = backend.inner.insert_new_fork(
                fork_id.clone(),
                fork_db,
                backend.inner.new_journaled_state(),
            );
            backend.inner.launched_with_fork = Some((fork_id, fork_ids.0, fork_ids.1));
            backend.active_fork_ids = Some(fork_ids);
        }

        trace!(target: "backend", forking_mode=? backend.active_fork_ids.is_some(), "created executor backend");

        backend
    }

    /// Creates a new instance with a `BackendDatabase::InMemory` cache layer for the `CacheDB`
    pub fn clone_empty(&self) -> Self {
        Self {
            forks: self.forks.clone(),
            mem_db: CacheDB::new(Default::default()),
            fork_init_journaled_state: self.inner.new_journaled_state(),
            active_fork_ids: None,
            inner: Default::default(),
        }
    }

    pub fn insert_account_info(&mut self, address: H160, account: AccountInfo) {
        if let Some(db) = self.active_fork_db_mut() {
            db.insert_account_info(address, account)
        } else {
            self.mem_db.insert_account_info(address, account)
        }
    }

    /// Returns all snapshots created in this backend
    pub fn snapshots(&self) -> &Snapshots<BackendSnapshot<BackendDatabaseSnapshot>> {
        &self.inner.snapshots
    }

    /// Sets the address of the `DSTest` contract that is being executed
    ///
    /// This will also mark the caller as persistent and remove the persistent status from the
    /// previous test contract address
    pub fn set_test_contract(&mut self, acc: Address) -> &mut Self {
        trace!(?acc, "setting test account");
        // toggle the previous sender
        if let Some(current) = self.inner.test_contract_address.take() {
            self.remove_persistent_account(&current);
        }

        self.add_persistent_account(acc);
        self.inner.test_contract_address = Some(acc);
        self
    }

    /// Sets the caller address
    pub fn set_caller(&mut self, acc: Address) -> &mut Self {
        trace!(?acc, "setting caller account");
        self.inner.caller = Some(acc);
        self
    }

    /// Sets the current spec id
    pub fn set_spec_id(&mut self, spec_id: SpecId) -> &mut Self {
        trace!("setting precompile id");
        self.inner.precompile_id = spec_id.to_precompile_id();
        self
    }

    /// Returns the address of the set `DSTest` contract
    pub fn test_contract_address(&self) -> Option<Address> {
        self.inner.test_contract_address
    }

    /// Returns the set caller address
    pub fn caller_address(&self) -> Option<Address> {
        self.inner.caller
    }

    /// Failures occurred in snapshots are tracked when the snapshot is reverted
    ///
    /// If an error occurs in a restored snapshot, the test is considered failed.
    ///
    /// This returns whether there was a reverted snapshot that recorded an error
    pub fn has_snapshot_failure(&self) -> bool {
        self.inner.has_snapshot_failure
    }

    /// Checks if the test contract associated with this backend failed, See
    /// [Self::is_failed_test_contract]
    pub fn is_failed(&self) -> bool {
        self.has_snapshot_failure() ||
            self.test_contract_address()
                .map(|addr| self.is_failed_test_contract(addr))
                .unwrap_or_default()
    }

    /// Checks if the given test function failed
    ///
    /// DSTest will not revert inside its `assertEq`-like functions which allows
    /// to test multiple assertions in 1 test function while also preserving logs.
    /// Instead, it stores whether an `assert` failed in a boolean variable that we can read
    pub fn is_failed_test_contract(&self, address: Address) -> bool {
        /*
         contract DSTest {
            bool public IS_TEST = true;
            // slot 0 offset 1 => second byte of slot0
            bool private _failed;
         }
        */
<<<<<<< HEAD
        let value = self.storage(address, U256::zero());
        value.byte(1) != 0
=======
        self.storage(address, U256::zero()).map(|value| value.byte(1) != 0).unwrap_or_default()
>>>>>>> f9750879
    }

    /// Checks if the given test function failed by looking at the present value of the test
    /// contract's `JournaledState`
    ///
    /// See [`Self::is_failed_test_contract()]`
    ///
    /// Note: we assume the test contract is either `forge-std/Test` or `DSTest`
    pub fn is_failed_test_contract_state(
        &self,
        address: Address,
        current_state: &JournaledState,
    ) -> bool {
        if let Some(account) = current_state.state.get(&address) {
            let value =
                account.storage.get(&U256::zero()).cloned().unwrap_or_default().present_value();
            return value.byte(1) != 0
        }

        false
    }

    /// In addition to the `_failed` variable, `DSTest::fail()` stores a failure
    /// in "failed"
    /// See <https://github.com/dapphub/ds-test/blob/9310e879db8ba3ea6d5c6489a579118fd264a3f5/src/test.sol#L66-L72>
    pub fn is_global_failure(&self) -> bool {
        let index = U256::from(&b"failed"[..]);
        self.storage(CHEATCODE_ADDRESS, index).map(|value| value == U256::one()).unwrap_or_default()
    }

    /// when creating or switching forks, we update the AccountInfo of the contract
    pub(crate) fn update_fork_db(&self, journaled_state: &mut JournaledState, fork: &mut Fork) {
        debug_assert!(
            self.inner.test_contract_address.is_some(),
            "Test contract address must be set"
        );

        self.update_fork_db_contracts(
            self.inner.persistent_accounts.iter().copied(),
            journaled_state,
            fork,
        )
    }

    /// Copies the state of all `accounts` from the currently active db into the given `fork`
    pub(crate) fn update_fork_db_contracts(
        &self,
        accounts: impl IntoIterator<Item = Address>,
        journaled_state: &mut JournaledState,
        fork: &mut Fork,
    ) {
        if let Some((_, fork_idx)) = self.active_fork_ids.as_ref() {
            let active = self.inner.get_fork(*fork_idx);
            clone_data(accounts, &active.db, journaled_state, fork)
        } else {
            clone_data(accounts, &self.mem_db, journaled_state, fork)
        }
    }

    /// Returns the memory db used if not in forking mode
    pub fn mem_db(&self) -> &FoundryEvmInMemoryDB {
        &self.mem_db
    }

    /// Returns true if the `id` is currently active
    pub fn is_active_fork(&self, id: LocalForkId) -> bool {
        self.active_fork_ids.map(|(i, _)| i == id).unwrap_or_default()
    }

    /// Returns `true` if the `Backend` is currently in forking mode
    pub fn is_in_forking_mode(&self) -> bool {
        self.active_fork().is_some()
    }

    /// Returns the currently active `Fork`, if any
    pub fn active_fork(&self) -> Option<&Fork> {
        self.active_fork_ids.map(|(_, idx)| self.inner.get_fork(idx))
    }

    /// Returns the currently active `Fork`, if any
    pub fn active_fork_mut(&mut self) -> Option<&mut Fork> {
        self.active_fork_ids.map(|(_, idx)| self.inner.get_fork_mut(idx))
    }

    /// Returns the currently active `ForkDB`, if any
    pub fn active_fork_db(&self) -> Option<&ForkDB> {
        self.active_fork().map(|f| &f.db)
    }

    /// Returns the currently active `ForkDB`, if any
    fn active_fork_db_mut(&mut self) -> Option<&mut ForkDB> {
        self.active_fork_mut().map(|f| &mut f.db)
    }

    /// Creates a snapshot of the currently active database
    pub(crate) fn create_db_snapshot(&self) -> BackendDatabaseSnapshot {
        if let Some((id, idx)) = self.active_fork_ids {
            let fork = self.inner.get_fork(idx).clone();
            let fork_id = self.inner.ensure_fork_id(id).cloned().expect("Exists; qed");
            BackendDatabaseSnapshot::Forked(id, fork_id, idx, Box::new(fork))
        } else {
            BackendDatabaseSnapshot::InMemory(self.mem_db.clone())
        }
    }

    /// Since each `Fork` tracks logs separately, we need to merge them to get _all_ of them
    pub fn merged_logs(&self, mut logs: Vec<Log>) -> Vec<Log> {
        if let Some((_, active)) = self.active_fork_ids {
            let mut all_logs = Vec::with_capacity(logs.len());

            self.inner
                .forks
                .iter()
                .enumerate()
                .filter_map(|(idx, f)| f.as_ref().map(|f| (idx, f)))
                .for_each(|(idx, f)| {
                    if idx == active {
                        all_logs.append(&mut logs);
                    } else {
                        all_logs.extend(f.journaled_state.logs.clone())
                    }
                });
            return all_logs
        }

        logs
    }

    /// Executes the configured test call of the `env` without commiting state changes
    pub fn inspect_ref<INSP>(
        &mut self,
        mut env: Env,
        mut inspector: INSP,
    ) -> (ExecutionResult, Map<Address, Account>)
    where
        INSP: Inspector<Self>,
    {
        self.set_caller(env.tx.caller);
        self.set_spec_id(env.cfg.spec_id);
        if let TransactTo::Call(to) = env.tx.transact_to {
            self.set_test_contract(to);
        }
        revm::evm_inner::<Self, true>(&mut env, self, &mut inspector).transact()
    }

    /// Returns true if the address is a precompile
    pub fn is_existing_precompile(&self, addr: &Address) -> bool {
        self.inner.precompiles().contains(addr)
    }

    /// Ths will clean up already loaded accounts that would be initialized without the correct data
    /// from the fork
    ///
    /// It can happen that an account is loaded before the first fork is selected, like
    /// `getNonce(addr)`, which will load an empty account by default.
    ///
    /// This account data then would not match the account data of a fork if it exists.
    /// So when the first fork is initialized we replace these accounts with the actual account as
    /// it exists on the fork.
    fn prepare_init_journal_state(&mut self) -> Result<(), DatabaseError> {
        let loaded_accounts = self
            .fork_init_journaled_state
            .state
            .iter()
            .filter(|(addr, acc)| {
                !self.is_existing_precompile(addr) && acc.is_touched && !self.is_persistent(addr)
            })
            .map(|(addr, _)| addr)
            .copied()
            .collect::<Vec<_>>();

        for fork in self.inner.forks_iter_mut() {
            let mut journaled_state = self.fork_init_journaled_state.clone();
            for loaded_account in loaded_accounts.iter().copied() {
                trace!(?loaded_account, "replacing account on init");
                // TODO(mattsse) check
                let fork_account = Database::basic(&mut fork.db, loaded_account)?
                    .ok_or(DatabaseError::MissingAccount(loaded_account))?;
                let init_account =
                    journaled_state.state.get_mut(&loaded_account).expect("exists; qed");
                init_account.info = fork_account;
            }
            fork.journaled_state = journaled_state;
        }
        Ok(())
    }
}

// === impl a bunch of `revm::Database` adjacent implementations ===

impl DatabaseExt for Backend {
    fn snapshot(&mut self, journaled_state: &JournaledState, env: &Env) -> U256 {
        trace!("create snapshot");
        let id = self.inner.snapshots.insert(BackendSnapshot::new(
            self.create_db_snapshot(),
            journaled_state.clone(),
            env.clone(),
        ));
        trace!(target: "backend", "Created new snapshot {}", id);
        id
    }

    fn revert(
        &mut self,
        id: U256,
        current_state: &JournaledState,
        current: &mut Env,
    ) -> Option<JournaledState> {
        trace!(?id, "revert snapshot");
        if let Some(mut snapshot) = self.inner.snapshots.remove(id) {
            // need to check whether DSTest's `failed` variable is set to `true` which means an
            // error occurred either during the snapshot or even before
            if self
                .test_contract_address()
                .map(|addr| self.is_failed_test_contract_state(addr, current_state))
                .unwrap_or_default()
            {
                self.inner.has_snapshot_failure = true;
            }

            // merge additional logs
            snapshot.merge(current_state);
            let BackendSnapshot { db, mut journaled_state, env } = snapshot;
            match db {
                BackendDatabaseSnapshot::InMemory(mem_db) => {
                    self.mem_db = mem_db;
                }
                BackendDatabaseSnapshot::Forked(id, fork_id, idx, mut fork) => {
                    // there might be the case where the snapshot was created during `setUp` with
                    // another caller, so we need to ensure the caller account is present in the
                    // journaled state and database
                    let caller = current.tx.caller;
                    if !journaled_state.state.contains_key(&caller) {
                        let caller_account = current_state
                            .state
                            .get(&caller)
                            .map(|acc| acc.info.clone())
                            .unwrap_or_default();

                        if !fork.db.accounts.contains_key(&caller) {
                            // update the caller account which is required by the evm
                            fork.db.insert_account_info(caller, caller_account.clone());
                            let _ = with_journaled_account(
                                &mut fork.journaled_state,
                                &mut fork.db,
                                caller,
                                |_| (),
                            );
                        }
                        journaled_state.state.insert(caller, caller_account.into());
                    }
                    self.inner.revert_snapshot(id, fork_id, idx, *fork);
                    self.active_fork_ids = Some((id, idx))
                }
            }

            update_current_env_with_fork_env(current, env);
            trace!(target: "backend", "Reverted snapshot {}", id);

            Some(journaled_state)
        } else {
            warn!(target: "backend", "No snapshot to revert for {}", id);
            None
        }
    }

    fn create_fork(
        &mut self,
        fork: CreateFork,
        journaled_state: &JournaledState,
    ) -> eyre::Result<LocalForkId> {
        trace!("create fork");
        let (fork_id, fork, _) = self.forks.create_fork(fork)?;
        let fork_db = ForkDB::new(fork);

        // there might be the case where a fork was previously created and selected during `setUp`
        // not necessarily with the current caller in which case we need to ensure that the init
        // state also includes the caller
        if let Some(caller) = self.caller_address() {
            if !self.fork_init_journaled_state.state.contains_key(&caller) {
                if let Some(account) = journaled_state.state.get(&caller).cloned() {
                    self.fork_init_journaled_state.state.insert(caller, account);
                }
            }
        }

        let (id, _) =
            self.inner.insert_new_fork(fork_id, fork_db, self.fork_init_journaled_state.clone());
        Ok(id)
    }

    /// When switching forks we copy the shared state
    fn select_fork(
        &mut self,
        id: LocalForkId,
        env: &mut Env,
        journaled_state: &mut JournaledState,
    ) -> eyre::Result<()> {
        trace!(?id, "select fork");
        if self.is_active_fork(id) {
            // nothing to do
            return Ok(())
        }

        let fork_id = self.ensure_fork_id(id).cloned()?;
        let idx = self.inner.ensure_fork_index(&fork_id)?;
        let fork_env = self
            .forks
            .get_env(fork_id)?
            .ok_or_else(|| eyre::eyre!("Requested fork `{}` does not exit", id))?;

        let launched_with_fork = self.inner.launched_with_fork.is_some();

        // If we're currently in forking mode we need to update the journaled_state to this point,
        // this ensures the changes performed while the fork was active are recorded
        if let Some(active) = self.active_fork_mut() {
            active.journaled_state = journaled_state.clone();

            // if the Backend was launched in forking mode, then we also need to adjust the depth of
            // the `JournalState` at this point
            if launched_with_fork {
                let caller = env.tx.caller;
                let caller_account =
                    active.journaled_state.state.get(&env.tx.caller).map(|acc| acc.info.clone());
                let target_fork = self.inner.get_fork_mut(idx);
                if target_fork.journaled_state.depth == 0 {
                    // depth 0 will be the default value when the fork was created and since we
                    // launched in forking mode there never is a `depth` that can be set for the
                    // `fork_init_journaled_state` instead we need to manually bump the depth to the
                    // current depth of the call _once_
                    target_fork.journaled_state.depth = journaled_state.depth;

                    // we also need to initialize and touch the caller
                    if let Some(acc) = caller_account {
                        target_fork.db.insert_account_info(caller, acc);
                        let _ = with_journaled_account(
                            &mut target_fork.journaled_state,
                            &mut target_fork.db,
                            caller,
                            |_| (),
                        );
                    }
                }
            }
        } else {
            // this is the first time a fork is selected. This means up to this point all changes
            // are made in a single `JournaledState`, for example after a `setup` that only created
            // different forks. Since the `JournaledState` is valid for all forks until the
            // first fork is selected, we need to update it for all forks and use it as init state
            // for all future forks
            trace!("recording fork init journaled_state");
            self.fork_init_journaled_state = journaled_state.clone();
            self.prepare_init_journal_state()?;
        }

        // update the shared state and track
        let mut fork = self.inner.take_fork(idx);
        self.update_fork_db(journaled_state, &mut fork);
        self.inner.set_fork(idx, fork);

        self.active_fork_ids = Some((id, idx));
        // update the environment accordingly
        update_current_env_with_fork_env(env, fork_env);
        Ok(())
    }

    /// This is effectively the same as [`Self::create_select_fork()`] but updating an existing fork
    fn roll_fork(
        &mut self,
        id: Option<LocalForkId>,
        block_number: U256,
        env: &mut Env,
        journaled_state: &mut JournaledState,
    ) -> eyre::Result<()> {
        trace!(?id, ?block_number, "roll fork");
        let id = self.ensure_fork(id)?;
        let (fork_id, backend, fork_env) =
            self.forks.roll_fork(self.inner.ensure_fork_id(id).cloned()?, block_number.as_u64())?;
        // this will update the local mapping
        self.inner.roll_fork(id, fork_id, backend)?;

        if let Some((active_id, active_idx)) = self.active_fork_ids {
            // the currently active fork is the targeted fork of this call
            if active_id == id {
                // need to update the block's env settings right away, which is otherwise set when
                // forks are selected `select_fork`
                update_current_env_with_fork_env(env, fork_env);

                // we also need to update the journaled_state right away, this has essentially the
                // same effect as selecting (`select_fork`) by discarding
                // non-persistent storage from the journaled_state. This which will
                // reset cached state from the previous block
                let persitent_addrs = self.inner.persistent_accounts.clone();
                let active = self.inner.get_fork_mut(active_idx);
                active.journaled_state = self.fork_init_journaled_state.clone();
                active.journaled_state.depth = journaled_state.depth;
                for addr in persitent_addrs {
                    clone_journaled_state_data(addr, journaled_state, &mut active.journaled_state);
                }
                *journaled_state = active.journaled_state.clone();
            }
        }
        Ok(())
    }

    fn active_fork_id(&self) -> Option<LocalForkId> {
        self.active_fork_ids.map(|(id, _)| id)
    }

    fn ensure_fork(&self, id: Option<LocalForkId>) -> eyre::Result<LocalForkId> {
        if let Some(id) = id {
            if self.inner.issued_local_fork_ids.contains_key(&id) {
                return Ok(id)
            }
            eyre::bail!("Requested fork `{}` does not exit", id)
        }
        if let Some(id) = self.active_fork_id() {
            Ok(id)
        } else {
            eyre::bail!("No fork active")
        }
    }

    fn ensure_fork_id(&self, id: LocalForkId) -> eyre::Result<&ForkId> {
        self.inner.ensure_fork_id(id)
    }

    fn diagnose_revert(
        &self,
        callee: Address,
        _journaled_state: &JournaledState,
    ) -> Option<RevertDiagnostic> {
        let active_id = self.active_fork_id()?;
        let active_fork = self.active_fork()?;
        if !active_fork.is_contract(callee) {
            // no contract for `callee` available on current fork, check if available on other forks
            let mut available_on = Vec::new();
            for (id, fork) in self.inner.forks_iter().filter(|(id, _)| *id != active_id) {
                trace!(?id, address=?callee, "checking if account exists");
                if fork.is_contract(callee) {
                    available_on.push(id);
                }
            }

            return if available_on.is_empty() {
                Some(RevertDiagnostic::ContractDoesNotExist {
                    contract: callee,
                    active: active_id,
                    persistent: self.is_persistent(&callee),
                })
            } else {
                // likely user error: called a contract that's not available on active fork but is
                // present other forks
                Some(RevertDiagnostic::ContractExistsOnOtherForks {
                    contract: callee,
                    active: active_id,
                    available_on,
                })
            }
        }
        None
    }

    fn is_persistent(&self, acc: &Address) -> bool {
        self.inner.persistent_accounts.contains(acc)
    }

    fn remove_persistent_account(&mut self, account: &Address) -> bool {
        trace!(?account, "remove persistent account");
        self.inner.persistent_accounts.remove(account)
    }

    fn add_persistent_account(&mut self, account: Address) -> bool {
        trace!(?account, "add persistent account");
        self.inner.persistent_accounts.insert(account)
    }
}

impl DatabaseRef for Backend {
    type Error = DatabaseError;

    fn basic(&self, address: Address) -> Result<Option<AccountInfo>, Self::Error> {
        if let Some(db) = self.active_fork_db() {
            db.basic(address)
        } else {
            Ok(self.mem_db.basic(address)?)
        }
    }

    fn code_by_hash(&self, code_hash: H256) -> Result<Bytecode, Self::Error> {
        if let Some(db) = self.active_fork_db() {
            db.code_by_hash(code_hash)
        } else {
            Ok(self.mem_db.code_by_hash(code_hash)?)
        }
    }

    fn storage(&self, address: Address, index: U256) -> Result<U256, Self::Error> {
        if let Some(db) = self.active_fork_db() {
            DatabaseRef::storage(db, address, index)
        } else {
            Ok(DatabaseRef::storage(&self.mem_db, address, index)?)
        }
    }

    fn block_hash(&self, number: U256) -> Result<H256, Self::Error> {
        if let Some(db) = self.active_fork_db() {
            db.block_hash(number)
        } else {
            Ok(self.mem_db.block_hash(number)?)
        }
    }
}

impl<'a> DatabaseRef for &'a mut Backend {
    type Error = DatabaseError;
    fn basic(&self, address: Address) -> Result<Option<AccountInfo>, Self::Error> {
        if let Some(db) = self.active_fork_db() {
            DatabaseRef::basic(db, address)
        } else {
            Ok(DatabaseRef::basic(&self.mem_db, address)?)
        }
    }

    fn code_by_hash(&self, code_hash: H256) -> Result<Bytecode, Self::Error> {
        if let Some(db) = self.active_fork_db() {
            DatabaseRef::code_by_hash(db, code_hash)
        } else {
            Ok(DatabaseRef::code_by_hash(&self.mem_db, code_hash)?)
        }
    }

    fn storage(&self, address: Address, index: U256) -> Result<U256, Self::Error> {
        if let Some(db) = self.active_fork_db() {
            DatabaseRef::storage(db, address, index)
        } else {
            Ok(DatabaseRef::storage(&self.mem_db, address, index)?)
        }
    }

    fn block_hash(&self, number: U256) -> Result<H256, Self::Error> {
        if let Some(db) = self.active_fork_db() {
            DatabaseRef::block_hash(db, number)
        } else {
            Ok(DatabaseRef::block_hash(&self.mem_db, number)?)
        }
    }
}

impl DatabaseCommit for Backend {
    fn commit(&mut self, changes: Map<H160, Account>) {
        if let Some(db) = self.active_fork_db_mut() {
            db.commit(changes)
        } else {
            self.mem_db.commit(changes)
        }
    }
}

impl Database for Backend {
    type Error = DatabaseError;
    fn basic(&mut self, address: Address) -> Result<Option<AccountInfo>, Self::Error> {
        if let Some(db) = self.active_fork_db_mut() {
            db.basic(address)
        } else {
            Ok(self.mem_db.basic(address)?)
        }
    }

    fn code_by_hash(&mut self, code_hash: H256) -> Result<Bytecode, Self::Error> {
        if let Some(db) = self.active_fork_db_mut() {
            db.code_by_hash(code_hash)
        } else {
            Ok(self.mem_db.code_by_hash(code_hash)?)
        }
    }

    fn storage(&mut self, address: Address, index: U256) -> Result<U256, Self::Error> {
        if let Some(db) = self.active_fork_db_mut() {
            Database::storage(db, address, index)
        } else {
            Ok(Database::storage(&mut self.mem_db, address, index)?)
        }
    }

    fn block_hash(&mut self, number: U256) -> Result<H256, Self::Error> {
        if let Some(db) = self.active_fork_db_mut() {
            db.block_hash(number)
        } else {
            Ok(self.mem_db.block_hash(number)?)
        }
    }
}

/// Variants of a [revm::Database]
#[derive(Debug, Clone)]
pub enum BackendDatabaseSnapshot {
    /// Simple in-memory [revm::Database]
    InMemory(FoundryEvmInMemoryDB),
    /// Contains the entire forking mode database
    Forked(LocalForkId, ForkId, ForkLookupIndex, Box<Fork>),
}

/// Represents a fork
#[derive(Debug, Clone)]
pub struct Fork {
    db: ForkDB,
    journaled_state: JournaledState,
}

// === impl Fork ===

impl Fork {
    /// Returns true if the account is a contract
    pub fn is_contract(&self, acc: Address) -> bool {
        if let Ok(Some(acc)) = self.db.basic(acc) {
            if acc.code_hash != KECCAK_EMPTY {
                return true
            }
        }
        self.journaled_state
            .state
            .get(&acc)
            .map(|acc| acc.info.code_hash != KECCAK_EMPTY)
            .unwrap_or_default()
    }
}

/// Container type for various Backend related data
#[derive(Debug, Clone)]
pub struct BackendInner {
    /// Stores the `ForkId` of the fork the `Backend` launched with from the start.
    ///
    /// In other words if [`Backend::spawn()`] was called with a `CreateFork` command, to launch
    /// directly in fork mode, this holds the corresponding fork identifier of this fork.
    pub launched_with_fork: Option<(ForkId, LocalForkId, ForkLookupIndex)>,
    /// This tracks numeric fork ids and the `ForkId` used by the handler.
    ///
    /// This is necessary, because there can be multiple `Backends` associated with a single
    /// `ForkId` which is only a pair of endpoint + block. Since an existing fork can be
    /// modified (e.g. `roll_fork`), but this should only affect the fork that's unique for the
    /// test and not the `ForkId`
    ///
    /// This ensures we can treat forks as unique from the context of a test, so rolling to another
    /// is basically creating(or reusing) another `ForkId` that's then mapped to the previous
    /// issued _local_ numeric identifier, that remains constant, even if the underlying fork
    /// backend changes.
    pub issued_local_fork_ids: HashMap<LocalForkId, ForkId>,
    /// tracks all the created forks
    /// Contains the index of the corresponding `ForkDB` in the `forks` vec
    pub created_forks: HashMap<ForkId, ForkLookupIndex>,
    /// Holds all created fork databases
    // Note: data is stored in an `Option` so we can remove it without reshuffling
    pub forks: Vec<Option<Fork>>,
    /// Contains snapshots made at a certain point
    pub snapshots: Snapshots<BackendSnapshot<BackendDatabaseSnapshot>>,
    /// Tracks whether there was a failure in a snapshot that was reverted
    ///
    /// The Test contract contains a bool variable that is set to true when an `assert` function
    /// failed. When a snapshot is reverted, it reverts the state of the evm, but we still want
    /// to know if there was an `assert` that failed after the snapshot was taken so that we can
    /// check if the test function passed all asserts even across snapshots. When a snapshot is
    /// reverted we get the _current_ `revm::JournaledState` which contains the state that we can
    /// check if the `_failed` variable is set,
    /// additionally
    pub has_snapshot_failure: bool,
    /// Tracks the address of a Test contract
    ///
    /// This address can be used to inspect the state of the contract when a test is being
    /// executed. E.g. the `_failed` variable of `DSTest`
    pub test_contract_address: Option<Address>,
    /// Tracks the caller of the test function
    pub caller: Option<Address>,
    /// Tracks numeric identifiers for forks
    pub next_fork_id: LocalForkId,
    /// All accounts that should be kept persistent when switching forks.
    /// This means all accounts stored here _don't_ use a separate storage section on each fork
    /// instead the use only one that's persistent across fork swaps.
    ///
    /// See also [`clone_data()`]
    pub persistent_accounts: HashSet<Address>,
    /// The configured precompile spec id
    pub precompile_id: revm::precompiles::SpecId,
}

// === impl BackendInner ===

impl BackendInner {
    pub fn ensure_fork_id(&self, id: LocalForkId) -> eyre::Result<&ForkId> {
        self.issued_local_fork_ids
            .get(&id)
            .ok_or_else(|| eyre::eyre!("No matching fork found for {}", id))
    }

    pub fn ensure_fork_index(&self, id: &ForkId) -> eyre::Result<ForkLookupIndex> {
        self.created_forks
            .get(id)
            .copied()
            .ok_or_else(|| eyre::eyre!("No matching fork found for {}", id))
    }

    /// Returns the underlying
    #[track_caller]
    fn get_fork(&self, idx: ForkLookupIndex) -> &Fork {
        debug_assert!(idx < self.forks.len(), "fork lookup index must exist");
        self.forks[idx].as_ref().unwrap()
    }

    /// Returns the underlying
    #[track_caller]
    fn get_fork_mut(&mut self, idx: ForkLookupIndex) -> &mut Fork {
        debug_assert!(idx < self.forks.len(), "fork lookup index must exist");
        self.forks[idx].as_mut().unwrap()
    }

    /// Removes the fork
    fn take_fork(&mut self, idx: ForkLookupIndex) -> Fork {
        debug_assert!(idx < self.forks.len(), "fork lookup index must exist");
        self.forks[idx].take().unwrap()
    }

    fn set_fork(&mut self, idx: ForkLookupIndex, fork: Fork) {
        self.forks[idx] = Some(fork)
    }

    /// Returns an iterator over Forks
    pub fn forks_iter(&self) -> impl Iterator<Item = (LocalForkId, &Fork)> + '_ {
        self.issued_local_fork_ids
            .iter()
            .map(|(id, fork_id)| (*id, self.get_fork(self.created_forks[fork_id])))
    }

    /// Returns a mutable iterator over all Forks
    pub fn forks_iter_mut(&mut self) -> impl Iterator<Item = &mut Fork> + '_ {
        self.forks.iter_mut().filter_map(|f| f.as_mut())
    }

    /// Reverts the entire fork database
    pub fn revert_snapshot(
        &mut self,
        id: LocalForkId,
        fork_id: ForkId,
        idx: ForkLookupIndex,
        fork: Fork,
    ) {
        self.created_forks.insert(fork_id.clone(), idx);
        self.issued_local_fork_ids.insert(id, fork_id);
        self.set_fork(idx, fork)
    }

    /// Updates the fork and the local mapping and returns the new index for the `fork_db`
    pub fn update_fork_mapping(
        &mut self,
        id: LocalForkId,
        fork_id: ForkId,
        db: ForkDB,
        journaled_state: JournaledState,
    ) -> ForkLookupIndex {
        let idx = self.forks.len();
        self.issued_local_fork_ids.insert(id, fork_id.clone());
        self.created_forks.insert(fork_id, idx);

        let fork = Fork { db, journaled_state };
        self.forks.push(Some(fork));
        idx
    }

    pub fn roll_fork(
        &mut self,
        id: LocalForkId,
        new_fork_id: ForkId,
        backend: SharedBackend,
    ) -> eyre::Result<ForkLookupIndex> {
        let fork_id = self.ensure_fork_id(id)?;
        let idx = self.ensure_fork_index(fork_id)?;

        if let Some(active) = self.forks[idx].as_mut() {
            // we initialize a _new_ `ForkDB` but keep the state of persistent accounts
            let mut new_db = ForkDB::new(backend);
            for addr in self.persistent_accounts.iter().copied() {
                clone_db_account_data(addr, &active.db, &mut new_db);
            }
            active.db = new_db;
        }
        // update mappings
        self.issued_local_fork_ids.insert(id, new_fork_id.clone());
        self.created_forks.insert(new_fork_id, idx);
        Ok(idx)
    }

    /// Inserts a _new_ `ForkDB` and issues a new local fork identifier
    ///
    /// Also returns the index where the `ForDB` is stored
    pub fn insert_new_fork(
        &mut self,
        fork_id: ForkId,
        db: ForkDB,
        journaled_state: JournaledState,
    ) -> (LocalForkId, ForkLookupIndex) {
        let idx = self.forks.len();
        self.created_forks.insert(fork_id.clone(), idx);
        let id = self.next_id();
        self.issued_local_fork_ids.insert(id, fork_id);
        let fork = Fork { db, journaled_state };
        self.forks.push(Some(fork));
        (id, idx)
    }

    fn next_id(&mut self) -> U256 {
        let id = self.next_fork_id;
        self.next_fork_id += U256::one();
        id
    }

    /// Returns the number of issued ids
    pub fn len(&self) -> usize {
        self.issued_local_fork_ids.len()
    }

    /// Returns true if no forks are issued
    pub fn is_empty(&self) -> bool {
        self.issued_local_fork_ids.is_empty()
    }

    pub fn precompiles(&self) -> &'static Precompiles {
        Precompiles::new(self.precompile_id)
    }

    /// Returns a new, empty, `JournaledState` with set precompiles
    pub fn new_journaled_state(&self) -> JournaledState {
        JournaledState::new(self.precompiles().len())
    }
}

impl Default for BackendInner {
    fn default() -> Self {
        Self {
            launched_with_fork: None,
            issued_local_fork_ids: Default::default(),
            created_forks: Default::default(),
            forks: vec![],
            snapshots: Default::default(),
            has_failure_snapshot: false,
            test_contract_address: None,
            caller: None,
            next_fork_id: Default::default(),
            persistent_accounts: Default::default(),
            precompile_id: revm::precompiles::SpecId::LATEST,
        }
    }
}

/// This updates the currently used env with the fork's environment
pub(crate) fn update_current_env_with_fork_env(current: &mut Env, fork: Env) {
    current.block = fork.block;
    current.cfg = fork.cfg;
}

/// Clones the data of the given `accounts` from the `active` database into the `fork_db`
/// This includes the data held in storage (`CacheDB`) and kept in the `JournaledState`
pub(crate) fn clone_data<ExtDB: DatabaseRef>(
    accounts: impl IntoIterator<Item = Address>,
    active: &CacheDB<ExtDB>,
    active_journaled_state: &mut JournaledState,
    fork: &mut Fork,
) {
    for addr in accounts.into_iter() {
        clone_db_account_data(addr, active, &mut fork.db);
        clone_journaled_state_data(addr, active_journaled_state, &mut fork.journaled_state);
    }

    *active_journaled_state = fork.journaled_state.clone();
}

/// Clones the account data from the `active_journaled_state`  into the `fork_journaled_state`
fn clone_journaled_state_data(
    addr: Address,
    active_journaled_state: &JournaledState,
    fork_journaled_state: &mut JournaledState,
) {
    if let Some(acc) = active_journaled_state.state.get(&addr).cloned() {
        trace!(?addr, "updating journaled_state account data");
        fork_journaled_state.state.insert(addr, acc);
    }
}

/// Clones the account data from the `active` db into the `ForkDB`
fn clone_db_account_data<ExtDB: DatabaseRef>(
    addr: Address,
    active: &CacheDB<ExtDB>,
    fork_db: &mut ForkDB,
) {
    trace!(?addr, "cloning database data");
    let acc = active.accounts.get(&addr).cloned().unwrap_or_default();
    if let Some(code) = active.contracts.get(&acc.info.code_hash).cloned() {
        fork_db.contracts.insert(acc.info.code_hash, code);
    }
    fork_db.accounts.insert(addr, acc);
}<|MERGE_RESOLUTION|>--- conflicted
+++ resolved
@@ -431,12 +431,8 @@
             bool private _failed;
          }
         */
-<<<<<<< HEAD
-        let value = self.storage(address, U256::zero());
+        let value = self.storage(address, U256::zero()).unwrap_or_default();
         value.byte(1) != 0
-=======
-        self.storage(address, U256::zero()).map(|value| value.byte(1) != 0).unwrap_or_default()
->>>>>>> f9750879
     }
 
     /// Checks if the given test function failed by looking at the present value of the test
@@ -1279,7 +1275,7 @@
             created_forks: Default::default(),
             forks: vec![],
             snapshots: Default::default(),
-            has_failure_snapshot: false,
+            has_snapshot_failure: false,
             test_contract_address: None,
             caller: None,
             next_fork_id: Default::default(),
