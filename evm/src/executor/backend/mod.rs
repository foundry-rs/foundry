use crate::executor::{
    fork::{CreateFork, ForkId, MultiFork, SharedBackend},
    snapshot::Snapshots,
};
use bytes::Bytes;
use ethers::{
    prelude::{H160, H256, U256},
    types::Address,
};
use hashbrown::HashMap as Map;
use revm::{
    db::{CacheDB, DatabaseRef},
    Account, AccountInfo, Database, DatabaseCommit, Env, InMemoryDB, Inspector, Log, Return,
    SubRoutine, TransactOut, TransactTo, KECCAK_EMPTY,
};
use std::collections::{HashMap, HashSet};
use tracing::{trace, warn};

mod fuzz;
mod snapshot;
pub use fuzz::FuzzBackendWrapper;
mod diagnostic;
pub use diagnostic::RevertDiagnostic;
mod in_memory_db;

use crate::{
    abi::CHEATCODE_ADDRESS,
    executor::{backend::snapshot::BackendSnapshot, inspector::DEFAULT_CREATE2_DEPLOYER},
    CALLER,
};
pub use in_memory_db::MemDb;

// A `revm::Database` that is used in forking mode
type ForkDB = CacheDB<SharedBackend>;

/// Represents a numeric `ForkId` valid only for the existence of the `Backend`.
/// The difference between `ForkId` and `LocalForkId` is that `ForkId` tracks pairs of `endpoint +
/// block` which can be reused by multiple tests, whereas the `LocalForkId` is unique within a test
pub type LocalForkId = U256;

/// Represents the index of a fork in the created forks vector
/// This is used for fast lookup
type ForkLookupIndex = usize;

/// All accounts that will have persistent storage across fork swaps. See also [`clone_data()`]
const DEFAULT_PERSISTENT_ACCOUNTS: [H160; 3] =
    [CALLER, CHEATCODE_ADDRESS, DEFAULT_CREATE2_DEPLOYER];

/// An extension trait that allows us to easily extend the `revm::Inspector` capabilities
#[auto_impl::auto_impl(&mut, Box)]
pub trait DatabaseExt: Database {
    /// Creates a new snapshot at the current point of execution.
    ///
    /// A snapshot is associated with a new unique id that's created for the snapshot.
    /// Snapshots can be reverted: [DatabaseExt::revert], however a snapshot can only be reverted
    /// once. After a successful revert, the same snapshot id cannot be used again.
    fn snapshot(&mut self, subroutine: &SubRoutine, env: &Env) -> U256;
    /// Reverts the snapshot if it exists
    ///
    /// Returns `true` if the snapshot was successfully reverted, `false` if no snapshot for that id
    /// exists.
    ///
    /// **N.B.** While this reverts the state of the evm to the snapshot, it keeps new logs made
    /// since the snapshots was created. This way we can show logs that were emitted between
    /// snapshot and its revert.
    /// This will also revert any changes in the `Env` and replace it with the captured `Env` of
    /// `Self::snapshot`
    fn revert(&mut self, id: U256, subroutine: &SubRoutine, env: &mut Env) -> Option<SubRoutine>;

    /// Creates and also selects a new fork
    ///
    /// This is basically `create_fork` + `select_fork`
    fn create_select_fork(
        &mut self,
        fork: CreateFork,
        env: &mut Env,
        subroutine: &mut SubRoutine,
    ) -> eyre::Result<LocalForkId> {
        let id = self.create_fork(fork, subroutine)?;
        self.select_fork(id, env, subroutine)?;
        Ok(id)
    }

    /// Creates a new fork but does _not_ select it
    fn create_fork(
        &mut self,
        fork: CreateFork,
        subroutine: &SubRoutine,
    ) -> eyre::Result<LocalForkId>;

    /// Selects the fork's state
    ///
    /// This will also modify the current `Env`.
    ///
    /// **Note**: this does not change the local state, but swaps the remote state
    ///
    /// # Errors
    ///
    /// Returns an error if no fork with the given `id` exists
    fn select_fork(
        &mut self,
        id: LocalForkId,
        env: &mut Env,
        subroutine: &mut SubRoutine,
    ) -> eyre::Result<()>;

    /// Updates the fork to given block number.
    ///
    /// This will essentially create a new fork at the given block height.
    ///
    /// # Errors
    ///
    /// Returns an error if not matching fork was found.
    fn roll_fork(
        &mut self,
        env: &mut Env,
        block_number: U256,
        id: Option<LocalForkId>,
    ) -> eyre::Result<()>;

    /// Returns the `ForkId` that's currently used in the database, if fork mode is on
    fn active_fork_id(&self) -> Option<LocalForkId>;

    /// Whether the database is currently in forked
    fn is_forked_mode(&self) -> bool {
        self.active_fork_id().is_some()
    }

    /// Ensures that an appropriate fork exits
    ///
    /// If `id` contains a requested `Fork` this will ensure it exits.
    /// Otherwise this returns the currently active fork.
    ///
    /// # Errors
    ///
    /// Returns an error if the given `id` does not match any forks
    ///
    /// Returns an error if no fork exits
    fn ensure_fork(&self, id: Option<LocalForkId>) -> eyre::Result<LocalForkId>;

    /// Ensures that a corresponding `ForkId` exists for the given local `id`
<<<<<<< HEAD
    fn ensure_fork_id(&self, id: U256) -> eyre::Result<&ForkId>;

    /// Returns the Fork url that's currently used in the database, if fork mode is on
    fn active_fork_url(&self) -> Option<String>;
=======
    fn ensure_fork_id(&self, id: LocalForkId) -> eyre::Result<&ForkId>;

    /// Handling multiple accounts/new contracts in a multifork environment can be challenging since
    /// every fork has its own standalone storage section. So this can be a common error to run
    /// into:
    ///
    /// ```solidity
    /// function testCanDeploy() public {
    ///    cheats.selectFork(mainnetFork);
    ///    // contract created while on `mainnetFork`
    ///    DummyContract dummy = new DummyContract();
    ///    // this will succeed
    ///    dummy.hello();
    ///
    ///    cheats.selectFork(optimismFork);
    ///
    ///    cheats.expectRevert();
    ///    // this will revert since `dummy` contract only exists on `mainnetFork`
    ///    dummy.hello();
    /// }
    /// ```
    ///
    /// If this happens (`dummy.hello()`), or more general, a call on an address that's not a
    /// contract, revm will revert without useful context. This call will check in this context if
    /// `address(dummy)` belongs to an existing contract and if not will check all other forks if
    /// the contract is deployed there.
    ///
    /// Returns a more useful error message if that's the case
    fn diagnose_revert(&self, callee: Address, subroutine: &SubRoutine)
        -> Option<RevertDiagnostic>;

    /// Returns true if the given account is currently marked as persistent.
    fn is_persistent(&self, acc: &Address) -> bool;

    /// Revokes persistent status from the given account.
    fn remove_persistent_account(&mut self, account: &Address) -> bool;

    /// Marks the given account as persistent.
    fn add_persistent_account(&mut self, account: Address) -> bool;

    /// Removes persistent status from all given accounts
    fn remove_persistent_accounts(&mut self, accounts: impl IntoIterator<Item = Address>) {
        for acc in accounts {
            self.remove_persistent_account(&acc);
        }
    }

    /// Extends the persistent accounts with the accounts the iterator yields.
    fn extend_persistent_accounts(&mut self, accounts: impl IntoIterator<Item = Address>) {
        for acc in accounts {
            self.add_persistent_account(acc);
        }
    }
>>>>>>> 9ed1c37f
}

/// Provides the underlying `revm::Database` implementation.
///
/// A `Backend` can be initialised in two forms:
///
/// # 1. Empty in-memory Database
/// This is the default variant: an empty `revm::Database`
///
/// # 2. Forked Database
/// A `revm::Database` that forks off a remote client
///
///
/// In addition to that we support forking manually on the fly.
/// Additional forks can be created. Each unique fork is identified by its unique `ForkId`. We treat
/// forks as unique if they have the same `(endpoint, block number)` pair.
///
/// When it comes to testing, it's intended that each contract will use its own `Backend`
/// (`Backend::clone`). This way each contract uses its own encapsulated evm state. For in-memory
/// testing, the database is just an owned `revm::InMemoryDB`.
///
/// Each `Fork`, identified by a unique id, uses completely separate storage, write operations are
/// performed only in the fork's own database, `ForkDB`.
///
/// A `ForkDB` consists of 2 halves:
///   - everything fetched from the remote is readonly
///   - all local changes (instructed by the contract) are written to the backend's `db` and don't
///     alter the state of the remote client.
///
/// # Fork swapping
///
/// Multiple "forks" can be created `Backend::create_fork()`, however only 1 can be used by the
/// `db`. However, their state can be hot-swapped by swapping the read half of `db` from one fork to
/// another.
/// When swapping forks (`Backend::select_fork()`) we also update the current `Env` of the `EVM`
/// accordingly, so that all `block.*` config values match
///
/// When another for is selected [`DatabaseExt::select_fork()`] the entire storage, including
/// `Subroutine` is swapped, but the storage of the caller's and the test contract account is
/// _always_ cloned. This way a fork has entirely separate storage but data can still be shared
/// across fork boundaries via stack and contract variables.
///
/// # Snapshotting
///
/// A snapshot of the current overall state can be taken at any point in time. A snapshot is
/// identified by a unique id that's returned when a snapshot is created. A snapshot can only be
/// reverted _once_. After a successful revert, the same snapshot id cannot be used again. Reverting
/// a snapshot replaces the current active state with the snapshot state, the snapshot is deleted
/// afterwards, as well as any snapshots taken after the reverted snapshot, (e.g.: reverting to id
/// 0x1 will delete snapshots with ids 0x1, 0x2, etc.)
///
/// **Note:** Snapshots work across fork-swaps, e.g. if fork `A` is currently active, then a
/// snapshot is created before fork `B` is selected, then fork `A` will be the active fork again
/// after reverting the snapshot.
#[derive(Debug, Clone)]
pub struct Backend {
    /// The access point for managing forks
    forks: MultiFork,
    // The default in memory db
    mem_db: InMemoryDB,
    /// The currently active fork database
    ///
    /// If this is set, then the Backend is currently in forking mode
    active_fork_ids: Option<(LocalForkId, ForkLookupIndex)>,
    /// holds additional Backend data
    inner: BackendInner,
}

// === impl Backend ===

impl Backend {
    /// Creates a new Backend with a spawned multi fork thread
    pub fn spawn(fork: Option<CreateFork>) -> Self {
        Self::new(MultiFork::spawn(), fork)
    }

    /// Creates a new instance of `Backend`
    ///
    /// if `fork` is `Some` this will launch with a `fork` database, otherwise with an in-memory
    /// database
    pub fn new(forks: MultiFork, fork: Option<CreateFork>) -> Self {
        // Note: this will take of registering the `fork`
        let mut backend = Self {
            forks,
            mem_db: InMemoryDB::default(),
            active_fork_ids: None,
            inner: BackendInner {
                persistent_accounts: HashSet::from(DEFAULT_PERSISTENT_ACCOUNTS),
                ..Default::default()
            },
        };

        if let Some(fork) = fork {
            let (fork_id, fork) = backend.forks.create_fork(fork).expect("Unable to create fork");
            let fork_db = ForkDB::new(fork);
            backend.active_fork_ids =
                Some(backend.inner.insert_new_fork(fork_id.clone(), fork_db, Default::default()));
            backend.inner.launched_with_fork = Some(fork_id);
        }

        backend
    }

    /// Creates a new instance with a `BackendDatabase::InMemory` cache layer for the `CacheDB`
    pub fn clone_empty(&self) -> Self {
        Self {
            forks: self.forks.clone(),
            mem_db: InMemoryDB::default(),
            active_fork_ids: None,
            inner: Default::default(),
        }
    }

    pub fn insert_account_info(&mut self, address: H160, account: AccountInfo) {
        if let Some(db) = self.active_fork_db_mut() {
            db.insert_account_info(address, account)
        } else {
            self.mem_db.insert_account_info(address, account)
        }
    }

    /// Returns all snapshots created in this backend
    pub fn snapshots(&self) -> &Snapshots<BackendSnapshot<BackendDatabaseSnapshot>> {
        &self.inner.snapshots
    }

    /// Sets the address of the `DSTest` contract that is being executed
    ///
    /// This will also mark the caller as persistent and remove the persistent status from the
    /// previous test contract address
    pub fn set_test_contract(&mut self, acc: Address) -> &mut Self {
        trace!(?acc, "setting test account");
        // toggle the previous sender
        if let Some(current) = self.inner.test_contract_address.take() {
            self.remove_persistent_account(&current);
        }

        self.add_persistent_account(acc);
        self.inner.test_contract_address = Some(acc);
        self
    }

    /// Sets the caller address
    ///
    /// This will also mark the caller as persistent and remove the persistent status from the
    /// previous caller
    pub fn set_caller(&mut self, acc: Address) -> &mut Self {
        trace!(?acc, "setting caller account");
        // toggle the previous sender
        if let Some(current) = self.inner.caller.take() {
            if current != CALLER {
                self.remove_persistent_account(&current);
            }
        }

        self.add_persistent_account(acc);
        self.inner.caller = Some(acc);
        self
    }

    /// Returns the address of the set `DSTest` contract
    pub fn test_contract_address(&self) -> Option<Address> {
        self.inner.test_contract_address
    }

    /// Returns the set caller address
    pub fn caller_address(&self) -> Option<Address> {
        self.inner.caller
    }

    /// Checks if the test contract associated with this backend failed, See
    /// [Self::is_failed_test_contract]
    pub fn is_failed(&self) -> bool {
        self.inner.has_failure_snapshot ||
            self.test_contract_address()
                .map(|addr| self.is_failed_test_contract(addr))
                .unwrap_or_default()
    }

    /// Checks if the given test function failed
    ///
    /// DSTest will not revert inside its `assertEq`-like functions which allows
    /// to test multiple assertions in 1 test function while also preserving logs.
    /// Instead, it stores whether an `assert` failed in a boolean variable that we can read
    pub fn is_failed_test_contract(&self, address: Address) -> bool {
        /*
         contract DSTest {
            bool public IS_TEST = true;
            // slot 0 offset 1 => second byte of slot0
            bool private _failed;
         }
        */
        let value = self.storage(address, U256::zero());

        value.byte(1) != 0
    }

    /// In addition to the `_failed` variable, `DSTest::fail()` stores a failure
    /// in "failed"
    /// See <https://github.com/dapphub/ds-test/blob/9310e879db8ba3ea6d5c6489a579118fd264a3f5/src/test.sol#L66-L72>
    pub fn is_global_failure(&self) -> bool {
        let index = U256::from(&b"failed"[..]);
        let value = self.storage(CHEATCODE_ADDRESS, index);
        value == U256::one()
    }

    /// when creating or switching forks, we update the AccountInfo of the contract
    pub(crate) fn update_fork_db(&self, subroutine: &mut SubRoutine, fork: &mut Fork) {
        debug_assert!(
            self.inner.test_contract_address.is_some(),
            "Test contract address must be set"
        );
        self.update_fork_db_contracts(
            self.inner.persistent_accounts.iter().cloned(),
            subroutine,
            fork,
        )
    }

    /// Copies the state of all `accounts` from the currently active db into the given `fork`
    pub(crate) fn update_fork_db_contracts(
        &self,
        accounts: impl IntoIterator<Item = Address>,
        subroutine: &mut SubRoutine,
        fork: &mut Fork,
    ) {
        if let Some((_, fork_idx)) = self.active_fork_ids.as_ref() {
            let active = self.inner.get_fork(*fork_idx);
            clone_data(accounts, &active.db, subroutine, fork)
        } else {
            clone_data(accounts, &self.mem_db, subroutine, fork)
        }
    }

    /// Returns the memory db used if not in forking mode
    pub fn mem_db(&self) -> &InMemoryDB {
        &self.mem_db
    }

    /// Returns true if the `id` is currently active
    pub fn is_active_fork(&self, id: LocalForkId) -> bool {
        self.active_fork_ids.map(|(i, _)| i == id).unwrap_or_default()
    }

    /// Returns the currently active `Fork`, if any
    pub fn active_fork(&self) -> Option<&Fork> {
        self.active_fork_ids.map(|(_, idx)| self.inner.get_fork(idx))
    }

    /// Returns the currently active `Fork`, if any
    pub fn active_fork_mut(&mut self) -> Option<&mut Fork> {
        self.active_fork_ids.map(|(_, idx)| self.inner.get_fork_mut(idx))
    }

    /// Returns the currently active `ForkDB`, if any
    pub fn active_fork_db(&self) -> Option<&ForkDB> {
        self.active_fork().map(|f| &f.db)
    }

    /// Returns the currently active `ForkDB`, if any
    fn active_fork_db_mut(&mut self) -> Option<&mut ForkDB> {
        self.active_fork_mut().map(|f| &mut f.db)
    }

    /// Creates a snapshot of the currently active database
    pub(crate) fn create_db_snapshot(&self) -> BackendDatabaseSnapshot {
        if let Some((id, idx)) = self.active_fork_ids {
            let fork = self.inner.get_fork(idx).clone();
            let fork_id = self.inner.ensure_fork_id(id).cloned().expect("Exists; qed");
            BackendDatabaseSnapshot::Forked(id, fork_id, idx, Box::new(fork))
        } else {
            BackendDatabaseSnapshot::InMemory(self.mem_db.clone())
        }
    }

    /// Since each `Fork` tracks logs separately, we need to merge them to get _all_ of them
    pub fn merged_logs(&self, mut logs: Vec<Log>) -> Vec<Log> {
        if let Some((_, active)) = self.active_fork_ids {
            let mut all_logs = Vec::with_capacity(logs.len());

            self.inner
                .forks
                .iter()
                .enumerate()
                .filter_map(|(idx, f)| f.as_ref().map(|f| (idx, f)))
                .for_each(|(idx, f)| {
                    if idx == active {
                        all_logs.append(&mut logs);
                    } else {
                        all_logs.extend(f.subroutine.logs.clone())
                    }
                });
            return all_logs
        }

        logs
    }

    /// Executes the configured test call of the `env` without commiting state changes
    pub fn inspect_ref<INSP>(
        &mut self,
        mut env: Env,
        mut inspector: INSP,
    ) -> (Return, TransactOut, u64, Map<Address, Account>, Vec<Log>)
    where
        INSP: Inspector<Self>,
    {
        self.set_caller(env.tx.caller);
        if let TransactTo::Call(to) = env.tx.transact_to {
            self.set_test_contract(to);
        }
        revm::evm_inner::<Self, true>(&mut env, self, &mut inspector).transact()
    }
}

// === impl a bunch of `revm::Database` adjacent implementations ===

impl DatabaseExt for Backend {
    fn snapshot(&mut self, subroutine: &SubRoutine, env: &Env) -> U256 {
        trace!("create snapshot");
        let id = self.inner.snapshots.insert(BackendSnapshot::new(
            self.create_db_snapshot(),
            subroutine.clone(),
            env.clone(),
        ));
        trace!(target: "backend", "Created new snapshot {}", id);
        id
    }

    fn revert(
        &mut self,
        id: U256,
        subroutine: &SubRoutine,
        current: &mut Env,
    ) -> Option<SubRoutine> {
        trace!(?id, "revert snapshot");
        if let Some(mut snapshot) = self.inner.snapshots.remove(id) {
            // need to check whether DSTest's `failed` variable is set to `true` which means an
            // error occurred either during the snapshot or even before
            if self.is_failed() {
                self.inner.has_failure_snapshot = true;
            }

            // merge additional logs
            snapshot.merge(subroutine);
            let BackendSnapshot { db, subroutine, env } = snapshot;
            match db {
                BackendDatabaseSnapshot::InMemory(mem_db) => {
                    self.mem_db = mem_db;
                }
                BackendDatabaseSnapshot::Forked(id, fork_id, idx, fork) => {
                    self.inner.revert_snapshot(id, fork_id, idx, *fork);
                    self.active_fork_ids = Some((id, idx))
                }
            }

            update_current_env_with_fork_env(current, env);

            trace!(target: "backend", "Reverted snapshot {}", id);
            Some(subroutine)
        } else {
            warn!(target: "backend", "No snapshot to revert for {}", id);
            None
        }
    }

    fn create_fork(
        &mut self,
        fork: CreateFork,
        subroutine: &SubRoutine,
    ) -> eyre::Result<LocalForkId> {
        trace!("create fork");
        let (fork_id, fork) = self.forks.create_fork(fork)?;
        let fork_db = ForkDB::new(fork);
        let (id, _) = self.inner.insert_new_fork(fork_id, fork_db, subroutine.clone());
        Ok(id)
    }

    /// When switching forks we copy the shared state
    fn select_fork(
        &mut self,
        id: LocalForkId,
        env: &mut Env,
        subroutine: &mut SubRoutine,
    ) -> eyre::Result<()> {
        trace!(?id, "select fork");
        if self.is_active_fork(id) {
            // nothing to do
            return Ok(())
        }

        let fork_id = self.ensure_fork_id(id).cloned()?;
        let idx = self.inner.ensure_fork_index(&fork_id)?;
        let fork_env = self
            .forks
            .get_env(fork_id)?
            .ok_or_else(|| eyre::eyre!("Requested fork `{}` does not exit", id))?;

        // if currently active we need to update the subroutine to this point
        if let Some(active) = self.active_fork_mut() {
            active.subroutine = subroutine.clone();
        }

        // update the shared state and track
        let mut fork = self.inner.take_fork(idx);
        self.update_fork_db(subroutine, &mut fork);
        self.inner.set_fork(idx, fork);

        self.active_fork_ids = Some((id, idx));
        // update the environment accordingly
        update_current_env_with_fork_env(env, fork_env);
        Ok(())
    }

    fn roll_fork(
        &mut self,
        env: &mut Env,
        block_number: U256,
        id: Option<LocalForkId>,
    ) -> eyre::Result<()> {
        trace!(?id, ?block_number, "roll fork");
        let id = self.ensure_fork(id)?;
        let (fork_id, backend) =
            self.forks.roll_fork(self.inner.ensure_fork_id(id).cloned()?, block_number.as_u64())?;
        // this will update the local mapping
        self.inner.roll_fork(id, fork_id, backend)?;
        if self.active_fork_id() == Some(id) {
            // need to update the block number right away
            env.block.number = block_number;
        }
        Ok(())
    }

    fn active_fork_id(&self) -> Option<LocalForkId> {
        self.active_fork_ids.map(|(id, _)| id)
    }

    fn ensure_fork(&self, id: Option<LocalForkId>) -> eyre::Result<LocalForkId> {
        if let Some(id) = id {
            if self.inner.issued_local_fork_ids.contains_key(&id) {
                return Ok(id)
            }
            eyre::bail!("Requested fork `{}` does not exit", id)
        }
        if let Some(id) = self.active_fork_id() {
            Ok(id)
        } else {
            eyre::bail!("No fork active")
        }
    }

    fn ensure_fork_id(&self, id: LocalForkId) -> eyre::Result<&ForkId> {
        self.inner.ensure_fork_id(id)
    }

<<<<<<< HEAD
    fn active_fork_url(&self) -> Option<String> {
        let fork = self.inner.issued_local_fork_ids.get(&self.db.db.as_fork()?)?;
        self.forks.get_fork_url(fork.clone()).ok()?
=======
    fn diagnose_revert(
        &self,
        callee: Address,
        _subroutine: &SubRoutine,
    ) -> Option<RevertDiagnostic> {
        let active_id = self.active_fork_id()?;
        let active_fork = self.active_fork()?;
        if !active_fork.is_contract(callee) {
            // no contract for `callee` available on current fork, check if available on other forks
            let mut available_on = Vec::new();
            for (id, fork) in self.inner.forks_iter().filter(|(id, _)| *id != active_id) {
                if fork.is_contract(callee) {
                    available_on.push(id);
                }
            }

            return if available_on.is_empty() {
                Some(RevertDiagnostic::ContractDoesNotExist { contract: callee, active: active_id })
            } else {
                // likely user error: called a contract that's not available on active fork but is
                // present other forks
                Some(RevertDiagnostic::ContractExistsOnOtherForks {
                    contract: callee,
                    active: active_id,
                    available_on,
                })
            }
        }
        None
    }

    fn is_persistent(&self, acc: &Address) -> bool {
        self.inner.persistent_accounts.contains(acc)
    }

    fn remove_persistent_account(&mut self, account: &Address) -> bool {
        trace!(?account, "remove persistent account");
        self.inner.persistent_accounts.remove(account)
    }

    fn add_persistent_account(&mut self, account: Address) -> bool {
        trace!(?account, "add persistent account");
        self.inner.persistent_accounts.insert(account)
>>>>>>> 9ed1c37f
    }
}

impl DatabaseRef for Backend {
    fn basic(&self, address: H160) -> AccountInfo {
        if let Some(db) = self.active_fork_db() {
            db.basic(address)
        } else {
            self.mem_db.basic(address)
        }
    }

    fn code_by_hash(&self, code_hash: H256) -> Bytes {
        if let Some(db) = self.active_fork_db() {
            db.code_by_hash(code_hash)
        } else {
            self.mem_db.code_by_hash(code_hash)
        }
    }

    fn storage(&self, address: H160, index: U256) -> U256 {
        if let Some(db) = self.active_fork_db() {
            DatabaseRef::storage(db, address, index)
        } else {
            DatabaseRef::storage(&self.mem_db, address, index)
        }
    }

    fn block_hash(&self, number: U256) -> H256 {
        if let Some(db) = self.active_fork_db() {
            db.block_hash(number)
        } else {
            self.mem_db.block_hash(number)
        }
    }
}

impl<'a> DatabaseRef for &'a mut Backend {
    fn basic(&self, address: H160) -> AccountInfo {
        if let Some(db) = self.active_fork_db() {
            DatabaseRef::basic(db, address)
        } else {
            DatabaseRef::basic(&self.mem_db, address)
        }
    }

    fn code_by_hash(&self, code_hash: H256) -> Bytes {
        if let Some(db) = self.active_fork_db() {
            DatabaseRef::code_by_hash(db, code_hash)
        } else {
            DatabaseRef::code_by_hash(&self.mem_db, code_hash)
        }
    }

    fn storage(&self, address: H160, index: U256) -> U256 {
        if let Some(db) = self.active_fork_db() {
            DatabaseRef::storage(db, address, index)
        } else {
            DatabaseRef::storage(&self.mem_db, address, index)
        }
    }

    fn block_hash(&self, number: U256) -> H256 {
        if let Some(db) = self.active_fork_db() {
            DatabaseRef::block_hash(db, number)
        } else {
            DatabaseRef::block_hash(&self.mem_db, number)
        }
    }
}

impl DatabaseCommit for Backend {
    fn commit(&mut self, changes: Map<H160, Account>) {
        if let Some(db) = self.active_fork_db_mut() {
            db.commit(changes)
        } else {
            self.mem_db.commit(changes)
        }
    }
}

impl Database for Backend {
    fn basic(&mut self, address: H160) -> AccountInfo {
        if let Some(db) = self.active_fork_db_mut() {
            db.basic(address)
        } else {
            self.mem_db.basic(address)
        }
    }

    fn code_by_hash(&mut self, code_hash: H256) -> Bytes {
        if let Some(db) = self.active_fork_db_mut() {
            db.code_by_hash(code_hash)
        } else {
            self.mem_db.code_by_hash(code_hash)
        }
    }

    fn storage(&mut self, address: H160, index: U256) -> U256 {
        if let Some(db) = self.active_fork_db_mut() {
            Database::storage(db, address, index)
        } else {
            Database::storage(&mut self.mem_db, address, index)
        }
    }

    fn block_hash(&mut self, number: U256) -> H256 {
        if let Some(db) = self.active_fork_db_mut() {
            db.block_hash(number)
        } else {
            self.mem_db.block_hash(number)
        }
    }
}

/// Variants of a [revm::Database]
#[derive(Debug, Clone)]
pub enum BackendDatabaseSnapshot {
    /// Simple in-memory [revm::Database]
    InMemory(InMemoryDB),
    /// Contains the entire forking mode database
    Forked(LocalForkId, ForkId, ForkLookupIndex, Box<Fork>),
}

/// Represents a fork
#[derive(Debug, Clone)]
pub struct Fork {
    db: ForkDB,
    subroutine: SubRoutine,
}

// === impl Fork ===

impl Fork {
    /// Returns true if the account is a contract
    pub fn is_contract(&self, acc: Address) -> bool {
        self.db.basic(acc).code_hash != KECCAK_EMPTY ||
            self.subroutine
                .state
                .get(&acc)
                .map(|acc| acc.info.code_hash != KECCAK_EMPTY)
                .unwrap_or_default()
    }
}

/// Container type for various Backend related data
#[derive(Debug, Clone, Default)]
pub struct BackendInner {
    /// Stores the `ForkId` of the fork the `Backend` launched with from the start.
    ///
    /// In other words if [`Backend::spawn()`] was called with a `CreateFork` command, to launch
    /// directly in fork mode, this holds the corresponding `ForkId` of this fork.
    pub launched_with_fork: Option<ForkId>,
    /// This tracks numeric fork ids and the `ForkId` used by the handler.
    ///
    /// This is necessary, because there can be multiple `Backends` associated with a single
    /// `ForkId` which is only a pair of endpoint + block. Since an existing fork can be
    /// modified (e.g. `roll_fork`), but this should only affect the fork that's unique for the
    /// test and not the `ForkId`
    ///
    /// This ensures we can treat forks as unique from the context of a test, so rolling to another
    /// is basically creating(or reusing) another `ForkId` that's then mapped to the previous
    /// issued _local_ numeric identifier, that remains constant, even if the underlying fork
    /// backend changes.
    pub issued_local_fork_ids: HashMap<LocalForkId, ForkId>,
    /// tracks all the created forks
    /// Contains the index of the corresponding `ForkDB` in the `forks` vec
    pub created_forks: HashMap<ForkId, ForkLookupIndex>,
    /// Holds all created fork databases
    // Note: data is stored in an `Option` so we can remove it without reshuffling
    pub forks: Vec<Option<Fork>>,
    /// Contains snapshots made at a certain point
    pub snapshots: Snapshots<BackendSnapshot<BackendDatabaseSnapshot>>,
    /// Tracks whether there was a failure in a snapshot that was reverted
    ///
    /// The Test contract contains a bool variable that is set to true when an `assert` function
    /// failed. When a snapshot is reverted, it reverts the state of the evm, but we still want
    /// to know if there was an `assert` that failed after the snapshot was taken so that we can
    /// check if the test function passed all asserts even across snapshots. When a snapshot is
    /// reverted we get the _current_ `revm::Subroutine` which contains the state that we can check
    /// if the `_failed` variable is set,
    /// additionally
    pub has_failure_snapshot: bool,
    /// Tracks the address of a Test contract
    ///
    /// This address can be used to inspect the state of the contract when a test is being
    /// executed. E.g. the `_failed` variable of `DSTest`
    pub test_contract_address: Option<Address>,
    /// Tracks the caller of the test function
    pub caller: Option<Address>,
    /// Tracks numeric identifiers for forks
    pub next_fork_id: LocalForkId,
    /// All accounts that should be kept persistent when switching forks.
    /// This means all accounts stored here _don't_ use a separate storage section on each fork
    /// instead the use only one that's persistent across fork swaps.
    ///
    /// See also [`clone_data()`]
    pub persistent_accounts: HashSet<Address>,
}

// === impl BackendInner ===

impl BackendInner {
    pub fn ensure_fork_id(&self, id: LocalForkId) -> eyre::Result<&ForkId> {
        self.issued_local_fork_ids
            .get(&id)
            .ok_or_else(|| eyre::eyre!("No matching fork found for {}", id))
    }

    pub fn ensure_fork_index(&self, id: &ForkId) -> eyre::Result<ForkLookupIndex> {
        self.created_forks
            .get(id)
            .copied()
            .ok_or_else(|| eyre::eyre!("No matching fork found for {}", id))
    }

    /// Returns the underlying
    #[track_caller]
    fn get_fork(&self, idx: ForkLookupIndex) -> &Fork {
        debug_assert!(idx < self.forks.len(), "fork lookup index must exist");
        self.forks[idx].as_ref().unwrap()
    }

    /// Returns the underlying
    #[track_caller]
    fn get_fork_mut(&mut self, idx: ForkLookupIndex) -> &mut Fork {
        debug_assert!(idx < self.forks.len(), "fork lookup index must exist");
        self.forks[idx].as_mut().unwrap()
    }

    /// Removes the fork
    fn take_fork(&mut self, idx: ForkLookupIndex) -> Fork {
        debug_assert!(idx < self.forks.len(), "fork lookup index must exist");
        self.forks[idx].take().unwrap()
    }

    fn set_fork(&mut self, idx: ForkLookupIndex, fork: Fork) {
        self.forks[idx] = Some(fork)
    }

    /// Returns an iterator over Forks
    pub fn forks_iter(&self) -> impl Iterator<Item = (LocalForkId, &Fork)> + '_ {
        self.issued_local_fork_ids
            .iter()
            .map(|(id, fork_id)| (*id, self.get_fork(self.created_forks[fork_id])))
    }

    /// Reverts the entire fork database
    pub fn revert_snapshot(
        &mut self,
        id: LocalForkId,
        fork_id: ForkId,
        idx: ForkLookupIndex,
        fork: Fork,
    ) {
        self.created_forks.insert(fork_id.clone(), idx);
        self.issued_local_fork_ids.insert(id, fork_id);
        self.set_fork(idx, fork)
    }

    /// Updates the fork and the local mapping and returns the new index for the `fork_db`
    pub fn update_fork_mapping(
        &mut self,
        id: LocalForkId,
        fork_id: ForkId,
        db: ForkDB,
        subroutine: SubRoutine,
    ) -> ForkLookupIndex {
        let idx = self.forks.len();
        self.issued_local_fork_ids.insert(id, fork_id.clone());
        self.created_forks.insert(fork_id, idx);

        let fork = Fork { db, subroutine };
        self.forks.push(Some(fork));
        idx
    }

    pub fn roll_fork(
        &mut self,
        id: LocalForkId,
        new_fork_id: ForkId,
        backend: SharedBackend,
    ) -> eyre::Result<ForkLookupIndex> {
        let fork_id = self.ensure_fork_id(id)?;
        let idx = self.ensure_fork_index(fork_id)?;

        if let Some(f) = self.forks[idx].as_mut() {
            f.db.db = backend;
        }

        // update mappings
        self.issued_local_fork_ids.insert(id, new_fork_id.clone());
        self.created_forks.insert(new_fork_id, idx);
        Ok(idx)
    }

    /// Inserts a _new_ `ForkDB` and issues a new local fork identifier
    ///
    /// Also returns the index where the `ForDB` is stored
    pub fn insert_new_fork(
        &mut self,
        fork_id: ForkId,
        db: ForkDB,
        subroutine: SubRoutine,
    ) -> (LocalForkId, ForkLookupIndex) {
        let idx = self.forks.len();
        self.created_forks.insert(fork_id.clone(), idx);
        let id = self.next_id();
        self.issued_local_fork_ids.insert(id, fork_id);
        let fork = Fork { db, subroutine };
        self.forks.push(Some(fork));
        (id, idx)
    }

    fn next_id(&mut self) -> U256 {
        let id = self.next_fork_id;
        self.next_fork_id += U256::one();
        id
    }

    /// Returns the number of issued ids
    pub fn len(&self) -> usize {
        self.issued_local_fork_ids.len()
    }

    /// Returns true if no forks are issued
    pub fn is_empty(&self) -> bool {
        self.issued_local_fork_ids.is_empty()
    }
}

/// This updates the currently used env with the fork's environment
pub(crate) fn update_current_env_with_fork_env(current: &mut Env, fork: Env) {
    current.block = fork.block;
    current.cfg = fork.cfg;
}

/// Clones the data of the given `accounts` from the `active` database into the `fork_db`
/// This includes the data held in storage (`CacheDB`) and kept in the `Subroutine`
pub(crate) fn clone_data<ExtDB: DatabaseRef>(
    accounts: impl IntoIterator<Item = Address>,
    active: &CacheDB<ExtDB>,
    active_subroutine: &mut SubRoutine,
    fork: &mut Fork,
) {
    for addr in accounts.into_iter() {
        trace!(?addr, "cloning data");
        let acc = active.accounts.get(&addr).cloned().unwrap_or_default();
        if let Some(code) = active.contracts.get(&acc.info.code_hash).cloned() {
            fork.db.contracts.insert(acc.info.code_hash, code);
        }
        fork.db.accounts.insert(addr, acc);

        if let Some(acc) = active_subroutine.state.get(&addr).cloned() {
            trace!(?addr, "updating subroutine account data");
            fork.subroutine.state.insert(addr, acc);
        }
    }

    *active_subroutine = fork.subroutine.clone();
}<|MERGE_RESOLUTION|>--- conflicted
+++ resolved
@@ -121,6 +121,9 @@
     /// Returns the `ForkId` that's currently used in the database, if fork mode is on
     fn active_fork_id(&self) -> Option<LocalForkId>;
 
+    /// Returns the Fork url that's currently used in the database, if fork mode is on
+    fn active_fork_url(&self) -> Option<String>;
+
     /// Whether the database is currently in forked
     fn is_forked_mode(&self) -> bool {
         self.active_fork_id().is_some()
@@ -139,12 +142,6 @@
     fn ensure_fork(&self, id: Option<LocalForkId>) -> eyre::Result<LocalForkId>;
 
     /// Ensures that a corresponding `ForkId` exists for the given local `id`
-<<<<<<< HEAD
-    fn ensure_fork_id(&self, id: U256) -> eyre::Result<&ForkId>;
-
-    /// Returns the Fork url that's currently used in the database, if fork mode is on
-    fn active_fork_url(&self) -> Option<String>;
-=======
     fn ensure_fork_id(&self, id: LocalForkId) -> eyre::Result<&ForkId>;
 
     /// Handling multiple accounts/new contracts in a multifork environment can be challenging since
@@ -198,7 +195,6 @@
             self.add_persistent_account(acc);
         }
     }
->>>>>>> 9ed1c37f
 }
 
 /// Provides the underlying `revm::Database` implementation.
@@ -636,6 +632,11 @@
         self.active_fork_ids.map(|(id, _)| id)
     }
 
+    fn active_fork_url(&self) -> Option<String> {
+        let fork = self.inner.issued_local_fork_ids.get(&self.active_fork_id()?)?;
+        self.forks.get_fork_url(fork.clone()).ok()?
+    }
+
     fn ensure_fork(&self, id: Option<LocalForkId>) -> eyre::Result<LocalForkId> {
         if let Some(id) = id {
             if self.inner.issued_local_fork_ids.contains_key(&id) {
@@ -654,11 +655,6 @@
         self.inner.ensure_fork_id(id)
     }
 
-<<<<<<< HEAD
-    fn active_fork_url(&self) -> Option<String> {
-        let fork = self.inner.issued_local_fork_ids.get(&self.db.db.as_fork()?)?;
-        self.forks.get_fork_url(fork.clone()).ok()?
-=======
     fn diagnose_revert(
         &self,
         callee: Address,
@@ -702,7 +698,6 @@
     fn add_persistent_account(&mut self, account: Address) -> bool {
         trace!(?account, "add persistent account");
         self.inner.persistent_accounts.insert(account)
->>>>>>> 9ed1c37f
     }
 }
 
