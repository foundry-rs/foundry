use self::inspector::{cheatcodes::BroadcastableTransaction, InspectorData, InspectorStackConfig};
use crate::{debug::DebugArena, decode, trace::CallTraceArena, CALLER};
pub use abi::{
    format_hardhat_call, patch_hardhat_console_selector, HardhatConsoleCalls, CHEATCODE_ADDRESS,
    CONSOLE_ABI, HARDHAT_CONSOLE_ABI, HARDHAT_CONSOLE_ADDRESS,
};
use backend::FuzzBackendWrapper;
use bytes::Bytes;
use ethers::{
    abi::{Abi, Contract, Detokenize, Function, Tokenize},
    prelude::{decode_function_data, encode_function_data, Address, U256},
<<<<<<< HEAD
    types::Log,
=======
    signers::LocalWallet,
    types::{transaction::eip2718::TypedTransaction, Log},
>>>>>>> 359dd77d
};
use foundry_utils::IntoFunction;
use hashbrown::HashMap;
use revm::{
    db::DatabaseCommit, return_ok, Account, BlockEnv, Bytecode, CreateScheme, ExecutionResult,
    Return, TransactOut, TransactTo, TxEnv, EVM,
};
/// Reexport commonly used revm types
pub use revm::{db::DatabaseRef, Env, SpecId};
use std::collections::{BTreeMap, VecDeque};
use tracing::trace;

/// ABIs used internally in the executor
pub mod abi;
/// custom revm database implementations
pub mod backend;
pub use backend::Backend;
/// Executor builder
pub mod builder;
/// Forking provider
pub mod fork;
/// Executor inspectors
pub mod inspector;
/// Executor configuration
pub mod opts;
pub mod snapshot;

use crate::{
    coverage::HitMaps,
    executor::{
        backend::{
            error::{DatabaseError, DatabaseResult},
            DatabaseExt,
        },
        inspector::{InspectorStack, DEFAULT_CREATE2_DEPLOYER},
    },
};
pub use builder::ExecutorBuilder;

/// A mapping of addresses to their changed state.
pub type StateChangeset = HashMap<Address, Account>;

/// A type that can execute calls
///
/// The executor can be configured with various `revm::Inspector`s, like `Cheatcodes`.
///
/// There are two ways of executing calls:
///   - `committing`: any state changes made during the call are recorded and are persisting
///  - `raw`: state changes only exist for the duration of the call and are discarded afterwards, in
///    other words: the state of the underlying database remains unchanged.
#[derive(Debug, Clone)]
pub struct Executor {
    /// The underlying `revm::Database` that contains the EVM storage
    // Note: We do not store an EVM here, since we are really
    // only interested in the database. REVM's `EVM` is a thin
    // wrapper around spawning a new EVM on every call anyway,
    // so the performance difference should be negligible.
    backend: Backend,
    env: Env,
    inspector_config: InspectorStackConfig,
    /// The gas limit for calls and deployments. This is different from the gas limit imposed by
    /// the passed in environment, as those limits are used by the EVM for certain opcodes like
    /// `gaslimit`.
    gas_limit: U256,
}

// === impl Executor ===

impl Executor {
    pub fn new(
        mut backend: Backend,
        env: Env,
        inspector_config: InspectorStackConfig,
        gas_limit: U256,
    ) -> Self {
        // Need to create a non-empty contract on the cheatcodes address so `extcodesize` checks
        // does not fail
        backend.insert_account_info(
            CHEATCODE_ADDRESS,
            revm::AccountInfo {
                code: Some(Bytecode::new_raw(vec![0u8].into()).to_checked()),
                ..Default::default()
            },
        );

        Executor { backend, env, inspector_config, gas_limit }
    }

    /// Returns a reference to the Env
    pub fn env(&mut self) -> &Env {
        &self.env
    }

    /// Returns a mutable reference to the Env
    pub fn env_mut(&mut self) -> &mut Env {
        &mut self.env
    }

    /// Returns a mutable reference to the Backend
    pub fn backend_mut(&mut self) -> &mut Backend {
        &mut self.backend
    }

    pub fn backend(&self) -> &Backend {
        &self.backend
    }

    /// Returns an immutable reference to the InspectorStackConfig
    pub fn inspector_config(&self) -> &InspectorStackConfig {
        &self.inspector_config
    }

    /// Returns a mutable reference to the InspectorStackConfig
    pub fn inspector_config_mut(&mut self) -> &mut InspectorStackConfig {
        &mut self.inspector_config
    }

    /// Creates the default CREATE2 Contract Deployer for local tests and scripts.
    pub fn deploy_create2_deployer(&mut self) -> eyre::Result<()> {
        trace!("deploying create2 deployer");
        let create2_deployer_account = self
            .backend_mut()
            .basic(DEFAULT_CREATE2_DEPLOYER)?
            .ok_or(DatabaseError::MissingAccount(DEFAULT_CREATE2_DEPLOYER))?;

        if create2_deployer_account.code.is_none() ||
            create2_deployer_account.code.as_ref().unwrap().is_empty()
        {
            let creator = "0x3fAB184622Dc19b6109349B94811493BF2a45362".parse().unwrap();

            // Probably 0, but just in case.
            let initial_balance = self.get_balance(creator)?;

            self.set_balance(creator, U256::MAX)?;
            let res = self.deploy(
                creator,
                hex::decode("604580600e600039806000f350fe7fffffffffffffffffffffffffffffffffffffffffffffffffffffffffffffffe03601600081602082378035828234f58015156039578182fd5b8082525050506014600cf3").expect("valid hex").into(),
                U256::zero(),
                None
            )?;
            trace!(create2=?res.address, "deployed create2 deployer");

            self.set_balance(creator, initial_balance)?;
        }
        Ok(())
    }

    /// Set the balance of an account.
    pub fn set_balance(&mut self, address: Address, amount: U256) -> DatabaseResult<&mut Self> {
        trace!(?address, ?amount, "setting account balance");
        let mut account = self.backend_mut().basic(address)?.unwrap_or_default();
        account.balance = amount;

        self.backend_mut().insert_account_info(address, account);
        Ok(self)
    }

    /// Gets the balance of an account
    pub fn get_balance(&self, address: Address) -> DatabaseResult<U256> {
        Ok(self.backend().basic(address)?.map(|acc| acc.balance).unwrap_or_default())
    }

    /// Set the nonce of an account.
    pub fn set_nonce(&mut self, address: Address, nonce: u64) -> DatabaseResult<&mut Self> {
        let mut account = self.backend_mut().basic(address)?.unwrap_or_default();
        account.nonce = nonce;

        self.backend_mut().insert_account_info(address, account);
        Ok(self)
    }

    pub fn set_tracing(&mut self, tracing: bool) -> &mut Self {
        self.inspector_config.tracing = tracing;
        self
    }

    pub fn set_debugger(&mut self, debugger: bool) -> &mut Self {
        self.inspector_config.debugger = debugger;
        self
    }

    pub fn set_gas_limit(&mut self, gas_limit: U256) -> &mut Self {
        self.gas_limit = gas_limit;
        self
    }

    /// Calls the `setUp()` function on a contract.
    ///
    /// This will commit any state changes to the underlying database.
    ///
    /// Ayn changes made during the setup call to env's block environment are persistent, for
    /// example `vm.chainId()` will change the `block.chainId` for all subsequent test calls.
    pub fn setup(
        &mut self,
        from: Option<Address>,
        to: Address,
    ) -> Result<CallResult<()>, EvmError> {
        trace!(?from, ?to, "setting up contract");

        let from = from.unwrap_or(CALLER);
        self.backend_mut().set_test_contract(to).set_caller(from);
        let res = self.call_committing::<(), _, _>(from, to, "setUp()", (), 0.into(), None)?;

        // record any changes made to the block's environment during setup
        self.env.block = res.env.block.clone();
        // and also the chainid, which can be set manually
        self.env.cfg.chain_id = res.env.cfg.chain_id;

        Ok(res)
    }

    /// Performs a call to an account on the current state of the VM.
    ///
    /// The state after the call is persisted.
    pub fn call_committing<D: Detokenize, T: Tokenize, F: IntoFunction>(
        &mut self,
        from: Address,
        to: Address,
        func: F,
        args: T,
        value: U256,
        abi: Option<&Abi>,
    ) -> Result<CallResult<D>, EvmError> {
        let func = func.into();
        let calldata = Bytes::from(encode_function_data(&func, args)?.to_vec());
        let RawCallResult {
            result,
            exit_reason,
            reverted,
            gas_used,
            gas_refunded,
            stipend,
            logs,
            labels,
            traces,
            coverage,
            debug,
            transactions,
            state_changeset,
            script_wallets,
            env,
        } = self.call_raw_committing(from, to, calldata, value)?;
        match exit_reason {
            return_ok!() => {
                let result = decode_function_data(&func, result, false)?;
                Ok(CallResult {
                    reverted,
                    result,
                    gas_used,
                    gas_refunded,
                    stipend,
                    logs,
                    labels,
                    traces,
                    coverage,
                    debug,
                    transactions,
                    state_changeset,
                    script_wallets,
                    env,
                })
            }
            _ => {
                let reason = decode::decode_revert(result.as_ref(), abi, Some(exit_reason))
                    .unwrap_or_else(|_| format!("{:?}", exit_reason));
                Err(EvmError::Execution {
                    reverted,
                    reason,
                    gas_used,
                    gas_refunded,
                    stipend,
                    logs,
                    traces,
                    debug,
                    labels,
                    transactions,
                    state_changeset,
                    script_wallets,
                })
            }
        }
    }

    /// Execute the transaction configured in `env.tx` and commit the state to the database
    pub fn commit_tx_with_env(&mut self, env: Env) -> eyre::Result<RawCallResult> {
        let stipend = calc_stipend(&env.tx.data, env.cfg.spec_id);

        // Build VM
        let mut evm = EVM::new();
        evm.env = env;
        let mut inspector = self.inspector_config.stack();
        evm.database(self.backend_mut());

        // Run the call
        let ExecutionResult { exit_reason, out, gas_used, gas_refunded, .. } =
            evm.inspect_commit(&mut inspector);
        let result = match out {
            TransactOut::Call(data) => data,
            _ => Bytes::default(),
        };

        let InspectorData { logs, labels, traces, coverage, debug, mut cheatcodes, script_wallets } =
            inspector.collect_inspector_states();

        let env = evm.env;
        // Persist the changed block environment
        self.inspector_config.block = env.block.clone();

        let transactions = if let Some(ref mut cheatcodes) = cheatcodes {
            if !cheatcodes.broadcastable_transactions.is_empty() {
                let transactions = Some(cheatcodes.broadcastable_transactions.clone());

                // Clear broadcast state from cheatcode state
                cheatcodes.broadcastable_transactions.clear();
                cheatcodes.corrected_nonce = false;

                transactions
            } else {
                None
            }
        } else {
            None
        };

        // Persist cheatcode state
        self.inspector_config.cheatcodes = cheatcodes;

        Ok(RawCallResult {
            exit_reason,
            reverted: !matches!(exit_reason, return_ok!()),
            result,
            gas_used,
            gas_refunded,
            stipend,
            logs,
            labels,
            coverage,
            traces,
            debug,
            transactions,
            state_changeset: None,
            script_wallets,
            env,
        })
    }

    /// Performs a raw call to an account on the current state of the VM.
    ///
    /// The state after the call is persisted.
    pub fn call_raw_committing(
        &mut self,
        from: Address,
        to: Address,
        calldata: Bytes,
        value: U256,
    ) -> eyre::Result<RawCallResult> {
        let env = self.build_test_env(from, TransactTo::Call(to), calldata, value);
        self.commit_tx_with_env(env)
    }

    /// Executes the test function call
    pub fn execute_test<D: Detokenize, T: Tokenize, F: IntoFunction>(
        &mut self,
        from: Address,
        test_contract: Address,
        func: F,
        args: T,
        value: U256,
        abi: Option<&Abi>,
    ) -> Result<CallResult<D>, EvmError> {
        let func = func.into();
        let calldata = Bytes::from(encode_function_data(&func, args)?.to_vec());

        // execute the call
        let mut inspector = self.inspector_config.stack();
        let stipend = calc_stipend(&calldata, self.env.cfg.spec_id);
        let mut env = self.build_test_env(from, TransactTo::Call(test_contract), calldata, value);
        let (ExecutionResult { exit_reason, out, gas_used, gas_refunded, logs }, state_changeset) =
            self.backend_mut().inspect_ref(&mut env, &mut inspector);

        // if there are multiple forks we need to merge them
        let logs = self.backend.merged_logs(logs);

        let executed_call = ExecutedCall {
            exit_reason,
            out,
            gas_used,
            gas_refunded,
            state_changeset,
            logs,
            stipend,
            env,
        };
        let call_result = convert_executed_call(inspector, executed_call)?;

        convert_call_result(abi, &func, call_result)
    }

    /// Performs a call to an account on the current state of the VM.
    ///
    /// The state after the call is not persisted.
    pub fn call<D: Detokenize, T: Tokenize, F: IntoFunction>(
        &self,
        from: Address,
        to: Address,
        func: F,
        args: T,
        value: U256,
        abi: Option<&Abi>,
    ) -> Result<CallResult<D>, EvmError> {
        let func = func.into();
        let calldata = Bytes::from(encode_function_data(&func, args)?.to_vec());
        let call_result = self.call_raw(from, to, calldata, value)?;

        convert_call_result(abi, &func, call_result)
    }

    /// Performs a raw call to an account on the current state of the VM.
    ///
    /// Any state modifications made by the call are not committed.
    pub fn call_raw(
        &self,
        from: Address,
        to: Address,
        calldata: Bytes,
        value: U256,
    ) -> eyre::Result<RawCallResult> {
        // execute the call
        let mut inspector = self.inspector_config.stack();
        let stipend = calc_stipend(&calldata, self.env.cfg.spec_id);
        // Build VM
        let mut env = self.build_test_env(from, TransactTo::Call(to), calldata, value);
        let mut db = FuzzBackendWrapper::new(self.backend());
        let (ExecutionResult { exit_reason, out, gas_used, gas_refunded, logs }, state_changeset) =
            db.inspect_ref(&mut env, &mut inspector);
        let logs = db.backend.merged_logs(logs);

        let executed_call = ExecutedCall {
            exit_reason,
            out,
            gas_used,
            gas_refunded,
            state_changeset,
            logs,
            stipend,
            env,
        };
        convert_executed_call(inspector, executed_call)
    }

    /// Deploys a contract using the given `env` and commits the new state to the underlying
    /// database
    pub fn deploy_with_env(
        &mut self,
        env: Env,
        abi: Option<&Abi>,
    ) -> Result<DeployResult, EvmError> {
        debug_assert!(
            matches!(env.tx.transact_to, TransactTo::Create(_)),
            "Expect create transaction"
        );
        trace!(sender=?env.tx.caller, "deploying contract");

        let mut inspector = self.inspector_config.stack();
        let (ExecutionResult { exit_reason, out, gas_used, gas_refunded, .. }, env) = {
            let mut evm = EVM::new();
            evm.env = env;
            evm.database(self.backend_mut());
            let res = evm.inspect_commit(&mut inspector);
            (res, evm.env)
        };

        let InspectorData { logs, labels, traces, debug, cheatcodes, script_wallets, .. } =
            inspector.collect_inspector_states();

        let result = match out {
            TransactOut::Create(ref data, _) => data.to_owned(),
            _ => Bytes::default(),
        };

        let address = match exit_reason {
            return_ok!() => {
                if let TransactOut::Create(_, Some(addr)) = out {
                    addr
                } else {
                    return Err(EvmError::Execution {
                        reverted: true,
                        reason: "Deployment succeeded, but no address was returned. This is a bug, please report it".to_string(),
                        traces,
                        gas_used,
                        gas_refunded: 0,
                        stipend: 0,
                        logs,
                        debug,
                        labels,
                        state_changeset: None,
                        transactions: None,
                        script_wallets
                    });
                }
            }
            _ => {
                let reason = decode::decode_revert(result.as_ref(), abi, Some(exit_reason))
                    .unwrap_or_else(|_| format!("{:?}", exit_reason));
                return Err(EvmError::Execution {
                    reverted: true,
                    reason,
                    traces,
                    gas_used,
                    gas_refunded,
                    stipend: 0,
                    logs,
                    debug,
                    labels,
                    state_changeset: None,
                    transactions: None,
                    script_wallets,
                })
            }
        };

        // also mark this library as persistent, this will ensure that the state of the library is
        // persistent across fork swaps in forking mode
        self.backend.add_persistent_account(address);

        // Persist the changed block environment
        self.inspector_config.block = env.block.clone();

        // Persist cheatcode state
        self.inspector_config.cheatcodes = cheatcodes;

        trace!(address=?address, "deployed contract");

        Ok(DeployResult { address, gas_used, gas_refunded, logs, traces, debug, env })
    }

    /// Deploys a contract and commits the new state to the underlying database.
    ///
    /// Executes a CREATE transaction with the contract `code` and persistent database state
    /// modifications
    pub fn deploy(
        &mut self,
        from: Address,
        code: Bytes,
        value: U256,
        abi: Option<&Abi>,
    ) -> Result<DeployResult, EvmError> {
        let env = self.build_test_env(from, TransactTo::Create(CreateScheme::Create), code, value);
        self.deploy_with_env(env, abi)
    }

    /// Check if a call to a test contract was successful.
    ///
    /// This function checks both the VM status of the call, DSTest's `failed` status and the
    /// `globalFailed` flag which is stored in `failed` inside the `CHEATCODE_ADDRESS` contract.
    ///
    /// DSTest will not revert inside its `assertEq`-like functions which allows
    /// to test multiple assertions in 1 test function while also preserving logs.
    ///
    /// If an `assert` is violated, the contract's `failed` variable is set to true, and the
    /// `globalFailure` flag inside the `CHEATCODE_ADDRESS` is also set to true, this way, failing
    /// asserts from any contract are tracked as well.
    ///
    /// In order to check whether a test failed, we therefore need to evaluate the contract's
    /// `failed` variable and the `globalFailure` flag, which happens by calling
    /// `contract.failed()`.
    pub fn is_success(
        &self,
        address: Address,
        reverted: bool,
        state_changeset: StateChangeset,
        should_fail: bool,
    ) -> bool {
        self.ensure_success(address, reverted, state_changeset, should_fail).unwrap_or_default()
    }

    fn ensure_success(
        &self,
        address: Address,
        reverted: bool,
        state_changeset: StateChangeset,
        should_fail: bool,
    ) -> Result<bool, DatabaseError> {
        if self.backend().has_snapshot_failure() {
            // a failure occurred in a reverted snapshot, which is considered a failed test
            return Ok(should_fail)
        }

        // Construct a new VM with the state changeset
        let mut backend = self.backend().clone_empty();

        // we only clone the test contract and cheatcode accounts, that's all we need to evaluate
        // success
        for addr in [address, CHEATCODE_ADDRESS] {
            let acc = self.backend().basic(addr)?.unwrap_or_default();
            backend.insert_account_info(addr, acc);
        }

        // If this test failed any asserts, then this changeset will contain changes `false -> true`
        // for the contract's `failed` variable and the `globalFailure` flag in the state of the
        // cheatcode address which are both read when call `"failed()(bool)"` in the next step
        backend.commit(state_changeset);
        let executor =
            Executor::new(backend, self.env.clone(), self.inspector_config.clone(), self.gas_limit);

        let mut success = !reverted;
        if success {
            // Check if a DSTest assertion failed
            let call =
                executor.call::<bool, _, _>(CALLER, address, "failed()(bool)", (), 0.into(), None);

            if let Ok(CallResult { result: failed, .. }) = call {
                success = !failed;
            }
        }

        Ok(should_fail ^ success)
    }

    /// Creates the environment to use when executing a transaction in a test context
    ///
    /// If using a backend with cheatcodes, `tx.gas_price` and `block.number` will be overwritten by
    /// the cheatcode state inbetween calls.
    fn build_test_env(
        &self,
        caller: Address,
        transact_to: TransactTo,
        data: Bytes,
        value: U256,
    ) -> Env {
        Env {
            cfg: self.env.cfg.clone(),
            // We always set the gas price to 0 so we can execute the transaction regardless of
            // network conditions - the actual gas price is kept in `self.block` and is applied by
            // the cheatcode handler if it is enabled
            block: BlockEnv {
                basefee: 0.into(),
                gas_limit: self.gas_limit,
                ..self.env.block.clone()
            },
            tx: TxEnv {
                caller,
                transact_to,
                data,
                value,
                // As above, we set the gas price to 0.
                gas_price: 0.into(),
                gas_priority_fee: None,
                gas_limit: self.gas_limit.as_u64(),
                ..self.env.tx.clone()
            },
        }
    }
}

#[derive(thiserror::Error, Debug)]
#[allow(clippy::large_enum_variant)]
pub enum EvmError {
    /// Error which occurred during execution of a transaction
    #[error("Execution reverted: {reason} (gas: {gas_used})")]
    Execution {
        reverted: bool,
        reason: String,
        gas_used: u64,
        gas_refunded: u64,
        stipend: u64,
        logs: Vec<Log>,
        traces: Option<CallTraceArena>,
        debug: Option<DebugArena>,
        labels: BTreeMap<Address, String>,
        transactions: Option<VecDeque<BroadcastableTransaction>>,
        state_changeset: Option<StateChangeset>,
        script_wallets: Vec<LocalWallet>,
    },
    /// Error which occurred during ABI encoding/decoding
    #[error(transparent)]
    AbiError(#[from] ethers::contract::AbiError),
    /// Any other error.
    #[error(transparent)]
    Eyre(#[from] eyre::Error),
}

/// The result of a deployment.
#[derive(Debug)]
pub struct DeployResult {
    /// The address of the deployed contract
    pub address: Address,
    /// The gas cost of the deployment
    pub gas_used: u64,
    /// The refunded gas
    pub gas_refunded: u64,
    /// The logs emitted during the deployment
    pub logs: Vec<Log>,
    /// The traces of the deployment
    pub traces: Option<CallTraceArena>,
    /// The debug nodes of the call
    pub debug: Option<DebugArena>,
    /// The `revm::Env` after deployment
    pub env: Env,
}

/// The result of a call.
#[derive(Debug)]
pub struct CallResult<D: Detokenize> {
    /// Whether the call reverted or not
    pub reverted: bool,
    /// The decoded result of the call
    pub result: D,
    /// The gas used for the call
    pub gas_used: u64,
    /// The refunded gas for the call
    pub gas_refunded: u64,
    /// The initial gas stipend for the transaction
    pub stipend: u64,
    /// The logs emitted during the call
    pub logs: Vec<Log>,
    /// The labels assigned to addresses during the call
    pub labels: BTreeMap<Address, String>,
    /// The traces of the call
    pub traces: Option<CallTraceArena>,
    /// The coverage info collected during the call
    pub coverage: Option<HitMaps>,
    /// The debug nodes of the call
    pub debug: Option<DebugArena>,
    /// Scripted transactions generated from this call
    pub transactions: Option<VecDeque<BroadcastableTransaction>>,
    /// The changeset of the state.
    ///
    /// This is only present if the changed state was not committed to the database (i.e. if you
    /// used `call` and `call_raw` not `call_committing` or `call_raw_committing`).
    pub state_changeset: Option<StateChangeset>,
    /// The wallets added during the call using the `rememberKey` cheatcode
    pub script_wallets: Vec<LocalWallet>,
    /// The `revm::Env` after the call
    pub env: Env,
}

/// The result of a raw call.
#[derive(Debug)]
pub struct RawCallResult {
    /// The status of the call
    pub exit_reason: Return,
    /// Whether the call reverted or not
    pub reverted: bool,
    /// The raw result of the call
    pub result: Bytes,
    /// The gas used for the call
    pub gas_used: u64,
    /// Refunded gas
    pub gas_refunded: u64,
    /// The initial gas stipend for the transaction
    pub stipend: u64,
    /// The logs emitted during the call
    pub logs: Vec<Log>,
    /// The labels assigned to addresses during the call
    pub labels: BTreeMap<Address, String>,
    /// The traces of the call
    pub traces: Option<CallTraceArena>,
    /// The coverage info collected during the call
    pub coverage: Option<HitMaps>,
    /// The debug nodes of the call
    pub debug: Option<DebugArena>,
    /// Scripted transactions generated from this call
    pub transactions: Option<VecDeque<BroadcastableTransaction>>,
    /// The changeset of the state.
    ///
    /// This is only present if the changed state was not committed to the database (i.e. if you
    /// used `call` and `call_raw` not `call_committing` or `call_raw_committing`).
    pub state_changeset: Option<StateChangeset>,
    /// The wallets added during the call using the `rememberKey` cheatcode
    pub script_wallets: Vec<LocalWallet>,
    /// The `revm::Env` after the call
    pub env: Env,
}

impl Default for RawCallResult {
    fn default() -> Self {
        Self {
            exit_reason: Return::Continue,
            reverted: false,
            result: Bytes::new(),
            gas_used: 0,
            gas_refunded: 0,
            stipend: 0,
            logs: Vec::new(),
            labels: BTreeMap::new(),
            traces: None,
            coverage: None,
            debug: None,
            transactions: None,
            state_changeset: None,
            script_wallets: Vec::new(),
            env: Default::default(),
        }
    }
}

/// Helper type to bundle all call related items
struct ExecutedCall {
    exit_reason: Return,
    out: TransactOut,
    gas_used: u64,
    gas_refunded: u64,
    state_changeset: HashMap<Address, Account>,
    #[allow(unused)]
    logs: Vec<revm::Log>,
    stipend: u64,
    env: Env,
}

/// Calculates the initial gas stipend for a transaction
fn calc_stipend(calldata: &[u8], spec: SpecId) -> u64 {
    let non_zero_data_cost = if SpecId::enabled(spec, SpecId::ISTANBUL) { 16 } else { 68 };
    calldata.iter().fold(21000, |sum, byte| sum + if *byte == 0 { 4 } else { non_zero_data_cost })
}

/// Converts the data aggregated in the `inspector` and `call` to a `RawCallResult`
fn convert_executed_call(
    inspector: InspectorStack,
    call: ExecutedCall,
) -> eyre::Result<RawCallResult> {
    let ExecutedCall {
        exit_reason,
        out,
        gas_used,
        gas_refunded,
        state_changeset,
        stipend,
        env,
        ..
    } = call;

    let result = match out {
        TransactOut::Call(data) => data,
        _ => Bytes::default(),
    };

    let InspectorData { logs, labels, traces, coverage, debug, cheatcodes, script_wallets } =
        inspector.collect_inspector_states();

    let transactions = if let Some(cheats) = cheatcodes {
        if !cheats.broadcastable_transactions.is_empty() {
            Some(cheats.broadcastable_transactions)
        } else {
            None
        }
    } else {
        None
    };

    Ok(RawCallResult {
        exit_reason,
        reverted: !matches!(exit_reason, return_ok!()),
        result,
        gas_used,
        gas_refunded,
        stipend,
        logs: logs.to_vec(),
        labels,
        traces,
        coverage,
        debug,
        transactions,
        state_changeset: Some(state_changeset),
        script_wallets,
        env,
    })
}

fn convert_call_result<D: Detokenize>(
    abi: Option<&Contract>,
    func: &Function,
    call_result: RawCallResult,
) -> Result<CallResult<D>, EvmError> {
    let RawCallResult {
        result,
        exit_reason: status,
        reverted,
        gas_used,
        gas_refunded,
        stipend,
        logs,
        labels,
        traces,
        coverage,
        debug,
        transactions,
        state_changeset,
        script_wallets,
        env,
    } = call_result;

    match status {
        return_ok!() => {
            let result = decode_function_data(func, result, false)?;
            Ok(CallResult {
                reverted,
                result,
                gas_used,
                gas_refunded,
                stipend,
                logs,
                labels,
                traces,
                coverage,
                debug,
                transactions,
                state_changeset,
                script_wallets,
                env,
            })
        }
        _ => {
            let reason = decode::decode_revert(result.as_ref(), abi, Some(status))
                .unwrap_or_else(|_| format!("{:?}", status));
            Err(EvmError::Execution {
                reverted,
                reason,
                gas_used,
                gas_refunded,
                stipend,
                logs,
                traces,
                debug,
                labels,
                transactions,
                state_changeset,
                script_wallets,
            })
        }
    }
}<|MERGE_RESOLUTION|>--- conflicted
+++ resolved
@@ -9,12 +9,8 @@
 use ethers::{
     abi::{Abi, Contract, Detokenize, Function, Tokenize},
     prelude::{decode_function_data, encode_function_data, Address, U256},
-<<<<<<< HEAD
+    signers::LocalWallet,
     types::Log,
-=======
-    signers::LocalWallet,
-    types::{transaction::eip2718::TypedTransaction, Log},
->>>>>>> 359dd77d
 };
 use foundry_utils::IntoFunction;
 use hashbrown::HashMap;
