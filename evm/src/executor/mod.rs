--- conflicted
+++ resolved
@@ -26,19 +26,13 @@
 
 pub use revm::Env;
 
-<<<<<<< HEAD
-use self::inspector::{Fuzzer, InspectorData, InspectorStackConfig};
 use crate::{
+    coverage::HitMaps,
     debug::DebugArena,
+    executor::inspector::DEFAULT_CREATE2_DEPLOYER,
     fuzz::{invariant::RandomCallGenerator, strategies::EvmFuzzState},
     trace::CallTraceArena,
     CALLER,
-=======
-use self::inspector::{InspectorData, InspectorStackConfig};
-use crate::{
-    coverage::HitMaps, debug::DebugArena, executor::inspector::DEFAULT_CREATE2_DEPLOYER,
-    trace::CallTraceArena, CALLER,
->>>>>>> 1b9c6693
 };
 use bytes::Bytes;
 use ethers::{
@@ -55,6 +49,8 @@
 };
 use std::collections::{BTreeMap, VecDeque};
 use tracing::trace;
+
+use self::inspector::{Fuzzer, InspectorData, InspectorStackConfig};
 
 /// custom revm database implementations
 pub mod backend;
