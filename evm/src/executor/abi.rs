--- conflicted
+++ resolved
@@ -76,20 +76,17 @@
             writeLine(string,string)
             closeFile(string)
             removeFile(string)
-<<<<<<< HEAD
-            snapshot()(uint256)
-            revertTo(uint256)(bool)
-            createFork(string,uint256)(string)
-            createFork(string)(string)
-            selectFork(string)
-=======
             toString(bytes)
             toString(address)
             toString(uint256)
             toString(int256)
             toString(bytes32)
             toString(bool)
->>>>>>> 47d70246
+            snapshot()(uint256)
+            revertTo(uint256)(bool)
+            createFork(string,uint256)(string)
+            createFork(string)(string)
+            selectFork(string)
     ]"#,
 );
 pub use hevm_mod::{HEVMCalls, HEVM_ABI};
