--- conflicted
+++ resolved
@@ -23,11 +23,7 @@
 }
 
 impl LogCollector {
-<<<<<<< HEAD
     fn hardhat_log(&mut self, input: Vec<u8>) -> (InstructionResult, Bytes) {
-=======
-    fn hardhat_log(&mut self, mut input: Vec<u8>) -> (Return, Bytes) {
->>>>>>> dedc31ee
         // Patch the Hardhat-style selectors
         patch_hardhat_console_selector(&mut input);
         let decoded = match HardhatConsoleCalls::decode(input) {
