--- conflicted
+++ resolved
@@ -14,13 +14,9 @@
     utils::keccak256,
 };
 use foundry_common::fmt::*;
-<<<<<<< HEAD
 use hex::FromHex;
-use revm::{CreateInputs, Database, EVMData};
+use revm::{Account, CreateInputs, Database, EVMData};
 use std::str::FromStr;
-=======
-use revm::{Account, CreateInputs, Database, EVMData, JournaledState};
->>>>>>> f58a2e49
 
 const DEFAULT_DERIVATION_PATH_PREFIX: &str = "m/44'/60'/0'/0/";
 
