use self::{
    env::Broadcast,
    expect::{handle_expect_emit, handle_expect_revert},
    util::{check_if_fixed_gas_limit, process_create, BroadcastableTransactions},
};
use crate::{
    abi::HEVMCalls,
    error::SolError,
    executor::{
        backend::DatabaseExt, inspector::cheatcodes::env::RecordedLogs, CHEATCODE_ADDRESS,
        HARDHAT_CONSOLE_ADDRESS,
    },
    utils::{b160_to_h160, b256_to_h256, h160_to_b160, ru256_to_u256},
};
use bytes::Bytes;
use ethers::{
    abi::{AbiDecode, AbiEncode, RawLog},
    signers::LocalWallet,
    types::{
        transaction::eip2718::TypedTransaction, Address, NameOrAddress, TransactionRequest, U256,
    },
};
use foundry_common::evm::Breakpoints;
use itertools::Itertools;
use revm::{
    interpreter::{opcode, CallInputs, CreateInputs, Gas, InstructionResult, Interpreter},
    primitives::{BlockEnv, TransactTo, B160, B256},
    EVMData, Inspector,
};
use serde_json::Value;
use std::{
    collections::{BTreeMap, HashMap},
    fs::File,
    io::BufReader,
    ops::Range,
    path::PathBuf,
    sync::Arc,
};
use tracing::trace;

/// Cheatcodes related to the execution environment.
mod env;
pub use env::{Log, Prank, RecordAccess};
/// Assertion helpers (such as `expectEmit`)
mod expect;
pub use expect::{
    ExpectedCallData, ExpectedEmit, ExpectedRevert, MockCallDataContext, MockCallReturnData,
};

/// Cheatcodes that interact with the external environment (FFI etc.)
mod ext;
/// Fork related cheatcodes
mod fork;
/// Cheatcodes that configure the fuzzer
mod fuzz;
/// Snapshot related cheatcodes
mod snapshot;
/// Utility cheatcodes (`sign` etc.)
pub mod util;
pub use util::{BroadcastableTransaction, DEFAULT_CREATE2_DEPLOYER};

mod config;
use crate::executor::{backend::RevertDiagnostic, inspector::utils::get_create_address};
pub use config::CheatsConfig;

mod error;

/// An inspector that handles calls to various cheatcodes, each with their own behavior.
///
/// Cheatcodes can be called by contracts during execution to modify the VM environment, such as
/// mocking addresses, signatures and altering call reverts.
///
/// Executing cheatcodes can be very powerful. Most cheatcodes are limited to evm internals, but
/// there are also cheatcodes like `ffi` which can execute arbitrary commands or `writeFile` and
/// `readFile` which can manipulate files of the filesystem. Therefore, several restrictions are
/// implemented for these cheatcodes:
///
///    - `ffi`, and file cheatcodes are _always_ opt-in (via foundry config) and never enabled by
///      default: all respective cheatcode handlers implement the appropriate checks
///    - File cheatcodes require explicit permissions which paths are allowed for which operation,
///      see `Config.fs_permission`
///    - Only permitted accounts are allowed to execute cheatcodes in forking mode, this ensures no
///      contract deployed on the live network is able to execute cheatcodes by simply calling the
///      cheatcode address: by default, the caller, test contract and newly deployed contracts are
///      allowed to execute cheatcodes
#[derive(Clone, Debug, Default)]
pub struct Cheatcodes {
    /// The block environment
    ///
    /// Used in the cheatcode handler to overwrite the block environment separately from the
    /// execution block environment.
    pub block: Option<BlockEnv>,

    /// The gas price
    ///
    /// Used in the cheatcode handler to overwrite the gas price separately from the gas price
    /// in the execution environment.
    pub gas_price: Option<U256>,

    /// Address labels
    pub labels: BTreeMap<Address, String>,

    /// Rememebered private keys
    pub script_wallets: Vec<LocalWallet>,

    /// Prank information
    pub prank: Option<Prank>,

    /// Expected revert information
    pub expected_revert: Option<ExpectedRevert>,

    /// Additional diagnostic for reverts
    pub fork_revert_diagnostic: Option<RevertDiagnostic>,

    /// Recorded storage reads and writes
    pub accesses: Option<RecordAccess>,

    /// Recorded logs
    pub recorded_logs: Option<RecordedLogs>,

    /// Mocked calls
    pub mocked_calls: BTreeMap<Address, BTreeMap<MockCallDataContext, MockCallReturnData>>,

    /// Expected calls
    pub expected_calls: BTreeMap<Address, Vec<(ExpectedCallData, u64)>>,

    /// Expected emits
    pub expected_emits: Vec<ExpectedEmit>,

    /// Map of context depths to memory offset ranges that may be written to within the call depth.
    pub allowed_mem_writes: BTreeMap<u64, Vec<Range<u64>>>,

    /// Current broadcasting information
    pub broadcast: Option<Broadcast>,

    /// Used to correct the nonce of --sender after the initiating call. For more, check
    /// `docs/scripting`.
    pub corrected_nonce: bool,

    /// Scripting based transactions
    pub broadcastable_transactions: BroadcastableTransactions,

    /// Additional, user configurable context this Inspector has access to when inspecting a call
    pub config: Arc<CheatsConfig>,

    /// Test-scoped context holding data that needs to be reset every test run
    pub context: Context,

    // Commit FS changes such as file creations, writes and deletes.
    // Used to prevent duplicate changes file executing non-committing calls.
    pub fs_commit: bool,

    pub serialized_jsons: BTreeMap<String, BTreeMap<String, Value>>,

    /// Records all eth deals
    pub eth_deals: Vec<DealRecord>,

    /// Holds the stored gas info for when we pause gas metering. It is an `Option<Option<..>>`
    /// because the `call` callback in an `Inspector` doesn't get access to
    /// the `revm::Interpreter` which holds the `revm::Gas` struct that
    /// we need to copy. So we convert it to a `Some(None)` in `apply_cheatcode`, and once we have
    /// the interpreter, we copy the gas struct. Then each time there is an execution of an
    /// operation, we reset the gas.
    pub gas_metering: Option<Option<revm::interpreter::Gas>>,

    /// Holds stored gas info for when we pause gas metering, and we're entering/inside
    /// CREATE / CREATE2 frames. This is needed to make gas meter pausing work correctly when
    /// paused and creating new contracts.
    pub gas_metering_create: Option<Option<revm::interpreter::Gas>>,
    /// current program counter
    pub pc: usize,
    /// Breakpoints supplied by the `vm.breakpoint("<char>")` cheatcode
    /// char -> pc
    pub breakpoints: Breakpoints,
}

impl Cheatcodes {
    /// Creates a new `Cheatcodes` based on the given settings
    pub fn new(block: BlockEnv, gas_price: U256, config: CheatsConfig) -> Self {
        Self {
            corrected_nonce: false,
            block: Some(block),
            gas_price: Some(gas_price),
            config: Arc::new(config),
            fs_commit: true,
            ..Default::default()
        }
    }

    #[tracing::instrument(skip_all, name = "applying cheatcode")]
    fn apply_cheatcode<DB: DatabaseExt>(
        &mut self,
        data: &mut EVMData<'_, DB>,
        caller: Address,
        call: &CallInputs,
    ) -> Result<Bytes, Bytes> {
        // Decode the cheatcode call
        let decoded = HEVMCalls::decode(&call.input).map_err(|err| err.to_string().encode())?;

        // ensure the caller is allowed to execute cheatcodes, but only if the backend is in forking
        // mode
        data.db.ensure_cheatcode_access_forking_mode(caller).map_err(|err| err.encode_string())?;

        // TODO: Log the opcode for the debugger
        env::apply(self, data, caller, &decoded)
            .transpose()
            .or_else(|| util::apply(self, data, &decoded))
            .or_else(|| expect::apply(self, data, &decoded))
            .or_else(|| fuzz::apply(data, &decoded))
            .or_else(|| ext::apply(self, self.config.ffi, &decoded))
            .or_else(|| snapshot::apply(self, data, &decoded))
            .or_else(|| fork::apply(self, data, &decoded))
            .ok_or_else(|| "Cheatcode was unhandled. This is a bug.".to_string().encode())?
    }

    /// Determines the address of the contract and marks it as allowed
    ///
    /// There may be cheatcodes in the constructor of the new contract, in order to allow them
    /// automatically we need to determine the new address
    fn allow_cheatcodes_on_create<DB: DatabaseExt>(
        &self,
        data: &mut EVMData<'_, DB>,
        inputs: &CreateInputs,
    ) {
        let old_nonce = data
            .journaled_state
            .state
            .get(&inputs.caller)
            .map(|acc| acc.info.nonce)
            .unwrap_or_default();
        let created_address = get_create_address(inputs, old_nonce);

        if data.journaled_state.depth > 1 &&
            !data.db.has_cheatcode_access(b160_to_h160(inputs.caller))
        {
            // we only grant cheat code access for new contracts if the caller also has
            // cheatcode access and the new contract is created in top most call
            return
        }

        data.db.allow_cheatcode_access(created_address);
    }

    /// Called when there was a revert.
    ///
    /// Cleanup any previously applied cheatcodes that altered the state in such a way that revm's
    /// revert would run into issues.
    pub fn on_revert<DB: DatabaseExt>(&mut self, data: &mut EVMData<'_, DB>) {
        trace!(deals=?self.eth_deals.len(), "Rolling back deals");

        // Delay revert clean up until expected revert is handled, if set.
        if self.expected_revert.is_some() {
            return
        }

        // we only want to apply cleanup top level
        if data.journaled_state.depth() > 0 {
            return
        }

        // Roll back all previously applied deals
        // This will prevent overflow issues in revm's [`JournaledState::journal_revert`] routine
        // which rolls back any transfers.
        while let Some(record) = self.eth_deals.pop() {
            if let Some(acc) = data.journaled_state.state.get_mut(&h160_to_b160(record.address)) {
                acc.info.balance = record.old_balance.into();
            }
        }
    }
}

impl<DB> Inspector<DB> for Cheatcodes
where
    DB: DatabaseExt,
{
    fn initialize_interp(
        &mut self,
        _: &mut Interpreter,
        data: &mut EVMData<'_, DB>,
        _: bool,
    ) -> InstructionResult {
        // When the first interpreter is initialized we've circumvented the balance and gas checks,
        // so we apply our actual block data with the correct fees and all.
        if let Some(block) = self.block.take() {
            data.env.block = block;
        }
        if let Some(gas_price) = self.gas_price.take() {
            data.env.tx.gas_price = gas_price.into();
        }

        InstructionResult::Continue
    }

    fn step(
        &mut self,
        interpreter: &mut Interpreter,
        data: &mut EVMData<'_, DB>,
        _: bool,
    ) -> InstructionResult {
        self.pc = interpreter.program_counter();

        // reset gas if gas metering is turned off
        match self.gas_metering {
            Some(None) => {
                // need to store gas metering
                self.gas_metering = Some(Some(interpreter.gas));
            }
            Some(Some(gas)) => {
                match interpreter.contract.bytecode.bytecode()[interpreter.program_counter()] {
                    opcode::CREATE | opcode::CREATE2 => {
                        // set we're about to enter CREATE frame to meter its gas on first opcode
                        // inside it
                        self.gas_metering_create = Some(None)
                    }
                    opcode::STOP | opcode::RETURN | opcode::SELFDESTRUCT | opcode::REVERT => {
                        // If we are ending current execution frame, we want to just fully reset gas
                        // otherwise weird things with returning gas from a call happen
                        // ref: https://github.com/bluealloy/revm/blob/2cb991091d32330cfe085320891737186947ce5a/crates/revm/src/evm_impl.rs#L190
                        //
                        // It would be nice if we had access to the interpreter in `call_end`, as we
                        // could just do this there instead.
                        match self.gas_metering_create {
                            None | Some(None) => {
                                interpreter.gas = revm::interpreter::Gas::new(0);
                            }
                            Some(Some(gas)) => {
                                // If this was CREATE frame, set correct gas limit. This is needed
                                // because CREATE opcodes deduct additional gas for code storage,
                                // and deducted amount is compared to gas limit. If we set this to
                                // 0, the CREATE would fail with out of gas.
                                //
                                // If we however set gas limit to the limit of outer frame, it would
                                // cause a panic after erasing gas cost post-create. Reason for this
                                // is pre-create REVM records `gas_limit - (gas_limit / 64)` as gas
                                // used, and erases costs by `remaining` gas post-create.
                                // gas used ref: https://github.com/bluealloy/revm/blob/2cb991091d32330cfe085320891737186947ce5a/crates/revm/src/instructions/host.rs#L254-L258
                                // post-create erase ref: https://github.com/bluealloy/revm/blob/2cb991091d32330cfe085320891737186947ce5a/crates/revm/src/instructions/host.rs#L279
                                interpreter.gas = revm::interpreter::Gas::new(gas.limit());

                                // reset CREATE gas metering because we're about to exit its frame
                                self.gas_metering_create = None
                            }
                        }
                    }
                    _ => {
                        // if just starting with CREATE opcodes, record its inner frame gas
                        if let Some(None) = self.gas_metering_create {
                            self.gas_metering_create = Some(Some(interpreter.gas))
                        }

                        // dont monitor gas changes, keep it constant
                        interpreter.gas = gas;
                    }
                }
            }
            _ => {}
        }

        // Record writes and reads if `record` has been called
        if let Some(storage_accesses) = &mut self.accesses {
            match interpreter.contract.bytecode.bytecode()[interpreter.program_counter()] {
                opcode::SLOAD => {
                    let key = try_or_continue!(interpreter.stack().peek(0));
                    storage_accesses
                        .reads
                        .entry(b160_to_h160(interpreter.contract().address))
                        .or_insert_with(Vec::new)
                        .push(key.into());
                }
                opcode::SSTORE => {
                    let key = try_or_continue!(interpreter.stack().peek(0));

                    // An SSTORE does an SLOAD internally
                    storage_accesses
                        .reads
                        .entry(b160_to_h160(interpreter.contract().address))
                        .or_insert_with(Vec::new)
                        .push(key.into());
                    storage_accesses
                        .writes
                        .entry(b160_to_h160(interpreter.contract().address))
                        .or_insert_with(Vec::new)
                        .push(key.into());
                }
                _ => (),
            }
        }

        // If the allowed memory writes cheatcode is active at this context depth, check to see
        // if the current opcode can either mutate directly or expand memory. If the opcode at
        // the current program counter is a match, check if the modified memory lies within the
        // allowed ranges. If not, revert and fail the test.
        if let Some(ranges) = self.allowed_mem_writes.get(&data.journaled_state.depth()) {
            // The `mem_opcode_match` macro is used to match the current opcode against a list of
            // opcodes that can mutate memory (either directly or expansion via reading). If the
            // opcode is a match, the memory offsets that are being written to are checked to be
            // within the allowed ranges. If not, the test is failed and the transaction is
            // reverted. For all opcodes that can mutate memory aside from MSTORE,
            // MSTORE8, and MLOAD, the size and destination offset are on the stack, and
            // the macro expands all of these cases. For MSTORE, MSTORE8, and MLOAD, the
            // size of the memory write is implicit, so these cases are hard-coded.
            macro_rules! mem_opcode_match {
                ([$(($opcode:ident, $offset_depth:expr, $size_depth:expr, $writes:expr)),*]) => {
                    match interpreter.contract.bytecode.bytecode()[interpreter.program_counter()] {
                        ////////////////////////////////////////////////////////////////
                        //    OPERATIONS THAT CAN EXPAND/MUTATE MEMORY BY WRITING     //
                        ////////////////////////////////////////////////////////////////

                        opcode::MSTORE => {
                            // The offset of the mstore operation is at the top of the stack.
                            let offset = ru256_to_u256(try_or_continue!(interpreter.stack().peek(0))).as_u64();

                            // If none of the allowed ranges contain [offset, offset + 32), memory has been
                            // unexpectedly mutated.
                            if !ranges.iter().any(|range| {
                                range.contains(&offset) && range.contains(&(offset + 31))
                            }) {
                                revert_helper::disallowed_mem_write(offset, 32, interpreter, ranges);
                                return InstructionResult::Revert
                            }
                        }
                        opcode::MSTORE8 => {
                            // The offset of the mstore8 operation is at the top of the stack.
                            let offset = ru256_to_u256(try_or_continue!(interpreter.stack().peek(0))).as_u64();

                            // If none of the allowed ranges contain the offset, memory has been
                            // unexpectedly mutated.
                            if !ranges.iter().any(|range| range.contains(&offset)) {
                                revert_helper::disallowed_mem_write(offset, 1, interpreter, ranges);
                                return InstructionResult::Revert
                            }
                        }

                        ////////////////////////////////////////////////////////////////
                        //        OPERATIONS THAT CAN EXPAND MEMORY BY READING        //
                        ////////////////////////////////////////////////////////////////

                        opcode::MLOAD => {
                            // The offset of the mload operation is at the top of the stack
                            let offset = ru256_to_u256(try_or_continue!(interpreter.stack().peek(0))).as_u64();

                            // If the offset being loaded is >= than the memory size, the
                            // memory is being expanded. If none of the allowed ranges contain
                            // [offset, offset + 32), memory has been unexpectedly mutated.
                            if offset >= interpreter.memory.len() as u64 && !ranges.iter().any(|range| {
                                range.contains(&offset) && range.contains(&(offset + 31))
                            }) {
                                revert_helper::disallowed_mem_write(offset, 32, interpreter, ranges);
                                return InstructionResult::Revert
                            }
                        }

                        ////////////////////////////////////////////////////////////////
                        //          OPERATIONS WITH OFFSET AND SIZE ON STACK          //
                        ////////////////////////////////////////////////////////////////

                        $(opcode::$opcode => {
                            // The destination offset of the operation is at the top of the stack.
                            let dest_offset = ru256_to_u256(try_or_continue!(interpreter.stack().peek($offset_depth))).as_u64();

                            // The size of the data that will be copied is the third item on the stack.
                            let size = ru256_to_u256(try_or_continue!(interpreter.stack().peek($size_depth))).as_u64();

                            // If none of the allowed ranges contain [dest_offset, dest_offset + size),
                            // memory outside of the expected ranges has been touched. If the opcode
                            // only reads from memory, this is okay as long as the memory is not expanded.
                            let fail_cond = !ranges.iter().any(|range| {
                                    range.contains(&dest_offset) &&
                                        range.contains(&(dest_offset + size.saturating_sub(1)))
                                }) && ($writes ||
                                    [dest_offset, (dest_offset + size).saturating_sub(1)].into_iter().any(|offset| {
                                        offset >= interpreter.memory.len() as u64
                                    })
                                );

                            // If the failure condition is met, set the output buffer to a revert string
                            // that gives information about the allowed ranges and revert.
                            if fail_cond {
                                revert_helper::disallowed_mem_write(dest_offset, size, interpreter, ranges);
                                return InstructionResult::Revert
                            }
                        })*
                        _ => ()
                    }
                }
            }

            // Check if the current opcode can write to memory, and if so, check if the memory
            // being written to is registered as safe to modify.
            mem_opcode_match!([
                (CALLDATACOPY, 0, 2, true),
                (CODECOPY, 0, 2, true),
                (RETURNDATACOPY, 0, 2, true),
                (EXTCODECOPY, 1, 3, true),
                (CALL, 5, 6, true),
                (CALLCODE, 5, 6, true),
                (STATICCALL, 4, 5, true),
                (DELEGATECALL, 4, 5, true),
                (SHA3, 0, 1, false),
                (LOG0, 0, 1, false),
                (LOG1, 0, 1, false),
                (LOG2, 0, 1, false),
                (LOG3, 0, 1, false),
                (LOG4, 0, 1, false),
                (CREATE, 1, 2, false),
                (CREATE2, 1, 2, false),
                (RETURN, 0, 1, false),
                (REVERT, 0, 1, false)
            ])
        }

        InstructionResult::Continue
    }

    fn log(&mut self, _: &mut EVMData<'_, DB>, address: &B160, topics: &[B256], data: &Bytes) {
        // Match logs if `expectEmit` has been called
        if !self.expected_emits.is_empty() {
            handle_expect_emit(
                self,
                RawLog {
                    topics: topics.iter().copied().map(b256_to_h256).collect_vec(),
                    data: data.to_vec(),
                },
                &b160_to_h160(*address),
            );
        }

        // Stores this log if `recordLogs` has been called
        if let Some(storage_recorded_logs) = &mut self.recorded_logs {
            storage_recorded_logs.entries.push(Log {
                emitter: b160_to_h160(*address),
                inner: RawLog {
                    topics: topics.iter().copied().map(b256_to_h256).collect_vec(),
                    data: data.to_vec(),
                },
            });
        }
    }

    fn call(
        &mut self,
        data: &mut EVMData<'_, DB>,
        call: &mut CallInputs,
        is_static: bool,
    ) -> (InstructionResult, Gas, Bytes) {
        if call.contract == h160_to_b160(CHEATCODE_ADDRESS) {
            match self.apply_cheatcode(data, b160_to_h160(call.context.caller), call) {
                Ok(retdata) => (InstructionResult::Return, Gas::new(call.gas_limit), retdata),
                Err(err) => (InstructionResult::Revert, Gas::new(call.gas_limit), err),
            }
        } else if call.contract != h160_to_b160(HARDHAT_CONSOLE_ADDRESS) {
            // Handle expected calls
<<<<<<< HEAD
            if let Some(expecteds) = self.expected_calls.get_mut(&(b160_to_h160(call.contract))) {
                if let Some(found_match) = expecteds.iter().position(|expected| {
=======
            if let Some(expecteds) = self.expected_calls.get_mut(&call.contract) {
                if let Some((_, count)) = expecteds.iter_mut().find(|(expected, _)| {
>>>>>>> 8f246e07
                    expected.calldata.len() <= call.input.len() &&
                        expected.calldata == call.input[..expected.calldata.len()] &&
                        expected.value.map_or(true, |value| value == call.transfer.value.into()) &&
                        expected.gas.map_or(true, |gas| gas == call.gas_limit) &&
                        expected.min_gas.map_or(true, |min_gas| min_gas <= call.gas_limit)
                }) {
                    *count += 1;
                }
            }

            // Handle mocked calls
            if let Some(mocks) = self.mocked_calls.get(&b160_to_h160(call.contract)) {
                let ctx = MockCallDataContext {
                    calldata: call.input.clone(),
                    value: Some(call.transfer.value.into()),
                };
                if let Some(mock_retdata) = mocks.get(&ctx) {
                    return (
                        mock_retdata.ret_type,
                        Gas::new(call.gas_limit),
                        mock_retdata.data.clone(),
                    )
                } else if let Some((_, mock_retdata)) = mocks.iter().find(|(mock, _)| {
                    mock.calldata.len() <= call.input.len() &&
                        *mock.calldata == call.input[..mock.calldata.len()] &&
                        mock.value
                            .map(|value| value == call.transfer.value.into())
                            .unwrap_or(true)
                }) {
                    return (
                        mock_retdata.ret_type,
                        Gas::new(call.gas_limit),
                        mock_retdata.data.clone(),
                    )
                }
            }

            // Apply our prank
            if let Some(prank) = &self.prank {
                if data.journaled_state.depth() >= prank.depth &&
                    call.context.caller == h160_to_b160(prank.prank_caller)
                {
                    // At the target depth we set `msg.sender`
                    if data.journaled_state.depth() == prank.depth {
                        call.context.caller = h160_to_b160(prank.new_caller);
                        call.transfer.source = h160_to_b160(prank.new_caller);
                    }

                    // At the target depth, or deeper, we set `tx.origin`
                    if let Some(new_origin) = prank.new_origin {
                        data.env.tx.caller = h160_to_b160(new_origin);
                    }
                }
            }

            // Apply our broadcast
            if let Some(broadcast) = &self.broadcast {
                // We only apply a broadcast *to a specific depth*.
                //
                // We do this because any subsequent contract calls *must* exist on chain and
                // we only want to grab *this* call, not internal ones
                if data.journaled_state.depth() == broadcast.depth &&
                    call.context.caller == h160_to_b160(broadcast.original_caller)
                {
                    // At the target depth we set `msg.sender` & tx.origin.
                    // We are simulating the caller as being an EOA, so *both* must be set to the
                    // broadcast.origin.
                    data.env.tx.caller = h160_to_b160(broadcast.new_origin);

                    call.context.caller = h160_to_b160(broadcast.new_origin);
                    call.transfer.source = h160_to_b160(broadcast.new_origin);
                    // Add a `legacy` transaction to the VecDeque. We use a legacy transaction here
                    // because we only need the from, to, value, and data. We can later change this
                    // into 1559, in the cli package, relatively easily once we
                    // know the target chain supports EIP-1559.
                    if !is_static {
                        if let Err(err) = data
                            .journaled_state
                            .load_account(h160_to_b160(broadcast.new_origin), data.db)
                        {
                            return (
                                InstructionResult::Revert,
                                Gas::new(call.gas_limit),
                                err.encode_string(),
                            )
                        }

                        let is_fixed_gas_limit = check_if_fixed_gas_limit(data, call.gas_limit);

                        let account = data
                            .journaled_state
                            .state()
                            .get_mut(&h160_to_b160(broadcast.new_origin))
                            .unwrap();

                        self.broadcastable_transactions.push_back(BroadcastableTransaction {
                            rpc: data.db.active_fork_url(),
                            transaction: TypedTransaction::Legacy(TransactionRequest {
                                from: Some(broadcast.new_origin),
                                to: Some(NameOrAddress::Address(b160_to_h160(call.contract))),
                                value: Some(call.transfer.value.into()),
                                data: Some(call.input.clone().into()),
                                nonce: Some(account.info.nonce.into()),
                                gas: if is_fixed_gas_limit {
                                    Some(call.gas_limit.into())
                                } else {
                                    None
                                },
                                ..Default::default()
                            }),
                        });

                        // call_inner does not increase nonces, so we have to do it ourselves
                        account.info.nonce += 1;
                    } else if broadcast.single_call {
                        return (
                            InstructionResult::Revert,
                            Gas::new(0),
                            "Staticcalls are not allowed after vm.broadcast. Either remove it, or use vm.startBroadcast instead."
                            .to_string()
                            .encode()
                            .into()
                        );
                    }
                }
            }

            (InstructionResult::Continue, Gas::new(call.gas_limit), Bytes::new())
        } else {
            (InstructionResult::Continue, Gas::new(call.gas_limit), Bytes::new())
        }
    }

    fn call_end(
        &mut self,
        data: &mut EVMData<'_, DB>,
        call: &CallInputs,
        remaining_gas: Gas,
        status: InstructionResult,
        retdata: Bytes,
        _: bool,
    ) -> (InstructionResult, Gas, Bytes) {
        if call.contract == h160_to_b160(CHEATCODE_ADDRESS) ||
            call.contract == h160_to_b160(HARDHAT_CONSOLE_ADDRESS)
        {
            return (status, remaining_gas, retdata)
        }

        // Clean up pranks
        if let Some(prank) = &self.prank {
            if data.journaled_state.depth() == prank.depth {
                data.env.tx.caller = h160_to_b160(prank.prank_origin);
            }
            if prank.single_call {
                std::mem::take(&mut self.prank);
            }
        }

        // Clean up broadcast
        if let Some(broadcast) = &self.broadcast {
            if data.journaled_state.depth() == broadcast.depth {
                data.env.tx.caller = h160_to_b160(broadcast.original_origin);
            }

            if broadcast.single_call {
                std::mem::take(&mut self.broadcast);
            }
        }

        // Handle expected reverts
        if let Some(expected_revert) = &self.expected_revert {
            if data.journaled_state.depth() <= expected_revert.depth {
                let expected_revert = std::mem::take(&mut self.expected_revert).unwrap();
                return match handle_expect_revert(
                    false,
                    expected_revert.reason.as_ref(),
                    status,
                    retdata,
                ) {
                    Err(retdata) => {
                        trace!(expected=?expected_revert, actual=%hex::encode(&retdata), ?status, "Expected revert mismatch");
                        (InstructionResult::Revert, remaining_gas, retdata)
                    }
                    Ok((_, retdata)) => (InstructionResult::Return, remaining_gas, retdata),
                }
            }
        }

        // Handle expected emits at current depth
        if !self
            .expected_emits
            .iter()
            .filter(|expected| expected.depth == data.journaled_state.depth())
            .all(|expected| expected.found)
        {
            return (
                InstructionResult::Revert,
                remaining_gas,
                "Log != expected log".to_string().encode().into(),
            )
        } else {
            // Clear the emits we expected at this depth that have been found
            self.expected_emits.retain(|expected| !expected.found)
        }

        // If the depth is 0, then this is the root call terminating
        if data.journaled_state.depth() == 0 {
<<<<<<< HEAD
            // Handle expected calls that were not fulfilled
            if let Some((address, expecteds)) =
                self.expected_calls.iter().find(|(_, expecteds)| !expecteds.is_empty())
            {
                let ExpectedCallData { calldata, gas, min_gas, value } = &expecteds[0];
                let calldata = ethers::types::Bytes::from(calldata.clone());
                let expected_values = [
                    Some(format!("data {calldata}")),
                    value.map(|v| format!("value {v}")),
                    gas.map(|g| format!("gas {g}")),
                    min_gas.map(|g| format!("minimum gas {g}")),
                ]
                .into_iter()
                .flatten()
                .join(" and ");
                return (
                    InstructionResult::Revert,
                    remaining_gas,
                    format!("Expected a call to {address:?} with {expected_values}, but got none")
                        .encode()
                        .into(),
                )
=======
            for (address, expecteds) in &self.expected_calls {
                for (expected, actual_count) in expecteds {
                    let ExpectedCallData { calldata, gas, min_gas, value, count } = expected;
                    let calldata = ethers::types::Bytes::from(calldata.clone());
                    if *count != *actual_count {
                        let expected_values = [
                            Some(format!("data {calldata}")),
                            value.map(|v| format!("value {v}")),
                            gas.map(|g| format!("gas {g}")),
                            min_gas.map(|g| format!("minimum gas {g}")),
                        ]
                        .into_iter()
                        .flatten()
                        .join(" and ");
                        return (
                            Return::Revert,
                            remaining_gas,
                            format!(
                                "Expected call to {address:?} with {expected_values} to be called {count} time(s), but was called {actual_count} time(s)"
                            )
                            .encode()
                            .into(),
                        )
                    }
                }
>>>>>>> 8f246e07
            }

            // Check if we have any leftover expected emits
            if !self.expected_emits.is_empty() {
                return (
                    InstructionResult::Revert,
                    remaining_gas,
                    "Expected an emit, but no logs were emitted afterward"
                        .to_string()
                        .encode()
                        .into(),
                )
            }
        }

        // if there's a revert and a previous call was diagnosed as fork related revert then we can
        // return a better error here
        if status == InstructionResult::Revert {
            if let Some(err) = self.fork_revert_diagnostic.take() {
                return (status, remaining_gas, err.to_error_msg(self).encode().into())
            }
        }

        // this will ensure we don't have false positives when trying to diagnose reverts in fork
        // mode
        let _ = self.fork_revert_diagnostic.take();

        // try to diagnose reverts in multi-fork mode where a call is made to an address that does
        // not exist
        if let TransactTo::Call(test_contract) = data.env.tx.transact_to {
            // if a call to a different contract than the original test contract returned with
            // `Stop` we check if the contract actually exists on the active fork
            if data.db.is_forked_mode() &&
                status == InstructionResult::Stop &&
                call.contract != test_contract
            {
                self.fork_revert_diagnostic =
                    data.db.diagnose_revert(b160_to_h160(call.contract), &data.journaled_state);
            }
        }

        (status, remaining_gas, retdata)
    }

    fn create(
        &mut self,
        data: &mut EVMData<'_, DB>,
        call: &mut CreateInputs,
    ) -> (InstructionResult, Option<B160>, Gas, Bytes) {
        // allow cheatcodes from the address of the new contract
        self.allow_cheatcodes_on_create(data, call);

        // Apply our prank
        if let Some(prank) = &self.prank {
            if data.journaled_state.depth() >= prank.depth &&
                call.caller == h160_to_b160(prank.prank_caller)
            {
                // At the target depth we set `msg.sender`
                if data.journaled_state.depth() == prank.depth {
                    call.caller = h160_to_b160(prank.new_caller);
                }

                // At the target depth, or deeper, we set `tx.origin`
                if let Some(new_origin) = prank.new_origin {
                    data.env.tx.caller = h160_to_b160(new_origin);
                }
            }
        }

        // Apply our broadcast
        if let Some(broadcast) = &self.broadcast {
            if data.journaled_state.depth() == broadcast.depth &&
                call.caller == h160_to_b160(broadcast.original_caller)
            {
                if let Err(err) =
                    data.journaled_state.load_account(h160_to_b160(broadcast.new_origin), data.db)
                {
                    return (
                        InstructionResult::Revert,
                        None,
                        Gas::new(call.gas_limit),
                        err.encode_string(),
                    )
                }

                data.env.tx.caller = h160_to_b160(broadcast.new_origin);

                let (bytecode, to, nonce) = match process_create(
                    broadcast.new_origin,
                    call.init_code.clone(),
                    data,
                    call,
                ) {
                    Ok(val) => val,
                    Err(err) => {
                        return (
                            InstructionResult::Revert,
                            None,
                            Gas::new(call.gas_limit),
                            err.encode_string(),
                        )
                    }
                };

                let is_fixed_gas_limit = check_if_fixed_gas_limit(data, call.gas_limit);

                self.broadcastable_transactions.push_back(BroadcastableTransaction {
                    rpc: data.db.active_fork_url(),
                    transaction: TypedTransaction::Legacy(TransactionRequest {
                        from: Some(broadcast.new_origin),
                        to,
                        value: Some(call.value.into()),
                        data: Some(bytecode.into()),
                        nonce: Some(nonce.into()),
                        gas: if is_fixed_gas_limit { Some(call.gas_limit.into()) } else { None },
                        ..Default::default()
                    }),
                });
            }
        }

        (InstructionResult::Continue, None, Gas::new(call.gas_limit), Bytes::new())
    }

    fn create_end(
        &mut self,
        data: &mut EVMData<'_, DB>,
        _: &CreateInputs,
        status: InstructionResult,
        address: Option<B160>,
        remaining_gas: Gas,
        retdata: Bytes,
    ) -> (InstructionResult, Option<B160>, Gas, Bytes) {
        // Clean up pranks
        if let Some(prank) = &self.prank {
            if data.journaled_state.depth() == prank.depth {
                data.env.tx.caller = h160_to_b160(prank.prank_origin);
            }
            if prank.single_call {
                std::mem::take(&mut self.prank);
            }
        }

        // Clean up broadcasts
        if let Some(broadcast) = &self.broadcast {
            if data.journaled_state.depth() == broadcast.depth {
                data.env.tx.caller = h160_to_b160(broadcast.original_origin);
            }

            if broadcast.single_call {
                std::mem::take(&mut self.broadcast);
            }
        }

        // Handle expected reverts
        if let Some(expected_revert) = &self.expected_revert {
            if data.journaled_state.depth() <= expected_revert.depth {
                let expected_revert = std::mem::take(&mut self.expected_revert).unwrap();
                return match handle_expect_revert(
                    true,
                    expected_revert.reason.as_ref(),
                    status,
                    retdata,
                ) {
                    Err(retdata) => (InstructionResult::Revert, None, remaining_gas, retdata),
                    Ok((address, retdata)) => (
                        InstructionResult::Return,
                        address.map(h160_to_b160),
                        remaining_gas,
                        retdata,
                    ),
                }
            }
        }

        (status, address, remaining_gas, retdata)
    }
}
/// Contains additional, test specific resources that should be kept for the duration of the test
#[derive(Debug, Default)]
pub struct Context {
    //// Buffered readers for files opened for reading (path => BufReader mapping)
    pub opened_read_files: HashMap<PathBuf, BufReader<File>>,
}

/// Every time we clone `Context`, we want it to be empty
impl Clone for Context {
    fn clone(&self) -> Self {
        Default::default()
    }
}

/// Records `deal` cheatcodes
#[derive(Debug, Clone)]
pub struct DealRecord {
    /// Target of the deal.
    pub address: Address,
    /// The balance of the address before deal was applied
    pub old_balance: U256,
    /// Balance after deal was applied
    pub new_balance: U256,
}

/// Helper module to store revert strings in memory
mod revert_helper {
    use super::*;

    /// Helper that expands memory, stores a revert string pertaining to a disallowed memory write,
    /// and sets the return range to the revert string's location in memory.
    pub fn disallowed_mem_write(
        dest_offset: u64,
        size: u64,
        interpreter: &mut Interpreter,
        ranges: &[Range<u64>],
    ) {
        let revert_string: Bytes = format!(
            "Memory write at offset 0x{:02X} of size 0x{:02X} not allowed. Safe range: {}",
            dest_offset,
            size,
            ranges.iter().map(|r| format!("(0x{:02X}, 0x{:02X}]", r.start, r.end)).join(" ∪ ")
        )
        .encode()
        .into();
        mstore_revert_string(revert_string, interpreter);
    }

    /// Expands memory, stores a revert string, and sets the return range to the revert
    /// string's location in memory.
    fn mstore_revert_string(bytes: Bytes, interpreter: &mut Interpreter) {
        let starting_offset = interpreter.memory.len();
        interpreter.memory.resize(starting_offset + bytes.len());
        interpreter.memory.set_data(starting_offset, 0, bytes.len(), &bytes);
        interpreter.return_range = starting_offset..interpreter.memory.len();
    }
}<|MERGE_RESOLUTION|>--- conflicted
+++ resolved
@@ -550,13 +550,8 @@
             }
         } else if call.contract != h160_to_b160(HARDHAT_CONSOLE_ADDRESS) {
             // Handle expected calls
-<<<<<<< HEAD
             if let Some(expecteds) = self.expected_calls.get_mut(&(b160_to_h160(call.contract))) {
-                if let Some(found_match) = expecteds.iter().position(|expected| {
-=======
-            if let Some(expecteds) = self.expected_calls.get_mut(&call.contract) {
                 if let Some((_, count)) = expecteds.iter_mut().find(|(expected, _)| {
->>>>>>> 8f246e07
                     expected.calldata.len() <= call.input.len() &&
                         expected.calldata == call.input[..expected.calldata.len()] &&
                         expected.value.map_or(true, |value| value == call.transfer.value.into()) &&
@@ -764,30 +759,6 @@
 
         // If the depth is 0, then this is the root call terminating
         if data.journaled_state.depth() == 0 {
-<<<<<<< HEAD
-            // Handle expected calls that were not fulfilled
-            if let Some((address, expecteds)) =
-                self.expected_calls.iter().find(|(_, expecteds)| !expecteds.is_empty())
-            {
-                let ExpectedCallData { calldata, gas, min_gas, value } = &expecteds[0];
-                let calldata = ethers::types::Bytes::from(calldata.clone());
-                let expected_values = [
-                    Some(format!("data {calldata}")),
-                    value.map(|v| format!("value {v}")),
-                    gas.map(|g| format!("gas {g}")),
-                    min_gas.map(|g| format!("minimum gas {g}")),
-                ]
-                .into_iter()
-                .flatten()
-                .join(" and ");
-                return (
-                    InstructionResult::Revert,
-                    remaining_gas,
-                    format!("Expected a call to {address:?} with {expected_values}, but got none")
-                        .encode()
-                        .into(),
-                )
-=======
             for (address, expecteds) in &self.expected_calls {
                 for (expected, actual_count) in expecteds {
                     let ExpectedCallData { calldata, gas, min_gas, value, count } = expected;
@@ -803,7 +774,7 @@
                         .flatten()
                         .join(" and ");
                         return (
-                            Return::Revert,
+                            InstructionResult::Revert,
                             remaining_gas,
                             format!(
                                 "Expected call to {address:?} with {expected_values} to be called {count} time(s), but was called {actual_count} time(s)"
@@ -813,7 +784,6 @@
                         )
                     }
                 }
->>>>>>> 8f246e07
             }
 
             // Check if we have any leftover expected emits
