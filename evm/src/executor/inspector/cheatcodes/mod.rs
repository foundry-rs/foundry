--- conflicted
+++ resolved
@@ -139,13 +139,9 @@
             .or_else(|| util::apply(self, data, &decoded))
             .or_else(|| expect::apply(self, data, &decoded))
             .or_else(|| fuzz::apply(data, &decoded))
-<<<<<<< HEAD
-            .or_else(|| ext::apply(self.config.ffi, &decoded))
+            .or_else(|| ext::apply(self, self.config.ffi, &decoded))
             .or_else(|| snapshot::apply(self, data, &decoded))
             .or_else(|| fork::apply(self, data, &decoded))
-=======
-            .or_else(|| ext::apply(self, self.config.ffi, &decoded))
->>>>>>> 24d5ca0a
             .ok_or_else(|| "Cheatcode was unhandled. This is a bug.".to_string().encode())?
     }
 }
