--- conflicted
+++ resolved
@@ -166,16 +166,12 @@
     /// Holds stored gas info for when we pause gas metering, and we're entering/inside
     /// CREATE / CREATE2 frames. This is needed to make gas meter pausing work correctly when
     /// paused and creating new contracts.
-<<<<<<< HEAD
     pub gas_metering_create: Option<Option<revm::interpreter::Gas>>,
-=======
-    pub gas_metering_create: Option<Option<revm::Gas>>,
     /// current program counter
     pub pc: usize,
     /// Breakpoints supplied by the `vm.breakpoint("<char>")` cheatcode
     /// char -> pc
     pub breakpoints: Breakpoints,
->>>>>>> e0afc7ca
 }
 
 impl Cheatcodes {
@@ -300,13 +296,9 @@
         interpreter: &mut Interpreter,
         data: &mut EVMData<'_, DB>,
         _: bool,
-<<<<<<< HEAD
     ) -> InstructionResult {
-=======
-    ) -> Return {
         self.pc = interpreter.program_counter();
 
->>>>>>> e0afc7ca
         // reset gas if gas metering is turned off
         match self.gas_metering {
             Some(None) => {
