#[macro_use]
mod utils;

mod logs;
pub use logs::LogCollector;

mod tracer;
pub use tracer::Tracer;

mod debugger;
pub use debugger::Debugger;

mod coverage;
pub use coverage::CoverageCollector;

mod stack;
pub use stack::{InspectorData, InspectorStack};

mod cheatcodes;
pub use cheatcodes::{Cheatcodes, CheatsConfig, DEFAULT_CREATE2_DEPLOYER};

use ethers::types::U256;
use revm::BlockEnv;

mod fuzzer;
pub use fuzzer::Fuzzer;

#[derive(Default, Clone, Debug)]
pub struct InspectorStackConfig {
    /// The cheatcode inspector and its state, if cheatcodes are enabled.
    /// Whether or not cheatcodes are enabled
    pub cheatcodes: Option<Cheatcodes>,
    /// The block environment
    ///
    /// Used in the cheatcode handler to overwrite the block environment separately from the
    /// execution block environment.
    pub block: BlockEnv,
    /// The gas price
    ///
    /// Used in the cheatcode handler to overwrite the gas price separately from the gas price
    /// in the execution environment.
    pub gas_price: U256,
    /// Whether or not tracing is enabled
    pub tracing: bool,
    /// Whether or not the debugger is enabled
    pub debugger: bool,
<<<<<<< HEAD
    /// The fuzzer inspector and its state, if it exists.
    pub fuzzer: Option<Fuzzer>,
=======
    /// Whether or not coverage info should be collected
    pub coverage: bool,
>>>>>>> 1b9c6693
}

impl InspectorStackConfig {
    pub fn stack(&self) -> InspectorStack {
        let mut stack =
            InspectorStack { logs: Some(LogCollector::default()), ..Default::default() };

        stack.cheatcodes = self.create_cheatcodes();
        if let Some(ref mut cheatcodes) = stack.cheatcodes {
            cheatcodes.block = Some(self.block.clone());
            cheatcodes.gas_price = Some(self.gas_price);
        }

        if self.tracing {
            stack.tracer = Some(Tracer::default());
        }
        if self.debugger {
            stack.debugger = Some(Debugger::default());
        }
<<<<<<< HEAD
        stack.fuzzer = self.fuzzer.clone();

=======
        if self.coverage {
            stack.coverage = Some(CoverageCollector::default());
        }
>>>>>>> 1b9c6693
        stack
    }

    fn create_cheatcodes(&self) -> Option<Cheatcodes> {
        let cheatcodes = self.cheatcodes.clone();

        cheatcodes.map(|cheatcodes| Cheatcodes { context: Default::default(), ..cheatcodes })
    }
}<|MERGE_RESOLUTION|>--- conflicted
+++ resolved
@@ -44,13 +44,10 @@
     pub tracing: bool,
     /// Whether or not the debugger is enabled
     pub debugger: bool,
-<<<<<<< HEAD
     /// The fuzzer inspector and its state, if it exists.
     pub fuzzer: Option<Fuzzer>,
-=======
     /// Whether or not coverage info should be collected
     pub coverage: bool,
->>>>>>> 1b9c6693
 }
 
 impl InspectorStackConfig {
@@ -70,14 +67,11 @@
         if self.debugger {
             stack.debugger = Some(Debugger::default());
         }
-<<<<<<< HEAD
         stack.fuzzer = self.fuzzer.clone();
 
-=======
         if self.coverage {
             stack.coverage = Some(CoverageCollector::default());
         }
->>>>>>> 1b9c6693
         stack
     }
 
