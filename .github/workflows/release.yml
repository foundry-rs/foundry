name: release

on:
  push:
    tags:
      - "stable"
      - "rc"
      - "rc-*"
      - "v*.*.*"
  schedule:
    - cron: "0 6 * * *"
  workflow_dispatch:

env:
  CARGO_TERM_COLOR: always
  IS_NIGHTLY: ${{ github.event_name == 'schedule' || github.event_name == 'workflow_dispatch' }}
  PROFILE: maxperf
<<<<<<< HEAD
  STABLE_VERSION: "v1.1.0"
=======
  STABLE_VERSION: "v1.2.3"
>>>>>>> 54d25611

jobs:
  prepare:
    name: Prepare release
    runs-on: ubuntu-latest
    timeout-minutes: 30
    outputs:
      tag_name: ${{ steps.release_info.outputs.tag_name }}
      release_name: ${{ steps.release_info.outputs.release_name }}
      changelog: ${{ steps.build_changelog.outputs.changelog }}
    steps:
      - uses: actions/checkout@v4
        with:
          fetch-depth: 0

      - name: Compute release name and tag
        id: release_info
        run: |
          if [[ ${IS_NIGHTLY} == 'true' ]]; then
            echo "tag_name=nightly-${GITHUB_SHA}" >> $GITHUB_OUTPUT
            echo "release_name=Nightly ($(date '+%Y-%m-%d'))" >> $GITHUB_OUTPUT
          else
            echo "tag_name=${GITHUB_REF_NAME}" >> $GITHUB_OUTPUT
            echo "release_name=${GITHUB_REF_NAME}" >> $GITHUB_OUTPUT
          fi

      # Creates a `nightly-SHA` tag for this specific nightly
      # This tag is used for this specific nightly version's release
      # which allows users to roll back. It is also used to build
      # the changelog.
      - name: Create build-specific nightly tag
        if: ${{ env.IS_NIGHTLY == 'true' }}
        uses: actions/github-script@v7
        env:
          TAG_NAME: ${{ steps.release_info.outputs.tag_name }}
        with:
          script: |
            const createTag = require('./.github/scripts/create-tag.js')
            await createTag({ github, context }, process.env.TAG_NAME)

      - name: Build changelog
        id: build_changelog
        uses: mikepenz/release-changelog-builder-action@v4
        with:
          configuration: "./.github/changelog.json"
          fromTag: ${{ env.IS_NIGHTLY == 'true' && 'nightly' || env.STABLE_VERSION }}
          toTag: ${{ steps.release_info.outputs.tag_name }}
        env:
          GITHUB_TOKEN: ${{ secrets.GITHUB_TOKEN }}

  release-docker:
    name: Release Docker
    needs: prepare
    uses: ./.github/workflows/docker-publish.yml
    with:
      tag_name: ${{ needs.prepare.outputs.tag_name }}

  release:
    permissions:
      id-token: write
      contents: write
      attestations: write
    name: ${{ matrix.target }} (${{ matrix.runner }})
    runs-on: ${{ matrix.runner }}
    timeout-minutes: 240
    needs: prepare
    strategy:
      fail-fast: false
      matrix:
        include:
          # `runner`: GHA runner label
          # `target`: Rust build target triple
          # `platform` and `arch`: Used in tarball names
          # `svm`: target platform to use for the Solc binary: https://github.com/roynalnaruto/svm-rs/blob/84cbe0ac705becabdc13168bae28a45ad2299749/svm-builds/build.rs#L4-L24
          - runner: Linux-22.04
            target: x86_64-unknown-linux-gnu
            svm_target_platform: linux-amd64
            platform: linux
            arch: amd64
          - runner: Linux-22.04
            target: x86_64-unknown-linux-musl
            svm_target_platform: linux-amd64
            platform: alpine
            arch: amd64
          - runner: Linux-22.04
            target: aarch64-unknown-linux-gnu
            svm_target_platform: linux-aarch64
            platform: linux
            arch: arm64
          - runner: Linux-22.04
            target: aarch64-unknown-linux-musl
            svm_target_platform: linux-aarch64
            platform: alpine
            arch: arm64
          # This is pinned to `macos-13-large` to support old SDK versions.
          # If the runner is deprecated it should be pinned to the oldest available version of the runner.
          - runner: macos-13-large
            target: x86_64-apple-darwin
            svm_target_platform: macosx-amd64
            platform: darwin
            arch: amd64
          - runner: macos-latest-large
            target: aarch64-apple-darwin
            svm_target_platform: macosx-aarch64
            platform: darwin
            arch: arm64
          - runner: Windows
            target: x86_64-pc-windows-msvc
            svm_target_platform: windows-amd64
            platform: win32
            arch: amd64
    steps:
      - uses: actions/checkout@v4
      - uses: dtolnay/rust-toolchain@stable
        with:
          targets: ${{ matrix.target }}
      - uses: Swatinem/rust-cache@v2
        with:
          key: ${{ matrix.target }}
          cache-on-failure: true

      - name: Apple M1 setup
        if: matrix.target == 'aarch64-apple-darwin'
        run: |
          echo "SDKROOT=$(xcrun -sdk macosx --show-sdk-path)" >> $GITHUB_ENV
          echo "MACOSX_DEPLOYMENT_TARGET=$(xcrun -sdk macosx --show-sdk-platform-version)" >> $GITHUB_ENV

      - name: cross setup
        if: matrix.target == 'x86_64-unknown-linux-musl' || matrix.target == 'aarch64-unknown-linux-musl' || matrix.target == 'aarch64-unknown-linux-gnu'
        run: |
          cargo install cross

      - name: Build binaries
        env:
          TAG_NAME: ${{ (env.IS_NIGHTLY == 'true' && 'nightly') || needs.prepare.outputs.tag_name }}
          SVM_TARGET_PLATFORM: ${{ matrix.svm_target_platform }}
          PLATFORM_NAME: ${{ matrix.platform }}
          TARGET: ${{ matrix.target }}
          OUT_DIR: target/${{ matrix.target }}/${{ env.PROFILE }}
        shell: bash
        run: |
          set -eo pipefail
          flags=(--target $TARGET --profile $PROFILE --bins
            --no-default-features --features aws-kms,gcp-kms,cli,asm-keccak,js-tracer)

          # `jemalloc` is not fully supported on MSVC or aarch64 Linux.
          if [[ "$TARGET" != *msvc* && "$TARGET" != "aarch64-unknown-linux-gnu" ]]; then
            flags+=(--features jemalloc)
          fi

          [[ "$TARGET" == *windows* ]] && ext=".exe"

          if [[ "$TARGET" == *-musl || "$TARGET" == "aarch64-unknown-linux-gnu" ]]; then
            cross build "${flags[@]}"
          else
            cargo build "${flags[@]}"
          fi

          bins=(anvil cast chisel forge)
          for name in "${bins[@]}"; do
            bin=$OUT_DIR/$name$ext
            echo ""
            file "$bin" || true
            du -h "$bin" || true
            ldd "$bin" || true
            $bin --version || true
            echo "${name}_bin_path=${bin}" >> $GITHUB_ENV
          done

      - name: Archive binaries
        id: artifacts
        env:
          PLATFORM_NAME: ${{ matrix.platform }}
          OUT_DIR: target/${{ matrix.target }}/${{ env.PROFILE }}
          VERSION_NAME: ${{ (env.IS_NIGHTLY == 'true' && 'nightly') || needs.prepare.outputs.tag_name }}
          ARCH: ${{ matrix.arch }}
        shell: bash
        run: |
          if [[ "$PLATFORM_NAME" == "linux" || "$PLATFORM_NAME" == "alpine" ]]; then
            tar -czvf "foundry_${VERSION_NAME}_${PLATFORM_NAME}_${ARCH}.tar.gz" -C $OUT_DIR forge cast anvil chisel
            echo "file_name=foundry_${VERSION_NAME}_${PLATFORM_NAME}_${ARCH}.tar.gz" >> $GITHUB_OUTPUT
          elif [ "$PLATFORM_NAME" == "darwin" ]; then
            # We need to use gtar here otherwise the archive is corrupt.
            # See: https://github.com/actions/virtual-environments/issues/2619
            gtar -czvf "foundry_${VERSION_NAME}_${PLATFORM_NAME}_${ARCH}.tar.gz" -C $OUT_DIR forge cast anvil chisel
            echo "file_name=foundry_${VERSION_NAME}_${PLATFORM_NAME}_${ARCH}.tar.gz" >> $GITHUB_OUTPUT
          else
            cd $OUT_DIR
            7z a -tzip "foundry_${VERSION_NAME}_${PLATFORM_NAME}_${ARCH}.zip" forge.exe cast.exe anvil.exe chisel.exe
            mv "foundry_${VERSION_NAME}_${PLATFORM_NAME}_${ARCH}.zip" ../../../
            echo "file_name=foundry_${VERSION_NAME}_${PLATFORM_NAME}_${ARCH}.zip" >> $GITHUB_OUTPUT
          fi
          echo "foundry_attestation=foundry_${VERSION_NAME}_${PLATFORM_NAME}_${ARCH}.attestation.txt" >> $GITHUB_OUTPUT

      - name: Build man page
        id: man
        if: matrix.target == 'x86_64-unknown-linux-gnu'
        env:
          OUT_DIR: target/${{ matrix.target }}/${{ env.PROFILE }}
          VERSION_NAME: ${{ (env.IS_NIGHTLY == 'true' && 'nightly') || needs.prepare.outputs.tag_name }}
        shell: bash
        run: |
          sudo apt-get -y install help2man
          help2man -N $OUT_DIR/forge > forge.1
          help2man -N $OUT_DIR/cast > cast.1
          help2man -N $OUT_DIR/anvil > anvil.1
          help2man -N $OUT_DIR/chisel > chisel.1
          gzip forge.1
          gzip cast.1
          gzip anvil.1
          gzip chisel.1
          tar -czvf "foundry_man_${VERSION_NAME}.tar.gz" forge.1.gz cast.1.gz anvil.1.gz chisel.1.gz
          echo "foundry_man=foundry_man_${VERSION_NAME}.tar.gz" >> $GITHUB_OUTPUT

      - name: Binaries attestation
        id: attestation
        uses: actions/attest-build-provenance@v2
        with:
          subject-path: |
            ${{ env.anvil_bin_path }}
            ${{ env.cast_bin_path }}
            ${{ env.chisel_bin_path }}
            ${{ env.forge_bin_path }}

      - name: Record attestation URL
        run: |
          echo "${{ steps.attestation.outputs.attestation-url }}" > ${{ steps.artifacts.outputs.foundry_attestation }}

      # Creates the release for this specific version
      - name: Create release
        uses: softprops/action-gh-release@v2.2.2
        with:
          name: ${{ needs.prepare.outputs.release_name }}
          tag_name: ${{ needs.prepare.outputs.tag_name }}
          prerelease: ${{ env.IS_NIGHTLY == 'true' }}
          body: ${{ needs.prepare.outputs.changelog }}
          files: |
            ${{ steps.artifacts.outputs.file_name }}
            ${{ steps.artifacts.outputs.foundry_attestation }}
            ${{ steps.man.outputs.foundry_man }}

      # If this is a nightly release, it also updates the release
      # tagged `nightly` for compatibility with `foundryup`
      - name: Update nightly release
        if: ${{ env.IS_NIGHTLY == 'true' }}
        uses: softprops/action-gh-release@v2.2.2
        with:
          name: "Nightly"
          tag_name: "nightly"
          prerelease: true
          body: ${{ needs.prepare.outputs.changelog }}
          files: |
            ${{ steps.artifacts.outputs.file_name }}
            ${{ steps.artifacts.outputs.foundry_attestation }}
            ${{ steps.man.outputs.foundry_man }}

  cleanup:
    name: Release cleanup
    runs-on: ubuntu-latest
    timeout-minutes: 30
    needs: release
    if: always()
    steps:
      - uses: actions/checkout@v4

      # Moves the `nightly` tag to `HEAD`
      - name: Move nightly tag
        if: ${{ env.IS_NIGHTLY == 'true' }}
        uses: actions/github-script@v7
        with:
          script: |
            const moveTag = require('./.github/scripts/move-tag.js')
            await moveTag({ github, context }, 'nightly')

      - name: Delete old nightlies
        uses: actions/github-script@v7
        with:
          script: |
            const prunePrereleases = require('./.github/scripts/prune-prereleases.js')
            await prunePrereleases({github, context})

  # If any of the jobs fail, this will create a high-priority issue to signal so.
  issue:
    name: Open an issue
    runs-on: ubuntu-latest
    needs: [prepare, release-docker, release, cleanup]
    if: failure()
    steps:
      - uses: actions/checkout@v4
      - uses: JasonEtco/create-an-issue@v2
        env:
          GITHUB_TOKEN: ${{ secrets.GITHUB_TOKEN }}
          WORKFLOW_URL: |
            ${{ github.server_url }}/${{ github.repository }}/actions/runs/${{ github.run_id }}
        with:
          update_existing: true
          filename: .github/RELEASE_FAILURE_ISSUE_TEMPLATE.md<|MERGE_RESOLUTION|>--- conflicted
+++ resolved
@@ -15,11 +15,7 @@
   CARGO_TERM_COLOR: always
   IS_NIGHTLY: ${{ github.event_name == 'schedule' || github.event_name == 'workflow_dispatch' }}
   PROFILE: maxperf
-<<<<<<< HEAD
-  STABLE_VERSION: "v1.1.0"
-=======
   STABLE_VERSION: "v1.2.3"
->>>>>>> 54d25611
 
 jobs:
   prepare:
