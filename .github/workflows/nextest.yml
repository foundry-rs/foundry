--- conflicted
+++ resolved
@@ -75,11 +75,7 @@
           python-version: 3.11
       - name: Install Vyper
         # Also update vyper version in .devcontainer/Dockerfile.dev
-<<<<<<< HEAD
-        run: pip --version && pip install vyper==0.4.0
-=======
         run: pip --version && pip install vyper==0.4.3
->>>>>>> 54d25611
 
       - name: Forge RPC cache
         uses: actions/cache@v4
