--- conflicted
+++ resolved
@@ -72,12 +72,8 @@
         with:
           python-version: 3.11
       - name: Install Vyper
-<<<<<<< HEAD
-        run: pip install vyper==0.4.1
-=======
         # Also update vyper version in .devcontainer/Dockerfile.dev
-        run: pip --version && pip install vyper==0.4.0
->>>>>>> 01328a96
+        run: pip --version && pip install vyper==0.4.2
 
       - name: Forge RPC cache
         uses: actions/cache@v4
