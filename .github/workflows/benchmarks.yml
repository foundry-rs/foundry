--- conflicted
+++ resolved
@@ -85,6 +85,20 @@
             --benchmarks forge_test,forge_fuzz_test \
             --output-file forge_test_bench.md
 
+      - name: Run forge isolate test benchmarks
+        env:
+          FOUNDRY_DIR: ${{ github.workspace }}/.foundry
+        run: |
+          VERSIONS="${{ github.event.inputs.versions || 'stable,nightly' }}"
+          # Isolate tests default to Vectorized/solady but can be overridden
+          REPOS="${{ github.event.inputs.repos || env.VECTORIZED_SOLADY }}"
+
+          ./target/release/foundry-bench --output-dir ./benches --force-install \
+            --versions $VERSIONS \
+            --repos $REPOS \
+            --benchmarks forge_isolate_test \
+            --output-file forge_isolate_test_bench.md
+
       - name: Run forge build benchmarks
         env:
           FOUNDRY_DIR: ${{ github.workspace }}/.foundry
@@ -123,48 +137,10 @@
       - name: Upload benchmark results as artifacts
         uses: actions/upload-artifact@v4
         with:
-<<<<<<< HEAD
-          name: forge-coverage-results
-          path: benches/forge_coverage_bench.md
-
-  forge-isolate-test-bench:
-    name: Forge Isolate Test Benchmarks
-    needs: setup
-    runs-on: foundry-runner
-    steps:
-      - name: Checkout repository
-        uses: actions/checkout@v4
-
-      - name: Benchmark setup
-        uses: ./.github/actions/benchmark-setup
-
-      - name: Run forge isolate test benchmarks
-        env:
-          FOUNDRY_DIR: ${{ github.workspace }}/.foundry
-        run: |
-          VERSIONS="${{ github.event.inputs.versions || 'stable,nightly' }}"
-          # Isolate tests default to Vectorized/solady but can be overridden
-          REPOS="${{ github.event.inputs.repos || env.VECTORIZED_SOLADY }}"
-
-          ./foundry-bench --output-dir ./benches --force-install \
-            --versions $VERSIONS \
-            --repos $REPOS \
-            --benchmarks forge_isolate_test \
-            --output-file forge_isolate_test_bench.md
-
-      - name: Upload isolate test benchmark results
-        uses: actions/upload-artifact@v4
-        with:
-          name: forge-isolate-test-results
-          path: benches/forge_isolate_test_bench.md
-
-  combine-results:
-    name: Combine and Publish Results
-    needs: [forge-test-bench, forge-build-bench, forge-coverage-bench, forge-isolate-test-bench]
-=======
           name: benchmark-results
           path: |
             benches/forge_test_bench.md
+            benches/forge_isolate_test_bench.md
             benches/forge_build_bench.md
             benches/forge_coverage_bench.md
             benches/LATEST.md
@@ -176,7 +152,6 @@
   publish-results:
     name: Publish Results
     needs: run-benchmarks
->>>>>>> cb8f3bf2
     runs-on: foundry-runner
     steps:
       - name: Checkout repository
