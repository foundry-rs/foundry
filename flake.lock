{
  "nodes": {
    "fenix": {
      "inputs": {
        "nixpkgs": [
          "nixpkgs"
        ],
        "rust-analyzer-src": "rust-analyzer-src"
      },
      "locked": {
<<<<<<< HEAD
        "lastModified": 1749883145,
        "narHash": "sha256-RlcGw3vAnbI3cfZn8aFaovNUd7312VZh+/FDWkqdA7E=",
        "owner": "nix-community",
        "repo": "fenix",
        "rev": "a804172f150bcf81262655324e583bb0cd0f28dd",
=======
        "lastModified": 1753511988,
        "narHash": "sha256-wC9PR+rPjmcpnPdOIDwyNwQiRhNsuDs3oZY3t42f4uA=",
        "owner": "nix-community",
        "repo": "fenix",
        "rev": "25db7a6f4de7dea678620785e03fbc4560c00672",
>>>>>>> 54d25611
        "type": "github"
      },
      "original": {
        "owner": "nix-community",
        "repo": "fenix",
        "type": "github"
      }
    },
    "nixpkgs": {
      "locked": {
<<<<<<< HEAD
        "lastModified": 1749871736,
        "narHash": "sha256-K9yBph93OLTNw02Q6e9CYFGrUhvEXnh45vrZqIRWfvQ=",
        "owner": "NixOS",
        "repo": "nixpkgs",
        "rev": "6afe187897bef7933475e6af374c893f4c84a293",
=======
        "lastModified": 1753432016,
        "narHash": "sha256-cnL5WWn/xkZoyH/03NNUS7QgW5vI7D1i74g48qplCvg=",
        "owner": "NixOS",
        "repo": "nixpkgs",
        "rev": "6027c30c8e9810896b92429f0092f624f7b1aace",
>>>>>>> 54d25611
        "type": "github"
      },
      "original": {
        "owner": "NixOS",
        "ref": "nixpkgs-unstable",
        "repo": "nixpkgs",
        "type": "github"
      }
    },
    "root": {
      "inputs": {
        "fenix": "fenix",
        "nixpkgs": "nixpkgs"
      }
    },
    "rust-analyzer-src": {
      "flake": false,
      "locked": {
<<<<<<< HEAD
        "lastModified": 1749829309,
        "narHash": "sha256-t6x6/PKg8Shnkd3htrxf3WMgycfRLRWvN9JHAmGWf+s=",
        "owner": "rust-lang",
        "repo": "rust-analyzer",
        "rev": "a497f4114ccf24978accb56190e60d1e1659e0c7",
=======
        "lastModified": 1753458026,
        "narHash": "sha256-5XbVpJwiy+sw1v4PXSAz4lgJnVna6xkzqyZtoHymFJA=",
        "owner": "rust-lang",
        "repo": "rust-analyzer",
        "rev": "51e77c9d7b9b99f7a230bf5179ef1343befd71ac",
>>>>>>> 54d25611
        "type": "github"
      },
      "original": {
        "owner": "rust-lang",
        "ref": "nightly",
        "repo": "rust-analyzer",
        "type": "github"
      }
    }
  },
  "root": "root",
  "version": 7
}<|MERGE_RESOLUTION|>--- conflicted
+++ resolved
@@ -8,19 +8,11 @@
         "rust-analyzer-src": "rust-analyzer-src"
       },
       "locked": {
-<<<<<<< HEAD
-        "lastModified": 1749883145,
-        "narHash": "sha256-RlcGw3vAnbI3cfZn8aFaovNUd7312VZh+/FDWkqdA7E=",
-        "owner": "nix-community",
-        "repo": "fenix",
-        "rev": "a804172f150bcf81262655324e583bb0cd0f28dd",
-=======
         "lastModified": 1753511988,
         "narHash": "sha256-wC9PR+rPjmcpnPdOIDwyNwQiRhNsuDs3oZY3t42f4uA=",
         "owner": "nix-community",
         "repo": "fenix",
         "rev": "25db7a6f4de7dea678620785e03fbc4560c00672",
->>>>>>> 54d25611
         "type": "github"
       },
       "original": {
@@ -31,19 +23,11 @@
     },
     "nixpkgs": {
       "locked": {
-<<<<<<< HEAD
-        "lastModified": 1749871736,
-        "narHash": "sha256-K9yBph93OLTNw02Q6e9CYFGrUhvEXnh45vrZqIRWfvQ=",
-        "owner": "NixOS",
-        "repo": "nixpkgs",
-        "rev": "6afe187897bef7933475e6af374c893f4c84a293",
-=======
         "lastModified": 1753432016,
         "narHash": "sha256-cnL5WWn/xkZoyH/03NNUS7QgW5vI7D1i74g48qplCvg=",
         "owner": "NixOS",
         "repo": "nixpkgs",
         "rev": "6027c30c8e9810896b92429f0092f624f7b1aace",
->>>>>>> 54d25611
         "type": "github"
       },
       "original": {
@@ -62,19 +46,11 @@
     "rust-analyzer-src": {
       "flake": false,
       "locked": {
-<<<<<<< HEAD
-        "lastModified": 1749829309,
-        "narHash": "sha256-t6x6/PKg8Shnkd3htrxf3WMgycfRLRWvN9JHAmGWf+s=",
-        "owner": "rust-lang",
-        "repo": "rust-analyzer",
-        "rev": "a497f4114ccf24978accb56190e60d1e1659e0c7",
-=======
         "lastModified": 1753458026,
         "narHash": "sha256-5XbVpJwiy+sw1v4PXSAz4lgJnVna6xkzqyZtoHymFJA=",
         "owner": "rust-lang",
         "repo": "rust-analyzer",
         "rev": "51e77c9d7b9b99f7a230bf5179ef1343befd71ac",
->>>>>>> 54d25611
         "type": "github"
       },
       "original": {
