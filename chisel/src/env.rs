--- conflicted
+++ resolved
@@ -1,17 +1,10 @@
-<<<<<<< HEAD
-use ethers_solc::{project_util::TempProject, Solc};
-use rustyline::Editor;
-
-pub use semver::Version;
-
-/// A Chisel Environment
-#[derive(Debug)]
-=======
 use core::fmt;
 use std::rc::Rc;
 
 use ethers_solc::project_util::TempProject;
 use rustyline::Editor;
+
+pub use semver::Version;
 
 /// Represents a parsed snippet of Solidity code.
 #[derive(Debug)]
@@ -28,7 +21,7 @@
 }
 
 /// A Chisel REPL environment.
->>>>>>> 8a7ea0c0
+#[derive(Debug)]
 pub struct ChiselEnv {
     /// The `TempProject` created for the REPL contract.
     pub project: TempProject,
@@ -65,7 +58,8 @@
     /// Create a default `ChiselEnv`.
     pub fn default() -> Self {
         Self {
-            solc_version: Solc::svm_global_version().unwrap_or_else(|| Version::parse("0.8.17").unwrap()),
+            solc_version: ethers_solc::Solc::svm_global_version()
+                .unwrap_or_else(|| Version::parse("0.8.17").unwrap()),
             project: Self::create_temp_project(),
             rl: Self::create_rustyline_editor(),
             session: Vec::default(),
@@ -86,13 +80,8 @@
     }}
 }}
         "#,
-<<<<<<< HEAD
             self.solc_version,
-            self.session
-=======
-            "^0.8.17", // TODO: Grab version from TempProject's solc instance.
             self.session.iter().map(|t| t.to_string()).collect::<Vec<String>>().join("\n")
->>>>>>> 8a7ea0c0
         )
     }
 
