--- conflicted
+++ resolved
@@ -22,11 +22,7 @@
 }
 
 /// A Chisel REPL environment.
-<<<<<<< HEAD
 #[derive(Debug, Serialize, Deserialize)]
-=======
-#[derive(Debug)]
->>>>>>> 63eb7fd3
 pub struct ChiselEnv {
     /// The `TempProject` created for the REPL contract.
     pub project: TempProject,
