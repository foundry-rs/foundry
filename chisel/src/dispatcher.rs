--- conflicted
+++ resolved
@@ -610,7 +610,6 @@
                     Err(e) => DispatchResult::CommandFailed(e.to_string()),
                 }
             }
-<<<<<<< HEAD
             ChiselCommand::Edit => {
                 if let Some(session_source) = self.session.session_source.as_mut() {
                     // create a temp file with the content of the run code
@@ -706,7 +705,7 @@
                 } else {
                     DispatchResult::CommandFailed(Self::make_error("Session not present."))
                 }
-=======
+            }
             ChiselCommand::RawStack => {
                 if args.is_empty() {
                     return DispatchResult::CommandFailed(Self::make_error("No variable supplied!"))
@@ -751,7 +750,6 @@
                 DispatchResult::CommandFailed(
                     "Variable must exist within `run()` function.".to_string(),
                 )
->>>>>>> 64ed497d
             }
         }
     }
