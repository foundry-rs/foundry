--- conflicted
+++ resolved
@@ -1,8 +1,4 @@
-<<<<<<< HEAD
-msrv = "1.87"
-=======
 msrv = "1.88"
->>>>>>> 54d25611
 
 # `bytes::Bytes` is included by default and `alloy_primitives::Bytes` is a wrapper around it,
 # so it is safe to ignore it as well.
