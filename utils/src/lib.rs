--- conflicted
+++ resolved
@@ -26,7 +26,10 @@
     time::Duration,
 };
 
-<<<<<<< HEAD
+pub mod rpc;
+
+static SELECTOR_DATABASE_URL: &str = "https://sig.eth.samczsun.com/api/v1/signatures";
+
 pub async fn next_nonce(
     caller: Address,
     provider_url: &str,
@@ -35,11 +38,6 @@
     let provider = Provider::try_from(provider_url).expect("Bad fork_url provider");
     provider.get_transaction_count(caller, block).await
 }
-=======
-pub mod rpc;
-
-static SELECTOR_DATABASE_URL: &str = "https://sig.eth.samczsun.com/api/v1/signatures";
->>>>>>> 81126350
 
 pub enum SelectorOrSig {
     Selector(String),
