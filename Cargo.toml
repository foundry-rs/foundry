--- conflicted
+++ resolved
@@ -159,7 +159,7 @@
 # solc & compilation utilities
 foundry-block-explorers = { version = "0.5.0", default-features = false }
 foundry-compilers = { version = "0.9.0", default-features = false }
-foundry-fork-db = "0.1"
+foundry-fork-db = "0.1.1"
 solang-parser = "=0.3.3"
 
 ## revm
@@ -260,13 +260,9 @@
 tower = "0.4"
 tower-http = "0.5"
 # soldeer
-<<<<<<< HEAD
-soldeer = "0.2.15"
+soldeer = "0.2.17"
+
+proptest = "1"
 
 [patch.crates-io]
-foundry-compilers = { git = "https://github.com/foundry-rs/compilers", rev = "d9e7306"}
-=======
-soldeer = "0.2.17"
-
-proptest = "1"
->>>>>>> b98590c7
+foundry-compilers = { git = "https://github.com/foundry-rs/compilers", rev = "b0f6fe6"}