--- conflicted
+++ resolved
@@ -140,11 +140,7 @@
 
 # solc & compilation utilities
 foundry-block-explorers = { version = "0.2.3", default-features = false }
-<<<<<<< HEAD
-foundry-compilers = { version = "0.3.11", default-features = false }
-=======
 foundry-compilers = { version = "0.3.13", default-features = false }
->>>>>>> 345d000e
 
 ## revm
 # no default features to avoid c-kzg
