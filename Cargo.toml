--- conflicted
+++ resolved
@@ -301,13 +301,8 @@
 semver = "1"
 serde = { version = "1.0", features = ["derive"] }
 serde_json = { version = "1.0", features = ["arbitrary_precision"] }
-<<<<<<< HEAD
-soldeer-commands = "=0.5.3"
-=======
-similar-asserts = "1.6"
 soldeer-commands = "=0.5.4"
 soldeer-core = { version = "=0.5.4", features = ["serde"] }
->>>>>>> 96c40b6a
 strum = "0.27"
 tempfile = "3.13"
 tikv-jemallocator = "0.6"
