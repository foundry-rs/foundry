[workspace]
members = [
    "crates/anvil/",
    "crates/anvil/core/",
    "crates/anvil/rpc/",
    "crates/anvil/server/",
    "crates/cast/",
    "crates/cheatcodes/",
    "crates/cheatcodes/spec/",
    "crates/chisel/",
    "crates/cli/",
    "crates/common/",
    "crates/config/",
    "crates/debugger/",
    "crates/doc/",
    "crates/evm/core/",
    "crates/evm/coverage/",
    "crates/evm/evm/",
    "crates/evm/fuzz/",
    "crates/evm/traces/",
    "crates/fmt/",
    "crates/forge/",
    "crates/script-sequence/",
    "crates/macros/",
    "crates/test-utils/",
]
resolver = "2"

[workspace.package]
version = "1.0.0"
edition = "2021"
# Remember to update clippy.toml as well
rust-version = "1.83"
authors = ["Foundry Contributors"]
license = "MIT OR Apache-2.0"
homepage = "https://github.com/foundry-rs/foundry"
repository = "https://github.com/foundry-rs/foundry"
exclude = ["benches/", "tests/", "test-data/", "testdata/"]

[workspace.lints.clippy]
dbg-macro = "warn"
manual-string-new = "warn"
uninlined-format-args = "warn"
use-self = "warn"
redundant-clone = "warn"
octal-escapes = "allow"
# until <https://github.com/rust-lang/rust-clippy/issues/13885> is fixed
literal-string-with-formatting-args = "allow"
result_large_err = "allow"

[workspace.lints.rust]
rust-2018-idioms = "warn"
# unreachable-pub = "warn"
unused-must-use = "warn"
redundant-lifetimes = "warn"

[workspace.lints.rustdoc]
all = "warn"

# Speed up compilation time for dev builds by reducing emitted debug info.
# NOTE: Debuggers may provide less useful information with this setting.
# Uncomment this section if you're using a debugger.
[profile.dev]
# https://davidlattimore.github.io/posts/2024/02/04/speeding-up-the-rust-edit-build-run-cycle.html
debug = "line-tables-only"
split-debuginfo = "unpacked"

[profile.release]
opt-level = 3
lto = "thin"
debug = "none"
strip = "debuginfo"
panic = "abort"
codegen-units = 16

# Use the `--profile profiling` flag to show symbols in release mode.
# e.g. `cargo build --profile profiling`
[profile.profiling]
inherits = "release"
debug = "full"
split-debuginfo = "unpacked"
strip = false

[profile.bench]
inherits = "profiling"

[profile.maxperf]
inherits = "release"
lto = "fat"
codegen-units = 1

# Speed up tests and dev build.
[profile.dev.package]
# Solc and artifacts.
foundry-compilers-artifacts-solc.opt-level = 3
foundry-compilers-core.opt-level = 3
foundry-compilers.opt-level = 3
serde_json.opt-level = 3
serde.opt-level = 3

solang-parser.opt-level = 3
lalrpop-util.opt-level = 3

solar-ast.opt-level = 3
solar-data-structures.opt-level = 3
solar-interface.opt-level = 3
solar-parse.opt-level = 3

# EVM.
alloy-dyn-abi.opt-level = 3
alloy-json-abi.opt-level = 3
alloy-primitives.opt-level = 3
alloy-sol-type-parser.opt-level = 3
alloy-sol-types.opt-level = 3
hashbrown.opt-level = 3
foldhash.opt-level = 3
keccak.opt-level = 3
revm-interpreter.opt-level = 3
revm-precompile.opt-level = 3
revm-primitives.opt-level = 3
revm.opt-level = 3
ruint.opt-level = 3
sha2.opt-level = 3
sha3.opt-level = 3
tiny-keccak.opt-level = 3
bitvec.opt-level = 3

# Fuzzing.
proptest.opt-level = 3
foundry-evm-fuzz.opt-level = 3

# Forking.
axum.opt-level = 3

# Keystores.
scrypt.opt-level = 3

# Misc.
rayon.opt-level = 3
regex.opt-level = 3
regex-syntax.opt-level = 3
regex-automata.opt-level = 3

# Override packages which aren't perf-sensitive for faster compilation speed and smaller binary size.
[profile.release.package]
alloy-sol-macro-expander.opt-level = "z"
figment.opt-level = "z"
foundry-compilers-artifacts-solc.opt-level = "z"
foundry-config.opt-level = "z"
html5ever.opt-level = "z"
mdbook.opt-level = "z"
prettyplease.opt-level = "z"
protobuf.opt-level = "z"
pulldown-cmark.opt-level = "z"
syn-solidity.opt-level = "z"
syn.opt-level = "z"
trezor-client.opt-level = "z"

[workspace.dependencies]
anvil = { path = "crates/anvil" }
cast = { path = "crates/cast" }
chisel = { path = "crates/chisel" }
forge = { path = "crates/forge" }

forge-doc = { path = "crates/doc" }
forge-fmt = { path = "crates/fmt" }
forge-verify = { path = "crates/verify" }
forge-script = { path = "crates/script" }
forge-sol-macro-gen = { path = "crates/sol-macro-gen" }
forge-script-sequence = { path = "crates/script-sequence" }
foundry-cheatcodes = { path = "crates/cheatcodes" }
foundry-cheatcodes-spec = { path = "crates/cheatcodes/spec" }
foundry-cli = { path = "crates/cli" }
foundry-common = { path = "crates/common" }
foundry-common-fmt = { path = "crates/common/fmt" }
foundry-config = { path = "crates/config" }
foundry-debugger = { path = "crates/debugger" }
foundry-evm = { path = "crates/evm/evm" }
foundry-evm-abi = { path = "crates/evm/abi" }
foundry-evm-core = { path = "crates/evm/core" }
foundry-evm-coverage = { path = "crates/evm/coverage" }
foundry-evm-fuzz = { path = "crates/evm/fuzz" }
foundry-evm-traces = { path = "crates/evm/traces" }
foundry-macros = { path = "crates/macros" }
foundry-test-utils = { path = "crates/test-utils" }
foundry-wallets = { path = "crates/wallets" }
foundry-linking = { path = "crates/linking" }

# solc & compilation utilities
foundry-block-explorers = { version = "0.11.0", default-features = false }
<<<<<<< HEAD
foundry-compilers = { version = "0.13.3", default-features = false }
foundry-fork-db = { git = "https://github.com/foundry-rs/foundry-fork-db", rev = "e60b89c" }
=======
foundry-compilers = { version = "0.13.5", default-features = false }
foundry-fork-db = "0.12"
>>>>>>> 530d6e56
solang-parser = "=0.3.3"
solar-parse = { version = "=0.1.1", default-features = false }

## revm
revm = { version = "20.0.0-alpha.6", default-features = false }
revm-primitives = { version = "16.0.0-alpha.4", default-features = false }
revm-inspectors = { version = "0.17.0-alpha.1", features = ["serde"] }

## alloy
alloy-evm = { path = "../evm/crates/evm" }
alloy-consensus = { version = "0.12.6", default-features = false }
alloy-contract = { version = "0.12.6", default-features = false }
alloy-eips = { version = "0.12.6", default-features = false }
alloy-genesis = { version = "0.12.6", default-features = false }
alloy-json-rpc = { version = "0.12.6", default-features = false }
alloy-network = { version = "0.12.6", default-features = false }
alloy-provider = { version = "0.12.6", default-features = false }
alloy-pubsub = { version = "0.12.6", default-features = false }
alloy-rpc-client = { version = "0.12.6", default-features = false }
alloy-rpc-types = { version = "0.12.6", default-features = true }
alloy-serde = { version = "0.12.6", default-features = false }
alloy-signer = { version = "0.12.6", default-features = false }
alloy-signer-aws = { version = "0.12.6", default-features = false }
alloy-signer-gcp = { version = "0.12.6", default-features = false }
alloy-signer-ledger = { version = "0.12.6", default-features = false }
alloy-signer-local = { version = "0.12.6", default-features = false }
alloy-signer-trezor = { version = "0.12.6", default-features = false }
alloy-transport = { version = "0.12.6", default-features = false }
alloy-transport-http = { version = "0.12.6", default-features = false }
alloy-transport-ipc = { version = "0.12.6", default-features = false }
alloy-transport-ws = { version = "0.12.6", default-features = false }
alloy-node-bindings = { version = "0.12.6", default-features = false }
alloy-network-primitives = { version = "0.12.6", default-features = false }

## alloy-core
alloy-dyn-abi = "0.8.22"
alloy-json-abi = "0.8.22"
alloy-primitives = { version = "0.8.22", features = [
    "getrandom",
    "rand",
    "map-fxhash",
    "map-foldhash",
] }
alloy-sol-macro-expander = "0.8.22"
alloy-sol-macro-input = "0.8.22"
alloy-sol-types = "0.8.22"
syn-solidity = "0.8.22"

alloy-chains = "0.1"
alloy-rlp = "0.3"
alloy-trie = "0.7.0"

## op-alloy
op-alloy-consensus = "0.11.0"
op-alloy-rpc-types = "0.11.0"

## cli
anstream = "0.6"
anstyle = "1.0"
terminal_size = "0.4"

# macros
proc-macro2 = "1.0"
quote = "1.0"
syn = "2.0"
async-trait = "0.1"
derive_more = { version = "2.0", features = ["full"] }
thiserror = "2"

# bench
divan = "0.1"

# misc
auto_impl = "1"
bytes = "1.8"
walkdir = "2"
prettyplease = "0.2"
base64 = "0.22"
chrono = { version = "0.4", default-features = false, features = [
    "clock",
    "std",
] }
axum = "0.7"
color-eyre = "0.6"
comfy-table = "7"
dirs = "6"
dunce = "1"
evm-disassembler = "0.5"
evmole = "0.7"
eyre = "0.6"
figment = "0.10"
futures = "0.3"
hyper = "1.5"
indexmap = "2.6"
itertools = "0.14"
jsonpath_lib = "0.3"
k256 = "0.13"
mesc = "0.3"
num-format = "0.4"
parking_lot = "0.12"
proptest = "1"
rand = "0.8"
rayon = "1"
regex = { version = "1", default-features = false }
reqwest = { version = "0.12", default-features = false, features = [
    "rustls-tls",
    "rustls-tls-native-roots",
] }
semver = "1"
serde = { version = "1.0", features = ["derive"] }
serde_json = { version = "1.0", features = ["arbitrary_precision"] }
similar-asserts = "1.6"
soldeer-commands = "=0.5.3"
strum = "0.27"
tempfile = "3.13"
tikv-jemallocator = "0.6"
tokio = "1"
toml = "0.8"
tower = "0.5"
tower-http = "0.6"
tracing = "0.1"
tracing-subscriber = "0.3"
url = "2"
vergen = { version = "8", default-features = false }
yansi = { version = "1.0", features = ["detect-tty", "detect-env"] }

[patch.crates-io]
revm = { git = "https://github.com/bluealloy/revm", rev = "9e39df5" }
revm-inspectors = { git = "https://github.com/paradigmxyz/revm-inspectors", rev = "2a365e3" }
## alloy-core
# alloy-dyn-abi = { path = "../../alloy-rs/core/crates/dyn-abi" }
# alloy-json-abi = { path = "../../alloy-rs/core/crates/json-abi" }
# alloy-primitives = { path = "../../alloy-rs/core/crates/primitives" }
# alloy-sol-macro = { path = "../../alloy-rs/core/crates/sol-macro" }
# alloy-sol-macro-expander = { path = "../../alloy-rs/core/crates/sol-macro-expander" }
# alloy-sol-macro-input = { path = "../../alloy-rs/core/crates/sol-macro-input" }
# alloy-sol-type-parser = { path = "../../alloy-rs/core/crates/sol-type-parser" }
# alloy-sol-types = { path = "../../alloy-rs/core/crates/sol-types" }
# syn-solidity = { path = "../../alloy-rs/core/crates/syn-solidity" }

## alloy
# alloy-consensus = { git = "https://github.com/alloy-rs/alloy", rev = "7fab7ee" }
# alloy-contract = { git = "https://github.com/alloy-rs/alloy", rev = "7fab7ee" }
# alloy-eips = { git = "https://github.com/alloy-rs/alloy", rev = "7fab7ee" }
# alloy-genesis = { git = "https://github.com/alloy-rs/alloy", rev = "7fab7ee" }
# alloy-json-rpc = { git = "https://github.com/alloy-rs/alloy", rev = "7fab7ee" }
# alloy-network = { git = "https://github.com/alloy-rs/alloy", rev = "7fab7ee" }
# alloy-network-primitives = { git = "https://github.com/alloy-rs/alloy", rev = "7fab7ee" }
# alloy-provider = { git = "https://github.com/alloy-rs/alloy", rev = "7fab7ee" }
# alloy-pubsub = { git = "https://github.com/alloy-rs/alloy", rev = "7fab7ee" }
# alloy-rpc-client = { git = "https://github.com/alloy-rs/alloy", rev = "7fab7ee" }
# alloy-rpc-types = { git = "https://github.com/alloy-rs/alloy", rev = "7fab7ee" }
# alloy-rpc-types-eth = { git = "https://github.com/alloy-rs/alloy", rev = "7fab7ee" }
# alloy-serde = { git = "https://github.com/alloy-rs/alloy", rev = "7fab7ee" }
# alloy-signer = { git = "https://github.com/alloy-rs/alloy", rev = "7fab7ee" }
# alloy-signer-aws = { git = "https://github.com/alloy-rs/alloy", rev = "7fab7ee" }
# alloy-signer-gcp = { git = "https://github.com/alloy-rs/alloy", rev = "7fab7ee" }
# alloy-signer-ledger = { git = "https://github.com/alloy-rs/alloy", rev = "7fab7ee" }
# alloy-signer-local = { git = "https://github.com/alloy-rs/alloy", rev = "7fab7ee" }
# alloy-signer-trezor = { git = "https://github.com/alloy-rs/alloy", rev = "7fab7ee" }
# alloy-transport = { git = "https://github.com/alloy-rs/alloy", rev = "7fab7ee" }
# alloy-transport-http = { git = "https://github.com/alloy-rs/alloy", rev = "7fab7ee" }
# alloy-transport-ipc = { git = "https://github.com/alloy-rs/alloy", rev = "7fab7ee" }
# alloy-transport-ws = { git = "https://github.com/alloy-rs/alloy", rev = "7fab7ee" }<|MERGE_RESOLUTION|>--- conflicted
+++ resolved
@@ -188,18 +188,14 @@
 
 # solc & compilation utilities
 foundry-block-explorers = { version = "0.11.0", default-features = false }
-<<<<<<< HEAD
-foundry-compilers = { version = "0.13.3", default-features = false }
-foundry-fork-db = { git = "https://github.com/foundry-rs/foundry-fork-db", rev = "e60b89c" }
-=======
 foundry-compilers = { version = "0.13.5", default-features = false }
-foundry-fork-db = "0.12"
->>>>>>> 530d6e56
+foundry-fork-db = { git = "https://github.com/foundry-rs/foundry-fork-db", rev = "cd548da" }
 solang-parser = "=0.3.3"
 solar-parse = { version = "=0.1.1", default-features = false }
 
 ## revm
 revm = { version = "20.0.0-alpha.6", default-features = false }
+revm-bytecode = { version = "1.0.0-alpha.4", default-features = false }
 revm-primitives = { version = "16.0.0-alpha.4", default-features = false }
 revm-inspectors = { version = "0.17.0-alpha.1", features = ["serde"] }
 
