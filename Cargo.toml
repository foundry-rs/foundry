[workspace]
members = [
    "benches/",
    "crates/anvil/",
    "crates/anvil/core/",
    "crates/anvil/rpc/",
    "crates/anvil/server/",
    "crates/cast/",
    "crates/cheatcodes/",
    "crates/cheatcodes/spec/",
    "crates/chisel/",
    "crates/cli/",
    "crates/common/",
    "crates/config/",
    "crates/debugger/",
    "crates/doc/",
    "crates/evm/core/",
    "crates/evm/coverage/",
    "crates/evm/evm/",
    "crates/evm/fuzz/",
    "crates/evm/traces/",
    "crates/fmt/",
    "crates/forge/",
    "crates/script-sequence/",
    "crates/macros/",
    "crates/test-utils/",
    "crates/lint/",
]
resolver = "2"

[workspace.package]
version = "1.4.4"
edition = "2024"
rust-version = "1.89"
authors = ["Foundry Contributors"]
license = "MIT OR Apache-2.0"
homepage = "https://getfoundry.sh"
repository = "https://github.com/foundry-rs/foundry"
exclude = ["benches/", "tests/", "test-data/", "testdata/"]

[workspace.lints.clippy]
borrow_as_ptr = "warn"
branches_sharing_code = "warn"
clear_with_drain = "warn"
cloned_instead_of_copied = "warn"
collection_is_never_read = "warn"
dbg-macro = "warn"
explicit_iter_loop = "warn"
manual-string-new = "warn"
uninlined-format-args = "warn"
use-self = "warn"
redundant-clone = "warn"
octal-escapes = "allow"
# until <https://github.com/rust-lang/rust-clippy/issues/13885> is fixed
literal-string-with-formatting-args = "allow"
result_large_err = "allow"

[workspace.lints.rust]
redundant_imports = "warn"
redundant-lifetimes = "warn"
rust-2018-idioms = "warn"
unused-must-use = "warn"
# unreachable-pub = "warn"

[workspace.lints.rustdoc]
all = "warn"

# Speed up compilation time for dev builds by reducing emitted debug info.
# NOTE: Debuggers may provide less useful information with this setting.
# Uncomment this section if you're using a debugger.
[profile.dev]
# https://davidlattimore.github.io/posts/2024/02/04/speeding-up-the-rust-edit-build-run-cycle.html
debug = "line-tables-only"
split-debuginfo = "unpacked"

[profile.release]
opt-level = 3
lto = "thin"
debug = "none"
strip = "debuginfo"
panic = "abort"
codegen-units = 16

# Use the `--profile profiling` flag to show symbols in release mode.
# e.g. `cargo build --profile profiling`
[profile.profiling]
inherits = "release"
debug = "full"
strip = "none"

[profile.bench]
inherits = "profiling"

[profile.maxperf]
inherits = "release"
lto = "fat"
codegen-units = 1

# Speed up tests and dev build.
[profile.dev.package]
# Solc and artifacts.
foundry-compilers-artifacts-solc.opt-level = 3
foundry-compilers-core.opt-level = 3
foundry-compilers.opt-level = 3
serde_json.opt-level = 3
serde.opt-level = 3

foundry-solang-parser.opt-level = 3
lalrpop-util.opt-level = 3

solar-compiler.opt-level = 3
solar-ast.opt-level = 3
solar-data-structures.opt-level = 3
solar-interface.opt-level = 3
solar-parse.opt-level = 3
solar-sema.opt-level = 3

# EVM.
alloy-dyn-abi.opt-level = 3
alloy-json-abi.opt-level = 3
alloy-primitives.opt-level = 3
alloy-sol-type-parser.opt-level = 3
alloy-sol-types.opt-level = 3
alloy-evm.opt-level = 3

bitvec.opt-level = 3
revm.opt-level = 3
revm-bytecode.opt-level = 3
revm-context.opt-level = 3
revm-context-interface.opt-level = 3
revm-database.opt-level = 3
revm-database-interface.opt-level = 3
revm-handler.opt-level = 3
revm-inspector.opt-level = 3
revm-interpreter.opt-level = 3
revm-precompile.opt-level = 3
revm-primitives.opt-level = 3
revm-state.opt-level = 3

revm-inspectors.opt-level = 3

ruint.opt-level = 3

sha2.opt-level = 3
sha3.opt-level = 3
tiny-keccak.opt-level = 3
keccak.opt-level = 3

# Fuzzing.
proptest.opt-level = 3
foundry-evm-fuzz.opt-level = 3
rand.opt-level = 3
rand_chacha.opt-level = 3
ppv-lite86.opt-level = 3

# Backtraces.
addr2line.opt-level = 3
backtrace.opt-level = 3
gimli.opt-level = 3

# Forking.
axum.opt-level = 3

# Keystores.
scrypt.opt-level = 3

# Misc.
hashbrown.opt-level = 3
foldhash.opt-level = 3
rayon.opt-level = 3
rayon-core.opt-level = 3
regex.opt-level = 3
regex-syntax.opt-level = 3
regex-automata.opt-level = 3
walkdir.opt-level = 3

# Override packages which aren't perf-sensitive for faster compilation speed and smaller binary size.
[profile.release.package]
alloy-sol-macro-expander.opt-level = "z"
figment.opt-level = "z"
foundry-compilers-artifacts-solc.opt-level = "z"
foundry-config.opt-level = "z"
html5ever.opt-level = "z"
mdbook.opt-level = "z"
prettyplease.opt-level = "z"
protobuf.opt-level = "z"
pulldown-cmark.opt-level = "z"
syn-solidity.opt-level = "z"
syn.opt-level = "z"
trezor-client.opt-level = "z"

[workspace.dependencies]
anvil = { path = "crates/anvil" }
cast = { path = "crates/cast" }
chisel = { path = "crates/chisel" }
forge = { path = "crates/forge" }

forge-doc = { path = "crates/doc" }
forge-fmt = { path = "crates/fmt" }
forge-lint = { path = "crates/lint" }
forge-verify = { path = "crates/verify" }
forge-script = { path = "crates/script" }
forge-sol-macro-gen = { path = "crates/sol-macro-gen" }
forge-script-sequence = { path = "crates/script-sequence" }
foundry-cheatcodes = { path = "crates/cheatcodes" }
foundry-cheatcodes-spec = { path = "crates/cheatcodes/spec" }
foundry-cli = { path = "crates/cli" }
foundry-common = { path = "crates/common" }
foundry-common-fmt = { path = "crates/common/fmt" }
foundry-config = { path = "crates/config" }
foundry-debugger = { path = "crates/debugger" }
foundry-evm = { path = "crates/evm/evm" }
foundry-evm-abi = { path = "crates/evm/abi" }
foundry-evm-core = { path = "crates/evm/core" }
foundry-evm-coverage = { path = "crates/evm/coverage" }
foundry-evm-networks = { path = "crates/evm/networks" }
foundry-evm-fuzz = { path = "crates/evm/fuzz" }
foundry-evm-traces = { path = "crates/evm/traces" }
foundry-macros = { path = "crates/macros" }
foundry-test-utils = { path = "crates/test-utils" }
foundry-wallets = { path = "crates/wallets" }
foundry-linking = { path = "crates/linking" }

# solc & compilation utilities
foundry-block-explorers = { version = "0.22.0", default-features = false }
foundry-compilers = { version = "0.19.5", default-features = false, features = [
    "rustls",
    "svm-solc",
] }
foundry-fork-db = "0.20"
solang-parser = { version = "=0.3.9", package = "foundry-solang-parser" }
solar = { package = "solar-compiler", version = "=0.1.8", default-features = false }
svm = { package = "svm-rs", version = "0.5", default-features = false, features = [
    "rustls",
] }

## alloy
<<<<<<< HEAD
alloy-consensus = { version = "1.0.42", default-features = false }
alloy-contract = { version = "1.0.42", default-features = false }
alloy-eips = { version = "1.0.42", default-features = false }
alloy-eip5792 = { version = "1.0.42", default-features = false }
alloy-ens = { version = "1.0.42", default-features = false }
alloy-genesis = { version = "1.0.42", default-features = false }
alloy-json-rpc = { version = "1.0.42", default-features = false }
alloy-network = { version = "1.0.42", default-features = false }
alloy-provider = { version = "1.0.42", default-features = false }
alloy-pubsub = { version = "1.0.42", default-features = false }
alloy-rpc-client = { version = "1.0.42", default-features = false }
alloy-rpc-types = { version = "1.0.42", default-features = true }
alloy-rpc-types-beacon = { version = "1.0.42", default-features = true }
alloy-serde = { version = "1.0.42", default-features = false }
alloy-signer = { version = "1.0.42", default-features = false }
alloy-signer-aws = { version = "1.0.42", default-features = false }
alloy-signer-gcp = { version = "1.0.42", default-features = false }
alloy-signer-ledger = { version = "1.0.42", default-features = false }
alloy-signer-local = { version = "1.0.42", default-features = false }
alloy-signer-trezor = { version = "1.0.42", default-features = false }
alloy-transport = { version = "1.0.42", default-features = false }
alloy-transport-http = { version = "1.0.42", default-features = false }
alloy-transport-ipc = { version = "1.0.42", default-features = false }
alloy-transport-ws = { version = "1.0.42", default-features = false }
alloy-hardforks = { version = "0.4.3", default-features = false }
alloy-op-hardforks = { version = "0.4.3", default-features = false }
=======
alloy-consensus = { version = "1.1.0", default-features = false }
alloy-contract = { version = "1.1.0", default-features = false }
alloy-eips = { version = "1.1.0", default-features = false }
alloy-eip5792 = { version = "1.1.0", default-features = false }
alloy-ens = { version = "1.1.0", default-features = false }
alloy-genesis = { version = "1.1.0", default-features = false }
alloy-json-rpc = { version = "1.1.0", default-features = false }
alloy-network = { version = "1.1.0", default-features = false }
alloy-provider = { version = "1.1.0", default-features = false }
alloy-pubsub = { version = "1.1.0", default-features = false }
alloy-rpc-client = { version = "1.1.0", default-features = false }
alloy-rpc-types = { version = "1.1.0", default-features = true }
alloy-rpc-types-beacon = { version = "1.1.0", default-features = true }
alloy-serde = { version = "1.1.0", default-features = false }
alloy-signer = { version = "1.1.0", default-features = false }
alloy-signer-aws = { version = "1.1.0", default-features = false }
alloy-signer-gcp = { version = "1.1.0", default-features = false }
alloy-signer-ledger = { version = "1.1.0", default-features = false }
alloy-signer-local = { version = "1.1.0", default-features = false }
alloy-signer-trezor = { version = "1.1.0", default-features = false }
alloy-signer-turnkey = { version = "1.1.0", default-features = false }
alloy-transport = { version = "1.1.0", default-features = false }
alloy-transport-http = { version = "1.1.0", default-features = false }
alloy-transport-ipc = { version = "1.1.0", default-features = false }
alloy-transport-ws = { version = "1.1.0", default-features = false }
alloy-hardforks = { version = "0.4.0", default-features = false }
alloy-op-hardforks = { version = "0.4.0", default-features = false }
>>>>>>> a66490ba

## alloy-core
alloy-dyn-abi = "1.4.1"
alloy-json-abi = "1.4.1"
alloy-primitives = { version = "1.4.1", features = [
    "getrandom",
    "rand",
    "map-fxhash",
    "map-foldhash",
] }
alloy-sol-macro-expander = "1.4.1"
alloy-sol-macro-input = "1.4.1"
alloy-sol-types = "1.4.1"

alloy-chains = "0.2"
alloy-rlp = "0.3"
alloy-trie = "0.9"

## op-alloy
op-alloy-consensus = "0.22.0"
op-alloy-rpc-types = "0.22.0"
op-alloy-flz = "0.13.1"

## revm
<<<<<<< HEAD
revm = { version = "30.2.0", default-features = false }
revm-inspectors = { version = "0.31.2", features = ["serde"] }
op-revm = { version = "11.3.0", default-features = false }
## alloy-evm
alloy-evm = "0.22.6"
alloy-op-evm = "0.22.6"
=======
revm = { version = "31.0.0", default-features = false }
revm-inspectors = { version = "0.32.0", features = ["serde"] }
op-revm = { version = "12.0.0", default-features = false }
## alloy-evm
alloy-evm = "0.23.1"
alloy-op-evm = "0.23.1"
>>>>>>> a66490ba

## cli
anstream = "0.6"
anstyle = "1.0"
dialoguer = { version = "0.12", default-features = false, features = [
    "password",
] }
clap_complete = "4"
clap_complete_nushell = "4"

# macros
proc-macro2 = "1.0"
quote = "1.0"
syn = "2.0"
async-trait = "0.1"
derive_more = { version = "2.0", features = ["full"] }
thiserror = "2"

# allocators
mimalloc = "0.1"
tikv-jemallocator = "0.6"

# misc
auto_impl = "1"
bytes = "1.10"
walkdir = "2"
prettyplease = "0.2"
base64 = "0.22"
chrono = { version = "0.4", default-features = false, features = [
    "clock",
    "std",
] }
axum = "0.8"
ciborium = "0.2"
color-eyre = "0.6"
comfy-table = "7"
dirs = "6"
dunce = "1"
evm-disassembler = "0.5"
evmole = "0.8"
eyre = "0.6"
figment = "0.10"
futures = { version = "0.3", default-features = false }
hyper = "1.7"
indicatif = "0.18"
itertools = "0.14"
jsonpath_lib = "0.3"
k256 = "0.13"
mesc = "0.3"
memchr = "2.7"
num-format = "0.4"
parking_lot = "0.12"
proptest = "1.9.0"
rand = "0.9"
rand_08 = { package = "rand", version = "0.8" }
rand_chacha = "0.9.0"
rayon = "1"
regex = { version = "1", default-features = false }
reqwest = { version = "0.12", default-features = false, features = [
    "rustls-tls",
    "rustls-tls-native-roots",
] }
rustls = "0.23"
semver = "1"
serde = { version = "1.0", features = ["derive"] }
serde_with = "3.15.1"
serde_json = { version = "1.0", features = ["arbitrary_precision"] }
similar-asserts = "1.7"
soldeer-commands = "=0.9.0"
soldeer-core = { version = "=0.9.0", features = ["serde"] }
strum = "0.27"
tempfile = "3.23"
tokio = "1"
toml = "0.9"
toml_edit = "0.23"
tower = "0.5"
tower-http = "0.6"
tracing = "0.1"
tracing-subscriber = "0.3"
url = "2"
vergen = { version = "8", default-features = false }
yansi = { version = "1.0", features = ["detect-tty", "detect-env"] }
path-slash = "0.2"
jiff = { version = "0.2", default-features = false, features = [
    "std",
    "perf-inline",
] }
heck = "0.5"
uuid = "1.18.1"
flate2 = "1.1"

## Pinned dependencies. Enabled for the workspace in crates/test-utils.

# testing
snapbox = { version = "0.6", features = ["json", "regex", "term-svg"] }

# Use unicode-rs which has a smaller binary size than the default ICU4X as the IDNA backend, used
# by the `url` crate.
# See the `idna_adapter` README.md for more details: https://docs.rs/crate/idna_adapter/latest
idna_adapter = "=1.1.0"

[patch.crates-io]
# https://github.com/rust-cli/rexpect/pull/106
rexpect = { git = "https://github.com/rust-cli/rexpect", rev = "2ed0b1898d7edaf6a85bedbae71a01cc578958fc" }

## alloy-core
# alloy-dyn-abi = { path = "../../alloy-rs/core/crates/dyn-abi" }
# alloy-json-abi = { path = "../../alloy-rs/core/crates/json-abi" }
# alloy-primitives = { path = "../../alloy-rs/core/crates/primitives" }
# alloy-sol-macro = { path = "../../alloy-rs/core/crates/sol-macro" }
# alloy-sol-macro-expander = { path = "../../alloy-rs/core/crates/sol-macro-expander" }
# alloy-sol-macro-input = { path = "../../alloy-rs/core/crates/sol-macro-input" }
# alloy-sol-type-parser = { path = "../../alloy-rs/core/crates/sol-type-parser" }
# alloy-sol-types = { path = "../../alloy-rs/core/crates/sol-types" }
# syn-solidity = { path = "../../alloy-rs/core/crates/syn-solidity" }

## alloy
# alloy-consensus = { git = "https://github.com/alloy-rs/alloy", rev = "7fab7ee" }
# alloy-contract = { git = "https://github.com/alloy-rs/alloy", rev = "7fab7ee" }
# alloy-eips = { git = "https://github.com/alloy-rs/alloy", rev = "7fab7ee" }
# alloy-ens = { git = "https://github.com/alloy-rs/alloy", rev = "7fab7ee" }
# alloy-genesis = { git = "https://github.com/alloy-rs/alloy", rev = "7fab7ee" }
# alloy-json-rpc = { git = "https://github.com/alloy-rs/alloy", rev = "7fab7ee" }
# alloy-network = { git = "https://github.com/alloy-rs/alloy", rev = "7fab7ee" }
# alloy-network-primitives = { git = "https://github.com/alloy-rs/alloy", rev = "7fab7ee" }
# alloy-provider = { git = "https://github.com/alloy-rs/alloy", rev = "7fab7ee" }
# alloy-pubsub = { git = "https://github.com/alloy-rs/alloy", rev = "7fab7ee" }
# alloy-rpc-client = { git = "https://github.com/alloy-rs/alloy", rev = "7fab7ee" }
# alloy-rpc-types = { git = "https://github.com/alloy-rs/alloy", rev = "7fab7ee" }
# alloy-rpc-types-eth = { git = "https://github.com/alloy-rs/alloy", rev = "7fab7ee" }
# alloy-rpc-types-trace = { git = "https://github.com/alloy-rs/alloy", rev = "7fab7ee" }
# alloy-serde = { git = "https://github.com/alloy-rs/alloy", rev = "7fab7ee" }
# alloy-signer = { git = "https://github.com/alloy-rs/alloy", rev = "7fab7ee" }
# alloy-signer-aws = { git = "https://github.com/alloy-rs/alloy", rev = "7fab7ee" }
# alloy-signer-gcp = { git = "https://github.com/alloy-rs/alloy", rev = "7fab7ee" }
# alloy-signer-ledger = { git = "https://github.com/alloy-rs/alloy", rev = "7fab7ee" }
# alloy-signer-local = { git = "https://github.com/alloy-rs/alloy", rev = "7fab7ee" }
# alloy-signer-trezor = { git = "https://github.com/alloy-rs/alloy", rev = "7fab7ee" }
# alloy-transport = { git = "https://github.com/alloy-rs/alloy", rev = "7fab7ee" }
# alloy-transport-http = { git = "https://github.com/alloy-rs/alloy", rev = "7fab7ee" }
# alloy-transport-ipc = { git = "https://github.com/alloy-rs/alloy", rev = "7fab7ee" }
# alloy-transport-ws = { git = "https://github.com/alloy-rs/alloy", rev = "7fab7ee" }

## alloy-evm
# alloy-evm = { git = "https://github.com/alloy-rs/evm.git", rev = "085ad53" }
# alloy-op-evm = { git = "https://github.com/alloy-rs/evm.git", rev = "085ad53" }

## revm
# revm = { git = "https://github.com/bluealloy/revm.git", rev = "d9cda3a" }
# op-revm = { git = "https://github.com/bluealloy/revm.git", rev = "d9cda3a" }
# revm-inspectors = { git = "https://github.com/zerosnacks/revm-inspectors.git", rev = "340d37e" }

## foundry
# foundry-block-explorers = { git = "https://github.com/foundry-rs/block-explorers.git", rev = "f5b46b2" }
# foundry-compilers = { git = "https://github.com/foundry-rs/compilers.git", branch = "main" }
# foundry-fork-db = { git = "https://github.com/foundry-rs/foundry-fork-db", rev = "be95912" }

# solar
solar = { package = "solar-compiler", git = "https://github.com/paradigmxyz/solar.git", rev = "0bea5f0" }
solar-interface = { package = "solar-interface", git = "https://github.com/paradigmxyz/solar.git", rev = "0bea5f0" }
solar-ast = { package = "solar-ast", git = "https://github.com/paradigmxyz/solar.git", rev = "0bea5f0" }
solar-sema = { package = "solar-sema", git = "https://github.com/paradigmxyz/solar.git", rev = "0bea5f0" }<|MERGE_RESOLUTION|>--- conflicted
+++ resolved
@@ -235,34 +235,6 @@
 ] }
 
 ## alloy
-<<<<<<< HEAD
-alloy-consensus = { version = "1.0.42", default-features = false }
-alloy-contract = { version = "1.0.42", default-features = false }
-alloy-eips = { version = "1.0.42", default-features = false }
-alloy-eip5792 = { version = "1.0.42", default-features = false }
-alloy-ens = { version = "1.0.42", default-features = false }
-alloy-genesis = { version = "1.0.42", default-features = false }
-alloy-json-rpc = { version = "1.0.42", default-features = false }
-alloy-network = { version = "1.0.42", default-features = false }
-alloy-provider = { version = "1.0.42", default-features = false }
-alloy-pubsub = { version = "1.0.42", default-features = false }
-alloy-rpc-client = { version = "1.0.42", default-features = false }
-alloy-rpc-types = { version = "1.0.42", default-features = true }
-alloy-rpc-types-beacon = { version = "1.0.42", default-features = true }
-alloy-serde = { version = "1.0.42", default-features = false }
-alloy-signer = { version = "1.0.42", default-features = false }
-alloy-signer-aws = { version = "1.0.42", default-features = false }
-alloy-signer-gcp = { version = "1.0.42", default-features = false }
-alloy-signer-ledger = { version = "1.0.42", default-features = false }
-alloy-signer-local = { version = "1.0.42", default-features = false }
-alloy-signer-trezor = { version = "1.0.42", default-features = false }
-alloy-transport = { version = "1.0.42", default-features = false }
-alloy-transport-http = { version = "1.0.42", default-features = false }
-alloy-transport-ipc = { version = "1.0.42", default-features = false }
-alloy-transport-ws = { version = "1.0.42", default-features = false }
-alloy-hardforks = { version = "0.4.3", default-features = false }
-alloy-op-hardforks = { version = "0.4.3", default-features = false }
-=======
 alloy-consensus = { version = "1.1.0", default-features = false }
 alloy-contract = { version = "1.1.0", default-features = false }
 alloy-eips = { version = "1.1.0", default-features = false }
@@ -290,7 +262,6 @@
 alloy-transport-ws = { version = "1.1.0", default-features = false }
 alloy-hardforks = { version = "0.4.0", default-features = false }
 alloy-op-hardforks = { version = "0.4.0", default-features = false }
->>>>>>> a66490ba
 
 ## alloy-core
 alloy-dyn-abi = "1.4.1"
@@ -314,22 +285,14 @@
 op-alloy-rpc-types = "0.22.0"
 op-alloy-flz = "0.13.1"
 
-## revm
-<<<<<<< HEAD
-revm = { version = "30.2.0", default-features = false }
-revm-inspectors = { version = "0.31.2", features = ["serde"] }
-op-revm = { version = "11.3.0", default-features = false }
 ## alloy-evm
-alloy-evm = "0.22.6"
-alloy-op-evm = "0.22.6"
-=======
+alloy-evm = "0.23.2"
+alloy-op-evm = "0.23.2"
+
+# revm
 revm = { version = "31.0.0", default-features = false }
 revm-inspectors = { version = "0.32.0", features = ["serde"] }
 op-revm = { version = "12.0.0", default-features = false }
-## alloy-evm
-alloy-evm = "0.23.1"
-alloy-op-evm = "0.23.1"
->>>>>>> a66490ba
 
 ## cli
 anstream = "0.6"
