--- conflicted
+++ resolved
@@ -200,7 +200,6 @@
 revm-inspectors = { version = "0.17.0-alpha.1", features = ["serde"] }
 
 ## alloy
-<<<<<<< HEAD
 alloy-consensus = { version = "0.12.6", default-features = false }
 alloy-contract = { version = "0.12.6", default-features = false }
 alloy-eips = { version = "0.12.6", default-features = false }
@@ -222,31 +221,6 @@
 alloy-transport-http = { version = "0.12.6", default-features = false }
 alloy-transport-ipc = { version = "0.12.6", default-features = false }
 alloy-transport-ws = { version = "0.12.6", default-features = false }
-alloy-node-bindings = { version = "0.12.6", default-features = false }
-alloy-network-primitives = { version = "0.12.6", default-features = false }
-=======
-alloy-consensus = { version = "0.12.1", default-features = false }
-alloy-contract = { version = "0.12.1", default-features = false }
-alloy-eips = { version = "0.12.1", default-features = false }
-alloy-genesis = { version = "0.12.1", default-features = false }
-alloy-json-rpc = { version = "0.12.1", default-features = false }
-alloy-network = { version = "0.12.1", default-features = false }
-alloy-provider = { version = "0.12.1", default-features = false }
-alloy-pubsub = { version = "0.12.1", default-features = false }
-alloy-rpc-client = { version = "0.12.1", default-features = false }
-alloy-rpc-types = { version = "0.12.1", default-features = true }
-alloy-serde = { version = "0.12.1", default-features = false }
-alloy-signer = { version = "0.12.1", default-features = false }
-alloy-signer-aws = { version = "0.12.1", default-features = false }
-alloy-signer-gcp = { version = "0.12.1", default-features = false }
-alloy-signer-ledger = { version = "0.12.1", default-features = false }
-alloy-signer-local = { version = "0.12.1", default-features = false }
-alloy-signer-trezor = { version = "0.12.1", default-features = false }
-alloy-transport = { version = "0.12.1", default-features = false }
-alloy-transport-http = { version = "0.12.1", default-features = false }
-alloy-transport-ipc = { version = "0.12.1", default-features = false }
-alloy-transport-ws = { version = "0.12.1", default-features = false }
->>>>>>> 3665ff5f
 
 ## alloy-core
 alloy-dyn-abi = "0.8.22"
