[workspace]
members = [
    "crates/anvil/",
    "crates/anvil/core/",
    "crates/anvil/rpc/",
    "crates/anvil/server/",
    "crates/cast/",
    "crates/cheatcodes/",
    "crates/cheatcodes/spec/",
    "crates/chisel/",
    "crates/cli/",
    "crates/common/",
    "crates/config/",
    "crates/debugger/",
    "crates/doc/",
    "crates/evm/core/",
    "crates/evm/coverage/",
    "crates/evm/evm/",
    "crates/evm/fuzz/",
    "crates/evm/traces/",
    "crates/fmt/",
    "crates/forge/",
    "crates/script-sequence/",
    "crates/macros/",
    "crates/test-utils/",
]
resolver = "2"

[workspace.package]
version = "1.0.0"
edition = "2021"
# Remember to update clippy.toml as well
rust-version = "1.83"
authors = ["Foundry Contributors"]
license = "MIT OR Apache-2.0"
homepage = "https://github.com/foundry-rs/foundry"
repository = "https://github.com/foundry-rs/foundry"
exclude = ["benches/", "tests/", "test-data/", "testdata/"]

[workspace.lints.clippy]
dbg-macro = "warn"
manual-string-new = "warn"
uninlined-format-args = "warn"
use-self = "warn"
redundant-clone = "warn"
octal-escapes = "allow"
# until <https://github.com/rust-lang/rust-clippy/issues/13885> is fixed
literal-string-with-formatting-args = "allow"

[workspace.lints.rust]
rust-2018-idioms = "warn"
# unreachable-pub = "warn"
unused-must-use = "warn"
redundant-lifetimes = "warn"

[workspace.lints.rustdoc]
all = "warn"

# Speed up compilation time for dev builds by reducing emitted debug info.
# NOTE: Debuggers may provide less useful information with this setting.
# Uncomment this section if you're using a debugger.
[profile.dev]
# https://davidlattimore.github.io/posts/2024/02/04/speeding-up-the-rust-edit-build-run-cycle.html
debug = "line-tables-only"
split-debuginfo = "unpacked"

[profile.release]
opt-level = 3
lto = "thin"
debug = "none"
strip = "debuginfo"
panic = "abort"
codegen-units = 16

# Use the `--profile profiling` flag to show symbols in release mode.
# e.g. `cargo build --profile profiling`
[profile.profiling]
inherits = "release"
debug = "full"
split-debuginfo = "unpacked"
strip = false

[profile.bench]
inherits = "profiling"

[profile.maxperf]
inherits = "release"
lto = "fat"
codegen-units = 1

# Speed up tests and dev build.
[profile.dev.package]
# Solc and artifacts
foundry-compilers.opt-level = 3
solang-parser.opt-level = 3
lalrpop-util.opt-level = 3
serde_json.opt-level = 3

# EVM
alloy-dyn-abi.opt-level = 3
alloy-json-abi.opt-level = 3
alloy-primitives.opt-level = 3
alloy-sol-type-parser.opt-level = 3
alloy-sol-types.opt-level = 3
hashbrown.opt-level = 3
keccak.opt-level = 3
revm-interpreter.opt-level = 3
revm-precompile.opt-level = 3
revm-primitives.opt-level = 3
revm.opt-level = 3
ruint.opt-level = 3
sha2.opt-level = 3
sha3.opt-level = 3
tiny-keccak.opt-level = 3
bitvec.opt-level = 3

# fuzzing
proptest.opt-level = 3
foundry-evm-fuzz.opt-level = 3

# forking
axum.opt-level = 3

# keystores
scrypt.opt-level = 3

# Override packages which aren't perf-sensitive for faster compilation speed and smaller binary size.
[profile.release.package]
alloy-sol-macro-expander.opt-level = "z"
figment.opt-level = "z"
foundry-compilers-artifacts-solc.opt-level = "z"
foundry-config.opt-level = "z"
html5ever.opt-level = "z"
mdbook.opt-level = "z"
prettyplease.opt-level = "z"
protobuf.opt-level = "z"
pulldown-cmark.opt-level = "z"
syn-solidity.opt-level = "z"
syn.opt-level = "z"
trezor-client.opt-level = "z"

[workspace.dependencies]
anvil = { path = "crates/anvil" }
cast = { path = "crates/cast" }
chisel = { path = "crates/chisel" }
forge = { path = "crates/forge" }

forge-doc = { path = "crates/doc" }
forge-fmt = { path = "crates/fmt" }
forge-verify = { path = "crates/verify" }
forge-script = { path = "crates/script" }
forge-sol-macro-gen = { path = "crates/sol-macro-gen" }
forge-script-sequence = { path = "crates/script-sequence" }
foundry-cheatcodes = { path = "crates/cheatcodes" }
foundry-cheatcodes-spec = { path = "crates/cheatcodes/spec" }
foundry-cli = { path = "crates/cli" }
foundry-common = { path = "crates/common" }
foundry-common-fmt = { path = "crates/common/fmt" }
foundry-config = { path = "crates/config" }
foundry-debugger = { path = "crates/debugger" }
foundry-evm = { path = "crates/evm/evm" }
foundry-evm-abi = { path = "crates/evm/abi" }
foundry-evm-core = { path = "crates/evm/core" }
foundry-evm-coverage = { path = "crates/evm/coverage" }
foundry-evm-fuzz = { path = "crates/evm/fuzz" }
foundry-evm-traces = { path = "crates/evm/traces" }
foundry-macros = { path = "crates/macros" }
foundry-test-utils = { path = "crates/test-utils" }
foundry-wallets = { path = "crates/wallets" }
foundry-linking = { path = "crates/linking" }

# solc & compilation utilities
foundry-block-explorers = { version = "0.11.0", default-features = false }
foundry-compilers = { version = "0.13.0", default-features = false }
foundry-fork-db = "0.11.0"
solang-parser = "=0.3.3"
solar-parse = { version = "=0.1.1", default-features = false }

## revm
revm = { version = "19.4.0", default-features = false }
revm-primitives = { version = "15.1.0", default-features = false }
revm-inspectors = { version = "0.15.0", features = ["serde"] }

## alloy
alloy-consensus = { version = "0.11.0", default-features = false }
alloy-contract = { version = "0.11.0", default-features = false }
alloy-eips = { version = "0.11.0", default-features = false }
alloy-genesis = { version = "0.11.0", default-features = false }
alloy-json-rpc = { version = "0.11.0", default-features = false }
alloy-network = { version = "0.11.0", default-features = false }
alloy-provider = { version = "0.11.0", default-features = false }
alloy-pubsub = { version = "0.11.0", default-features = false }
alloy-rpc-client = { version = "0.11.0", default-features = false }
alloy-rpc-types = { version = "0.11.0", default-features = true }
alloy-serde = { version = "0.11.0", default-features = false }
alloy-signer = { version = "0.11.0", default-features = false }
alloy-signer-aws = { version = "0.11.0", default-features = false }
alloy-signer-gcp = { version = "0.11.0", default-features = false }
alloy-signer-ledger = { version = "0.11.0", default-features = false }
alloy-signer-local = { version = "0.11.0", default-features = false }
alloy-signer-trezor = { version = "0.11.0", default-features = false }
alloy-transport = { version = "0.11.0", default-features = false }
alloy-transport-http = { version = "0.11.0", default-features = false }
alloy-transport-ipc = { version = "0.11.0", default-features = false }
alloy-transport-ws = { version = "0.11.0", default-features = false }
alloy-node-bindings = { version = "0.11.0", default-features = false }
alloy-network-primitives = { version = "0.11.0", default-features = false }

## alloy-core
alloy-dyn-abi = "0.8.18"
alloy-json-abi = "0.8.18"
alloy-primitives = { version = "0.8.18", features = [
    "getrandom",
    "rand",
    "map-fxhash",
    "map-foldhash",
] }
alloy-sol-macro-expander = "0.8.18"
alloy-sol-macro-input = "0.8.18"
alloy-sol-types = "0.8.18"
syn-solidity = "0.8.18"

alloy-chains = "0.1"
alloy-rlp = "0.3"
alloy-trie = "0.7.0"

## op-alloy
<<<<<<< HEAD
op-alloy-rpc-types = "0.10.0"
maili-consensus = "0.1.7"
=======
op-alloy-consensus = "0.9.0"
op-alloy-rpc-types = "0.9.0"
>>>>>>> 79e3ee85

## cli
anstream = "0.6"
anstyle = "1.0"
terminal_size = "0.4"

# macros
proc-macro2 = "1.0"
quote = "1.0"
syn = "2.0"
async-trait = "0.1"
derive_more = { version = "1.0", features = ["full"] }
thiserror = "2"

# bench
divan = "0.1"

# misc
auto_impl = "1"
bytes = "1.8"
walkdir = "2"
prettyplease = "0.2"
base64 = "0.22"
chrono = { version = "0.4", default-features = false, features = [
    "clock",
    "std",
] }
axum = "0.7"
color-eyre = "0.6"
comfy-table = "7"
dirs = "6"
dunce = "1"
evm-disassembler = "0.5"
evmole = "0.6"
eyre = "0.6"
figment = "0.10"
futures = "0.3"
hyper = "1.5"
indexmap = "2.6"
itertools = "0.14"
jsonpath_lib = "0.3"
k256 = "0.13"
mesc = "0.3"
num-format = "0.4"
parking_lot = "0.12"
proptest = "1"
rand = "0.8"
rayon = "1"
regex = { version = "1", default-features = false }
reqwest = { version = "0.12", default-features = false }
semver = "1"
serde = { version = "1.0", features = ["derive"] }
serde_json = { version = "1.0", features = ["arbitrary_precision"] }
similar-asserts = "1.6"
soldeer-commands = "=0.5.2"
strum = "0.26"
tempfile = "3.13"
tikv-jemallocator = "0.6"
tokio = "1"
toml = "0.8"
tower = "0.5"
tower-http = "0.6"
tracing = "0.1"
tracing-subscriber = "0.3"
url = "2"
vergen = { version = "8", default-features = false }
yansi = { version = "1.0", features = ["detect-tty", "detect-env"] }

[patch.crates-io]
## alloy-core
# alloy-dyn-abi = { path = "../../alloy-rs/core/crates/dyn-abi" }
# alloy-json-abi = { path = "../../alloy-rs/core/crates/json-abi" }
# alloy-primitives = { path = "../../alloy-rs/core/crates/primitives" }
# alloy-sol-macro = { path = "../../alloy-rs/core/crates/sol-macro" }
# alloy-sol-macro-expander = { path = "../../alloy-rs/core/crates/sol-macro-expander" }
# alloy-sol-macro-input = { path = "../../alloy-rs/core/crates/sol-macro-input" }
# alloy-sol-type-parser = { path = "../../alloy-rs/core/crates/sol-type-parser" }
# alloy-sol-types = { path = "../../alloy-rs/core/crates/sol-types" }
# syn-solidity = { path = "../../alloy-rs/core/crates/syn-solidity" }

## alloy
# alloy-consensus = { git = "https://github.com/alloy-rs/alloy", rev = "7fab7ee" }
# alloy-contract = { git = "https://github.com/alloy-rs/alloy", rev = "7fab7ee" }
# alloy-eips = { git = "https://github.com/alloy-rs/alloy", rev = "7fab7ee" }
# alloy-genesis = { git = "https://github.com/alloy-rs/alloy", rev = "7fab7ee" }
# alloy-json-rpc = { git = "https://github.com/alloy-rs/alloy", rev = "7fab7ee" }
# alloy-network = { git = "https://github.com/alloy-rs/alloy", rev = "7fab7ee" }
# alloy-network-primitives = { git = "https://github.com/alloy-rs/alloy", rev = "7fab7ee" }
# alloy-provider = { git = "https://github.com/alloy-rs/alloy", rev = "7fab7ee" }
# alloy-pubsub = { git = "https://github.com/alloy-rs/alloy", rev = "7fab7ee" }
# alloy-rpc-client = { git = "https://github.com/alloy-rs/alloy", rev = "7fab7ee" }
# alloy-rpc-types = { git = "https://github.com/alloy-rs/alloy", rev = "7fab7ee" }
# alloy-rpc-types-eth = { git = "https://github.com/alloy-rs/alloy", rev = "7fab7ee" }
# alloy-serde = { git = "https://github.com/alloy-rs/alloy", rev = "7fab7ee" }
# alloy-signer = { git = "https://github.com/alloy-rs/alloy", rev = "7fab7ee" }
# alloy-signer-aws = { git = "https://github.com/alloy-rs/alloy", rev = "7fab7ee" }
# alloy-signer-gcp = { git = "https://github.com/alloy-rs/alloy", rev = "7fab7ee" }
# alloy-signer-ledger = { git = "https://github.com/alloy-rs/alloy", rev = "7fab7ee" }
# alloy-signer-local = { git = "https://github.com/alloy-rs/alloy", rev = "7fab7ee" }
# alloy-signer-trezor = { git = "https://github.com/alloy-rs/alloy", rev = "7fab7ee" }
# alloy-transport = { git = "https://github.com/alloy-rs/alloy", rev = "7fab7ee" }
# alloy-transport-http = { git = "https://github.com/alloy-rs/alloy", rev = "7fab7ee" }
# alloy-transport-ipc = { git = "https://github.com/alloy-rs/alloy", rev = "7fab7ee" }
# alloy-transport-ws = { git = "https://github.com/alloy-rs/alloy", rev = "7fab7ee" }<|MERGE_RESOLUTION|>--- conflicted
+++ resolved
@@ -225,13 +225,8 @@
 alloy-trie = "0.7.0"
 
 ## op-alloy
-<<<<<<< HEAD
+op-alloy-consensus = "0.10.0"
 op-alloy-rpc-types = "0.10.0"
-maili-consensus = "0.1.7"
-=======
-op-alloy-consensus = "0.9.0"
-op-alloy-rpc-types = "0.9.0"
->>>>>>> 79e3ee85
 
 ## cli
 anstream = "0.6"
