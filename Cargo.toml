[workspace]
members = [
    "crates/anvil/",
    "crates/anvil/core/",
    "crates/anvil/rpc/",
    "crates/anvil/server/",
    "crates/cast/",
    "crates/cheatcodes/",
    "crates/cheatcodes/spec/",
    "crates/chisel/",
    "crates/cli/",
    "crates/common/",
    "crates/config/",
    "crates/debugger/",
    "crates/doc/",
    "crates/evm/core/",
    "crates/evm/coverage/",
    "crates/evm/evm/",
    "crates/evm/fuzz/",
    "crates/evm/traces/",
    "crates/fmt/",
    "crates/forge/",
    "crates/script-sequence/",
    "crates/macros/",
    "crates/test-utils/",
]
resolver = "2"

[workspace.package]
version = "1.2.0"
edition = "2021"
# Remember to update clippy.toml as well
<<<<<<< HEAD
rust-version = "1.86"
=======
rust-version = "1.85"
>>>>>>> 066e0ce0
authors = ["Foundry Contributors"]
license = "MIT OR Apache-2.0"
homepage = "https://github.com/foundry-rs/foundry"
repository = "https://github.com/foundry-rs/foundry"
exclude = ["benches/", "tests/", "test-data/", "testdata/"]

[workspace.lints.clippy]
dbg-macro = "warn"
explicit_iter_loop = "warn"
manual-string-new = "warn"
uninlined-format-args = "warn"
use-self = "warn"
redundant-clone = "warn"
octal-escapes = "allow"
# until <https://github.com/rust-lang/rust-clippy/issues/13885> is fixed
literal-string-with-formatting-args = "allow"
result_large_err = "allow"

[workspace.lints.rust]
rust-2018-idioms = "warn"
# unreachable-pub = "warn"
unused-must-use = "warn"
redundant-lifetimes = "warn"

[workspace.lints.rustdoc]
all = "warn"

# Speed up compilation time for dev builds by reducing emitted debug info.
# NOTE: Debuggers may provide less useful information with this setting.
# Uncomment this section if you're using a debugger.
[profile.dev]
# https://davidlattimore.github.io/posts/2024/02/04/speeding-up-the-rust-edit-build-run-cycle.html
debug = "line-tables-only"
split-debuginfo = "unpacked"

[profile.release]
opt-level = 3
lto = "thin"
debug = "none"
strip = "debuginfo"
panic = "abort"
codegen-units = 16

# Use the `--profile profiling` flag to show symbols in release mode.
# e.g. `cargo build --profile profiling`
[profile.profiling]
inherits = "release"
debug = "full"
split-debuginfo = "unpacked"
strip = false

[profile.bench]
inherits = "profiling"

[profile.maxperf]
inherits = "release"
lto = "fat"
codegen-units = 1

# Speed up tests and dev build.
[profile.dev.package]
# Solc and artifacts.
foundry-compilers-artifacts-solc.opt-level = 3
foundry-compilers-core.opt-level = 3
foundry-compilers.opt-level = 3
serde_json.opt-level = 3
serde.opt-level = 3

foundry-solang-parser.opt-level = 3
lalrpop-util.opt-level = 3

solar-ast.opt-level = 3
solar-data-structures.opt-level = 3
solar-interface.opt-level = 3
solar-parse.opt-level = 3

# EVM.
alloy-dyn-abi.opt-level = 3
alloy-json-abi.opt-level = 3
alloy-primitives.opt-level = 3
alloy-sol-type-parser.opt-level = 3
alloy-sol-types.opt-level = 3
hashbrown.opt-level = 3
foldhash.opt-level = 3
keccak.opt-level = 3
revm.opt-level = 3
revm-primitives.opt-level = 3
revm-interpreter.opt-level = 3
revm-precompile.opt-level = 3
revm-database-interface.opt-level = 3
revm-database.opt-level = 3
revm-bytecode.opt-level = 3
revm-state.opt-level = 3
revm-context-interface.opt-level = 3
revm-context.opt-level = 3
revm-inspector.opt-level = 3
ruint.opt-level = 3
sha2.opt-level = 3
sha3.opt-level = 3
tiny-keccak.opt-level = 3
bitvec.opt-level = 3

# Fuzzing.
proptest.opt-level = 3
foundry-evm-fuzz.opt-level = 3

# Forking.
axum.opt-level = 3

# Keystores.
scrypt.opt-level = 3

# Misc.
rayon.opt-level = 3
regex.opt-level = 3
regex-syntax.opt-level = 3
regex-automata.opt-level = 3

# Override packages which aren't perf-sensitive for faster compilation speed and smaller binary size.
[profile.release.package]
alloy-sol-macro-expander.opt-level = "z"
figment.opt-level = "z"
foundry-compilers-artifacts-solc.opt-level = "z"
foundry-config.opt-level = "z"
html5ever.opt-level = "z"
mdbook.opt-level = "z"
prettyplease.opt-level = "z"
protobuf.opt-level = "z"
pulldown-cmark.opt-level = "z"
syn-solidity.opt-level = "z"
syn.opt-level = "z"
trezor-client.opt-level = "z"

[workspace.dependencies]
anvil = { path = "crates/anvil" }
cast = { path = "crates/cast" }
chisel = { path = "crates/chisel" }
forge = { path = "crates/forge" }

forge-doc = { path = "crates/doc" }
forge-fmt = { path = "crates/fmt" }
forge-verify = { path = "crates/verify" }
forge-script = { path = "crates/script" }
forge-sol-macro-gen = { path = "crates/sol-macro-gen" }
forge-script-sequence = { path = "crates/script-sequence" }
foundry-cheatcodes = { path = "crates/cheatcodes" }
foundry-cheatcodes-spec = { path = "crates/cheatcodes/spec" }
foundry-cli = { path = "crates/cli" }
foundry-common = { path = "crates/common" }
foundry-common-fmt = { path = "crates/common/fmt" }
foundry-config = { path = "crates/config" }
foundry-debugger = { path = "crates/debugger" }
foundry-evm = { path = "crates/evm/evm" }
foundry-evm-abi = { path = "crates/evm/abi" }
foundry-evm-core = { path = "crates/evm/core" }
foundry-evm-coverage = { path = "crates/evm/coverage" }
foundry-evm-fuzz = { path = "crates/evm/fuzz" }
foundry-evm-traces = { path = "crates/evm/traces" }
foundry-macros = { path = "crates/macros" }
foundry-test-utils = { path = "crates/test-utils" }
foundry-wallets = { path = "crates/wallets" }
foundry-linking = { path = "crates/linking" }

# solc & compilation utilities
foundry-block-explorers = { version = "0.17.0", default-features = false }
foundry-compilers = { version = "0.16.0", default-features = false }
foundry-fork-db = "0.14"
solang-parser = { version = "=0.3.7", package = "foundry-solang-parser" }
solar-parse = { version = "=0.1.3", default-features = false }
solar-sema = { version = "=0.1.3", default-features = false }

## revm
<<<<<<< HEAD
revm = { version = "23.1.0", default-features = false }
revm-inspectors = { version = "0.22.1", features = ["serde"] }
op-revm = { version = "4.0.2", default-features = false }

## alloy-evm
alloy-evm = "0.7.2"
alloy-op-evm = "0.7.2"

## alloy
alloy-consensus = { version = "1.0.3", default-features = false }
alloy-contract = { version = "1.0.3", default-features = false }
alloy-eips = { version = "1.0.3", default-features = false }
alloy-genesis = { version = "1.0.3", default-features = false }
alloy-json-rpc = { version = "1.0.3", default-features = false }
alloy-network = { version = "1.0.3", default-features = false }
alloy-provider = { version = "1.0.3", default-features = false }
alloy-pubsub = { version = "1.0.3", default-features = false }
alloy-rpc-client = { version = "1.0.3", default-features = false }
alloy-rpc-types = { version = "1.0.3", default-features = true }
alloy-serde = { version = "1.0.3", default-features = false }
alloy-signer = { version = "1.0.3", default-features = false }
alloy-signer-aws = { version = "1.0.3", default-features = false }
alloy-signer-gcp = { version = "1.0.3", default-features = false }
alloy-signer-ledger = { version = "1.0.3", default-features = false }
alloy-signer-local = { version = "1.0.3", default-features = false }
alloy-signer-trezor = { version = "1.0.3", default-features = false }
alloy-transport = { version = "1.0.3", default-features = false }
alloy-transport-http = { version = "1.0.3", default-features = false }
alloy-transport-ipc = { version = "1.0.3", default-features = false }
alloy-transport-ws = { version = "1.0.3", default-features = false }
=======
revm = { version = "21.0.0", default-features = false }
revm-inspectors = { version = "0.18.1", features = ["serde"] }
op-revm = { version = "2.0.0", default-features = false }

## alloy
alloy-consensus = { version = "0.13.0", default-features = false }
alloy-contract = { version = "0.13.0", default-features = false }
alloy-eips = { version = "0.13.0", default-features = false }
alloy-genesis = { version = "0.13.0", default-features = false }
alloy-json-rpc = { version = "0.13.0", default-features = false }
alloy-network = { version = "0.13.0", default-features = false }
alloy-provider = { version = "0.13.0", default-features = false }
alloy-pubsub = { version = "0.13.0", default-features = false }
alloy-rpc-client = { version = "0.13.0", default-features = false }
alloy-rpc-types = { version = "0.13.0", default-features = true }
alloy-serde = { version = "0.13.0", default-features = false }
alloy-signer = { version = "0.13.0", default-features = false }
alloy-signer-aws = { version = "0.13.0", default-features = false }
alloy-signer-gcp = { version = "0.13.0", default-features = false }
alloy-signer-ledger = { version = "0.13.0", default-features = false }
alloy-signer-local = { version = "0.13.0", default-features = false }
alloy-signer-trezor = { version = "0.13.0", default-features = false }
alloy-transport = { version = "0.13.0", default-features = false }
alloy-transport-http = { version = "0.13.0", default-features = false }
alloy-transport-ipc = { version = "0.13.0", default-features = false }
alloy-transport-ws = { version = "0.13.0", default-features = false }
>>>>>>> 066e0ce0

## alloy-core
alloy-dyn-abi = "1.0"
alloy-json-abi = "1.0"
alloy-primitives = { version = "1.0", features = [
    "getrandom",
    "rand",
    "map-fxhash",
    "map-foldhash",
] }
alloy-sol-macro-expander = "1.0"
alloy-sol-macro-input = "1.0"
alloy-sol-types = "1.0"

<<<<<<< HEAD
alloy-chains = "0.2"
=======
alloy-chains = "0.1"
alloy-evm = "0.3.2"
alloy-op-evm = "0.3.2"
>>>>>>> 066e0ce0
alloy-rlp = "0.3"
alloy-trie = "0.8.0"

## op-alloy
<<<<<<< HEAD
op-alloy-consensus = "0.16.0"
op-alloy-rpc-types = "0.16.0"
=======
op-alloy-consensus = "0.12.0"
op-alloy-rpc-types = "0.12.0"
>>>>>>> 066e0ce0

## cli
anstream = "0.6"
anstyle = "1.0"
terminal_size = "0.4"

# macros
proc-macro2 = "1.0"
quote = "1.0"
syn = "2.0"
async-trait = "0.1"
derive_more = { version = "2.0", features = ["full"] }
thiserror = "2"

# misc
auto_impl = "1"
aws-config = { version = "1", default-features = true }
aws-sdk-kms = { version = "1", default-features = false }
bytes = "1.8"
walkdir = "2"
prettyplease = "0.2"
base64 = "0.22"
chrono = { version = "0.4", default-features = false, features = [
    "clock",
    "std",
] }
axum = "0.7"
ciborium = "0.2"
color-eyre = "0.6"
comfy-table = "7"
dirs = "6"
dunce = "1"
evm-disassembler = "0.5"
evmole = "0.7"
eyre = "0.6"
figment = "0.10"
futures = "0.3"
hyper = "1.5"
indicatif = "0.17"
itertools = "0.14"
jsonpath_lib = "0.3"
k256 = "0.13"
mesc = "0.3"
num-format = "0.4"
parking_lot = "0.12"
proptest = "1"
rand = "0.9"
rand_08 = { package = "rand", version = "0.8" }
rand_chacha = "0.9.0"
rayon = "1"
regex = { version = "1", default-features = false }
reqwest = { version = "0.12", default-features = false, features = [
    "rustls-tls",
    "rustls-tls-native-roots",
] }
rustls = "0.23"
semver = "1"
serde = { version = "1.0", features = ["derive"] }
serde_json = { version = "1.0", features = ["arbitrary_precision"] }
similar-asserts = "1.6"
soldeer-commands = "=0.5.4"
soldeer-core = { version = "=0.5.4", features = ["serde"] }
strum = "0.27"
tempfile = "3.13"
tikv-jemallocator = "0.6"
tokio = "1"
toml = "0.8"
tower = "0.5"
tower-http = "0.6"
tracing = "0.1"
tracing-subscriber = "0.3"
url = "2"
vergen = { version = "8", default-features = false }
yansi = { version = "1.0", features = ["detect-tty", "detect-env"] }
path-slash = "0.2"
jiff = "0.2"

# Use unicode-rs which has a smaller binary size than the default ICU4X as the IDNA backend, used
# by the `url` crate.
# See the `idna_adapter` README.md for more details: https://docs.rs/crate/idna_adapter/latest
idna_adapter = "=1.1.0"

[patch.crates-io]
## alloy-core
# alloy-dyn-abi = { path = "../../alloy-rs/core/crates/dyn-abi" }
# alloy-json-abi = { path = "../../alloy-rs/core/crates/json-abi" }
# alloy-primitives = { path = "../../alloy-rs/core/crates/primitives" }
# alloy-sol-macro = { path = "../../alloy-rs/core/crates/sol-macro" }
# alloy-sol-macro-expander = { path = "../../alloy-rs/core/crates/sol-macro-expander" }
# alloy-sol-macro-input = { path = "../../alloy-rs/core/crates/sol-macro-input" }
# alloy-sol-type-parser = { path = "../../alloy-rs/core/crates/sol-type-parser" }
# alloy-sol-types = { path = "../../alloy-rs/core/crates/sol-types" }
# syn-solidity = { path = "../../alloy-rs/core/crates/syn-solidity" }

## alloy
# alloy-consensus = { git = "https://github.com/alloy-rs/alloy", rev = "7fab7ee" }
# alloy-contract = { git = "https://github.com/alloy-rs/alloy", rev = "7fab7ee" }
# alloy-eips = { git = "https://github.com/alloy-rs/alloy", rev = "7fab7ee" }
# alloy-genesis = { git = "https://github.com/alloy-rs/alloy", rev = "7fab7ee" }
# alloy-json-rpc = { git = "https://github.com/alloy-rs/alloy", rev = "7fab7ee" }
# alloy-network = { git = "https://github.com/alloy-rs/alloy", rev = "7fab7ee" }
# alloy-network-primitives = { git = "https://github.com/alloy-rs/alloy", rev = "7fab7ee" }
# alloy-provider = { git = "https://github.com/alloy-rs/alloy", rev = "7fab7ee" }
# alloy-pubsub = { git = "https://github.com/alloy-rs/alloy", rev = "7fab7ee" }
# alloy-rpc-client = { git = "https://github.com/alloy-rs/alloy", rev = "7fab7ee" }
# alloy-rpc-types = { git = "https://github.com/alloy-rs/alloy", rev = "7fab7ee" }
# alloy-rpc-types-eth = { git = "https://github.com/alloy-rs/alloy", rev = "7fab7ee" }
# alloy-serde = { git = "https://github.com/alloy-rs/alloy", rev = "7fab7ee" }
# alloy-signer = { git = "https://github.com/alloy-rs/alloy", rev = "7fab7ee" }
# alloy-signer-aws = { git = "https://github.com/alloy-rs/alloy", rev = "7fab7ee" }
# alloy-signer-gcp = { git = "https://github.com/alloy-rs/alloy", rev = "7fab7ee" }
# alloy-signer-ledger = { git = "https://github.com/alloy-rs/alloy", rev = "7fab7ee" }
# alloy-signer-local = { git = "https://github.com/alloy-rs/alloy", rev = "7fab7ee" }
# alloy-signer-trezor = { git = "https://github.com/alloy-rs/alloy", rev = "7fab7ee" }
# alloy-transport = { git = "https://github.com/alloy-rs/alloy", rev = "7fab7ee" }
# alloy-transport-http = { git = "https://github.com/alloy-rs/alloy", rev = "7fab7ee" }
# alloy-transport-ipc = { git = "https://github.com/alloy-rs/alloy", rev = "7fab7ee" }
# alloy-transport-ws = { git = "https://github.com/alloy-rs/alloy", rev = "7fab7ee" }

<<<<<<< HEAD
## alloy-evm
# alloy-evm = { git = "https://github.com/alloy-rs/evm.git", rev = "95f6a8a" }
# alloy-op-evm = { git = "https://github.com/alloy-rs/evm.git", rev = "95f6a8a" }

## revm
revm = { git = "https://github.com/bluealloy/revm.git", rev = "b5808253" }
op-revm = { git = "https://github.com/bluealloy/revm.git", rev = "b5808253" }
# revm-inspectors = { git = "https://github.com/paradigmxyz/revm-inspectors.git", rev = "a625c04" }

## foundry
# foundry-compilers = { git = "https://github.com/foundry-rs/compilers.git", rev = "d05c34a" }
# foundry-block-explorers = { git = "https://github.com/foundry-rs/block-explorers.git", rev = "beafa80" }
# foundry-fork-db = { git = "https://github.com/foundry-rs/foundry-fork-db", rev = "cdbbe64" }
=======
## revm
revm = { git = "https://github.com/bluealloy/revm.git", rev = "2401c2c3" }
op-revm = { git = "https://github.com/bluealloy/revm.git", rev = "2401c2c3" }
# revm-inspectors = { git = "https://github.com/paradigmxyz/revm-inspectors.git", rev = "a625c04" }

## foundry
foundry-fork-db = { git = "https://github.com/foundry-rs/foundry-fork-db", rev = "811a61a" }
>>>>>>> 066e0ce0
<|MERGE_RESOLUTION|>--- conflicted
+++ resolved
@@ -30,11 +30,7 @@
 version = "1.2.0"
 edition = "2021"
 # Remember to update clippy.toml as well
-<<<<<<< HEAD
 rust-version = "1.86"
-=======
-rust-version = "1.85"
->>>>>>> 066e0ce0
 authors = ["Foundry Contributors"]
 license = "MIT OR Apache-2.0"
 homepage = "https://github.com/foundry-rs/foundry"
@@ -206,16 +202,6 @@
 solar-parse = { version = "=0.1.3", default-features = false }
 solar-sema = { version = "=0.1.3", default-features = false }
 
-## revm
-<<<<<<< HEAD
-revm = { version = "23.1.0", default-features = false }
-revm-inspectors = { version = "0.22.1", features = ["serde"] }
-op-revm = { version = "4.0.2", default-features = false }
-
-## alloy-evm
-alloy-evm = "0.7.2"
-alloy-op-evm = "0.7.2"
-
 ## alloy
 alloy-consensus = { version = "1.0.3", default-features = false }
 alloy-contract = { version = "1.0.3", default-features = false }
@@ -238,34 +224,6 @@
 alloy-transport-http = { version = "1.0.3", default-features = false }
 alloy-transport-ipc = { version = "1.0.3", default-features = false }
 alloy-transport-ws = { version = "1.0.3", default-features = false }
-=======
-revm = { version = "21.0.0", default-features = false }
-revm-inspectors = { version = "0.18.1", features = ["serde"] }
-op-revm = { version = "2.0.0", default-features = false }
-
-## alloy
-alloy-consensus = { version = "0.13.0", default-features = false }
-alloy-contract = { version = "0.13.0", default-features = false }
-alloy-eips = { version = "0.13.0", default-features = false }
-alloy-genesis = { version = "0.13.0", default-features = false }
-alloy-json-rpc = { version = "0.13.0", default-features = false }
-alloy-network = { version = "0.13.0", default-features = false }
-alloy-provider = { version = "0.13.0", default-features = false }
-alloy-pubsub = { version = "0.13.0", default-features = false }
-alloy-rpc-client = { version = "0.13.0", default-features = false }
-alloy-rpc-types = { version = "0.13.0", default-features = true }
-alloy-serde = { version = "0.13.0", default-features = false }
-alloy-signer = { version = "0.13.0", default-features = false }
-alloy-signer-aws = { version = "0.13.0", default-features = false }
-alloy-signer-gcp = { version = "0.13.0", default-features = false }
-alloy-signer-ledger = { version = "0.13.0", default-features = false }
-alloy-signer-local = { version = "0.13.0", default-features = false }
-alloy-signer-trezor = { version = "0.13.0", default-features = false }
-alloy-transport = { version = "0.13.0", default-features = false }
-alloy-transport-http = { version = "0.13.0", default-features = false }
-alloy-transport-ipc = { version = "0.13.0", default-features = false }
-alloy-transport-ws = { version = "0.13.0", default-features = false }
->>>>>>> 066e0ce0
 
 ## alloy-core
 alloy-dyn-abi = "1.0"
@@ -280,24 +238,22 @@
 alloy-sol-macro-input = "1.0"
 alloy-sol-types = "1.0"
 
-<<<<<<< HEAD
 alloy-chains = "0.2"
-=======
-alloy-chains = "0.1"
-alloy-evm = "0.3.2"
-alloy-op-evm = "0.3.2"
->>>>>>> 066e0ce0
 alloy-rlp = "0.3"
 alloy-trie = "0.8.0"
 
 ## op-alloy
-<<<<<<< HEAD
 op-alloy-consensus = "0.16.0"
 op-alloy-rpc-types = "0.16.0"
-=======
-op-alloy-consensus = "0.12.0"
-op-alloy-rpc-types = "0.12.0"
->>>>>>> 066e0ce0
+
+## revm
+revm = { version = "23.1.0", default-features = false }
+revm-inspectors = { version = "0.22.1", features = ["serde"] }
+op-revm = { version = "4.0.2", default-features = false }
+
+## alloy-evm
+alloy-evm = "0.7.2"
+alloy-op-evm = "0.7.2"
 
 ## cli
 anstream = "0.6"
@@ -417,7 +373,6 @@
 # alloy-transport-ipc = { git = "https://github.com/alloy-rs/alloy", rev = "7fab7ee" }
 # alloy-transport-ws = { git = "https://github.com/alloy-rs/alloy", rev = "7fab7ee" }
 
-<<<<<<< HEAD
 ## alloy-evm
 # alloy-evm = { git = "https://github.com/alloy-rs/evm.git", rev = "95f6a8a" }
 # alloy-op-evm = { git = "https://github.com/alloy-rs/evm.git", rev = "95f6a8a" }
@@ -427,16 +382,5 @@
 op-revm = { git = "https://github.com/bluealloy/revm.git", rev = "b5808253" }
 # revm-inspectors = { git = "https://github.com/paradigmxyz/revm-inspectors.git", rev = "a625c04" }
 
-## foundry
-# foundry-compilers = { git = "https://github.com/foundry-rs/compilers.git", rev = "d05c34a" }
-# foundry-block-explorers = { git = "https://github.com/foundry-rs/block-explorers.git", rev = "beafa80" }
-# foundry-fork-db = { git = "https://github.com/foundry-rs/foundry-fork-db", rev = "cdbbe64" }
-=======
-## revm
-revm = { git = "https://github.com/bluealloy/revm.git", rev = "2401c2c3" }
-op-revm = { git = "https://github.com/bluealloy/revm.git", rev = "2401c2c3" }
-# revm-inspectors = { git = "https://github.com/paradigmxyz/revm-inspectors.git", rev = "a625c04" }
-
-## foundry
-foundry-fork-db = { git = "https://github.com/foundry-rs/foundry-fork-db", rev = "811a61a" }
->>>>>>> 066e0ce0
+## foundry# 
+# foundry-fork-db = { git = "https://github.com/foundry-rs/foundry-fork-db", rev = "811a61a" }