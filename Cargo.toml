--- conflicted
+++ resolved
@@ -144,11 +144,7 @@
 # no default features to avoid c-kzg
 revm = { version = "8", default-features = false }
 revm-primitives = { version = "3", default-features = false }
-<<<<<<< HEAD
-revm-inspectors = { git = "https://github.com/paradigmxyz/evm-inspectors", rev = "6e78a10", features = [
-=======
 revm-inspectors = { git = "https://github.com/paradigmxyz/evm-inspectors", rev = "813d7e7", features = [
->>>>>>> e01038f3
     "serde",
 ] }
 
@@ -161,35 +157,6 @@
 ethers-signers = { version = "2.0.14", default-features = false }
 
 ## alloy
-<<<<<<< HEAD
-alloy-consensus = { git = "https://github.com/alloy-rs/alloy", rev = "98da8b8", default-features = false }
-alloy-contract = { git = "https://github.com/alloy-rs/alloy", rev = "98da8b8", default-features = false }
-alloy-eips = { git = "https://github.com/alloy-rs/alloy", rev = "98da8b8", default-features = false }
-alloy-genesis = { git = "https://github.com/alloy-rs/alloy", rev = "98da8b8", default-features = false }
-alloy-json-rpc = { git = "https://github.com/alloy-rs/alloy", rev = "98da8b8", default-features = false }
-alloy-network = { git = "https://github.com/alloy-rs/alloy", rev = "98da8b8", default-features = false }
-alloy-node-bindings = { git = "https://github.com/alloy-rs/alloy", rev = "98da8b8", default-features = false }
-alloy-provider = { git = "https://github.com/alloy-rs/alloy", rev = "98da8b8", default-features = false }
-alloy-pubsub = { git = "https://github.com/alloy-rs/alloy", rev = "98da8b8", default-features = false }
-alloy-rpc-client = { git = "https://github.com/alloy-rs/alloy", rev = "98da8b8", default-features = false }
-alloy-rpc-types-engine = { git = "https://github.com/alloy-rs/alloy", rev = "98da8b8", default-features = false }
-alloy-rpc-types-trace = { git = "https://github.com/alloy-rs/alloy", rev = "98da8b8", default-features = false }
-alloy-rpc-types = { git = "https://github.com/alloy-rs/alloy", rev = "98da8b8", default-features = false }
-alloy-signer = { git = "https://github.com/alloy-rs/alloy", rev = "98da8b8", default-features = false }
-alloy-signer-wallet = { git = "https://github.com/alloy-rs/alloy", rev = "98da8b8", default-features = false }
-alloy-signer-aws = { git = "https://github.com/alloy-rs/alloy", rev = "98da8b8", default-features = false }
-alloy-signer-ledger = { git = "https://github.com/alloy-rs/alloy", rev = "98da8b8", default-features = false }
-alloy-signer-trezor = { git = "https://github.com/alloy-rs/alloy", rev = "98da8b8", default-features = false }
-alloy-transport = { git = "https://github.com/alloy-rs/alloy", rev = "98da8b8", default-features = false }
-alloy-transport-http = { git = "https://github.com/alloy-rs/alloy", rev = "98da8b8", default-features = false }
-alloy-transport-ipc = { git = "https://github.com/alloy-rs/alloy", rev = "98da8b8", default-features = false }
-alloy-transport-ws = { git = "https://github.com/alloy-rs/alloy", rev = "98da8b8", default-features = false }
-alloy-primitives = { version = "0.7.1", features = ["getrandom"] }
-alloy-dyn-abi = "0.7.1"
-alloy-json-abi = "0.7.1"
-alloy-sol-types = "0.7.1"
-syn-solidity = "0.7.1"
-=======
 alloy-consensus = { git = "https://github.com/alloy-rs/alloy", rev = "8808d21", default-features = false }
 alloy-contract = { git = "https://github.com/alloy-rs/alloy", rev = "8808d21", default-features = false }
 alloy-eips = { git = "https://github.com/alloy-rs/alloy", rev = "8808d21", default-features = false }
@@ -200,6 +167,7 @@
 alloy-provider = { git = "https://github.com/alloy-rs/alloy", rev = "8808d21", default-features = false }
 alloy-pubsub = { git = "https://github.com/alloy-rs/alloy", rev = "8808d21", default-features = false }
 alloy-rpc-client = { git = "https://github.com/alloy-rs/alloy", rev = "8808d21", default-features = false }
+alloy-rpc-types-engine = { git = "https://github.com/alloy-rs/alloy", rev = "8808d21", default-features = false }
 alloy-rpc-types-trace = { git = "https://github.com/alloy-rs/alloy", rev = "8808d21", default-features = false }
 alloy-rpc-types = { git = "https://github.com/alloy-rs/alloy", rev = "8808d21", default-features = false }
 alloy-signer = { git = "https://github.com/alloy-rs/alloy", rev = "8808d21", default-features = false }
@@ -212,11 +180,10 @@
 alloy-transport-ipc = { git = "https://github.com/alloy-rs/alloy", rev = "8808d21", default-features = false }
 alloy-transport-ws = { git = "https://github.com/alloy-rs/alloy", rev = "8808d21", default-features = false }
 alloy-primitives = { version = "0.7.1", features = ["getrandom"] }
-alloy-dyn-abi = "0.7.0"
-alloy-json-abi = "0.7.0"
-alloy-sol-types = "0.7.0"
-syn-solidity = "0.7.0"
->>>>>>> e01038f3
+alloy-dyn-abi = "0.7.1"
+alloy-json-abi = "0.7.1"
+alloy-sol-types = "0.7.1"
+syn-solidity = "0.7.1"
 alloy-chains = "0.1"
 alloy-trie = "0.3.1"
 alloy-rlp = "0.3.3"
