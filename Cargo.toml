[workspace]
members = ["crates/*"]
resolver = "2"

[workspace.package]
version = "0.2.0"
edition = "2021"
rust-version = "1.72"
authors = ["Foundry Contributors"]
license = "MIT OR Apache-2.0"
homepage = "https://github.com/foundry-rs/foundry"
repository = "https://github.com/foundry-rs/foundry"
exclude = ["benches/", "tests/", "test-data/", "testdata/"]

[profile.dev]
# Disabling debug info speeds up builds a bunch,
# and we don't rely on it for debugging that much
debug = 0

# Speed up tests and dev build
[profile.dev.package]
# solc
ethers-solc.opt-level = 3
solang-parser.opt-level = 3
serde_json.opt-level = 3

# evm
revm.opt-level = 3
revm-primitives.opt-level = 3
revm-interpreter.opt-level = 3
revm-precompile.opt-level = 3
tiny-keccak.opt-level = 3
sha2.opt-level = 3
sha3.opt-level = 3
keccak.opt-level = 3
ruint.opt-level = 3
hashbrown.opt-level = 3

# keystores
scrypt.opt-level = 3

# forking
axum.opt-level = 3

# Optimized release profile
[profile.release]
opt-level = "s"
lto = "fat"
strip = true
panic = "abort"
codegen-units = 1

# Like release, but with full debug symbols and with stack unwinds. Useful for e.g. `perf`.
[profile.debug-fast]
inherits = "release"
debug = true
strip = "none"
panic = "unwind"
incremental = false

[profile.release.package]
# Optimize all non-workspace packages for speed
"*".opt-level = 3

# Package overrides
foundry-evm.opt-level = 3

foundry-abi.opt-level = 1
mdbook.opt-level = 1
protobuf.opt-level = 1
rusoto_core.opt-level = 1
rusoto_credential.opt-level = 1
rusoto_kms.opt-level = 1
toml_edit.opt-level = 1
trezor-client.opt-level = 1

# Given that the `"*"` above takes precedence over the defaults for build scripts and macros, we
# have to override all of them to reduce compile times
syn.opt-level = 0
prettyplease.opt-level = 0
lalrpop.opt-level = 0

ethers-contract-abigen.opt-level = 0
ethers-contract-derive.opt-level = 0
async-recursion.opt-level = 0
miette-derive.opt-level = 0
strum_macros.opt-level = 0
enumn.opt-level = 0
clap_derive.opt-level = 0
serde_derive.opt-level = 0
pear_codegen.opt-level = 0
num_enum_derive.opt-level = 0
scale-info-derive.opt-level = 0
parity-scale-codec-derive.opt-level = 0
time-macros.opt-level = 0
phf_macros.opt-level = 0
pin-project-internal.opt-level = 0
auto_impl.opt-level = 0
derive_more.opt-level = 0
rlp-derive.opt-level = 0
impl-trait-for-tuples.opt-level = 0
async-trait.opt-level = 0
tokio-macros.opt-level = 0
tracing-attributes.opt-level = 0
futures-macro.opt-level = 0
thiserror-impl.opt-level = 0
wasm-bindgen-macro-support.opt-level = 0
wasm-bindgen-backend.opt-level = 0

# Local "release" mode, more optimized than dev but much faster to compile than release
[profile.local]
inherits = "dev"
opt-level = 1
strip = true
panic = "abort"
codegen-units = 16

[workspace.dependencies]
anvil = { path = "crates/anvil" }
cast = { path = "crates/cast" }
chisel = { path = "crates/chisel" }
forge = { path = "crates/forge" }

forge-doc = { path = "crates/doc" }
forge-fmt = { path = "crates/fmt" }
foundry-abi = { path = "crates/abi" }
foundry-binder = { path = "crates/binder" }
foundry-cli = { path = "crates/cli" }
foundry-common = { path = "crates/common" }
foundry-cheatcodes = { path = "crates/cheatcodes" }
foundry-config = { path = "crates/config" }
foundry-evm = { path = "crates/evm" }
foundry-macros = { path = "crates/macros" }
foundry-test-utils = { path = "crates/test-utils" }
foundry-utils = { path = "crates/utils" }
foundry-debugger = { path = "crates/debugger" }

## revm
# no default features to avoid c-kzg
revm = { version = "3", default-features = false } #
revm-primitives = { version = "1", default-features = false }

## ethers
ethers = { version = "2.0", default-features = false }
ethers-addressbook = { version = "2.0", default-features = false }
ethers-core = { version = "2.0", default-features = false }
ethers-contract = { version = "2.0", default-features = false }
ethers-contract-abigen = { version = "2.0", default-features = false }
ethers-providers = { version = "2.0", default-features = false }
ethers-signers = { version = "2.0", default-features = false }
ethers-middleware = { version = "2.0", default-features = false }
ethers-etherscan = { version = "2.0", default-features = false }
ethers-solc = { version = "2.0", default-features = false }

## alloy
alloy-primitives = "0.4.1"
alloy-dyn-abi = "0.4.1"
alloy-json-abi = "0.4.1"
alloy-sol-types = "0.4.1"
syn-solidity = "0.4.1"

# solc utils
foundry-compilers = { version = "0.1", default-features = false }
# block explorer utils
foundry-block-explorers = { version = "0.1", default-features = false }

solang-parser = "=0.3.2"

## misc
toml = "0.8"
itertools = "0.11"
chrono = { version = "0.4", default-features = false, features = ["clock", "std"] }
hex = { package = "const-hex", version = "1.6", features = ["hex"] }
protobuf = "=3.2.0"
serde = { version = "1.0", features = ["derive"] }
serde_json = "1.0"
tracing = "0.1"
jsonpath_lib = "0.3"
eyre = "0.6"
color-eyre = "0.6"

#[patch."https://github.com/gakonst/ethers-rs"]
#ethers = { path = "../ethers-rs/ethers" }
#ethers-addressbook = { path = "../ethers-rs/ethers-addressbook" }
#ethers-contract = { path = "../ethers-rs/ethers-contract" }
#ethers-contract-abigen = { path = "../ethers-rs/ethers-contract/ethers-contract-abigen" }
#ethers-core = { path = "../ethers-rs/ethers-core" }
#ethers-etherscan = { path = "../ethers-rs/ethers-etherscan" }
#ethers-middleware = { path = "../ethers-rs/ethers-middleware" }
#ethers-providers = { path = "../ethers-rs/ethers-providers" }
#ethers-signers = { path = "../ethers-rs/ethers-signers" }
#ethers-solc = { path = "../ethers-rs/ethers-solc" }

[patch.crates-io]
ethers = { git = "https://github.com/gakonst/ethers-rs" }
ethers-addressbook = { git = "https://github.com/gakonst/ethers-rs" }
ethers-core = { git = "https://github.com/gakonst/ethers-rs" }
ethers-contract = { git = "https://github.com/gakonst/ethers-rs" }
ethers-contract-abigen = { git = "https://github.com/gakonst/ethers-rs" }
ethers-providers = { git = "https://github.com/gakonst/ethers-rs" }
ethers-signers = { git = "https://github.com/gakonst/ethers-rs" }
ethers-middleware = { git = "https://github.com/gakonst/ethers-rs" }
ethers-etherscan = { git = "https://github.com/gakonst/ethers-rs" }
ethers-solc = { git = "https://github.com/gakonst/ethers-rs" }

<<<<<<< HEAD
foundry-compilers = {git = "https://github.com/foundry-rs/compilers"}
foundry-block-explorers = {git = "https://github.com/foundry-rs/block-explorers"}

revm = { git = "https://github.com/bluealloy/revm/", branch = "main" }
revm-interpreter = { git = "https://github.com/bluealloy/revm/", branch = "main" }
revm-precompile = { git = "https://github.com/bluealloy/revm/", branch = "main" }
revm-primitives = { git = "https://github.com/bluealloy/revm/", branch = "main" }

alloy-dyn-abi = { git = "https://github.com/alloy-rs/core/", branch = "main"}
alloy-primitives = { git = "https://github.com/alloy-rs/core/", branch = "main"}
alloy-json-abi = { git = "https://github.com/alloy-rs/core/", branch = "main"}
alloy-sol-types = { git = "https://github.com/alloy-rs/core/", branch = "main"}
=======
# revm = { git = "https://github.com/bluealloy/revm/", branch = "main" }
# revm-interpreter = { git = "https://github.com/bluealloy/revm/", branch = "main" }
# revm-precompile = { git = "https://github.com/bluealloy/revm/", branch = "main" }
# revm-primitives = { git = "https://github.com/bluealloy/revm/", branch = "main" }
>>>>>>> 82af905c
<|MERGE_RESOLUTION|>--- conflicted
+++ resolved
@@ -203,22 +203,10 @@
 ethers-etherscan = { git = "https://github.com/gakonst/ethers-rs" }
 ethers-solc = { git = "https://github.com/gakonst/ethers-rs" }
 
-<<<<<<< HEAD
 foundry-compilers = {git = "https://github.com/foundry-rs/compilers"}
 foundry-block-explorers = {git = "https://github.com/foundry-rs/block-explorers"}
-
-revm = { git = "https://github.com/bluealloy/revm/", branch = "main" }
-revm-interpreter = { git = "https://github.com/bluealloy/revm/", branch = "main" }
-revm-precompile = { git = "https://github.com/bluealloy/revm/", branch = "main" }
-revm-primitives = { git = "https://github.com/bluealloy/revm/", branch = "main" }
 
 alloy-dyn-abi = { git = "https://github.com/alloy-rs/core/", branch = "main"}
 alloy-primitives = { git = "https://github.com/alloy-rs/core/", branch = "main"}
 alloy-json-abi = { git = "https://github.com/alloy-rs/core/", branch = "main"}
-alloy-sol-types = { git = "https://github.com/alloy-rs/core/", branch = "main"}
-=======
-# revm = { git = "https://github.com/bluealloy/revm/", branch = "main" }
-# revm-interpreter = { git = "https://github.com/bluealloy/revm/", branch = "main" }
-# revm-precompile = { git = "https://github.com/bluealloy/revm/", branch = "main" }
-# revm-primitives = { git = "https://github.com/bluealloy/revm/", branch = "main" }
->>>>>>> 82af905c
+alloy-sol-types = { git = "https://github.com/alloy-rs/core/", branch = "main"}