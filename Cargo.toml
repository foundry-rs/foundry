--- conflicted
+++ resolved
@@ -193,22 +193,13 @@
 solar-parse = { version = "=0.1.1", default-features = false }
 
 ## revm
-<<<<<<< HEAD
-revm = { version = "20.0.0-alpha.6", default-features = false }
-revm-primitives = { version = "16.0.0-alpha.4", default-features = false }
-=======
 revm = { version = "20.0.0-alpha.7", default-features = false }
->>>>>>> d0c000d1
 revm-inspectors = { version = "0.17.0-alpha.1", features = ["serde"] }
 
 ## alloy
 alloy-consensus = { version = "0.12.6", default-features = false }
 alloy-contract = { version = "0.12.6", default-features = false }
 alloy-eips = { version = "0.12.6", default-features = false }
-<<<<<<< HEAD
-=======
-alloy-evm = { version = "0.1.0-alpha.3", default-features = false }
->>>>>>> d0c000d1
 alloy-genesis = { version = "0.12.6", default-features = false }
 alloy-json-rpc = { version = "0.12.6", default-features = false }
 alloy-network = { version = "0.12.6", default-features = false }
@@ -241,7 +232,7 @@
 alloy-sol-macro-input = "0.8.22"
 alloy-sol-types = "0.8.22"
 
-alloy-evm = "0.1.0-alpha.2"
+alloy-evm = "0.1.0-alpha.3"
 alloy-chains = "0.1"
 alloy-rlp = "0.3"
 alloy-trie = "0.7.0"
@@ -354,11 +345,9 @@
 # alloy-transport-ipc = { git = "https://github.com/alloy-rs/alloy", rev = "7fab7ee" }
 # alloy-transport-ws = { git = "https://github.com/alloy-rs/alloy", rev = "7fab7ee" }
 
-<<<<<<< HEAD
 ## revm
 # revm = { git = "https://github.com/bluealloy/revm", rev = "9e39df5" }
 # revm-inspectors = { git = "https://github.com/paradigmxyz/revm-inspectors", rev = "2a365e3" }
-=======
+
 ## foundry
-foundry-fork-db = { git = "https://github.com/foundry-rs/foundry-fork-db", rev = "c168d11" }
->>>>>>> d0c000d1
+foundry-fork-db = { git = "https://github.com/foundry-rs/foundry-fork-db", rev = "c168d11" }