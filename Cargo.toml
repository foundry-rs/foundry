--- conflicted
+++ resolved
@@ -137,13 +137,8 @@
 foundry-linking = { path = "crates/linking" }
 
 # solc & compilation utilities
-<<<<<<< HEAD
-foundry-block-explorers = { version = "0.2.5", default-features = false }
+foundry-block-explorers = { version = "0.2.6", default-features = false }
 foundry-compilers = { version = "0.3.17", default-features = false }
-=======
-foundry-block-explorers = { version = "0.2.6", default-features = false }
-foundry-compilers = { version = "0.3.14", default-features = false }
->>>>>>> 46abc420
 
 ## revm
 # no default features to avoid c-kzg
