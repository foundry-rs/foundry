[workspace]
members = [
    "crates/anvil/",
    "crates/anvil/core/",
    "crates/anvil/rpc/",
    "crates/anvil/server/",
    "crates/cast/",
    "crates/cheatcodes/",
    "crates/cheatcodes/spec/",
    "crates/chisel/",
    "crates/cli/",
    "crates/common/",
    "crates/config/",
    "crates/debugger/",
    "crates/doc/",
    "crates/evm/core/",
    "crates/evm/coverage/",
    "crates/evm/evm/",
    "crates/evm/fuzz/",
    "crates/evm/traces/",
    "crates/fmt/",
    "crates/forge/",
    "crates/script-sequence/",
    "crates/macros/",
    "crates/test-utils/",
]
resolver = "2"

[workspace.package]
version = "1.1.0"
edition = "2021"
# Remember to update clippy.toml as well
rust-version = "1.85"
authors = ["Foundry Contributors"]
license = "MIT OR Apache-2.0"
homepage = "https://github.com/foundry-rs/foundry"
repository = "https://github.com/foundry-rs/foundry"
exclude = ["benches/", "tests/", "test-data/", "testdata/"]

[workspace.lints.clippy]
dbg-macro = "warn"
explicit_iter_loop = "warn"
manual-string-new = "warn"
uninlined-format-args = "warn"
use-self = "warn"
redundant-clone = "warn"
octal-escapes = "allow"
# until <https://github.com/rust-lang/rust-clippy/issues/13885> is fixed
literal-string-with-formatting-args = "allow"
result_large_err = "allow"

[workspace.lints.rust]
rust-2018-idioms = "warn"
# unreachable-pub = "warn"
unused-must-use = "warn"
redundant-lifetimes = "warn"

[workspace.lints.rustdoc]
all = "warn"

# Speed up compilation time for dev builds by reducing emitted debug info.
# NOTE: Debuggers may provide less useful information with this setting.
# Uncomment this section if you're using a debugger.
[profile.dev]
# https://davidlattimore.github.io/posts/2024/02/04/speeding-up-the-rust-edit-build-run-cycle.html
debug = "line-tables-only"
split-debuginfo = "unpacked"

[profile.release]
opt-level = 3
lto = "thin"
debug = "none"
strip = "debuginfo"
panic = "abort"
codegen-units = 16

# Use the `--profile profiling` flag to show symbols in release mode.
# e.g. `cargo build --profile profiling`
[profile.profiling]
inherits = "release"
debug = "full"
split-debuginfo = "unpacked"
strip = false

[profile.bench]
inherits = "profiling"

[profile.maxperf]
inherits = "release"
lto = "fat"
codegen-units = 1

# Speed up tests and dev build.
[profile.dev.package]
# Solc and artifacts.
foundry-compilers-artifacts-solc.opt-level = 3
foundry-compilers-core.opt-level = 3
foundry-compilers.opt-level = 3
serde_json.opt-level = 3
serde.opt-level = 3

solang-parser.opt-level = 3
lalrpop-util.opt-level = 3

solar-ast.opt-level = 3
solar-data-structures.opt-level = 3
solar-interface.opt-level = 3
solar-parse.opt-level = 3

# EVM.
alloy-dyn-abi.opt-level = 3
alloy-json-abi.opt-level = 3
alloy-primitives.opt-level = 3
alloy-sol-type-parser.opt-level = 3
alloy-sol-types.opt-level = 3
hashbrown.opt-level = 3
foldhash.opt-level = 3
keccak.opt-level = 3
revm.opt-level = 3
revm-primitives.opt-level = 3
revm-interpreter.opt-level = 3
revm-precompile.opt-level = 3
revm-database-interface.opt-level = 3
revm-database.opt-level = 3
revm-bytecode.opt-level = 3
revm-state.opt-level = 3
revm-context-interface.opt-level = 3
revm-context.opt-level = 3
revm-inspector.opt-level = 3
ruint.opt-level = 3
sha2.opt-level = 3
sha3.opt-level = 3
tiny-keccak.opt-level = 3
bitvec.opt-level = 3

# Fuzzing.
proptest.opt-level = 3
foundry-evm-fuzz.opt-level = 3

# Forking.
axum.opt-level = 3

# Keystores.
scrypt.opt-level = 3

# Misc.
rayon.opt-level = 3
regex.opt-level = 3
regex-syntax.opt-level = 3
regex-automata.opt-level = 3

# Override packages which aren't perf-sensitive for faster compilation speed and smaller binary size.
[profile.release.package]
alloy-sol-macro-expander.opt-level = "z"
figment.opt-level = "z"
foundry-compilers-artifacts-solc.opt-level = "z"
foundry-config.opt-level = "z"
html5ever.opt-level = "z"
mdbook.opt-level = "z"
prettyplease.opt-level = "z"
protobuf.opt-level = "z"
pulldown-cmark.opt-level = "z"
syn-solidity.opt-level = "z"
syn.opt-level = "z"
trezor-client.opt-level = "z"

[workspace.dependencies]
anvil = { path = "crates/anvil" }
cast = { path = "crates/cast" }
chisel = { path = "crates/chisel" }
forge = { path = "crates/forge" }

forge-doc = { path = "crates/doc" }
forge-fmt = { path = "crates/fmt" }
forge-verify = { path = "crates/verify" }
forge-script = { path = "crates/script" }
forge-sol-macro-gen = { path = "crates/sol-macro-gen" }
forge-script-sequence = { path = "crates/script-sequence" }
foundry-cheatcodes = { path = "crates/cheatcodes" }
foundry-cheatcodes-spec = { path = "crates/cheatcodes/spec" }
foundry-cli = { path = "crates/cli" }
foundry-common = { path = "crates/common" }
foundry-common-fmt = { path = "crates/common/fmt" }
foundry-config = { path = "crates/config" }
foundry-debugger = { path = "crates/debugger" }
foundry-evm = { path = "crates/evm/evm" }
foundry-evm-abi = { path = "crates/evm/abi" }
foundry-evm-core = { path = "crates/evm/core" }
foundry-evm-coverage = { path = "crates/evm/coverage" }
foundry-evm-fuzz = { path = "crates/evm/fuzz" }
foundry-evm-traces = { path = "crates/evm/traces" }
foundry-macros = { path = "crates/macros" }
foundry-test-utils = { path = "crates/test-utils" }
foundry-wallets = { path = "crates/wallets" }
foundry-linking = { path = "crates/linking" }

# solc & compilation utilities
<<<<<<< HEAD
foundry-block-explorers = { version = "0.14.0", default-features = false }
foundry-compilers = { version = "0.15.0", default-features = false }
=======
foundry-block-explorers = { version = "0.13.3", default-features = false }
foundry-compilers = { version = "0.14.0", default-features = false }
>>>>>>> 755cee06
foundry-fork-db = "0.12"
solang-parser = "=0.3.3"
solar-parse = { version = "=0.1.2", default-features = false }
solar-sema = { version = "=0.1.2", default-features = false }

## revm
revm = { version = "23.0.0", default-features = false }
revm-inspectors = { version = "0.20.1", features = ["serde"] }
op-revm = { version = "3.1.0", default-features = false }

## alloy-evm
alloy-evm = "0.6.0"
alloy-op-evm = "0.6.0"

## alloy
alloy-consensus = { version = "0.15.0", default-features = false }
alloy-contract = { version = "0.15.0", default-features = false }
alloy-eips = { version = "0.15.0", default-features = false }
alloy-genesis = { version = "0.15.0", default-features = false }
alloy-json-rpc = { version = "0.15.0", default-features = false }
alloy-network = { version = "0.15.0", default-features = false }
alloy-provider = { version = "0.15.0", default-features = false }
alloy-pubsub = { version = "0.15.0", default-features = false }
alloy-rpc-client = { version = "0.15.0", default-features = false }
alloy-rpc-types = { version = "0.15.0", default-features = true }
alloy-serde = { version = "0.15.0", default-features = false }
alloy-signer = { version = "0.15.0", default-features = false }
alloy-signer-aws = { version = "0.15.0", default-features = false }
alloy-signer-gcp = { version = "0.15.0", default-features = false }
alloy-signer-ledger = { version = "0.15.0", default-features = false }
alloy-signer-local = { version = "0.15.0", default-features = false }
alloy-signer-trezor = { version = "0.15.0", default-features = false }
alloy-transport = { version = "0.15.0", default-features = false }
alloy-transport-http = { version = "0.15.0", default-features = false }
alloy-transport-ipc = { version = "0.15.0", default-features = false }
alloy-transport-ws = { version = "0.15.0", default-features = false }

## alloy-core
alloy-dyn-abi = "1.0"
alloy-json-abi = "1.0"
alloy-primitives = { version = "1.0", features = [
    "getrandom",
    "rand",
    "map-fxhash",
    "map-foldhash",
] }
alloy-sol-macro-expander = "1.0"
alloy-sol-macro-input = "1.0"
alloy-sol-types = "1.0"

alloy-chains = "0.2"
alloy-rlp = "0.3"
alloy-trie = "0.8.0"

## op-alloy
op-alloy-consensus = "0.15.4"
op-alloy-rpc-types = "0.15.4"

## cli
anstream = "0.6"
anstyle = "1.0"
terminal_size = "0.4"

# macros
proc-macro2 = "1.0"
quote = "1.0"
syn = "2.0"
async-trait = "0.1"
derive_more = { version = "2.0", features = ["full"] }
thiserror = "2"

# misc
auto_impl = "1"
aws-config = { version = "1", default-features = true }
aws-sdk-kms = { version = "1", default-features = false }
bytes = "1.8"
walkdir = "2"
prettyplease = "0.2"
base64 = "0.22"
chrono = { version = "0.4", default-features = false, features = [
    "clock",
    "std",
] }
axum = "0.7"
ciborium = "0.2"
color-eyre = "0.6"
comfy-table = "7"
dirs = "6"
dunce = "1"
evm-disassembler = "0.5"
evmole = "0.7"
eyre = "0.6"
figment = "0.10"
futures = "0.3"
hyper = "1.5"
indicatif = "0.17"
itertools = "0.14"
jsonpath_lib = "0.3"
k256 = "0.13"
mesc = "0.3"
num-format = "0.4"
parking_lot = "0.12"
proptest = "1"
rand = "0.9"
rand_08 = { package = "rand", version = "0.8" }
rand_chacha = "0.9.0"
rayon = "1"
regex = { version = "1", default-features = false }
reqwest = { version = "0.12", default-features = false, features = [
    "rustls-tls",
    "rustls-tls-native-roots",
] }
rustls = "0.23"
semver = "1"
serde = { version = "1.0", features = ["derive"] }
serde_json = { version = "1.0", features = ["arbitrary_precision"] }
similar-asserts = "1.6"
soldeer-commands = "=0.5.4"
soldeer-core = { version = "=0.5.4", features = ["serde"] }
strum = "0.27"
tempfile = "3.13"
tikv-jemallocator = "0.6"
tokio = "1"
toml = "0.8"
tower = "0.5"
tower-http = "0.6"
tracing = "0.1"
tracing-subscriber = "0.3"
url = "2"
vergen = { version = "8", default-features = false }
yansi = { version = "1.0", features = ["detect-tty", "detect-env"] }
path-slash = "0.2"
jiff = "0.2"

# Use unicode-rs which has a smaller binary size than the default ICU4X as the IDNA backend, used
# by the `url` crate.
# See the `idna_adapter` README.md for more details: https://docs.rs/crate/idna_adapter/latest
idna_adapter = "=1.1.0"

[patch.crates-io]
## alloy-core
# alloy-dyn-abi = { path = "../../alloy-rs/core/crates/dyn-abi" }
# alloy-json-abi = { path = "../../alloy-rs/core/crates/json-abi" }
# alloy-primitives = { path = "../../alloy-rs/core/crates/primitives" }
# alloy-sol-macro = { path = "../../alloy-rs/core/crates/sol-macro" }
# alloy-sol-macro-expander = { path = "../../alloy-rs/core/crates/sol-macro-expander" }
# alloy-sol-macro-input = { path = "../../alloy-rs/core/crates/sol-macro-input" }
# alloy-sol-type-parser = { path = "../../alloy-rs/core/crates/sol-type-parser" }
# alloy-sol-types = { path = "../../alloy-rs/core/crates/sol-types" }
# syn-solidity = { path = "../../alloy-rs/core/crates/syn-solidity" }

## alloy
# alloy-consensus = { git = "https://github.com/alloy-rs/alloy", rev = "7fab7ee" }
# alloy-contract = { git = "https://github.com/alloy-rs/alloy", rev = "7fab7ee" }
# alloy-eips = { git = "https://github.com/alloy-rs/alloy", rev = "7fab7ee" }
# alloy-genesis = { git = "https://github.com/alloy-rs/alloy", rev = "7fab7ee" }
# alloy-json-rpc = { git = "https://github.com/alloy-rs/alloy", rev = "7fab7ee" }
# alloy-network = { git = "https://github.com/alloy-rs/alloy", rev = "7fab7ee" }
# alloy-network-primitives = { git = "https://github.com/alloy-rs/alloy", rev = "7fab7ee" }
# alloy-provider = { git = "https://github.com/alloy-rs/alloy", rev = "7fab7ee" }
# alloy-pubsub = { git = "https://github.com/alloy-rs/alloy", rev = "7fab7ee" }
# alloy-rpc-client = { git = "https://github.com/alloy-rs/alloy", rev = "7fab7ee" }
# alloy-rpc-types = { git = "https://github.com/alloy-rs/alloy", rev = "7fab7ee" }
# alloy-rpc-types-eth = { git = "https://github.com/alloy-rs/alloy", rev = "7fab7ee" }
# alloy-serde = { git = "https://github.com/alloy-rs/alloy", rev = "7fab7ee" }
# alloy-signer = { git = "https://github.com/alloy-rs/alloy", rev = "7fab7ee" }
# alloy-signer-aws = { git = "https://github.com/alloy-rs/alloy", rev = "7fab7ee" }
# alloy-signer-gcp = { git = "https://github.com/alloy-rs/alloy", rev = "7fab7ee" }
# alloy-signer-ledger = { git = "https://github.com/alloy-rs/alloy", rev = "7fab7ee" }
# alloy-signer-local = { git = "https://github.com/alloy-rs/alloy", rev = "7fab7ee" }
# alloy-signer-trezor = { git = "https://github.com/alloy-rs/alloy", rev = "7fab7ee" }
# alloy-transport = { git = "https://github.com/alloy-rs/alloy", rev = "7fab7ee" }
# alloy-transport-http = { git = "https://github.com/alloy-rs/alloy", rev = "7fab7ee" }
# alloy-transport-ipc = { git = "https://github.com/alloy-rs/alloy", rev = "7fab7ee" }
# alloy-transport-ws = { git = "https://github.com/alloy-rs/alloy", rev = "7fab7ee" }

## revm 21 patches
# revm = { git = "https://github.com/bluealloy/revm.git", rev = "2540c3f3" }
# op-revm = { git = "https://github.com/bluealloy/revm.git", rev = "2540c3f3" }
# revm-inspectors = { git = "https://github.com/paradigmxyz/revm-inspectors.git", rev = "a625c04" }

## foundry
foundry-fork-db = { git = "https://github.com/foundry-rs/foundry-fork-db", rev = "cdbbe64" } # Pinned to main<|MERGE_RESOLUTION|>--- conflicted
+++ resolved
@@ -195,49 +195,44 @@
 foundry-linking = { path = "crates/linking" }
 
 # solc & compilation utilities
-<<<<<<< HEAD
 foundry-block-explorers = { version = "0.14.0", default-features = false }
 foundry-compilers = { version = "0.15.0", default-features = false }
-=======
-foundry-block-explorers = { version = "0.13.3", default-features = false }
-foundry-compilers = { version = "0.14.0", default-features = false }
->>>>>>> 755cee06
-foundry-fork-db = "0.12"
+foundry-fork-db = "0.13"
 solang-parser = "=0.3.3"
-solar-parse = { version = "=0.1.2", default-features = false }
-solar-sema = { version = "=0.1.2", default-features = false }
+solar-parse = { version = "=0.1.3", default-features = false }
+solar-sema = { version = "=0.1.3", default-features = false }
 
 ## revm
-revm = { version = "23.0.0", default-features = false }
-revm-inspectors = { version = "0.20.1", features = ["serde"] }
-op-revm = { version = "3.1.0", default-features = false }
+revm = { version = "23.1.0", default-features = false }
+revm-inspectors = { version = "0.21.0", features = ["serde"] }
+op-revm = { version = "4.0.2", default-features = false }
 
 ## alloy-evm
-alloy-evm = "0.6.0"
-alloy-op-evm = "0.6.0"
+alloy-evm = "0.7.1"
+alloy-op-evm = "0.7.1"
 
 ## alloy
-alloy-consensus = { version = "0.15.0", default-features = false }
-alloy-contract = { version = "0.15.0", default-features = false }
-alloy-eips = { version = "0.15.0", default-features = false }
-alloy-genesis = { version = "0.15.0", default-features = false }
-alloy-json-rpc = { version = "0.15.0", default-features = false }
-alloy-network = { version = "0.15.0", default-features = false }
-alloy-provider = { version = "0.15.0", default-features = false }
-alloy-pubsub = { version = "0.15.0", default-features = false }
-alloy-rpc-client = { version = "0.15.0", default-features = false }
-alloy-rpc-types = { version = "0.15.0", default-features = true }
-alloy-serde = { version = "0.15.0", default-features = false }
-alloy-signer = { version = "0.15.0", default-features = false }
-alloy-signer-aws = { version = "0.15.0", default-features = false }
-alloy-signer-gcp = { version = "0.15.0", default-features = false }
-alloy-signer-ledger = { version = "0.15.0", default-features = false }
-alloy-signer-local = { version = "0.15.0", default-features = false }
-alloy-signer-trezor = { version = "0.15.0", default-features = false }
-alloy-transport = { version = "0.15.0", default-features = false }
-alloy-transport-http = { version = "0.15.0", default-features = false }
-alloy-transport-ipc = { version = "0.15.0", default-features = false }
-alloy-transport-ws = { version = "0.15.0", default-features = false }
+alloy-consensus = { version = "0.15.10", default-features = false }
+alloy-contract = { version = "0.15.10", default-features = false }
+alloy-eips = { version = "0.15.10", default-features = false }
+alloy-genesis = { version = "0.15.10", default-features = false }
+alloy-json-rpc = { version = "0.15.10", default-features = false }
+alloy-network = { version = "0.15.10", default-features = false }
+alloy-provider = { version = "0.15.10", default-features = false }
+alloy-pubsub = { version = "0.15.10", default-features = false }
+alloy-rpc-client = { version = "0.15.10", default-features = false }
+alloy-rpc-types = { version = "0.15.10", default-features = true }
+alloy-serde = { version = "0.15.10", default-features = false }
+alloy-signer = { version = "0.15.10", default-features = false }
+alloy-signer-aws = { version = "0.15.10", default-features = false }
+alloy-signer-gcp = { version = "0.15.10", default-features = false }
+alloy-signer-ledger = { version = "0.15.10", default-features = false }
+alloy-signer-local = { version = "0.15.10", default-features = false }
+alloy-signer-trezor = { version = "0.15.10", default-features = false }
+alloy-transport = { version = "0.15.10", default-features = false }
+alloy-transport-http = { version = "0.15.10", default-features = false }
+alloy-transport-ipc = { version = "0.15.10", default-features = false }
+alloy-transport-ws = { version = "0.15.10", default-features = false }
 
 ## alloy-core
 alloy-dyn-abi = "1.0"
@@ -384,4 +379,6 @@
 # revm-inspectors = { git = "https://github.com/paradigmxyz/revm-inspectors.git", rev = "a625c04" }
 
 ## foundry
-foundry-fork-db = { git = "https://github.com/foundry-rs/foundry-fork-db", rev = "cdbbe64" } # Pinned to main+foundry-block-explorers = { git = "https://github.com/foundry-rs/block-explorers.git", rev = "b50891c" }
+foundry-compilers = { git = "https://github.com/foundry-rs/compilers.git", rev = "d05c34a" }
+# foundry-fork-db = { git = "https://github.com/foundry-rs/foundry-fork-db", rev = "cdbbe64" } # Pinned to main