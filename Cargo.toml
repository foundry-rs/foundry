[workspace]
members = [
    "crates/anvil/",
    "crates/anvil/core/",
    "crates/anvil/rpc/",
    "crates/anvil/server/",
    "crates/cast/",
    "crates/cheatcodes/",
    "crates/cheatcodes/spec/",
    "crates/chisel/",
    "crates/cli/",
    "crates/common/",
    "crates/config/",
    "crates/debugger/",
    "crates/doc/",
    "crates/evm/core/",
    "crates/evm/coverage/",
    "crates/evm/evm/",
    "crates/evm/fuzz/",
    "crates/evm/traces/",
    "crates/fmt/",
    "crates/forge/",
    "crates/script-sequence/",
    "crates/macros/",
    "crates/test-utils/",
    "crates/lint/",
]
resolver = "2"

[workspace.package]
version = "1.2.3"
edition = "2024"
# Remember to update clippy.toml as well
rust-version = "1.88"
authors = ["Foundry Contributors"]
license = "MIT OR Apache-2.0"
homepage = "https://github.com/foundry-rs/foundry"
repository = "https://github.com/foundry-rs/foundry"
exclude = ["benches/", "tests/", "test-data/", "testdata/"]

[workspace.lints.clippy]
borrow_as_ptr = "warn"
branches_sharing_code = "warn"
clear_with_drain = "warn"
cloned_instead_of_copied = "warn"
collection_is_never_read = "warn"
dbg-macro = "warn"
explicit_iter_loop = "warn"
manual-string-new = "warn"
uninlined-format-args = "warn"
use-self = "warn"
redundant-clone = "warn"
octal-escapes = "allow"
# until <https://github.com/rust-lang/rust-clippy/issues/13885> is fixed
literal-string-with-formatting-args = "allow"
result_large_err = "allow"

[workspace.lints.rust]
redundant_imports = "warn"
redundant-lifetimes = "warn"
rust-2018-idioms = "warn"
unused-must-use = "warn"
# unreachable-pub = "warn"

[workspace.lints.rustdoc]
all = "warn"

# Speed up compilation time for dev builds by reducing emitted debug info.
# NOTE: Debuggers may provide less useful information with this setting.
# Uncomment this section if you're using a debugger.
[profile.dev]
# https://davidlattimore.github.io/posts/2024/02/04/speeding-up-the-rust-edit-build-run-cycle.html
debug = "line-tables-only"
split-debuginfo = "unpacked"

[profile.release]
opt-level = 3
lto = "thin"
debug = "none"
strip = "debuginfo"
panic = "abort"
codegen-units = 16

# Use the `--profile profiling` flag to show symbols in release mode.
# e.g. `cargo build --profile profiling`
[profile.profiling]
inherits = "release"
debug = "full"
split-debuginfo = "unpacked"
strip = false

[profile.bench]
inherits = "profiling"

[profile.maxperf]
inherits = "release"
lto = "fat"
codegen-units = 1

# Speed up tests and dev build.
[profile.dev.package]
# Solc and artifacts.
foundry-compilers-artifacts-solc.opt-level = 3
foundry-compilers-core.opt-level = 3
foundry-compilers.opt-level = 3
serde_json.opt-level = 3
serde.opt-level = 3

foundry-solang-parser.opt-level = 3
lalrpop-util.opt-level = 3

solar-ast.opt-level = 3
solar-data-structures.opt-level = 3
solar-interface.opt-level = 3
solar-parse.opt-level = 3

# EVM.
alloy-dyn-abi.opt-level = 3
alloy-json-abi.opt-level = 3
alloy-primitives.opt-level = 3
alloy-sol-type-parser.opt-level = 3
alloy-sol-types.opt-level = 3
hashbrown.opt-level = 3
foldhash.opt-level = 3
keccak.opt-level = 3
revm.opt-level = 3
revm-primitives.opt-level = 3
revm-interpreter.opt-level = 3
revm-precompile.opt-level = 3
revm-database-interface.opt-level = 3
revm-database.opt-level = 3
revm-bytecode.opt-level = 3
revm-state.opt-level = 3
revm-context-interface.opt-level = 3
revm-context.opt-level = 3
revm-inspector.opt-level = 3
ruint.opt-level = 3
sha2.opt-level = 3
sha3.opt-level = 3
tiny-keccak.opt-level = 3
bitvec.opt-level = 3

# Fuzzing.
proptest.opt-level = 3
foundry-evm-fuzz.opt-level = 3

# Forking.
axum.opt-level = 3

# Keystores.
scrypt.opt-level = 3

# Misc.
rayon.opt-level = 3
regex.opt-level = 3
regex-syntax.opt-level = 3
regex-automata.opt-level = 3

# Override packages which aren't perf-sensitive for faster compilation speed and smaller binary size.
[profile.release.package]
alloy-sol-macro-expander.opt-level = "z"
figment.opt-level = "z"
foundry-compilers-artifacts-solc.opt-level = "z"
foundry-config.opt-level = "z"
html5ever.opt-level = "z"
mdbook.opt-level = "z"
prettyplease.opt-level = "z"
protobuf.opt-level = "z"
pulldown-cmark.opt-level = "z"
syn-solidity.opt-level = "z"
syn.opt-level = "z"
trezor-client.opt-level = "z"

[workspace.dependencies]
anvil = { path = "crates/anvil" }
cast = { path = "crates/cast" }
chisel = { path = "crates/chisel" }
forge = { path = "crates/forge" }

forge-doc = { path = "crates/doc" }
forge-fmt = { path = "crates/fmt" }
forge-lint = { path = "crates/lint" }
forge-verify = { path = "crates/verify" }
forge-script = { path = "crates/script" }
forge-sol-macro-gen = { path = "crates/sol-macro-gen" }
forge-script-sequence = { path = "crates/script-sequence" }
foundry-cheatcodes = { path = "crates/cheatcodes" }
foundry-cheatcodes-spec = { path = "crates/cheatcodes/spec" }
foundry-cli = { path = "crates/cli" }
foundry-common = { path = "crates/common" }
foundry-common-fmt = { path = "crates/common/fmt" }
foundry-config = { path = "crates/config" }
foundry-debugger = { path = "crates/debugger" }
foundry-evm = { path = "crates/evm/evm" }
foundry-evm-abi = { path = "crates/evm/abi" }
foundry-evm-core = { path = "crates/evm/core" }
foundry-evm-coverage = { path = "crates/evm/coverage" }
foundry-evm-fuzz = { path = "crates/evm/fuzz" }
foundry-evm-traces = { path = "crates/evm/traces" }
foundry-macros = { path = "crates/macros" }
foundry-test-utils = { path = "crates/test-utils" }
foundry-wallets = { path = "crates/wallets" }
foundry-linking = { path = "crates/linking" }

# solc & compilation utilities
<<<<<<< HEAD
foundry-block-explorers = { version = "0.19.0", default-features = false }
foundry-compilers = { version = "0.17.3",  default-features = false }
=======
foundry-block-explorers = { version = "0.19.1", default-features = false }
foundry-compilers = { version = "0.17.3", default-features = false }
>>>>>>> b2072e69
foundry-fork-db = "0.15"
solang-parser = { version = "=0.3.9", package = "foundry-solang-parser" }
solar-ast = { version = "=0.1.4", default-features = false }
solar-parse = { version = "=0.1.4", default-features = false }
solar-interface = { version = "=0.1.4", default-features = false }
solar-sema = { version = "=0.1.4", default-features = false }
solar-data-structures = { version = "=0.1.4", default-features = false }

## alloy
alloy-consensus = { version = "1.0.11", default-features = false }
alloy-contract = { version = "1.0.11", default-features = false }
alloy-eips = { version = "1.0.11", default-features = false }
alloy-ens = { version = "1.0.11", default-features = false }
alloy-genesis = { version = "1.0.11", default-features = false }
alloy-json-rpc = { version = "1.0.11", default-features = false }
alloy-network = { version = "1.0.11", default-features = false }
alloy-provider = { version = "1.0.11", default-features = false }
alloy-pubsub = { version = "1.0.11", default-features = false }
alloy-rpc-client = { version = "1.0.11", default-features = false }
alloy-rpc-types = { version = "1.0.11", default-features = true }
alloy-serde = { version = "1.0.11", default-features = false }
alloy-signer = { version = "1.0.11", default-features = false }
alloy-signer-aws = { version = "1.0.11", default-features = false }
alloy-signer-gcp = { version = "1.0.11", default-features = false }
alloy-signer-ledger = { version = "1.0.11", default-features = false }
alloy-signer-local = { version = "1.0.11", default-features = false }
alloy-signer-trezor = { version = "1.0.11", default-features = false }
alloy-transport = { version = "1.0.11", default-features = false }
alloy-transport-http = { version = "1.0.11", default-features = false }
alloy-transport-ipc = { version = "1.0.11", default-features = false }
alloy-transport-ws = { version = "1.0.11", default-features = false }
alloy-hardforks = { version = "0.2.6", default-features = false }
alloy-op-hardforks = { version = "0.2.6", default-features = false }

## alloy-core
alloy-dyn-abi = "1.2.1"
alloy-json-abi = "1.2.1"
alloy-primitives = { version = "1.2.1", features = [
    "getrandom",
    "rand",
    "map-fxhash",
    "map-foldhash",
] }
alloy-sol-macro-expander = "1.2.1"
alloy-sol-macro-input = "1.2.1"
alloy-sol-types = "1.2.1"

alloy-chains = "0.2"
alloy-rlp = "0.3"
alloy-trie = "0.9"

## op-alloy
op-alloy-consensus = "0.17.2"
op-alloy-rpc-types = "0.17.2"
op-alloy-flz = "0.13.1"

## revm
revm = { version = "24.0.1", default-features = false }
revm-inspectors = { version = "0.23.0", features = ["serde"] }
op-revm = { version = "5.0.1", default-features = false }

## alloy-evm
alloy-evm = "0.10.0"
alloy-op-evm = "0.10.0"

## cli
anstream = "0.6"
anstyle = "1.0"
terminal_size = "0.4"

# macros
proc-macro2 = "1.0"
quote = "1.0"
syn = "2.0"
async-trait = "0.1"
derive_more = { version = "2.0", features = ["full"] }
thiserror = "2"

# allocators
mimalloc = "0.1"
tikv-jemallocator = "0.6"
tracy-client = "0.18"

# misc
auto_impl = "1"
aws-config = { version = "1", default-features = true }
aws-sdk-kms = { version = "1", default-features = false }
bytes = "1.10"
walkdir = "2"
prettyplease = "0.2"
base64 = "0.22"
chrono = { version = "0.4", default-features = false, features = [
    "clock",
    "std",
] }
axum = "0.8"
ciborium = "0.2"
color-eyre = "0.6"
comfy-table = "7"
dirs = "6"
dunce = "1"
evm-disassembler = "0.5"
evmole = "0.8"
eyre = "0.6"
figment = "0.10"
futures = "0.3"
hyper = "1.6"
indicatif = "0.17"
itertools = "0.14"
jsonpath_lib = "0.3"
k256 = "0.13"
mesc = "0.3"
num-format = "0.4"
parking_lot = "0.12"
proptest = "1.7.0"
rand = "0.9"
rand_08 = { package = "rand", version = "0.8" }
rand_chacha = "0.9.0"
rayon = "1"
regex = { version = "1", default-features = false }
reqwest = { version = "0.12", default-features = false, features = [
    "rustls-tls",
    "rustls-tls-native-roots",
] }
rustls = "0.23"
semver = "1"
serde = { version = "1.0", features = ["derive"] }
serde_json = { version = "1.0", features = ["arbitrary_precision"] }
similar-asserts = "1.7"
soldeer-commands = "=0.5.4"
soldeer-core = { version = "=0.5.4", features = ["serde"] }
strum = "0.27"
tempfile = "3.20"
tokio = "1"
toml = "0.8"
tower = "0.5"
tower-http = "0.6"
tracing = "0.1"
tracing-subscriber = "0.3"
url = "2"
vergen = { version = "8", default-features = false }
yansi = { version = "1.0", features = ["detect-tty", "detect-env"] }
path-slash = "0.2"
jiff = "0.2"
heck = "0.5"
uuid = "1.17.0"
flate2 = "1.1"

## Pinned dependencies. Enabled for the workspace in crates/test-utils.

# Use unicode-rs which has a smaller binary size than the default ICU4X as the IDNA backend, used
# by the `url` crate.
# See the `idna_adapter` README.md for more details: https://docs.rs/crate/idna_adapter/latest
idna_adapter = "=1.1.0"
# Avoid duplicating `zip 2` and `zip 3`. Remove once all `zip` dependencies are updated to `zip 3`.
zip-extract = "=0.2.1"

[patch.crates-io]
## alloy-core
# alloy-dyn-abi = { path = "../../alloy-rs/core/crates/dyn-abi" }
# alloy-json-abi = { path = "../../alloy-rs/core/crates/json-abi" }
# alloy-primitives = { path = "../../alloy-rs/core/crates/primitives" }
# alloy-sol-macro = { path = "../../alloy-rs/core/crates/sol-macro" }
# alloy-sol-macro-expander = { path = "../../alloy-rs/core/crates/sol-macro-expander" }
# alloy-sol-macro-input = { path = "../../alloy-rs/core/crates/sol-macro-input" }
# alloy-sol-type-parser = { path = "../../alloy-rs/core/crates/sol-type-parser" }
# alloy-sol-types = { path = "../../alloy-rs/core/crates/sol-types" }
# syn-solidity = { path = "../../alloy-rs/core/crates/syn-solidity" }

## alloy
# alloy-consensus = { git = "https://github.com/alloy-rs/alloy", rev = "7fab7ee" }
# alloy-contract = { git = "https://github.com/alloy-rs/alloy", rev = "7fab7ee" }
# alloy-eips = { git = "https://github.com/alloy-rs/alloy", rev = "7fab7ee" }
# alloy-genesis = { git = "https://github.com/alloy-rs/alloy", rev = "7fab7ee" }
# alloy-json-rpc = { git = "https://github.com/alloy-rs/alloy", rev = "7fab7ee" }
# alloy-network = { git = "https://github.com/alloy-rs/alloy", rev = "7fab7ee" }
# alloy-network-primitives = { git = "https://github.com/alloy-rs/alloy", rev = "7fab7ee" }
# alloy-provider = { git = "https://github.com/alloy-rs/alloy", rev = "7fab7ee" }
# alloy-pubsub = { git = "https://github.com/alloy-rs/alloy", rev = "7fab7ee" }
# alloy-rpc-client = { git = "https://github.com/alloy-rs/alloy", rev = "7fab7ee" }
# alloy-rpc-types = { git = "https://github.com/alloy-rs/alloy", rev = "7fab7ee" }
# alloy-rpc-types-eth = { git = "https://github.com/alloy-rs/alloy", rev = "7fab7ee" }
# alloy-serde = { git = "https://github.com/alloy-rs/alloy", rev = "7fab7ee" }
# alloy-signer = { git = "https://github.com/alloy-rs/alloy", rev = "7fab7ee" }
# alloy-signer-aws = { git = "https://github.com/alloy-rs/alloy", rev = "7fab7ee" }
# alloy-signer-gcp = { git = "https://github.com/alloy-rs/alloy", rev = "7fab7ee" }
# alloy-signer-ledger = { git = "https://github.com/alloy-rs/alloy", rev = "7fab7ee" }
# alloy-signer-local = { git = "https://github.com/alloy-rs/alloy", rev = "7fab7ee" }
# alloy-signer-trezor = { git = "https://github.com/alloy-rs/alloy", rev = "7fab7ee" }
# alloy-transport = { git = "https://github.com/alloy-rs/alloy", rev = "7fab7ee" }
# alloy-transport-http = { git = "https://github.com/alloy-rs/alloy", rev = "7fab7ee" }
# alloy-transport-ipc = { git = "https://github.com/alloy-rs/alloy", rev = "7fab7ee" }
# alloy-transport-ws = { git = "https://github.com/alloy-rs/alloy", rev = "7fab7ee" }

## alloy-evm
# alloy-evm = { git = "https://github.com/alloy-rs/evm.git", rev = "dce752f" }
# alloy-op-evm = { git = "https://github.com/alloy-rs/evm.git", rev = "dce752f" }

## revm
# revm = { git = "https://github.com/bluealloy/revm.git", rev = "b5808253" }
# op-revm = { git = "https://github.com/bluealloy/revm.git", rev = "b5808253" }
# revm-inspectors = { git = "https://github.com/paradigmxyz/revm-inspectors.git", rev = "a625c04" }

## foundry
# foundry-block-explorers = { git = "https://github.com/foundry-rs/block-explorers.git", rev = "e09cb89" }
# foundry-compilers = { git = "https://github.com/foundry-rs/compilers.git", rev = "e4a9b04" }
# foundry-fork-db = { git = "https://github.com/foundry-rs/foundry-fork-db", rev = "811a61a" }

## solar
# solar-ast = { git = "https://github.com/paradigmxyz/solar.git", branch = "main" }
# solar-parse = { git = "https://github.com/paradigmxyz/solar.git", branch = "main" }
# solar-interface = { git = "https://github.com/paradigmxyz/solar.git", branch = "main" }
# solar-sema = { git = "https://github.com/paradigmxyz/solar.git", branch = "main" }
# solar-data-structures = { git = "https://github.com/paradigmxyz/solar.git", branch = "main" }<|MERGE_RESOLUTION|>--- conflicted
+++ resolved
@@ -203,13 +203,8 @@
 foundry-linking = { path = "crates/linking" }
 
 # solc & compilation utilities
-<<<<<<< HEAD
-foundry-block-explorers = { version = "0.19.0", default-features = false }
-foundry-compilers = { version = "0.17.3",  default-features = false }
-=======
 foundry-block-explorers = { version = "0.19.1", default-features = false }
 foundry-compilers = { version = "0.17.3", default-features = false }
->>>>>>> b2072e69
 foundry-fork-db = "0.15"
 solang-parser = { version = "=0.3.9", package = "foundry-solang-parser" }
 solar-ast = { version = "=0.1.4", default-features = false }
