[workspace]
members = [
    "crates/anvil/",
    "crates/anvil/core/",
    "crates/anvil/rpc/",
    "crates/anvil/server/",
    "crates/cast/",
    "crates/cheatcodes/",
    "crates/cheatcodes/spec/",
    "crates/chisel/",
    "crates/cli/",
    "crates/common/",
    "crates/config/",
    "crates/debugger/",
    "crates/doc/",
    "crates/evm/core/",
    "crates/evm/coverage/",
    "crates/evm/evm/",
    "crates/evm/fuzz/",
    "crates/evm/traces/",
    "crates/fmt/",
    "crates/forge/",
    "crates/macros/",
    "crates/test-utils/",
]
resolver = "2"

[workspace.package]
version = "0.2.0"
edition = "2021"
# Remember to update clippy.toml as well
rust-version = "1.80"
authors = ["Foundry Contributors"]
license = "MIT OR Apache-2.0"
homepage = "https://github.com/foundry-rs/foundry"
repository = "https://github.com/foundry-rs/foundry"
exclude = ["benches/", "tests/", "test-data/", "testdata/"]

[workspace.lints.clippy]
dbg-macro = "warn"
manual-string-new = "warn"
uninlined-format-args = "warn"
use-self = "warn"
redundant-clone = "warn"
octal-escapes = "allow"

[workspace.lints.rust]
rust-2018-idioms = "warn"
# unreachable-pub = "warn"
unused-must-use = "warn"
redundant-lifetimes = "warn"

[workspace.lints.rustdoc]
all = "warn"

# Speed up compilation time for dev builds by reducing emitted debug info.
# NOTE: Debuggers may provide less useful information with this setting.
# Uncomment this section if you're using a debugger.
[profile.dev]
# https://davidlattimore.github.io/posts/2024/02/04/speeding-up-the-rust-edit-build-run-cycle.html
debug = "line-tables-only"
split-debuginfo = "unpacked"

[profile.release]
opt-level = 3
lto = "thin"
debug = "line-tables-only"
strip = "symbols"
panic = "abort"
codegen-units = 16

# Use the `--profile profiling` flag to show symbols in release mode.
# e.g. `cargo build --profile profiling`
[profile.profiling]
inherits = "release"
debug = 2
split-debuginfo = "unpacked"
strip = false

[profile.bench]
inherits = "profiling"

[profile.maxperf]
inherits = "release"
lto = "fat"
codegen-units = 1

# Speed up tests and dev build.
[profile.dev.package]
# Solc and artifacts
foundry-compilers.opt-level = 3
solang-parser.opt-level = 3
lalrpop-util.opt-level = 3
serde_json.opt-level = 3

# EVM
alloy-dyn-abi.opt-level = 3
alloy-json-abi.opt-level = 3
alloy-primitives.opt-level = 3
alloy-sol-type-parser.opt-level = 3
alloy-sol-types.opt-level = 3
hashbrown.opt-level = 3
keccak.opt-level = 3
revm-interpreter.opt-level = 3
revm-precompile.opt-level = 3
revm-primitives.opt-level = 3
revm.opt-level = 3
ruint.opt-level = 3
sha2.opt-level = 3
sha3.opt-level = 3
tiny-keccak.opt-level = 3
bitvec.opt-level = 3

# fuzzing
proptest.opt-level = 3
foundry-evm-fuzz.opt-level = 3

# forking
axum.opt-level = 3

# keystores
scrypt.opt-level = 3

# Override packages which aren't perf-sensitive for faster compilation speed.
[profile.release.package]
mdbook.opt-level = 1
protobuf.opt-level = 1
trezor-client.opt-level = 1

[workspace.dependencies]
anvil = { path = "crates/anvil" }
cast = { path = "crates/cast" }
chisel = { path = "crates/chisel" }
forge = { path = "crates/forge" }

forge-doc = { path = "crates/doc" }
forge-fmt = { path = "crates/fmt" }
forge-verify = { path = "crates/verify" }
forge-script = { path = "crates/script" }
forge-sol-macro-gen = { path = "crates/sol-macro-gen" }
foundry-cheatcodes = { path = "crates/cheatcodes" }
foundry-cheatcodes-spec = { path = "crates/cheatcodes/spec" }
foundry-cli = { path = "crates/cli" }
foundry-common = { path = "crates/common" }
foundry-common-fmt = { path = "crates/common/fmt" }
foundry-config = { path = "crates/config" }
foundry-debugger = { path = "crates/debugger" }
foundry-evm = { path = "crates/evm/evm" }
foundry-evm-abi = { path = "crates/evm/abi" }
foundry-evm-core = { path = "crates/evm/core" }
foundry-evm-coverage = { path = "crates/evm/coverage" }
foundry-evm-fuzz = { path = "crates/evm/fuzz" }
foundry-evm-traces = { path = "crates/evm/traces" }
foundry-macros = { path = "crates/macros" }
foundry-test-utils = { path = "crates/test-utils" }
foundry-wallets = { path = "crates/wallets" }
foundry-linking = { path = "crates/linking" }

# solc & compilation utilities
foundry-block-explorers = { version = "0.5.1", default-features = false }
foundry-compilers = { version = "0.10.2", default-features = false }
foundry-fork-db = "0.2"
solang-parser = "=0.3.3"

## revm
# no default features to avoid c-kzg
revm = { version = "13.0.0", default-features = false }
revm-primitives = { version = "8.0.0", default-features = false }
revm-inspectors = { version = "0.5", features = ["serde"] }

## ethers
ethers-contract-abigen = { version = "2.0.14", default-features = false }

## alloy
alloy-consensus = { version = "0.2.1", default-features = false }
alloy-contract = { version = "0.2.1", default-features = false }
alloy-eips = { version = "0.2.1", default-features = false }
alloy-genesis = { version = "0.2.1", default-features = false }
alloy-json-rpc = { version = "0.2.1", default-features = false }
alloy-network = { version = "0.2.1", default-features = false }
alloy-provider = { version = "0.2.1", default-features = false }
alloy-pubsub = { version = "0.2.1", default-features = false }
alloy-rpc-client = { version = "0.2.1", default-features = false }
alloy-rpc-types = { version = "0.2.1", default-features = true }
alloy-serde = { version = "0.2.1", default-features = false }
alloy-signer = { version = "0.2.1", default-features = false }
alloy-signer-aws = { version = "0.2.1", default-features = false }
alloy-signer-gcp = { version = "0.2.1", default-features = false }
alloy-signer-ledger = { version = "0.2.1", default-features = false }
alloy-signer-local = { version = "0.2.1", default-features = false }
alloy-signer-trezor = { version = "0.2.1", default-features = false }
alloy-transport = { version = "0.2.1", default-features = false }
alloy-transport-http = { version = "0.2.1", default-features = false }
alloy-transport-ipc = { version = "0.2.1", default-features = false }
alloy-transport-ws = { version = "0.2.1", default-features = false }

alloy-dyn-abi = "0.7.7"
alloy-json-abi = "0.7.7"
alloy-primitives = { version = "0.7.7", features = ["getrandom", "rand"] }
alloy-sol-macro-expander = "0.7.7"
alloy-sol-macro-input = "0.7.7"
alloy-sol-types = "0.7.7"
syn-solidity = "0.7.7"

alloy-chains = "0.1"
alloy-rlp = "0.3.3"
alloy-trie = "0.4.1"

## misc
async-trait = "0.1"
auto_impl = "1"
walkdir = "2"
proc-macro2 = "1.0.82"
quote = "1.0"
syn = "2.0"
prettyplease = "0.2.20"
ahash = "0.8"
base64 = "0.22"
chrono = { version = "0.4", default-features = false, features = [
    "clock",
    "std",
] }
color-eyre = "0.6"
derive_more = { version = "1.0", features = ["full"] }
dunce = "1"
evm-disassembler = "0.5"
eyre = "0.6"
figment = "0.10"
futures = "0.3"
itertools = "0.13"
jsonpath_lib = "0.3"
k256 = "0.13"
parking_lot = "0.12"
rand = "0.8"
rustc-hash = "2.0"
semver = "1"
serde = { version = "1.0", features = ["derive"] }
serde_json = { version = "1.0", features = ["arbitrary_precision"] }
similar-asserts = "1.5"
strum = "0.26"
thiserror = "1"
toml = "0.8"
tracing = "0.1"
tracing-subscriber = "0.3"
vergen = { version = "8", default-features = false }
indexmap = "2.2"
tikv-jemallocator = "0.6"
url = "2"
num-format = "0.4.4"
yansi = { version = "1.0", features = ["detect-tty", "detect-env"] }
tempfile = "3.10"
tokio = "1"
rayon = "1"

axum = "0.7"
hyper = "1.0"
reqwest = { version = "0.12", default-features = false }
tower = "0.4"
tower-http = "0.5"
# soldeer
soldeer = "0.2.19"

proptest = "1"
comfy-table = "7"

[patch.crates-io]
<<<<<<< HEAD
foundry-compilers = { git = "https://github.com/foundry-rs/compilers.git", rev = "05cb214982b2bebd359bd72b3fc2de67dd6f9492", default-features = false }
=======
alloy-consensus = { git = "https://github.com/alloy-rs/alloy", rev = "511ae98" }
alloy-contract = { git = "https://github.com/alloy-rs/alloy", rev = "511ae98" }
alloy-eips = { git = "https://github.com/alloy-rs/alloy", rev = "511ae98" }
alloy-genesis = { git = "https://github.com/alloy-rs/alloy", rev = "511ae98" }
alloy-json-rpc = { git = "https://github.com/alloy-rs/alloy", rev = "511ae98" }
alloy-network = { git = "https://github.com/alloy-rs/alloy", rev = "511ae98" }
alloy-provider = { git = "https://github.com/alloy-rs/alloy", rev = "511ae98" }
alloy-pubsub = { git = "https://github.com/alloy-rs/alloy", rev = "511ae98" }
alloy-rpc-client = { git = "https://github.com/alloy-rs/alloy", rev = "511ae98" }
alloy-rpc-types = { git = "https://github.com/alloy-rs/alloy", rev = "511ae98" }
alloy-serde = { git = "https://github.com/alloy-rs/alloy", rev = "511ae98" }
alloy-signer = { git = "https://github.com/alloy-rs/alloy", rev = "511ae98" }
alloy-signer-aws = { git = "https://github.com/alloy-rs/alloy", rev = "511ae98" }
alloy-signer-gcp = { git = "https://github.com/alloy-rs/alloy", rev = "511ae98" }
alloy-signer-ledger = { git = "https://github.com/alloy-rs/alloy", rev = "511ae98" }
alloy-signer-local = { git = "https://github.com/alloy-rs/alloy", rev = "511ae98" }
alloy-signer-trezor = { git = "https://github.com/alloy-rs/alloy", rev = "511ae98" }
alloy-transport = { git = "https://github.com/alloy-rs/alloy", rev = "511ae98" }
alloy-transport-http = { git = "https://github.com/alloy-rs/alloy", rev = "511ae98" }
alloy-transport-ipc = { git = "https://github.com/alloy-rs/alloy", rev = "511ae98" }
alloy-transport-ws = { git = "https://github.com/alloy-rs/alloy", rev = "511ae98" }
revm = { git = "https://github.com/bluealloy/revm", rev = "caadc71" }
revm-primitives = { git = "https://github.com/bluealloy/revm", rev = "caadc71" }
>>>>>>> bdf48aa6
<|MERGE_RESOLUTION|>--- conflicted
+++ resolved
@@ -264,9 +264,7 @@
 comfy-table = "7"
 
 [patch.crates-io]
-<<<<<<< HEAD
 foundry-compilers = { git = "https://github.com/foundry-rs/compilers.git", rev = "05cb214982b2bebd359bd72b3fc2de67dd6f9492", default-features = false }
-=======
 alloy-consensus = { git = "https://github.com/alloy-rs/alloy", rev = "511ae98" }
 alloy-contract = { git = "https://github.com/alloy-rs/alloy", rev = "511ae98" }
 alloy-eips = { git = "https://github.com/alloy-rs/alloy", rev = "511ae98" }
@@ -289,5 +287,4 @@
 alloy-transport-ipc = { git = "https://github.com/alloy-rs/alloy", rev = "511ae98" }
 alloy-transport-ws = { git = "https://github.com/alloy-rs/alloy", rev = "511ae98" }
 revm = { git = "https://github.com/bluealloy/revm", rev = "caadc71" }
-revm-primitives = { git = "https://github.com/bluealloy/revm", rev = "caadc71" }
->>>>>>> bdf48aa6
+revm-primitives = { git = "https://github.com/bluealloy/revm", rev = "caadc71" }