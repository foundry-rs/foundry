--- conflicted
+++ resolved
@@ -208,33 +208,6 @@
 solar-sema = { version = "=0.1.3", default-features = false }
 
 ## alloy
-<<<<<<< HEAD
-alloy-consensus = { version = "1.0.5", default-features = false }
-alloy-contract = { version = "1.0.5", default-features = false }
-alloy-eips = { version = "1.0.5", default-features = false }
-alloy-ens = { version = "1.0.5", default-features = false }
-alloy-genesis = { version = "1.0.5", default-features = false }
-alloy-json-rpc = { version = "1.0.5", default-features = false }
-alloy-network = { version = "1.0.5", default-features = false }
-alloy-provider = { version = "1.0.5", default-features = false }
-alloy-pubsub = { version = "1.0.5", default-features = false }
-alloy-rpc-client = { version = "1.0.5", default-features = false }
-alloy-rpc-types = { version = "1.0.5", default-features = true }
-alloy-serde = { version = "1.0.5", default-features = false }
-alloy-signer = { version = "1.0.5", default-features = false }
-alloy-signer-aws = { version = "1.0.5", default-features = false }
-alloy-signer-gcp = { version = "1.0.5", default-features = false }
-alloy-signer-ledger = { version = "1.0.5", default-features = false }
-alloy-signer-local = { version = "1.0.5", default-features = false }
-alloy-signer-trezor = { version = "1.0.5", default-features = false }
-alloy-transport = { version = "1.0.5", default-features = false }
-alloy-transport-http = { version = "1.0.5", default-features = false }
-alloy-transport-ipc = { version = "1.0.5", default-features = false }
-alloy-transport-ws = { version = "1.0.5", default-features = false }
-alloy-hardforks = { version = "0.2.3", default-features = false }
-alloy-op-hardforks = { version = "0.2.3", default-features = false }
-
-=======
 alloy-consensus = { version = "1.0.7", default-features = false }
 alloy-contract = { version = "1.0.7", default-features = false }
 alloy-eips = { version = "1.0.7", default-features = false }
@@ -257,7 +230,8 @@
 alloy-transport-http = { version = "1.0.7", default-features = false }
 alloy-transport-ipc = { version = "1.0.7", default-features = false }
 alloy-transport-ws = { version = "1.0.7", default-features = false }
->>>>>>> 48a4af4a
+alloy-hardforks = { version = "0.2.3", default-features = false }
+alloy-op-hardforks = { version = "0.2.3", default-features = false }
 
 ## alloy-core
 alloy-dyn-abi = "1.0"
