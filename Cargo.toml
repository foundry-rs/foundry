[workspace]
members = [
    "crates/anvil/",
    "crates/anvil/core/",
    "crates/anvil/rpc/",
    "crates/anvil/server/",
    "crates/cast/",
    "crates/cheatcodes/",
    "crates/cheatcodes/spec/",
    "crates/chisel/",
    "crates/cli/",
    "crates/common/",
    "crates/config/",
    "crates/debugger/",
    "crates/doc/",
    "crates/evm/core/",
    "crates/evm/coverage/",
    "crates/evm/evm/",
    "crates/evm/fuzz/",
    "crates/evm/traces/",
    "crates/fmt/",
    "crates/forge/",
    "crates/script-sequence/",
    "crates/macros/",
    "crates/test-utils/",
    "crates/lint/",
]
resolver = "2"

[workspace.package]
version = "1.2.1"
edition = "2021"
# Remember to update clippy.toml as well
rust-version = "1.86"
authors = ["Foundry Contributors"]
license = "MIT OR Apache-2.0"
homepage = "https://github.com/foundry-rs/foundry"
repository = "https://github.com/foundry-rs/foundry"
exclude = ["benches/", "tests/", "test-data/", "testdata/"]

[workspace.lints.clippy]
dbg-macro = "warn"
explicit_iter_loop = "warn"
manual-string-new = "warn"
uninlined-format-args = "warn"
use-self = "warn"
redundant-clone = "warn"
octal-escapes = "allow"
# until <https://github.com/rust-lang/rust-clippy/issues/13885> is fixed
literal-string-with-formatting-args = "allow"
result_large_err = "allow"

[workspace.lints.rust]
redundant_imports = "warn"
redundant-lifetimes = "warn"
rust-2018-idioms = "warn"
unused-must-use = "warn"
# unreachable-pub = "warn"

[workspace.lints.rustdoc]
all = "warn"

# Speed up compilation time for dev builds by reducing emitted debug info.
# NOTE: Debuggers may provide less useful information with this setting.
# Uncomment this section if you're using a debugger.
[profile.dev]
# https://davidlattimore.github.io/posts/2024/02/04/speeding-up-the-rust-edit-build-run-cycle.html
debug = "line-tables-only"
split-debuginfo = "unpacked"

[profile.release]
opt-level = 3
lto = "thin"
debug = "none"
strip = "debuginfo"
panic = "abort"
codegen-units = 16

# Use the `--profile profiling` flag to show symbols in release mode.
# e.g. `cargo build --profile profiling`
[profile.profiling]
inherits = "release"
debug = "full"
split-debuginfo = "unpacked"
strip = false

[profile.bench]
inherits = "profiling"

[profile.maxperf]
inherits = "release"
lto = "fat"
codegen-units = 1

# Speed up tests and dev build.
[profile.dev.package]
# Solc and artifacts.
foundry-compilers-artifacts-solc.opt-level = 3
foundry-compilers-core.opt-level = 3
foundry-compilers.opt-level = 3
serde_json.opt-level = 3
serde.opt-level = 3

foundry-solang-parser.opt-level = 3
lalrpop-util.opt-level = 3

solar-ast.opt-level = 3
solar-data-structures.opt-level = 3
solar-interface.opt-level = 3
solar-parse.opt-level = 3

# EVM.
alloy-dyn-abi.opt-level = 3
alloy-json-abi.opt-level = 3
alloy-primitives.opt-level = 3
alloy-sol-type-parser.opt-level = 3
alloy-sol-types.opt-level = 3
hashbrown.opt-level = 3
foldhash.opt-level = 3
keccak.opt-level = 3
revm.opt-level = 3
revm-primitives.opt-level = 3
revm-interpreter.opt-level = 3
revm-precompile.opt-level = 3
revm-database-interface.opt-level = 3
revm-database.opt-level = 3
revm-bytecode.opt-level = 3
revm-state.opt-level = 3
revm-context-interface.opt-level = 3
revm-context.opt-level = 3
revm-inspector.opt-level = 3
ruint.opt-level = 3
sha2.opt-level = 3
sha3.opt-level = 3
tiny-keccak.opt-level = 3
bitvec.opt-level = 3

# Fuzzing.
proptest.opt-level = 3
foundry-evm-fuzz.opt-level = 3

# Forking.
axum.opt-level = 3

# Keystores.
scrypt.opt-level = 3

# Misc.
rayon.opt-level = 3
regex.opt-level = 3
regex-syntax.opt-level = 3
regex-automata.opt-level = 3

# Override packages which aren't perf-sensitive for faster compilation speed and smaller binary size.
[profile.release.package]
alloy-sol-macro-expander.opt-level = "z"
figment.opt-level = "z"
foundry-compilers-artifacts-solc.opt-level = "z"
foundry-config.opt-level = "z"
html5ever.opt-level = "z"
mdbook.opt-level = "z"
prettyplease.opt-level = "z"
protobuf.opt-level = "z"
pulldown-cmark.opt-level = "z"
syn-solidity.opt-level = "z"
syn.opt-level = "z"
trezor-client.opt-level = "z"

[workspace.dependencies]
anvil = { path = "crates/anvil" }
cast = { path = "crates/cast" }
chisel = { path = "crates/chisel" }
forge = { path = "crates/forge" }

forge-doc = { path = "crates/doc" }
forge-fmt = { path = "crates/fmt" }
forge-lint = { path = "crates/lint" }
forge-verify = { path = "crates/verify" }
forge-script = { path = "crates/script" }
forge-sol-macro-gen = { path = "crates/sol-macro-gen" }
forge-script-sequence = { path = "crates/script-sequence" }
foundry-cheatcodes = { path = "crates/cheatcodes" }
foundry-cheatcodes-spec = { path = "crates/cheatcodes/spec" }
foundry-cli = { path = "crates/cli" }
foundry-common = { path = "crates/common" }
foundry-common-fmt = { path = "crates/common/fmt" }
foundry-config = { path = "crates/config" }
foundry-debugger = { path = "crates/debugger" }
foundry-evm = { path = "crates/evm/evm" }
foundry-evm-abi = { path = "crates/evm/abi" }
foundry-evm-core = { path = "crates/evm/core" }
foundry-evm-coverage = { path = "crates/evm/coverage" }
foundry-evm-fuzz = { path = "crates/evm/fuzz" }
foundry-evm-traces = { path = "crates/evm/traces" }
foundry-macros = { path = "crates/macros" }
foundry-test-utils = { path = "crates/test-utils" }
foundry-wallets = { path = "crates/wallets" }
foundry-linking = { path = "crates/linking" }

# solc & compilation utilities
<<<<<<< HEAD
foundry-block-explorers = { version = "0.18.0", default-features = false }
foundry-compilers = { version = "0.17.0", default-features = false }
foundry-fork-db = "0.14"
solang-parser = { version = "=0.3.8", package = "foundry-solang-parser" }
solar-parse = { version = "=0.1.4", default-features = false }
solar-sema = { version = "=0.1.4", default-features = false }
solar-interface = { version = "=0.1.4", default-features = false }
=======
foundry-block-explorers = { version = "0.17.0", default-features = false }
foundry-compilers = { version = "0.16.1", default-features = false }
foundry-fork-db = "0.15"
solang-parser = { version = "=0.3.9", package = "foundry-solang-parser" }
solar-ast = { version = "=0.1.3", default-features = false }
solar-parse = { version = "=0.1.3", default-features = false }
solar-interface = { version = "=0.1.3", default-features = false }
solar-sema = { version = "=0.1.3", default-features = false }
>>>>>>> 7e68208e

## alloy
alloy-consensus = { version = "1.0.7", default-features = false }
alloy-contract = { version = "1.0.7", default-features = false }
alloy-eips = { version = "1.0.7", default-features = false }
alloy-ens = { version = "1.0.7", default-features = false }
alloy-genesis = { version = "1.0.7", default-features = false }
alloy-json-rpc = { version = "1.0.7", default-features = false }
alloy-network = { version = "1.0.7", default-features = false }
alloy-provider = { version = "1.0.7", default-features = false }
alloy-pubsub = { version = "1.0.7", default-features = false }
alloy-rpc-client = { version = "1.0.7", default-features = false }
alloy-rpc-types = { version = "1.0.7", default-features = true }
alloy-serde = { version = "1.0.7", default-features = false }
alloy-signer = { version = "1.0.7", default-features = false }
alloy-signer-aws = { version = "1.0.7", default-features = false }
alloy-signer-gcp = { version = "1.0.7", default-features = false }
alloy-signer-ledger = { version = "1.0.7", default-features = false }
alloy-signer-local = { version = "1.0.7", default-features = false }
alloy-signer-trezor = { version = "1.0.7", default-features = false }
alloy-transport = { version = "1.0.7", default-features = false }
alloy-transport-http = { version = "1.0.7", default-features = false }
alloy-transport-ipc = { version = "1.0.7", default-features = false }
alloy-transport-ws = { version = "1.0.7", default-features = false }
alloy-hardforks = { version = "0.2.6", default-features = false }
alloy-op-hardforks = { version = "0.2.6", default-features = false }

## alloy-core
alloy-dyn-abi = "1.1.2"
alloy-json-abi = "1.1.2"
alloy-primitives = { version = "1.1.2", features = [
    "getrandom",
    "rand",
    "map-fxhash",
    "map-foldhash",
] }
alloy-sol-macro-expander = "1.1.2"
alloy-sol-macro-input = "1.1.2"
alloy-sol-types = "1.1.2"

alloy-chains = "0.2"
alloy-rlp = "0.3"
alloy-trie = "0.8.1"

## op-alloy
op-alloy-consensus = "0.17.1"
op-alloy-rpc-types = "0.17.1"
op-alloy-flz = "0.13.0"

## revm
revm = { version = "24.0.0", default-features = false }
revm-inspectors = { version = "0.23.0", features = ["serde"] }
op-revm = { version = "5.0.0", default-features = false }

## alloy-evm
alloy-evm = "0.10.0"
alloy-op-evm = "0.10.0"

## cli
anstream = "0.6"
anstyle = "1.0"
terminal_size = "0.4"

# macros
proc-macro2 = "1.0"
quote = "1.0"
syn = "2.0"
async-trait = "0.1"
derive_more = { version = "2.0", features = ["full"] }
thiserror = "2"

# allocators
mimalloc = "0.1"
tikv-jemallocator = "0.6"
tracy-client = "0.18"

# misc
auto_impl = "1"
aws-config = { version = "1", default-features = true }
aws-sdk-kms = { version = "1", default-features = false }
bytes = "1.8"
walkdir = "2"
prettyplease = "0.2"
base64 = "0.22"
chrono = { version = "0.4", default-features = false, features = [
    "clock",
    "std",
] }
axum = "0.8"
ciborium = "0.2"
color-eyre = "0.6"
comfy-table = "7"
dirs = "6"
dunce = "1"
evm-disassembler = "0.5"
evmole = "0.8"
eyre = "0.6"
figment = "0.10"
futures = "0.3"
hyper = "1.5"
indicatif = "0.17"
itertools = "0.14"
jsonpath_lib = "0.3"
k256 = "0.13"
mesc = "0.3"
num-format = "0.4"
parking_lot = "0.12"
proptest = "1"
rand = "0.9"
rand_08 = { package = "rand", version = "0.8" }
rand_chacha = "0.9.0"
rayon = "1"
regex = { version = "1", default-features = false }
reqwest = { version = "0.12", default-features = false, features = [
    "rustls-tls",
    "rustls-tls-native-roots",
] }
rustls = "0.23"
semver = "1"
serde = { version = "1.0", features = ["derive"] }
serde_json = { version = "1.0", features = ["arbitrary_precision"] }
similar-asserts = "1.6"
soldeer-commands = "=0.5.4"
soldeer-core = { version = "=0.5.4", features = ["serde"] }
strum = "0.27"
tempfile = "3.13"
tokio = "1"
toml = "0.8"
tower = "0.5"
tower-http = "0.6"
tracing = "0.1"
tracing-subscriber = "0.3"
url = "2"
vergen = { version = "8", default-features = false }
yansi = { version = "1.0", features = ["detect-tty", "detect-env"] }
path-slash = "0.2"
jiff = "0.2"
heck = "0.5"

## Pinned dependencies. Enabled for the workspace in crates/test-utils.

# Use unicode-rs which has a smaller binary size than the default ICU4X as the IDNA backend, used
# by the `url` crate.
# See the `idna_adapter` README.md for more details: https://docs.rs/crate/idna_adapter/latest
idna_adapter = "=1.1.0"
# Avoid duplicating `zip 2` and `zip 3`. Remove once all `zip` dependencies are updated to `zip 3`.
zip-extract = "=0.2.1"

[patch.crates-io]
## alloy-core
# alloy-dyn-abi = { path = "../../alloy-rs/core/crates/dyn-abi" }
# alloy-json-abi = { path = "../../alloy-rs/core/crates/json-abi" }
# alloy-primitives = { path = "../../alloy-rs/core/crates/primitives" }
# alloy-sol-macro = { path = "../../alloy-rs/core/crates/sol-macro" }
# alloy-sol-macro-expander = { path = "../../alloy-rs/core/crates/sol-macro-expander" }
# alloy-sol-macro-input = { path = "../../alloy-rs/core/crates/sol-macro-input" }
# alloy-sol-type-parser = { path = "../../alloy-rs/core/crates/sol-type-parser" }
# alloy-sol-types = { path = "../../alloy-rs/core/crates/sol-types" }
# syn-solidity = { path = "../../alloy-rs/core/crates/syn-solidity" }

## alloy
# alloy-consensus = { git = "https://github.com/alloy-rs/alloy", rev = "7fab7ee" }
# alloy-contract = { git = "https://github.com/alloy-rs/alloy", rev = "7fab7ee" }
# alloy-eips = { git = "https://github.com/alloy-rs/alloy", rev = "7fab7ee" }
# alloy-genesis = { git = "https://github.com/alloy-rs/alloy", rev = "7fab7ee" }
# alloy-json-rpc = { git = "https://github.com/alloy-rs/alloy", rev = "7fab7ee" }
# alloy-network = { git = "https://github.com/alloy-rs/alloy", rev = "7fab7ee" }
# alloy-network-primitives = { git = "https://github.com/alloy-rs/alloy", rev = "7fab7ee" }
# alloy-provider = { git = "https://github.com/alloy-rs/alloy", rev = "7fab7ee" }
# alloy-pubsub = { git = "https://github.com/alloy-rs/alloy", rev = "7fab7ee" }
# alloy-rpc-client = { git = "https://github.com/alloy-rs/alloy", rev = "7fab7ee" }
# alloy-rpc-types = { git = "https://github.com/alloy-rs/alloy", rev = "7fab7ee" }
# alloy-rpc-types-eth = { git = "https://github.com/alloy-rs/alloy", rev = "7fab7ee" }
# alloy-serde = { git = "https://github.com/alloy-rs/alloy", rev = "7fab7ee" }
# alloy-signer = { git = "https://github.com/alloy-rs/alloy", rev = "7fab7ee" }
# alloy-signer-aws = { git = "https://github.com/alloy-rs/alloy", rev = "7fab7ee" }
# alloy-signer-gcp = { git = "https://github.com/alloy-rs/alloy", rev = "7fab7ee" }
# alloy-signer-ledger = { git = "https://github.com/alloy-rs/alloy", rev = "7fab7ee" }
# alloy-signer-local = { git = "https://github.com/alloy-rs/alloy", rev = "7fab7ee" }
# alloy-signer-trezor = { git = "https://github.com/alloy-rs/alloy", rev = "7fab7ee" }
# alloy-transport = { git = "https://github.com/alloy-rs/alloy", rev = "7fab7ee" }
# alloy-transport-http = { git = "https://github.com/alloy-rs/alloy", rev = "7fab7ee" }
# alloy-transport-ipc = { git = "https://github.com/alloy-rs/alloy", rev = "7fab7ee" }
# alloy-transport-ws = { git = "https://github.com/alloy-rs/alloy", rev = "7fab7ee" }

## alloy-evm
# alloy-evm = { git = "https://github.com/alloy-rs/evm.git", rev = "8076e12" }
# alloy-op-evm = { git = "https://github.com/alloy-rs/evm.git", rev = "8076e12" }

## revm
# revm = { git = "https://github.com/bluealloy/revm.git", rev = "b5808253" }
# op-revm = { git = "https://github.com/bluealloy/revm.git", rev = "b5808253" }
# revm-inspectors = { git = "https://github.com/paradigmxyz/revm-inspectors.git", rev = "a625c04" }

## foundry
# foundry-fork-db = { git = "https://github.com/foundry-rs/foundry-fork-db", rev = "811a61a" }<|MERGE_RESOLUTION|>--- conflicted
+++ resolved
@@ -198,24 +198,14 @@
 foundry-linking = { path = "crates/linking" }
 
 # solc & compilation utilities
-<<<<<<< HEAD
 foundry-block-explorers = { version = "0.18.0", default-features = false }
 foundry-compilers = { version = "0.17.0", default-features = false }
-foundry-fork-db = "0.14"
+foundry-fork-db = "0.15"
 solang-parser = { version = "=0.3.8", package = "foundry-solang-parser" }
+solar-ast = { version = "=0.1.4", default-features = false }
 solar-parse = { version = "=0.1.4", default-features = false }
 solar-sema = { version = "=0.1.4", default-features = false }
 solar-interface = { version = "=0.1.4", default-features = false }
-=======
-foundry-block-explorers = { version = "0.17.0", default-features = false }
-foundry-compilers = { version = "0.16.1", default-features = false }
-foundry-fork-db = "0.15"
-solang-parser = { version = "=0.3.9", package = "foundry-solang-parser" }
-solar-ast = { version = "=0.1.3", default-features = false }
-solar-parse = { version = "=0.1.3", default-features = false }
-solar-interface = { version = "=0.1.3", default-features = false }
-solar-sema = { version = "=0.1.3", default-features = false }
->>>>>>> 7e68208e
 
 ## alloy
 alloy-consensus = { version = "1.0.7", default-features = false }
