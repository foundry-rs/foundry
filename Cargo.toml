--- conflicted
+++ resolved
@@ -172,12 +172,8 @@
 solang-parser = "=0.3.3"
 
 ## revm
-<<<<<<< HEAD
 # no default features to avoid c-kzg
 revm = { version = "14.0.2", default-features = false, features = ["blst"] }
-=======
-revm = { version = "14.0.2", default-features = false }
->>>>>>> f7e92048
 revm-primitives = { version = "9.0.2", default-features = false }
 revm-inspectors = { version = "0.7.7", features = ["serde"] }
 
