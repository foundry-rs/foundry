[workspace]
members = [
    "crates/anvil/",
    "crates/anvil/core/",
    "crates/anvil/rpc/",
    "crates/anvil/server/",
    "crates/cast/",
    "crates/cheatcodes/",
    "crates/cheatcodes/spec/",
    "crates/chisel/",
    "crates/cli/",
    "crates/common/",
    "crates/config/",
    "crates/debugger/",
    "crates/doc/",
    "crates/evm/core/",
    "crates/evm/coverage/",
    "crates/evm/evm/",
    "crates/evm/fuzz/",
    "crates/evm/traces/",
    "crates/fmt/",
    "crates/forge/",
    "crates/macros/",
    "crates/test-utils/",
]
resolver = "2"

[workspace.package]
version = "0.2.0"
edition = "2021"
rust-version = "1.75" # Remember to update clippy.toml as well
authors = ["Foundry Contributors"]
license = "MIT OR Apache-2.0"
homepage = "https://github.com/foundry-rs/foundry"
repository = "https://github.com/foundry-rs/foundry"
exclude = ["benches/", "tests/", "test-data/", "testdata/"]

# Speed up compilation time for dev builds by reducing emitted debug info.
# NOTE: Debuggers may provide less useful information with this setting.
# Uncomment this section if you're using a debugger.
[profile.dev]
debug = 1

# Speed up tests and dev build.
[profile.dev.package]
# Solc and artifacts
foundry-compilers.opt-level = 3
solang-parser.opt-level = 3
serde_json.opt-level = 3

# EVM
alloy-dyn-abi.opt-level = 3
alloy-json-abi.opt-level = 3
alloy-primitives.opt-level = 3
alloy-sol-type-parser.opt-level = 3
alloy-sol-types.opt-level = 3
hashbrown.opt-level = 3
keccak.opt-level = 3
revm-interpreter.opt-level = 3
revm-precompile.opt-level = 3
revm-primitives.opt-level = 3
revm.opt-level = 3
ruint.opt-level = 3
sha2.opt-level = 3
sha3.opt-level = 3
tiny-keccak.opt-level = 3

# fuzzing
proptest.opt-level = 3
foundry-evm-fuzz.opt-level = 3

# forking
axum.opt-level = 3

# keystores
scrypt.opt-level = 3

# Local "release" mode, more optimized than dev but much faster to compile than release.
[profile.local]
inherits = "dev"
opt-level = 1
strip = "debuginfo"
panic = "abort"
codegen-units = 16

# Like release, but with full debug symbols and with stack unwinds. Useful for e.g. `perf`.
[profile.debug-fast]
inherits = "release"
debug = true
strip = "none"
panic = "unwind"
incremental = false

# Optimized release profile.
[profile.release]
opt-level = 3
debug = "line-tables-only"
lto = "fat"
strip = "debuginfo"
panic = "abort"
codegen-units = 1

# Override packages which aren't perf-sensitive for faster compilation speed.
[profile.release.package]
mdbook.opt-level = 1
protobuf.opt-level = 1
rusoto_core.opt-level = 1
rusoto_credential.opt-level = 1
rusoto_kms.opt-level = 1
toml_edit.opt-level = 1
trezor-client.opt-level = 1

[workspace.dependencies]
anvil = { path = "crates/anvil" }
cast = { path = "crates/cast" }
chisel = { path = "crates/chisel" }
forge = { path = "crates/forge" }

forge-doc = { path = "crates/doc" }
forge-fmt = { path = "crates/fmt" }
foundry-cheatcodes = { path = "crates/cheatcodes" }
foundry-cheatcodes-spec = { path = "crates/cheatcodes/spec" }
foundry-cli = { path = "crates/cli" }
foundry-common = { path = "crates/common" }
foundry-config = { path = "crates/config" }
foundry-debugger = { path = "crates/debugger" }
foundry-evm = { path = "crates/evm/evm" }
foundry-evm-core = { path = "crates/evm/core" }
foundry-evm-coverage = { path = "crates/evm/coverage" }
foundry-evm-fuzz = { path = "crates/evm/fuzz" }
foundry-evm-traces = { path = "crates/evm/traces" }
foundry-macros = { path = "crates/macros" }
foundry-test-utils = { path = "crates/test-utils" }
foundry-wallets = { path = "crates/wallets" }

# solc & compilation utilities
foundry-block-explorers = { version = "0.2.3", default-features = false }
foundry-compilers = { version = "0.3.6", default-features = false }

## revm
# no default features to avoid c-kzg
revm = { version = "3", default-features = false }
revm-primitives = { version = "1", default-features = false }
revm-inspectors = { git = "https://github.com/paradigmxyz/evm-inspectors", rev = "e90052361276aebcdc67cb24d8e2c4d907b6d299", default-features = false }

## ethers
ethers = { version = "2.0", default-features = false }
ethers-core = { version = "2.0", default-features = false }
ethers-contract = { version = "2.0", default-features = false }
ethers-contract-abigen = { version = "2.0", default-features = false }
ethers-providers = { version = "2.0", default-features = false }
ethers-signers = { version = "2.0", default-features = false }
ethers-middleware = { version = "2.0", default-features = false }
ethers-solc = { version = "2.0", default-features = false }

## alloy
alloy-consensus = { git = "https://github.com/alloy-rs/alloy" }
alloy-contract = { git = "https://github.com/alloy-rs/alloy" }
alloy-eips = { git = "https://github.com/alloy-rs/alloy" }
alloy-genesis = { git = "https://github.com/alloy-rs/alloy" }
alloy-json-rpc = { git = "https://github.com/alloy-rs/alloy" }
alloy-network = { git = "https://github.com/alloy-rs/alloy" }
alloy-node-bindings = { git = "https://github.com/alloy-rs/alloy" }
alloy-providers = { git = "https://github.com/alloy-rs/alloy" }
alloy-pubsub = { git = "https://github.com/alloy-rs/alloy" }
alloy-rpc-client = { git = "https://github.com/alloy-rs/alloy" }
alloy-rpc-trace-types = { git = "https://github.com/alloy-rs/alloy" }
alloy-rpc-types = { git = "https://github.com/alloy-rs/alloy" }
alloy-signer = { git = "https://github.com/alloy-rs/alloy" }
alloy-transport = { git = "https://github.com/alloy-rs/alloy" }
alloy-transport-http = { git = "https://github.com/alloy-rs/alloy" }
alloy-transport-ipc = { git = "https://github.com/alloy-rs/alloy" }
alloy-transport-ws = { git = "https://github.com/alloy-rs/alloy" }
<<<<<<< HEAD
alloy-primitives = "0.6"
alloy-dyn-abi = "0.6"
alloy-json-abi = "0.6"
alloy-sol-types = "0.6"
syn-solidity = "0.6.0"
=======
alloy-primitives = { version = "0.6.3", features = ["getrandom"] }
alloy-dyn-abi = "0.6.3"
alloy-json-abi = "0.6.3"
alloy-sol-types = "0.6.3"
syn-solidity = "0.6.3"
>>>>>>> 0cbac636
alloy-chains = "0.1"

alloy-rlp = "0.3.3"
solang-parser = "=0.3.3"

## misc
chrono = { version = "0.4", default-features = false, features = [
    "clock",
    "std",
] }
color-eyre = "0.6"
derive_more = "0.99"
eyre = "0.6"
hex = { package = "const-hex", version = "1.6", features = ["hex"] }
itertools = "0.11"
jsonpath_lib = "0.3"
pretty_assertions = "1.4"
protobuf = "=3.2.0"
rand = "0.8"
serde = { version = "1.0", features = ["derive"] }
serde_json = { version = "1.0", features = ["arbitrary_precision"] }
base64 = "0.21"
strum = "0.26"
toml = "0.8"
tracing = "0.1"
tracing-subscriber = "0.3"
evm-disassembler = "0.4"
vergen = { version = "8", default-features = false }
# TODO: bumping to >=0.13.2 breaks ecrecover: https://github.com/foundry-rs/foundry/pull/6969
# TODO: unpin on next revm release: https://github.com/bluealloy/revm/pull/870
k256 = "=0.13.1"

axum = "0.6"
hyper = "0.14"
tower = "0.4"
tower-http = "0.4"

#[patch."https://github.com/gakonst/ethers-rs"]
#ethers = { path = "../ethers-rs/ethers" }
#ethers-addressbook = { path = "../ethers-rs/ethers-addressbook" }
#ethers-contract = { path = "../ethers-rs/ethers-contract" }
#ethers-contract-abigen = { path = "../ethers-rs/ethers-contract/ethers-contract-abigen" }
#ethers-core = { path = "../ethers-rs/ethers-core" }
#ethers-etherscan = { path = "../ethers-rs/ethers-etherscan" }
#ethers-middleware = { path = "../ethers-rs/ethers-middleware" }
#ethers-providers = { path = "../ethers-rs/ethers-providers" }
#ethers-signers = { path = "../ethers-rs/ethers-signers" }
#ethers-solc = { path = "../ethers-rs/ethers-solc" }

[patch.crates-io]
ethers = { git = "https://github.com/gakonst/ethers-rs", rev = "f0e5b194f09c533feb10d1a686ddb9e5946ec107" }
ethers-core = { git = "https://github.com/gakonst/ethers-rs", rev = "f0e5b194f09c533feb10d1a686ddb9e5946ec107" }
ethers-contract = { git = "https://github.com/gakonst/ethers-rs", rev = "f0e5b194f09c533feb10d1a686ddb9e5946ec107" }
ethers-contract-abigen = { git = "https://github.com/gakonst/ethers-rs", rev = "f0e5b194f09c533feb10d1a686ddb9e5946ec107" }
ethers-providers = { git = "https://github.com/gakonst/ethers-rs", rev = "f0e5b194f09c533feb10d1a686ddb9e5946ec107" }
ethers-signers = { git = "https://github.com/gakonst/ethers-rs", rev = "f0e5b194f09c533feb10d1a686ddb9e5946ec107" }
ethers-middleware = { git = "https://github.com/gakonst/ethers-rs", rev = "f0e5b194f09c533feb10d1a686ddb9e5946ec107" }
ethers-solc = { git = "https://github.com/gakonst/ethers-rs", rev = "f0e5b194f09c533feb10d1a686ddb9e5946ec107" }

alloy-sol-types = { git = "https://github.com/alloy-rs/core", rev = "18b0509950c90d9ec38f25913b692ae4cdd6f227" }
alloy-dyn-abi = { git = "https://github.com/alloy-rs/core", rev = "18b0509950c90d9ec38f25913b692ae4cdd6f227" }
alloy-json-abi = { git = "https://github.com/alloy-rs/core", rev = "18b0509950c90d9ec38f25913b692ae4cdd6f227" }
alloy-primitives = { git = "https://github.com/alloy-rs/core", rev = "18b0509950c90d9ec38f25913b692ae4cdd6f227" }

revm = { git = "https://github.com/bluealloy/revm", branch = "reth_freeze" }
revm-primitives = { git = "https://github.com/bluealloy/revm", branch = "reth_freeze" }
revm-interpreter = { git = "https://github.com/bluealloy/revm", branch = "reth_freeze" }
revm-precompile = { git = "https://github.com/bluealloy/revm", branch = "reth_freeze" }<|MERGE_RESOLUTION|>--- conflicted
+++ resolved
@@ -171,19 +171,11 @@
 alloy-transport-http = { git = "https://github.com/alloy-rs/alloy" }
 alloy-transport-ipc = { git = "https://github.com/alloy-rs/alloy" }
 alloy-transport-ws = { git = "https://github.com/alloy-rs/alloy" }
-<<<<<<< HEAD
-alloy-primitives = "0.6"
-alloy-dyn-abi = "0.6"
-alloy-json-abi = "0.6"
-alloy-sol-types = "0.6"
-syn-solidity = "0.6.0"
-=======
 alloy-primitives = { version = "0.6.3", features = ["getrandom"] }
 alloy-dyn-abi = "0.6.3"
 alloy-json-abi = "0.6.3"
 alloy-sol-types = "0.6.3"
 syn-solidity = "0.6.3"
->>>>>>> 0cbac636
 alloy-chains = "0.1"
 
 alloy-rlp = "0.3.3"
@@ -243,11 +235,6 @@
 ethers-middleware = { git = "https://github.com/gakonst/ethers-rs", rev = "f0e5b194f09c533feb10d1a686ddb9e5946ec107" }
 ethers-solc = { git = "https://github.com/gakonst/ethers-rs", rev = "f0e5b194f09c533feb10d1a686ddb9e5946ec107" }
 
-alloy-sol-types = { git = "https://github.com/alloy-rs/core", rev = "18b0509950c90d9ec38f25913b692ae4cdd6f227" }
-alloy-dyn-abi = { git = "https://github.com/alloy-rs/core", rev = "18b0509950c90d9ec38f25913b692ae4cdd6f227" }
-alloy-json-abi = { git = "https://github.com/alloy-rs/core", rev = "18b0509950c90d9ec38f25913b692ae4cdd6f227" }
-alloy-primitives = { git = "https://github.com/alloy-rs/core", rev = "18b0509950c90d9ec38f25913b692ae4cdd6f227" }
-
 revm = { git = "https://github.com/bluealloy/revm", branch = "reth_freeze" }
 revm-primitives = { git = "https://github.com/bluealloy/revm", branch = "reth_freeze" }
 revm-interpreter = { git = "https://github.com/bluealloy/revm", branch = "reth_freeze" }
