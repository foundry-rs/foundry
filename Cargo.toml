[workspace]
members = [
    "evm-adapters",
    "utils",
    "cast",
    "forge",
    "cli",
    "cli/test-utils",
<<<<<<< HEAD
    "fmt"
=======
    "config",
>>>>>>> c3005bbf
]

# Binary size optimizations
[profile.release]
opt-level = "z"
lto = true
codegen-units = 1
panic = "abort"
debug = true

## Patch ethers-rs with a local checkout
#[patch."https://github.com/gakonst/ethers-rs"]
#ethers = { path = "../ethers-rs" }
#ethers-core = { path = "../ethers-rs/ethers-core" }
#ethers-providers = { path = "../ethers-rs/ethers-providers" }
#ethers-signers = { path = "../ethers-rs/ethers-signers" }
#ethers-etherscan = { path = "../ethers-rs/ethers-etherscan" }
#ethers-solc = { path = "../ethers-rs/ethers-solc" }<|MERGE_RESOLUTION|>--- conflicted
+++ resolved
@@ -6,11 +6,8 @@
     "forge",
     "cli",
     "cli/test-utils",
-<<<<<<< HEAD
-    "fmt"
-=======
     "config",
->>>>>>> c3005bbf
+    "fmt",
 ]
 
 # Binary size optimizations
