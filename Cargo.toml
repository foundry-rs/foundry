--- conflicted
+++ resolved
@@ -206,11 +206,7 @@
 # solc & compilation utilities
 foundry-block-explorers = { version = "0.19.1", default-features = false }
 foundry-compilers = { version = "0.17.4", default-features = false }
-<<<<<<< HEAD
 foundry-fork-db = "0.16"
-=======
-foundry-fork-db = "0.15"
->>>>>>> 9a11b37d
 solang-parser = { version = "=0.3.9", package = "foundry-solang-parser" }
 solar-ast = { version = "=0.1.4", default-features = false }
 solar-parse = { version = "=0.1.4", default-features = false }
@@ -219,30 +215,6 @@
 solar-data-structures = { version = "=0.1.4", default-features = false }
 
 ## alloy
-<<<<<<< HEAD
-alloy-consensus = { version = "1.0.20", default-features = false }
-alloy-contract = { version = "1.0.20", default-features = false }
-alloy-eips = { version = "1.0.20", default-features = false }
-alloy-ens = { version = "1.0.20", default-features = false }
-alloy-genesis = { version = "1.0.20", default-features = false }
-alloy-json-rpc = { version = "1.0.20", default-features = false }
-alloy-network = { version = "1.0.20", default-features = false }
-alloy-provider = { version = "1.0.20", default-features = false }
-alloy-pubsub = { version = "1.0.20", default-features = false }
-alloy-rpc-client = { version = "1.0.20", default-features = false }
-alloy-rpc-types = { version = "1.0.20", default-features = true }
-alloy-serde = { version = "1.0.20", default-features = false }
-alloy-signer = { version = "1.0.20", default-features = false }
-alloy-signer-aws = { version = "1.0.20", default-features = false }
-alloy-signer-gcp = { version = "1.0.20", default-features = false }
-alloy-signer-ledger = { version = "1.0.20", default-features = false }
-alloy-signer-local = { version = "1.0.20", default-features = false }
-alloy-signer-trezor = { version = "1.0.20", default-features = false }
-alloy-transport = { version = "1.0.20", default-features = false }
-alloy-transport-http = { version = "1.0.20", default-features = false }
-alloy-transport-ipc = { version = "1.0.20", default-features = false }
-alloy-transport-ws = { version = "1.0.20", default-features = false }
-=======
 alloy-consensus = { version = "1.0.22", default-features = false }
 alloy-contract = { version = "1.0.22", default-features = false }
 alloy-eips = { version = "1.0.22", default-features = false }
@@ -265,7 +237,6 @@
 alloy-transport-http = { version = "1.0.22", default-features = false }
 alloy-transport-ipc = { version = "1.0.22", default-features = false }
 alloy-transport-ws = { version = "1.0.22", default-features = false }
->>>>>>> 9a11b37d
 alloy-hardforks = { version = "0.2.12", default-features = false }
 alloy-op-hardforks = { version = "0.2.12", default-features = false }
 
