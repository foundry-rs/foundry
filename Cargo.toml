--- conflicted
+++ resolved
@@ -166,55 +166,21 @@
 foundry-linking = { path = "crates/linking" }
 
 # solc & compilation utilities
-<<<<<<< HEAD
-foundry-block-explorers = { version = "0.7.1", default-features = false }
-foundry-compilers = { version = "0.11.0", default-features = false }
-=======
 foundry-block-explorers = { version = "0.7.3", default-features = false }
 foundry-compilers = { version = "0.11.1", default-features = false }
->>>>>>> 5725bcc6
 foundry-fork-db = "0.3"
 solang-parser = "=0.3.3"
 
 ## revm
 # no default features to avoid c-kzg
-<<<<<<< HEAD
-revm = { version = "14.0.1", default-features = false }
-revm-primitives = { version = "9.0.1", default-features = false }
-revm-inspectors = { version = "0.6", features = ["serde"] }
-=======
 revm = { version = "14.0.2", default-features = false }
 revm-primitives = { version = "9.0.2", default-features = false }
 revm-inspectors = { version = "0.7", features = ["serde"] }
->>>>>>> 5725bcc6
 
 ## ethers
 ethers-contract-abigen = { version = "2.0.14", default-features = false }
 
 ## alloy
-<<<<<<< HEAD
-alloy-consensus = { version = "0.3.1", default-features = false }
-alloy-contract = { version = "0.3.1", default-features = false }
-alloy-eips = { version = "0.3.1", default-features = false }
-alloy-genesis = { version = "0.3.1", default-features = false }
-alloy-json-rpc = { version = "0.3.1", default-features = false }
-alloy-network = { version = "0.3.1", default-features = false }
-alloy-provider = { version = "0.3.1", default-features = false }
-alloy-pubsub = { version = "0.3.1", default-features = false }
-alloy-rpc-client = { version = "0.3.1", default-features = false }
-alloy-rpc-types = { version = "0.3.1", default-features = true }
-alloy-serde = { version = "0.3.1", default-features = false }
-alloy-signer = { version = "0.3.1", default-features = false }
-alloy-signer-aws = { version = "0.3.1", default-features = false }
-alloy-signer-gcp = { version = "0.3.1", default-features = false }
-alloy-signer-ledger = { version = "0.3.1", default-features = false }
-alloy-signer-local = { version = "0.3.1", default-features = false }
-alloy-signer-trezor = { version = "0.3.1", default-features = false }
-alloy-transport = { version = "0.3.1", default-features = false }
-alloy-transport-http = { version = "0.3.1", default-features = false }
-alloy-transport-ipc = { version = "0.3.1", default-features = false }
-alloy-transport-ws = { version = "0.3.1", default-features = false }
-=======
 alloy-consensus = { version = "0.3.6", default-features = false }
 alloy-contract = { version = "0.3.6", default-features = false }
 alloy-eips = { version = "0.3.6", default-features = false }
@@ -236,7 +202,6 @@
 alloy-transport-http = { version = "0.3.6", default-features = false }
 alloy-transport-ipc = { version = "0.3.6", default-features = false }
 alloy-transport-ws = { version = "0.3.6", default-features = false }
->>>>>>> 5725bcc6
 
 ## alloy-core
 alloy-dyn-abi = "0.8.1"
@@ -252,11 +217,7 @@
 alloy-trie = "0.5.0"
 
 ## op-alloy for tests in anvil
-<<<<<<< HEAD
-op-alloy-rpc-types = "0.2.8"
-=======
 op-alloy-rpc-types = "0.2.9"
->>>>>>> 5725bcc6
 
 ## misc
 async-trait = "0.1"
@@ -315,33 +276,6 @@
 proptest = "1"
 comfy-table = "7"
 
-<<<<<<< HEAD
-[patch.crates-io]
-# https://github.com/alloy-rs/alloy/pull/1229 + https://github.com/alloy-rs/alloy/pull/1243 
-alloy-consensus = { git = "https://github.com/alloy-rs/alloy", rev = "7fab7ee" }
-alloy-contract = { git = "https://github.com/alloy-rs/alloy", rev = "7fab7ee" }
-alloy-eips = { git = "https://github.com/alloy-rs/alloy", rev = "7fab7ee" }
-alloy-genesis = { git = "https://github.com/alloy-rs/alloy", rev = "7fab7ee" }
-alloy-json-rpc = { git = "https://github.com/alloy-rs/alloy", rev = "7fab7ee" }
-alloy-network = { git = "https://github.com/alloy-rs/alloy", rev = "7fab7ee" }
-alloy-network-primitives = { git = "https://github.com/alloy-rs/alloy", rev = "7fab7ee" }
-alloy-provider = { git = "https://github.com/alloy-rs/alloy", rev = "7fab7ee" }
-alloy-pubsub = { git = "https://github.com/alloy-rs/alloy", rev = "7fab7ee" }
-alloy-rpc-client = { git = "https://github.com/alloy-rs/alloy", rev = "7fab7ee" }
-alloy-rpc-types = { git = "https://github.com/alloy-rs/alloy", rev = "7fab7ee" }
-alloy-rpc-types-eth = { git = "https://github.com/alloy-rs/alloy", rev = "7fab7ee" }
-alloy-serde = { git = "https://github.com/alloy-rs/alloy", rev = "7fab7ee" }
-alloy-signer = { git = "https://github.com/alloy-rs/alloy", rev = "7fab7ee" }
-alloy-signer-aws = { git = "https://github.com/alloy-rs/alloy", rev = "7fab7ee" }
-alloy-signer-gcp = { git = "https://github.com/alloy-rs/alloy", rev = "7fab7ee" }
-alloy-signer-ledger = { git = "https://github.com/alloy-rs/alloy", rev = "7fab7ee" }
-alloy-signer-local = { git = "https://github.com/alloy-rs/alloy", rev = "7fab7ee" }
-alloy-signer-trezor = { git = "https://github.com/alloy-rs/alloy", rev = "7fab7ee" }
-alloy-transport = { git = "https://github.com/alloy-rs/alloy", rev = "7fab7ee" }
-alloy-transport-http = { git = "https://github.com/alloy-rs/alloy", rev = "7fab7ee" }
-alloy-transport-ipc = { git = "https://github.com/alloy-rs/alloy", rev = "7fab7ee" }
-alloy-transport-ws = { git = "https://github.com/alloy-rs/alloy", rev = "7fab7ee" }
-=======
 # [patch.crates-io]
 # alloy-consensus = { git = "https://github.com/alloy-rs/alloy", rev = "7fab7ee" }
 # alloy-contract = { git = "https://github.com/alloy-rs/alloy", rev = "7fab7ee" }
@@ -365,5 +299,4 @@
 # alloy-transport = { git = "https://github.com/alloy-rs/alloy", rev = "7fab7ee" }
 # alloy-transport-http = { git = "https://github.com/alloy-rs/alloy", rev = "7fab7ee" }
 # alloy-transport-ipc = { git = "https://github.com/alloy-rs/alloy", rev = "7fab7ee" }
-# alloy-transport-ws = { git = "https://github.com/alloy-rs/alloy", rev = "7fab7ee" }
->>>>>>> 5725bcc6
+# alloy-transport-ws = { git = "https://github.com/alloy-rs/alloy", rev = "7fab7ee" }