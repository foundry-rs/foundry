--- conflicted
+++ resolved
@@ -14,9 +14,5 @@
 hex = "0.4.3"
 ethers = { workspace = true }
 forge = { path = "../forge" }
-<<<<<<< HEAD
 revm = { version = "3.1.1", features = ["std", "serde"] }
-=======
-revm = { version = "2.3", features = ["std", "k256", "with-serde"] }
-foundry-common = { path = "../common" }
->>>>>>> e0afc7ca
+foundry-common = { path = "../common" }