--- conflicted
+++ resolved
@@ -13,12 +13,8 @@
     utils::{build_pc_ic_map, PCICMap},
     CallKind,
 };
-<<<<<<< HEAD
 use revm::{interpreter::opcode, primitives::SpecId};
-=======
 use foundry_common::evm::Breakpoints;
-use revm::{opcode, SpecId};
->>>>>>> e0afc7ca
 use std::{
     cmp::{max, min},
     collections::{BTreeMap, HashMap, VecDeque},
