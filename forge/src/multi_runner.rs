--- conflicted
+++ resolved
@@ -282,13 +282,8 @@
                 let abi = contract.abi.expect("We should have an abi by now");
                 // if it's a test, add it to deployable contracts
                 if abi.constructor.as_ref().map(|c| c.inputs.is_empty()).unwrap_or(true) &&
-<<<<<<< HEAD
-                    abi.functions().any(|func| {
-                        func.name.starts_with("test") || func.name.starts_with("invariant")
-                    })
-=======
-                    abi.functions().any(|func| func.name.is_test())
->>>>>>> c51920c5
+                    abi.functions()
+                        .any(|func| func.name.is_test() || func.name.is_invariant_test())
                 {
                     deployable_contracts.insert(
                         id.clone(),
