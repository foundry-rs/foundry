--- conflicted
+++ resolved
@@ -1107,20 +1107,10 @@
 
     #[test]
     fn test_fork() {
-<<<<<<< HEAD
-        let rpc_url = std::env::var("ETH_RPC_URL");
-        if rpc_url.is_err() {
-            eprintln!("Skipping test, ETH_RPC_URL is not set.");
-            return
-        }
-        let mut runner = forked_runner(&(rpc_url.unwrap()));
+        let rpc_url = foundry_utils::rpc::next_http_archive_rpc_endpoint();
+        let mut runner = forked_runner(&rpc_url);
         let suite_result =
             runner.test(&Filter::new(".*", ".*", ".*fork"), None, TEST_OPTS).unwrap();
-=======
-        let rpc_url = foundry_utils::rpc::next_http_archive_rpc_endpoint();
-        let mut runner = forked_runner(&rpc_url);
-        let suite_result = runner.test(&Filter::new(".*", ".*", ".*fork"), None, true).unwrap();
->>>>>>> 346a2ab3
 
         for (_, SuiteResult { test_results, .. }) in suite_result {
             for (test_name, result) in test_results {
