use crate::{
    result::{SuiteResult, TestKind, TestResult, TestSetup},
    TestFilter, TestOptions,
};
use ethers::{
    abi::{Abi, Function},
    prelude::ArtifactId,
    types::{Address, Bytes, U256},
};
use eyre::Result;
use foundry_common::TestFunctionExt;
use foundry_evm::{
    executor::{CallResult, DeployResult, EvmError, Executor},
    fuzz::{
        invariant::{
            InvariantContract, InvariantExecutor, InvariantFuzzTestResult, InvariantTestOptions,
        },
        FuzzedExecutor,
    },
    trace::{load_contracts, TraceKind},
    CALLER,
};
use proptest::test_runner::{RngAlgorithm, TestError, TestRng, TestRunner};
use rayon::iter::{IntoParallelRefIterator, ParallelIterator};
use std::{collections::BTreeMap, time::Instant};
use tracing::{error, trace};

/// A type that executes all tests of a contract
#[derive(Debug, Clone)]
pub struct ContractRunner<'a> {
    /// The executor used by the runner.
    pub executor: Executor,

    /// Library contracts to be deployed before the test contract
    pub predeploy_libs: &'a [Bytes],
    /// The deployed contract's code
    pub code: Bytes,
    /// The test contract's ABI
    pub contract: &'a Abi,
    /// All known errors, used to decode reverts
    pub errors: Option<&'a Abi>,

    /// The initial balance of the test contract
    pub initial_balance: U256,
    /// The address which will be used as the `from` field in all EVM calls
    pub sender: Address,
}

impl<'a> ContractRunner<'a> {
    #[allow(clippy::too_many_arguments)]
    pub fn new(
        executor: Executor,
        contract: &'a Abi,
        code: Bytes,
        initial_balance: U256,
        sender: Option<Address>,
        errors: Option<&'a Abi>,
        predeploy_libs: &'a [Bytes],
    ) -> Self {
        Self {
            executor,
            contract,
            code,
            initial_balance,
            sender: sender.unwrap_or_default(),
            errors,
            predeploy_libs,
        }
    }
}

impl<'a> ContractRunner<'a> {
    /// Deploys the test contract inside the runner from the sending account, and optionally runs
    /// the `setUp` function on the test contract.
    pub fn setup(&mut self, setup: bool) -> Result<TestSetup> {
        trace!(?setup, "Setting test contract");

        // We max out their balance so that they can deploy and make calls.
        self.executor.set_balance(self.sender, U256::MAX);
        self.executor.set_balance(CALLER, U256::MAX);

        // We set the nonce of the deployer accounts to 1 to get the same addresses as DappTools
        self.executor.set_nonce(self.sender, 1);

        // Deploy libraries
        let mut traces = Vec::with_capacity(self.predeploy_libs.len());
        for code in self.predeploy_libs.iter() {
            match self.executor.deploy(self.sender, code.0.clone(), 0u32.into(), self.errors) {
                Ok(DeployResult { traces: tmp_traces, .. }) => {
                    if let Some(tmp_traces) = tmp_traces {
                        traces.push((TraceKind::Deployment, tmp_traces));
                    }
                }
                Err(EvmError::Execution { reason, traces, logs, labels, .. }) => {
                    // If we failed to call the constructor, force the tracekind to be setup so
                    // a trace is shown.
                    let traces =
                        traces.map(|traces| vec![(TraceKind::Setup, traces)]).unwrap_or_default();

                    return Ok(TestSetup {
                        address: Address::zero(),
                        logs,
                        traces,
                        labeled_addresses: labels,
                        setup_failed: true,
                        reason: Some(reason),
                    })
                }
                e => eyre::bail!("Unrecoverable error: {:?}", e),
            }
        }

        // Deploy an instance of the contract
        let DeployResult { address, mut logs, traces: constructor_traces, .. } = match self
            .executor
            .deploy(self.sender, self.code.0.clone(), 0u32.into(), self.errors)
        {
            Ok(d) => d,
            Err(EvmError::Execution { reason, traces, logs, labels, .. }) => {
                let traces =
                    traces.map(|traces| vec![(TraceKind::Setup, traces)]).unwrap_or_default();

                return Ok(TestSetup {
                    address: Address::zero(),
                    logs,
                    traces,
                    labeled_addresses: labels,
                    setup_failed: true,
                    reason: Some(reason),
                })
            }
            e => eyre::bail!("Unrecoverable error: {:?}", e),
        };

        traces.extend(constructor_traces.map(|traces| (TraceKind::Deployment, traces)).into_iter());

        // Now we set the contracts initial balance, and we also reset `self.sender`s and `CALLER`s
        // balance to the initial balance we want
        self.executor.set_balance(address, self.initial_balance);
        self.executor.set_balance(self.sender, self.initial_balance);
        self.executor.set_balance(CALLER, self.initial_balance);

        self.executor.deploy_create2_deployer()?;

        // Optionally call the `setUp` function
        let setup = if setup {
            trace!("setting up");
            let (setup_failed, setup_logs, setup_traces, labeled_addresses, reason) =
                match self.executor.setup(None, address) {
                    Ok(CallResult { traces, labels, logs, .. }) => {
                        trace!(contract=?address, "successfully setUp test");
                        (false, logs, traces, labels, None)
                    }
                    Err(EvmError::Execution { traces, labels, logs, reason, .. }) => {
                        error!(reason=?reason, contract= ?address, "setUp failed");
                        (true, logs, traces, labels, Some(format!("Setup failed: {reason}")))
                    }
                    Err(err) => {
                        error!(reason=?err, contract= ?address, "setUp failed");
                        (
                            true,
                            Vec::new(),
                            None,
                            BTreeMap::new(),
                            Some(format!("Setup failed: {}", &err.to_string())),
                        )
                    }
                };
            traces.extend(setup_traces.map(|traces| (TraceKind::Setup, traces)).into_iter());
            logs.extend(setup_logs);

            TestSetup { address, logs, traces, labeled_addresses, setup_failed, reason }
        } else {
            TestSetup { address, logs, traces, ..Default::default() }
        };

        Ok(setup)
    }

    /// Runs all tests for a contract whose names match the provided regular expression
    pub fn run_tests(
        mut self,
        filter: &impl TestFilter,
<<<<<<< HEAD
        test_options: TestOptions,
        known_contracts: Option<&BTreeMap<ArtifactId, (Abi, Vec<u8>)>>,
=======
        fuzzer: Option<TestRunner>,
>>>>>>> 128f060c
    ) -> Result<SuiteResult> {
        tracing::info!("starting tests");
        let start = Instant::now();
        let mut warnings = Vec::new();

        let setup_fns: Vec<_> =
            self.contract.functions().filter(|func| func.name.is_setup()).collect();

        let needs_setup = setup_fns.len() == 1 && setup_fns[0].name == "setUp";

        // There is a single miss-cased `setUp` function, so we add a warning
        for setup_fn in setup_fns.iter() {
            if setup_fn.name != "setUp" {
                warnings.push(format!(
                    "Found invalid setup function \"{}\" did you mean \"setUp()\"?",
                    setup_fn.signature()
                ));
            }
        }

        // There are multiple setUp function, so we return a single test result for `setUp`
        if setup_fns.len() > 1 {
            return Ok(SuiteResult::new(
                start.elapsed(),
                [(
                    "setUp()".to_string(),
                    TestResult {
                        success: false,
                        reason: Some("Multiple setUp functions".to_string()),
                        counterexample: None,
                        logs: vec![],
                        kind: TestKind::Standard(0),
                        traces: vec![],
                        coverage: None,
                        labeled_addresses: BTreeMap::new(),
                    },
                )]
                .into(),
                warnings,
            ))
        }

        let has_invariants =
            self.contract.functions().into_iter().any(|func| func.name.is_invariant_test());

        if has_invariants && needs_setup {
            // invariant testing requires tracing to figure
            //   out what contracts were created
            self.executor.set_tracing(true);
        }

        let setup = self.setup(needs_setup)?;
        if setup.setup_failed {
            // The setup failed, so we return a single test result for `setUp`
            return Ok(SuiteResult::new(
                start.elapsed(),
                [(
                    "setUp()".to_string(),
                    TestResult {
                        success: false,
                        reason: setup.reason,
                        counterexample: None,
                        logs: setup.logs,
                        kind: TestKind::Standard(0),
                        traces: setup.traces,
                        coverage: None,
                        labeled_addresses: setup.labeled_addresses,
                    },
                )]
                .into(),
                warnings,
            ))
        }

        // Collect valid test functions
        let tests: Vec<_> = self
            .contract
            .functions()
            .into_iter()
<<<<<<< HEAD
            .filter(|func| {
                func.name.is_test() &&
                    filter.matches_test(func.signature()) &&
                    (test_options.include_fuzz_tests || func.inputs.is_empty())
            })
            .map(|func| (func, func.name.is_test_fail()))
            .collect();

        let mut test_results = BTreeMap::new();
        if !tests.is_empty() {
            // TODO: Add Options to modify the persistence
            let cfg = proptest::test_runner::Config {
                failure_persistence: None,
                cases: test_options.fuzz_runs,
                max_local_rejects: test_options.fuzz_max_local_rejects,
                max_global_rejects: test_options.fuzz_max_global_rejects,
                ..Default::default()
            };

            let fuzzer = if let Some(ref fuzz_seed) = test_options.fuzz_seed {
                let mut bytes: [u8; 32] = [0; 32];
                fuzz_seed.to_big_endian(&mut bytes);
                trace!(target: "forge::test", "executing test command");
                let rng = TestRng::from_seed(RngAlgorithm::ChaCha, &bytes);
                proptest::test_runner::TestRunner::new_with_rng(cfg, rng)
            } else {
                proptest::test_runner::TestRunner::new(cfg)
            };

            test_results.extend(
                tests
                    .par_iter()
                    .flat_map(|(func, should_fail)| {
                        let result = if func.inputs.is_empty() {
                            self.clone().run_test(func, *should_fail, setup.clone())
                        } else {
                            self.run_fuzz_test(func, *should_fail, fuzzer.clone(), setup.clone())
                        };

                        result.map(|result| Ok((func.signature(), result)))
                    })
                    .collect::<Result<BTreeMap<_, _>>>()?,
            );
        }
=======
            .filter(|func| func.is_test() && filter.matches_test(func.signature()))
            .map(|func| (func, func.is_test_fail()))
            .collect();

        let test_results = tests
            .par_iter()
            .filter_map(|(func, should_fail)| {
                let result = if func.is_fuzz_test() {
                    fuzzer.as_ref().map(|fuzzer| {
                        self.run_fuzz_test(func, *should_fail, fuzzer.clone(), setup.clone())
                    })
                } else {
                    Some(self.clone().run_test(func, *should_fail, setup.clone()))
                };
>>>>>>> 128f060c

        if has_invariants && test_options.include_fuzz_tests {
            // TODO: Add Options to modify the persistence
            let cfg = proptest::test_runner::Config {
                failure_persistence: None,
                cases: test_options.invariant_runs,
                max_local_rejects: test_options.fuzz_max_local_rejects,
                max_global_rejects: test_options.fuzz_max_global_rejects,
                ..Default::default()
            };

            let fuzzer = if let Some(ref fuzz_seed) = test_options.fuzz_seed {
                let mut bytes: [u8; 32] = [0; 32];
                fuzz_seed.to_big_endian(&mut bytes);
                trace!(target: "forge::test", "executing invariant test command");
                let rng = TestRng::from_seed(RngAlgorithm::ChaCha, &bytes);
                proptest::test_runner::TestRunner::new_with_rng(cfg, rng)
            } else {
                proptest::test_runner::TestRunner::new(cfg)
            };

            let identified_contracts = load_contracts(setup.traces.clone(), known_contracts);
            let functions: Vec<&Function> = self
                .contract
                .functions()
                .into_iter()
                .filter(|func| {
                    func.name.is_invariant_test() && filter.matches_test(func.signature())
                })
                .collect();

            let results = self.run_invariant_test(
                fuzzer,
                setup,
                test_options,
                functions.clone(),
                known_contracts,
                identified_contracts,
            )?;

            results.into_iter().zip(functions.iter()).for_each(|(result, function)| {
                match result.kind {
                    TestKind::Invariant(ref _cases, _) => {
                        test_results.insert(function.name.clone(), result);
                    }
                    _ => unreachable!(),
                }
            });
        }

        let duration = start.elapsed();
        if !test_results.is_empty() {
            let successful = test_results.iter().filter(|(_, tst)| tst.success).count();
            tracing::info!(
                duration = ?duration,
                "done. {}/{} successful",
                successful,
                test_results.len()
            );
        }

        Ok(SuiteResult::new(duration, test_results, warnings))
    }

    /// Runs a single test
    ///
    /// Calls the given functions and returns the `TestResult`.
    ///
    /// State modifications are not committed to the evm database but discarded after the call,
    /// similar to `eth_call`.
    #[tracing::instrument(name = "test", skip_all, fields(name = %func.signature(), %should_fail))]
    pub fn run_test(
        mut self,
        func: &Function,
        should_fail: bool,
        setup: TestSetup,
    ) -> Result<TestResult> {
        let TestSetup { address, mut logs, mut traces, mut labeled_addresses, .. } = setup;

        // Run unit test
        let start = Instant::now();
        let (reverted, reason, gas, stipend, execution_traces, coverage, state_changeset) =
            match self.executor.execute_test::<(), _, _>(
                self.sender,
                address,
                func.clone(),
                (),
                0.into(),
                self.errors,
            ) {
                Ok(CallResult {
                    reverted,
                    gas,
                    stipend,
                    logs: execution_logs,
                    traces: execution_trace,
                    coverage,
                    labels: new_labels,
                    state_changeset,
                    ..
                }) => {
                    labeled_addresses.extend(new_labels);
                    logs.extend(execution_logs);
                    (reverted, None, gas, stipend, execution_trace, coverage, state_changeset)
                }
                Err(EvmError::Execution {
                    reverted,
                    reason,
                    gas,
                    stipend,
                    logs: execution_logs,
                    traces: execution_trace,
                    labels: new_labels,
                    state_changeset,
                    ..
                }) => {
                    labeled_addresses.extend(new_labels);
                    logs.extend(execution_logs);
                    (reverted, Some(reason), gas, stipend, execution_trace, None, state_changeset)
                }
                Err(err) => {
                    error!(?err);
                    return Err(err.into())
                }
            };
        traces.extend(execution_traces.map(|traces| (TraceKind::Execution, traces)).into_iter());

        let success = self.executor.is_success(
            setup.address,
            reverted,
            state_changeset.expect("we should have a state changeset"),
            should_fail,
        );

        // Record test execution time
        tracing::debug!(
            duration = ?start.elapsed(),
            %success,
            %gas
        );

        Ok(TestResult {
            success,
            reason,
            counterexample: None,
            logs,
            kind: TestKind::Standard(gas.overflowing_sub(stipend).0),
            traces,
            coverage,
            labeled_addresses,
        })
    }

    #[tracing::instrument(name = "invariant-test", skip_all)]
    pub fn run_invariant_test(
        &mut self,
        runner: TestRunner,
        setup: TestSetup,
        test_options: TestOptions,
        functions: Vec<&Function>,
        known_contracts: Option<&BTreeMap<ArtifactId, (Abi, Vec<u8>)>>,
        identified_contracts: BTreeMap<Address, (String, Abi)>,
    ) -> Result<Vec<TestResult>> {
        let empty = BTreeMap::new();
        let project_contracts = known_contracts.unwrap_or(&empty);
        let TestSetup { address, logs, traces, labeled_addresses, .. } = setup;

        let mut evm = InvariantExecutor::new(
            &mut self.executor,
            runner,
            &identified_contracts,
            project_contracts,
        );

        let invariant_contract =
            InvariantContract { address, invariant_functions: functions, abi: self.contract };

        if let Some(InvariantFuzzTestResult { invariants, cases, reverts }) = evm.invariant_fuzz(
            invariant_contract,
            InvariantTestOptions {
                depth: test_options.invariant_depth,
                fail_on_revert: test_options.invariant_fail_on_revert,
                call_override: test_options.invariant_call_override,
            },
        )? {
            let results = invariants
                .iter()
                .map(|(_, test_error)| {
                    let mut counterexample = None;
                    let mut logs = logs.clone();
                    let mut traces = traces.clone();

                    if let Some(ref error) = test_error {
                        if let TestError::Fail(_, _) = &error.test_error {
                            counterexample = error.replay(
                                self.executor.clone(),
                                known_contracts,
                                identified_contracts.clone(),
                                &mut logs,
                                &mut traces,
                            );
                        }
                    }

                    TestResult {
                        success: test_error.is_none(),
                        reason: test_error.as_ref().and_then(|err| {
                            (!err.revert_reason.is_empty()).then(|| err.revert_reason.clone())
                        }),
                        counterexample,
                        logs,
                        kind: TestKind::Invariant(cases.clone(), reverts),
                        coverage: None, // todo?
                        traces,
                        labeled_addresses: labeled_addresses.clone(),
                    }
                })
                .collect();

            Ok(results)
        } else {
            Ok(vec![])
        }
    }

    #[tracing::instrument(name = "fuzz-test", skip_all, fields(name = %func.signature(), %should_fail))]
    pub fn run_fuzz_test(
        &self,
        func: &Function,
        should_fail: bool,
        runner: TestRunner,
        setup: TestSetup,
    ) -> Result<TestResult> {
        let TestSetup { address, mut logs, mut traces, mut labeled_addresses, .. } = setup;

        // Run fuzz test
        let start = Instant::now();
        let mut result = FuzzedExecutor::new(&self.executor, runner, self.sender).fuzz(
            func,
            address,
            should_fail,
            self.errors,
        );

        // Record logs, labels and traces
        logs.append(&mut result.logs);
        labeled_addresses.append(&mut result.labeled_addresses);
        traces.extend(result.traces.map(|traces| (TraceKind::Execution, traces)).into_iter());

        // Record test execution time
        tracing::debug!(
            duration = ?start.elapsed(),
            success = %result.success
        );

        Ok(TestResult {
            success: result.success,
            reason: result.reason,
            counterexample: result.counterexample,
            logs,
            kind: TestKind::Fuzz(result.cases),
            traces,
            // TODO: Maybe support coverage for fuzz tests
            coverage: None,
            labeled_addresses,
        })
    }
}<|MERGE_RESOLUTION|>--- conflicted
+++ resolved
@@ -181,12 +181,8 @@
     pub fn run_tests(
         mut self,
         filter: &impl TestFilter,
-<<<<<<< HEAD
         test_options: TestOptions,
         known_contracts: Option<&BTreeMap<ArtifactId, (Abi, Vec<u8>)>>,
-=======
-        fuzzer: Option<TestRunner>,
->>>>>>> 128f060c
     ) -> Result<SuiteResult> {
         tracing::info!("starting tests");
         let start = Instant::now();
@@ -266,13 +262,8 @@
             .contract
             .functions()
             .into_iter()
-<<<<<<< HEAD
-            .filter(|func| {
-                func.name.is_test() &&
-                    filter.matches_test(func.signature()) &&
-                    (test_options.include_fuzz_tests || func.inputs.is_empty())
-            })
-            .map(|func| (func, func.name.is_test_fail()))
+            .filter(|func| func.is_test() && filter.matches_test(func.signature()))
+            .map(|func| (func, func.is_test_fail()))
             .collect();
 
         let mut test_results = BTreeMap::new();
@@ -300,10 +291,10 @@
                 tests
                     .par_iter()
                     .flat_map(|(func, should_fail)| {
-                        let result = if func.inputs.is_empty() {
+                        let result = if func.is_fuzz_test() {
+                            self.run_fuzz_test(func, *should_fail, fuzzer.clone(), setup.clone())
+                        } else {
                             self.clone().run_test(func, *should_fail, setup.clone())
-                        } else {
-                            self.run_fuzz_test(func, *should_fail, fuzzer.clone(), setup.clone())
                         };
 
                         result.map(|result| Ok((func.signature(), result)))
@@ -311,24 +302,8 @@
                     .collect::<Result<BTreeMap<_, _>>>()?,
             );
         }
-=======
-            .filter(|func| func.is_test() && filter.matches_test(func.signature()))
-            .map(|func| (func, func.is_test_fail()))
-            .collect();
-
-        let test_results = tests
-            .par_iter()
-            .filter_map(|(func, should_fail)| {
-                let result = if func.is_fuzz_test() {
-                    fuzzer.as_ref().map(|fuzzer| {
-                        self.run_fuzz_test(func, *should_fail, fuzzer.clone(), setup.clone())
-                    })
-                } else {
-                    Some(self.clone().run_test(func, *should_fail, setup.clone()))
-                };
->>>>>>> 128f060c
-
-        if has_invariants && test_options.include_fuzz_tests {
+
+        if has_invariants {
             // TODO: Add Options to modify the persistence
             let cfg = proptest::test_runner::Config {
                 failure_persistence: None,
