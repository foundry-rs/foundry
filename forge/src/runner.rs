--- conflicted
+++ resolved
@@ -295,48 +295,8 @@
 
         // Run unit test
         let start = Instant::now();
-<<<<<<< HEAD
-        let (reverted, reason, gas, stipend, execution_traces, state_changeset) = match self
-            .executor
-            .execute::<(), _, _>(self.sender, address, func.clone(), (), 0.into(), self.errors)
-        {
-            Ok(CallResult {
-                reverted,
-                gas,
-                stipend,
-                logs: execution_logs,
-                traces: execution_trace,
-                labels: new_labels,
-                state_changeset,
-                ..
-            }) => {
-                labeled_addresses.extend(new_labels);
-                logs.extend(execution_logs);
-                (reverted, None, gas, stipend, execution_trace, state_changeset)
-            }
-            Err(EvmError::Execution {
-                reverted,
-                reason,
-                gas,
-                stipend,
-                logs: execution_logs,
-                traces: execution_trace,
-                labels: new_labels,
-                state_changeset,
-                ..
-            }) => {
-                labeled_addresses.extend(new_labels);
-                logs.extend(execution_logs);
-                (reverted, Some(reason), gas, stipend, execution_trace, state_changeset)
-            }
-            Err(err) => {
-                tracing::error!(?err);
-                return Err(err.into())
-            }
-        };
-=======
         let (reverted, reason, gas, stipend, execution_traces, coverage, state_changeset) =
-            match self.executor.call::<(), _, _>(
+            match self.executor.execute::<(), _, _>(
                 self.sender,
                 address,
                 func.clone(),
@@ -379,7 +339,6 @@
                     return Err(err.into())
                 }
             };
->>>>>>> 24d5ca0a
         traces.extend(execution_traces.map(|traces| (TraceKind::Execution, traces)).into_iter());
 
         let success = self.executor.is_success(
