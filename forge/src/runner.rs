use crate::{
    result::{SuiteResult, TestKind, TestResult, TestSetup},
    TestFilter, TestOptions,
};
use ethers::{
    abi::{Abi, Function},
    prelude::ArtifactId,
    types::{Address, Bytes, U256},
};
use eyre::Result;
use foundry_common::TestFunctionExt;
use foundry_evm::{
    executor::{CallResult, DeployResult, EvmError, Executor},
    fuzz::{
        invariant::{
            InvariantContract, InvariantExecutor, InvariantFuzzTestResult, InvariantTestOptions,
        },
        FuzzedExecutor,
    },
    trace::{load_contracts, TraceKind},
    CALLER,
};
use proptest::test_runner::{RngAlgorithm, TestError, TestRng, TestRunner};
use rayon::iter::{IntoParallelRefIterator, ParallelIterator};
use std::{collections::BTreeMap, time::Instant};
use tracing::{error, trace};

/// A type that executes all tests of a contract
#[derive(Debug, Clone)]
pub struct ContractRunner<'a> {
    /// The executor used by the runner.
    pub executor: Executor,

    /// Library contracts to be deployed before the test contract
    pub predeploy_libs: &'a [Bytes],
    /// The deployed contract's code
    pub code: Bytes,
    /// The test contract's ABI
    pub contract: &'a Abi,
    /// All known errors, used to decode reverts
    pub errors: Option<&'a Abi>,

    /// The initial balance of the test contract
    pub initial_balance: U256,
    /// The address which will be used as the `from` field in all EVM calls
    pub sender: Address,
}

impl<'a> ContractRunner<'a> {
    #[allow(clippy::too_many_arguments)]
    pub fn new(
        executor: Executor,
        contract: &'a Abi,
        code: Bytes,
        initial_balance: U256,
        sender: Option<Address>,
        errors: Option<&'a Abi>,
        predeploy_libs: &'a [Bytes],
    ) -> Self {
        Self {
            executor,
            contract,
            code,
            initial_balance,
            sender: sender.unwrap_or_default(),
            errors,
            predeploy_libs,
        }
    }
}

impl<'a> ContractRunner<'a> {
    /// Deploys the test contract inside the runner from the sending account, and optionally runs
    /// the `setUp` function on the test contract.
    pub fn setup(&mut self, setup: bool) -> Result<TestSetup> {
        trace!(?setup, "Setting test contract");

        // We max out their balance so that they can deploy and make calls.
        self.executor.set_balance(self.sender, U256::MAX);
        self.executor.set_balance(CALLER, U256::MAX);

        // We set the nonce of the deployer accounts to 1 to get the same addresses as DappTools
        self.executor.set_nonce(self.sender, 1);

        // Deploy libraries
        let mut traces = Vec::with_capacity(self.predeploy_libs.len());
        for code in self.predeploy_libs.iter() {
            match self.executor.deploy(self.sender, code.0.clone(), 0u32.into(), self.errors) {
                Ok(DeployResult { traces: tmp_traces, .. }) => {
                    if let Some(tmp_traces) = tmp_traces {
                        traces.push((TraceKind::Deployment, tmp_traces));
                    }
                }
                Err(EvmError::Execution { reason, traces, logs, labels, .. }) => {
                    // If we failed to call the constructor, force the tracekind to be setup so
                    // a trace is shown.
                    let traces =
                        traces.map(|traces| vec![(TraceKind::Setup, traces)]).unwrap_or_default();

                    return Ok(TestSetup {
                        address: Address::zero(),
                        logs,
                        traces,
                        labeled_addresses: labels,
                        setup_failed: true,
                        reason: Some(reason),
                    })
                }
                e => eyre::bail!("Unrecoverable error: {:?}", e),
            }
        }

        // Deploy an instance of the contract
        let DeployResult { address, mut logs, traces: constructor_traces, .. } = match self
            .executor
            .deploy(self.sender, self.code.0.clone(), 0u32.into(), self.errors)
        {
            Ok(d) => d,
            Err(EvmError::Execution { reason, traces, logs, labels, .. }) => {
                let traces =
                    traces.map(|traces| vec![(TraceKind::Setup, traces)]).unwrap_or_default();

                return Ok(TestSetup {
                    address: Address::zero(),
                    logs,
                    traces,
                    labeled_addresses: labels,
                    setup_failed: true,
                    reason: Some(reason),
                })
            }
            e => eyre::bail!("Unrecoverable error: {:?}", e),
        };

        traces.extend(constructor_traces.map(|traces| (TraceKind::Deployment, traces)).into_iter());

        // Now we set the contracts initial balance, and we also reset `self.sender`s and `CALLER`s
        // balance to the initial balance we want
        self.executor.set_balance(address, self.initial_balance);
        self.executor.set_balance(self.sender, self.initial_balance);
        self.executor.set_balance(CALLER, self.initial_balance);

        self.executor.deploy_create2_deployer()?;

        // Optionally call the `setUp` function
        let setup = if setup {
            trace!("setting up");
            let (setup_failed, setup_logs, setup_traces, labeled_addresses, reason) =
                match self.executor.setup(None, address) {
                    Ok(CallResult { traces, labels, logs, .. }) => {
                        trace!(contract=?address, "successfully setUp test");
                        (false, logs, traces, labels, None)
                    }
                    Err(EvmError::Execution { traces, labels, logs, reason, .. }) => {
                        error!(reason=?reason, contract= ?address, "setUp failed");
                        (true, logs, traces, labels, Some(format!("Setup failed: {reason}")))
                    }
                    Err(err) => {
                        error!(reason=?err, contract= ?address, "setUp failed");
                        (
                            true,
                            Vec::new(),
                            None,
                            BTreeMap::new(),
                            Some(format!("Setup failed: {}", &err.to_string())),
                        )
                    }
                };
            traces.extend(setup_traces.map(|traces| (TraceKind::Setup, traces)).into_iter());
            logs.extend(setup_logs);

            TestSetup { address, logs, traces, labeled_addresses, setup_failed, reason }
        } else {
            TestSetup { address, logs, traces, ..Default::default() }
        };

        Ok(setup)
    }

    /// Runs all tests for a contract whose names match the provided regular expression
    pub fn run_tests(
        mut self,
        filter: &impl TestFilter,
        test_options: TestOptions,
        known_contracts: Option<&BTreeMap<ArtifactId, (Abi, Vec<u8>)>>,
    ) -> Result<SuiteResult> {
        tracing::info!("starting tests");
        let start = Instant::now();
        let mut warnings = Vec::new();

        let setup_fns: Vec<_> =
            self.contract.functions().filter(|func| func.name.is_setup()).collect();

        let needs_setup = setup_fns.len() == 1 && setup_fns[0].name == "setUp";

        // There is a single miss-cased `setUp` function, so we add a warning
        for setup_fn in setup_fns.iter() {
            if setup_fn.name != "setUp" {
                warnings.push(format!(
                    "Found invalid setup function \"{}\" did you mean \"setUp()\"?",
                    setup_fn.signature()
                ));
            }
        }

        // There are multiple setUp function, so we return a single test result for `setUp`
        if setup_fns.len() > 1 {
            return Ok(SuiteResult::new(
                start.elapsed(),
                [(
                    "setUp()".to_string(),
                    TestResult {
                        success: false,
                        reason: Some("Multiple setUp functions".to_string()),
                        counterexample: None,
                        logs: vec![],
                        kind: TestKind::Standard(0),
                        traces: vec![],
                        coverage: None,
                        labeled_addresses: BTreeMap::new(),
                    },
                )]
                .into(),
                warnings,
            ))
        }

        let has_invariants =
            self.contract.functions().into_iter().any(|func| func.name.is_invariant_test());

        if has_invariants && needs_setup {
            // invariant testing requires tracing to figure
            //   out what contracts were created
            self.executor.set_tracing(true);
        }

        let setup = self.setup(needs_setup)?;
        if setup.setup_failed {
            // The setup failed, so we return a single test result for `setUp`
            return Ok(SuiteResult::new(
                start.elapsed(),
                [(
                    "setUp()".to_string(),
                    TestResult {
                        success: false,
                        reason: setup.reason,
                        counterexample: None,
                        logs: setup.logs,
                        kind: TestKind::Standard(0),
                        traces: setup.traces,
                        coverage: None,
                        labeled_addresses: setup.labeled_addresses,
                    },
                )]
                .into(),
                warnings,
            ))
        }

        // Collect valid test functions
        let tests: Vec<_> = self
            .contract
            .functions()
            .into_iter()
            .filter(|func| func.is_test() && filter.matches_test(func.signature()))
            .map(|func| (func, func.is_test_fail()))
            .collect();

        let mut test_results = BTreeMap::new();
        if !tests.is_empty() {
            // TODO: Add Options to modify the persistence
            let cfg = proptest::test_runner::Config {
                failure_persistence: None,
                cases: test_options.fuzz_runs,
                max_local_rejects: test_options.fuzz_max_local_rejects,
                max_global_rejects: test_options.fuzz_max_global_rejects,
                ..Default::default()
            };

            let fuzzer = if let Some(ref fuzz_seed) = test_options.fuzz_seed {
                let mut bytes: [u8; 32] = [0; 32];
                fuzz_seed.to_big_endian(&mut bytes);
                trace!(target: "forge::test", "executing test command");
                let rng = TestRng::from_seed(RngAlgorithm::ChaCha, &bytes);
                proptest::test_runner::TestRunner::new_with_rng(cfg, rng)
            } else {
                proptest::test_runner::TestRunner::new(cfg)
            };

            test_results.extend(
                tests
                    .par_iter()
                    .flat_map(|(func, should_fail)| {
                        let result = if func.is_fuzz_test() {
                            self.run_fuzz_test(func, *should_fail, fuzzer.clone(), setup.clone())
                        } else {
                            self.clone().run_test(func, *should_fail, setup.clone())
                        };

                        result.map(|result| Ok((func.signature(), result)))
                    })
                    .collect::<Result<BTreeMap<_, _>>>()?,
            );
        }

        if has_invariants {
            // TODO: Add Options to modify the persistence
            let cfg = proptest::test_runner::Config {
                failure_persistence: None,
                cases: test_options.invariant_runs,
                max_local_rejects: test_options.fuzz_max_local_rejects,
                max_global_rejects: test_options.fuzz_max_global_rejects,
                ..Default::default()
            };

            let fuzzer = if let Some(ref fuzz_seed) = test_options.fuzz_seed {
                let mut bytes: [u8; 32] = [0; 32];
                fuzz_seed.to_big_endian(&mut bytes);
                trace!(target: "forge::test", "executing invariant test command");
                let rng = TestRng::from_seed(RngAlgorithm::ChaCha, &bytes);
                proptest::test_runner::TestRunner::new_with_rng(cfg, rng)
            } else {
                proptest::test_runner::TestRunner::new(cfg)
            };

            let identified_contracts = load_contracts(setup.traces.clone(), known_contracts);
            let functions: Vec<&Function> = self
                .contract
                .functions()
                .into_iter()
                .filter(|func| {
                    func.name.is_invariant_test() && filter.matches_test(func.signature())
                })
                .collect();

            let results = self.run_invariant_test(
                fuzzer,
                setup,
                test_options,
                functions.clone(),
                known_contracts,
                identified_contracts,
            )?;

            results.into_iter().zip(functions.iter()).for_each(|(result, function)| {
                match result.kind {
                    TestKind::Invariant(ref _cases, _) => {
                        test_results.insert(function.name.clone(), result);
                    }
                    _ => unreachable!(),
                }
            });
        }

        let duration = start.elapsed();
        if !test_results.is_empty() {
            let successful = test_results.iter().filter(|(_, tst)| tst.success).count();
            tracing::info!(
                duration = ?duration,
                "done. {}/{} successful",
                successful,
                test_results.len()
            );
        }

<<<<<<< HEAD
        // All ignored tests
        let ignored: Vec<_> = self
            .contract
            .functions()
            .filter(|func| func.is_test_ignore())
            .filter_map(|func| {
                let sig = func.signature();
                filter.matches_test(&sig).then_some(sig)
            })
            .collect();

        Ok(SuiteResult::with_ignored(duration, test_results, warnings, ignored))
=======
        Ok(SuiteResult::new(duration, test_results, warnings))
>>>>>>> 6e340426
    }

    /// Runs a single test
    ///
    /// Calls the given functions and returns the `TestResult`.
    ///
    /// State modifications are not committed to the evm database but discarded after the call,
    /// similar to `eth_call`.
    #[tracing::instrument(name = "test", skip_all, fields(name = %func.signature(), %should_fail))]
    pub fn run_test(
        mut self,
        func: &Function,
        should_fail: bool,
        setup: TestSetup,
    ) -> Result<TestResult> {
        let TestSetup { address, mut logs, mut traces, mut labeled_addresses, .. } = setup;

        // Run unit test
        let start = Instant::now();
        let (reverted, reason, gas, stipend, execution_traces, coverage, state_changeset) =
            match self.executor.execute_test::<(), _, _>(
                self.sender,
                address,
                func.clone(),
                (),
                0.into(),
                self.errors,
            ) {
                Ok(CallResult {
                    reverted,
                    gas,
                    stipend,
                    logs: execution_logs,
                    traces: execution_trace,
                    coverage,
                    labels: new_labels,
                    state_changeset,
                    ..
                }) => {
                    labeled_addresses.extend(new_labels);
                    logs.extend(execution_logs);
                    (reverted, None, gas, stipend, execution_trace, coverage, state_changeset)
                }
                Err(EvmError::Execution {
                    reverted,
                    reason,
                    gas,
                    stipend,
                    logs: execution_logs,
                    traces: execution_trace,
                    labels: new_labels,
                    state_changeset,
                    ..
                }) => {
                    labeled_addresses.extend(new_labels);
                    logs.extend(execution_logs);
                    (reverted, Some(reason), gas, stipend, execution_trace, None, state_changeset)
                }
                Err(err) => {
                    error!(?err);
                    return Err(err.into())
                }
            };
        traces.extend(execution_traces.map(|traces| (TraceKind::Execution, traces)).into_iter());

        let success = self.executor.is_success(
            setup.address,
            reverted,
            state_changeset.expect("we should have a state changeset"),
            should_fail,
        );

        // Record test execution time
        tracing::debug!(
            duration = ?start.elapsed(),
            %success,
            %gas
        );

        Ok(TestResult {
            success,
            reason,
            counterexample: None,
            logs,
            kind: TestKind::Standard(gas.overflowing_sub(stipend).0),
            traces,
            coverage,
            labeled_addresses,
        })
    }

    #[tracing::instrument(name = "invariant-test", skip_all)]
    pub fn run_invariant_test(
        &mut self,
        runner: TestRunner,
        setup: TestSetup,
        test_options: TestOptions,
        functions: Vec<&Function>,
        known_contracts: Option<&BTreeMap<ArtifactId, (Abi, Vec<u8>)>>,
        identified_contracts: BTreeMap<Address, (String, Abi)>,
    ) -> Result<Vec<TestResult>> {
        let empty = BTreeMap::new();
        let project_contracts = known_contracts.unwrap_or(&empty);
        let TestSetup { address, logs, traces, labeled_addresses, .. } = setup;

        let mut evm = InvariantExecutor::new(
            &mut self.executor,
            runner,
            &identified_contracts,
            project_contracts,
        );

        let invariant_contract =
            InvariantContract { address, invariant_functions: functions, abi: self.contract };

        if let Some(InvariantFuzzTestResult { invariants, cases, reverts }) = evm.invariant_fuzz(
            invariant_contract,
            InvariantTestOptions {
                depth: test_options.invariant_depth,
                fail_on_revert: test_options.invariant_fail_on_revert,
                call_override: test_options.invariant_call_override,
            },
        )? {
            let results = invariants
                .iter()
                .map(|(_, test_error)| {
                    let mut counterexample = None;
                    let mut logs = logs.clone();
                    let mut traces = traces.clone();

                    if let Some(ref error) = test_error {
                        if let TestError::Fail(_, _) = &error.test_error {
                            counterexample = error.replay(
                                self.executor.clone(),
                                known_contracts,
                                identified_contracts.clone(),
                                &mut logs,
                                &mut traces,
                            );
                        }
                    }

                    TestResult {
                        success: test_error.is_none(),
                        reason: test_error.as_ref().and_then(|err| {
                            (!err.revert_reason.is_empty()).then(|| err.revert_reason.clone())
                        }),
                        counterexample,
                        logs,
                        kind: TestKind::Invariant(cases.clone(), reverts),
                        coverage: None, // todo?
                        traces,
                        labeled_addresses: labeled_addresses.clone(),
                    }
                })
                .collect();

            Ok(results)
        } else {
            Ok(vec![])
        }
    }

    #[tracing::instrument(name = "fuzz-test", skip_all, fields(name = %func.signature(), %should_fail))]
    pub fn run_fuzz_test(
        &self,
        func: &Function,
        should_fail: bool,
        runner: TestRunner,
        setup: TestSetup,
    ) -> Result<TestResult> {
        let TestSetup { address, mut logs, mut traces, mut labeled_addresses, .. } = setup;

        // Run fuzz test
        let start = Instant::now();
        let mut result = FuzzedExecutor::new(&self.executor, runner, self.sender).fuzz(
            func,
            address,
            should_fail,
            self.errors,
        );

        // Record logs, labels and traces
        logs.append(&mut result.logs);
        labeled_addresses.append(&mut result.labeled_addresses);
        traces.extend(result.traces.map(|traces| (TraceKind::Execution, traces)).into_iter());

        // Record test execution time
        tracing::debug!(
            duration = ?start.elapsed(),
            success = %result.success
        );

        Ok(TestResult {
            success: result.success,
            reason: result.reason,
            counterexample: result.counterexample,
            logs,
            kind: TestKind::Fuzz(result.cases),
            traces,
            // TODO: Maybe support coverage for fuzz tests
            coverage: None,
            labeled_addresses,
        })
    }
}<|MERGE_RESOLUTION|>--- conflicted
+++ resolved
@@ -363,7 +363,6 @@
             );
         }
 
-<<<<<<< HEAD
         // All ignored tests
         let ignored: Vec<_> = self
             .contract
@@ -376,9 +375,6 @@
             .collect();
 
         Ok(SuiteResult::with_ignored(duration, test_results, warnings, ignored))
-=======
-        Ok(SuiteResult::new(duration, test_results, warnings))
->>>>>>> 6e340426
     }
 
     /// Runs a single test
