--- conflicted
+++ resolved
@@ -116,15 +116,9 @@
 macro_rules! format_param {
     ($param:expr) => {{
         let param = $param;
-<<<<<<< HEAD
-        let memory = param.is_complex_type() ||
-            param.selector_type() == "string" ||
-            param.selector_type() == "bytes";
-=======
         let memory = param.is_complex_type()
             || param.selector_type() == "string"
             || param.selector_type() == "bytes";
->>>>>>> 54d25611
         format!("{}{}", param.ty, if memory { " memory" } else { "" })
     }};
 }
