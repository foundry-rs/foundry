//! Executor
//!
//! This module contains the execution logic for the [SessionSource].

use crate::{
    prelude::{ChiselDispatcher, ChiselResult, ChiselRunner, SessionSource, SolidityHelper},
    source::IntermediateOutput,
};
use alloy_dyn_abi::{DynSolType, DynSolValue};
use alloy_json_abi::EventParam;
use alloy_primitives::{Address, B256, U256, hex};
use eyre::{Result, WrapErr};
use foundry_compilers::Artifact;
use foundry_evm::{
    backend::Backend, decode::decode_console_logs, executors::ExecutorBuilder,
    inspectors::CheatsConfig, traces::TraceMode,
};
use solang_parser::pt;
use std::ops::ControlFlow;
use tracing::debug;
use yansi::Paint;

/// Executor implementation for [SessionSource]
impl SessionSource {
    /// Runs the source with the [ChiselRunner]
    ///
    /// ### Returns
    ///
    /// Optionally, a tuple containing the [Address] of the deployed REPL contract as well as
    /// the [ChiselResult].
    ///
    /// Returns an error if compilation fails.
    pub async fn execute(&mut self) -> Result<(Address, ChiselResult)> {
        // Recompile the project and ensure no errors occurred.
        let output = self.build()?;

        let (bytecode, final_pc) = output.enter(|output| -> Result<_> {
            let contract = output
                .repl_contract()
                .ok_or_else(|| eyre::eyre!("failed to find REPL contract"))?;
            let bytecode = contract
                .get_bytecode_bytes()
                .ok_or_else(|| eyre::eyre!("No bytecode found for `REPL` contract"))?;
            Ok((bytecode.into_owned(), output.final_pc(contract)?))
        })?;

        let Some(final_pc) = final_pc else { return Ok(Default::default()) };

<<<<<<< HEAD
                dbg!(source_loc, &self.to_repl_source()[source_loc.start()..source_loc.end()]);
                // Map the source location of the final statement of the `run()` function to its
                // corresponding runtime program counter
                let final_pc = {
                    let offset = source_loc.start() as u32;
                    let length = (source_loc.end() - source_loc.start()) as u32;
                    contract
                        .get_source_map_deployed()
                        .unwrap()
                        .unwrap()
                        .into_iter()
                        .zip(InstructionIter::new(&deployed_bytecode))
                        .filter(|(s, _)| s.offset() == offset && s.length() == length)
                        .map(|(_, i)| i.pc)
                        .max()
                        .unwrap_or_default()
                };
                dbg!(final_pc);

                // Create a new runner
                let mut runner = self.prepare_runner(final_pc).await?;

                // Return [ChiselResult] or bubble up error
                runner.run(bytecode.into_owned())
            } else {
                // Return a default result if no statements are present.
                Ok((Address::ZERO, ChiselResult::default()))
            }
        } else {
            eyre::bail!("Failed to find REPL contract!")
        }
=======
        let mut runner = self.build_runner(final_pc).await?;
        runner.run(bytecode)
>>>>>>> dbd31847
    }

    /// Inspect a contract element inside of the current session
    ///
    /// ### Takes
    ///
    /// A solidity snippet
    ///
    /// ### Returns
    ///
    /// If the input is valid `Ok((continue, formatted_output))` where:
    /// - `continue` is true if the input should be appended to the source
    /// - `formatted_output` is the formatted value, if any
    pub async fn inspect(&self, input: &str) -> Result<(ControlFlow<()>, Option<String>)> {
        let line = format!("bytes memory inspectoor = abi.encode({input});");
        let mut source = match self.clone_with_new_line(line) {
            Ok((source, _)) => source,
            Err(err) => {
                debug!(%err, "failed to build new source");
                return Ok((ControlFlow::Continue(()), None));
            }
        };

        let mut source_without_inspector = self.clone();

        // Events and tuples fails compilation due to it not being able to be encoded in
        // `inspectoor`. If that happens, try executing without the inspector.
        let (mut res, err) = match source.execute().await {
            Ok((_, res)) => (res, None),
            Err(err) => {
                debug!(?err, %input, "execution failed");
                match source_without_inspector.execute().await {
                    Ok((_, res)) => (res, Some(err)),
                    Err(_) => {
                        if self.config.foundry_config.verbosity >= 3 {
                            sh_err!("Could not inspect: {err}")?;
                        }
                        return Ok((ControlFlow::Continue(()), None));
                    }
                }
            }
        };

        // If abi-encoding the input failed, check whether it is an event
        if let Some(err) = err {
            let output = source_without_inspector.build()?;

            let formatted_event =
                output.enter(|output| output.get_event(input).map(format_event_definition));
            if let Some(formatted_event) = formatted_event {
                return Ok((ControlFlow::Break(()), Some(formatted_event?)));
            }

            // we were unable to check the event
            if self.config.foundry_config.verbosity >= 3 {
                sh_err!("Failed eval: {err}")?;
            }

            debug!(%err, %input, "failed abi encode input");
            return Ok((ControlFlow::Break(()), None));
        }
        drop(source_without_inspector);

        let Some((stack, memory)) = &res.state else {
            // Show traces and logs, if there are any, and return an error
            if let Ok(decoder) = ChiselDispatcher::decode_traces(&source.config, &mut res).await {
                ChiselDispatcher::show_traces(&decoder, &mut res).await?;
            }
            let decoded_logs = decode_console_logs(&res.logs);
            if !decoded_logs.is_empty() {
                sh_println!("{}", "Logs:".green())?;
                for log in decoded_logs {
                    sh_println!("  {log}")?;
                }
            }

            return Err(eyre::eyre!("Failed to inspect expression"));
        };

        // Either the expression referred to by `input`, or the last expression,
        // which was wrapped in `abi.encode`.
        let generated_output = source.build()?;

        // If the expression is a variable declaration within the REPL contract, use its type;
        // otherwise, attempt to infer the type.
        let contract_expr = generated_output
            .intermediate
            .repl_contract_expressions
            .get(input)
            .or_else(|| source.infer_inner_expr_type());

        // If the current action is a function call, we get its return type
        // otherwise it returns None
        let function_call_return_type =
            Type::get_function_return_type(contract_expr, &generated_output.intermediate);

        let (contract_expr, ty) = if let Some(function_call_return_type) = function_call_return_type
        {
            (function_call_return_type.0, function_call_return_type.1)
        } else {
            match contract_expr.and_then(|e| {
                Type::ethabi(e, Some(&generated_output.intermediate)).map(|ty| (e, ty))
            }) {
                Some(res) => res,
                // this type was denied for inspection, continue
                None => return Ok((ControlFlow::Continue(()), None)),
            }
        };

        // the file compiled correctly, thus the last stack item must be the memory offset of
        // the `bytes memory inspectoor` value
        let mut offset = stack.last().unwrap().to::<usize>();
        let mem_offset = &memory[offset..offset + 32];
        let len = U256::try_from_be_slice(mem_offset).unwrap().to::<usize>();
        offset += 32;
        let data = &memory[offset..offset + len];
        let token = ty.abi_decode(data).wrap_err("Could not decode inspected values")?;
        let c = if should_continue(contract_expr) {
            ControlFlow::Continue(())
        } else {
            ControlFlow::Break(())
        };
        Ok((c, Some(format_token(token))))
    }

    /// Gracefully attempts to extract the type of the expression within the `abi.encode(...)`
    /// call inserted by the inspect function.
    ///
    /// ### Takes
    ///
    /// A reference to a [SessionSource]
    ///
    /// ### Returns
    ///
    /// Optionally, a [Type]
    fn infer_inner_expr_type(&self) -> Option<&pt::Expression> {
        let out = self.build().ok()?;
        let run = out.run_func_body().ok()?.last();
        match run {
            Some(pt::Statement::VariableDefinition(
                _,
                _,
                Some(pt::Expression::FunctionCall(_, _, args)),
            )) => {
                // We can safely unwrap the first expression because this function
                // will only be called on a session source that has just had an
                // `inspectoor` variable appended to it.
                Some(args.first().unwrap())
            }
            _ => None,
        }
    }

    async fn build_runner(&mut self, final_pc: usize) -> Result<ChiselRunner> {
        let env = self.config.evm_opts.evm_env().await?;

        let backend = match self.config.backend.take() {
            Some(backend) => backend,
            None => {
                let fork = self.config.evm_opts.get_fork(&self.config.foundry_config, env.clone());
                let backend = Backend::spawn(fork)?;
                self.config.backend = Some(backend.clone());
                backend
            }
        };

        let executor = ExecutorBuilder::new()
            .inspectors(|stack| {
                stack.chisel_state(final_pc).trace_mode(TraceMode::Call).cheatcodes(
                    CheatsConfig::new(
                        &self.config.foundry_config,
                        self.config.evm_opts.clone(),
                        None,
                        None,
                    )
                    .into(),
                )
            })
            .gas_limit(self.config.evm_opts.gas_limit())
            .spec_id(self.config.foundry_config.evm_spec_id())
            .legacy_assertions(self.config.foundry_config.legacy_assertions)
            .build(env, backend);

        Ok(ChiselRunner::new(executor, U256::MAX, Address::ZERO, self.config.calldata.clone()))
    }
}

/// Formats a value into an inspection message
// TODO: Verbosity option
fn format_token(token: DynSolValue) -> String {
    match token {
        DynSolValue::Address(a) => {
            format!("Type: {}\n└ Data: {}", "address".red(), a.cyan())
        }
        DynSolValue::FixedBytes(b, byte_len) => {
            format!(
                "Type: {}\n└ Data: {}",
                format!("bytes{byte_len}").red(),
                hex::encode_prefixed(b).cyan()
            )
        }
        DynSolValue::Int(i, bit_len) => {
            format!(
                "Type: {}\n├ Hex: {}\n├ Hex (full word): {}\n└ Decimal: {}",
                format!("int{bit_len}").red(),
                format!(
                    "0x{}",
                    format!("{i:x}")
                        .char_indices()
                        .skip(64 - bit_len / 4)
                        .take(bit_len / 4)
                        .map(|(_, c)| c)
                        .collect::<String>()
                )
                .cyan(),
                hex::encode_prefixed(B256::from(i)).cyan(),
                i.cyan()
            )
        }
        DynSolValue::Uint(i, bit_len) => {
            format!(
                "Type: {}\n├ Hex: {}\n├ Hex (full word): {}\n└ Decimal: {}",
                format!("uint{bit_len}").red(),
                format!(
                    "0x{}",
                    format!("{i:x}")
                        .char_indices()
                        .skip(64 - bit_len / 4)
                        .take(bit_len / 4)
                        .map(|(_, c)| c)
                        .collect::<String>()
                )
                .cyan(),
                hex::encode_prefixed(B256::from(i)).cyan(),
                i.cyan()
            )
        }
        DynSolValue::Bool(b) => {
            format!("Type: {}\n└ Value: {}", "bool".red(), b.cyan())
        }
        DynSolValue::String(_) | DynSolValue::Bytes(_) => {
            let hex = hex::encode(token.abi_encode());
            let s = token.as_str();
            format!(
                "Type: {}\n{}├ Hex (Memory):\n├─ Length ({}): {}\n├─ Contents ({}): {}\n├ Hex (Tuple Encoded):\n├─ Pointer ({}): {}\n├─ Length ({}): {}\n└─ Contents ({}): {}",
                if s.is_some() { "string" } else { "dynamic bytes" }.red(),
                if let Some(s) = s {
                    format!("├ UTF-8: {}\n", s.cyan())
                } else {
                    String::default()
                },
                "[0x00:0x20]".yellow(),
                format!("0x{}", &hex[64..128]).cyan(),
                "[0x20:..]".yellow(),
                format!("0x{}", &hex[128..]).cyan(),
                "[0x00:0x20]".yellow(),
                format!("0x{}", &hex[..64]).cyan(),
                "[0x20:0x40]".yellow(),
                format!("0x{}", &hex[64..128]).cyan(),
                "[0x40:..]".yellow(),
                format!("0x{}", &hex[128..]).cyan(),
            )
        }
        DynSolValue::FixedArray(tokens) | DynSolValue::Array(tokens) => {
            let mut out = format!(
                "{}({}) = {}",
                "array".red(),
                format!("{}", tokens.len()).yellow(),
                '['.red()
            );
            for token in tokens {
                out.push_str("\n  ├ ");
                out.push_str(&format_token(token).replace('\n', "\n  "));
                out.push('\n');
            }
            out.push_str(&']'.red().to_string());
            out
        }
        DynSolValue::Tuple(tokens) => {
            let displayed_types = tokens
                .iter()
                .map(|t| t.sol_type_name().unwrap_or_default())
                .collect::<Vec<_>>()
                .join(", ");
            let mut out =
                format!("{}({}) = {}", "tuple".red(), displayed_types.yellow(), '('.red());
            for token in tokens {
                out.push_str("\n  ├ ");
                out.push_str(&format_token(token).replace('\n', "\n  "));
                out.push('\n');
            }
            out.push_str(&')'.red().to_string());
            out
        }
        _ => {
            unimplemented!()
        }
    }
}

/// Formats a [pt::EventDefinition] into an inspection message
///
/// ### Takes
///
/// An borrowed [pt::EventDefinition]
///
/// ### Returns
///
/// A formatted [pt::EventDefinition] for use in inspection output.
// TODO: Verbosity option
fn format_event_definition(event_definition: &pt::EventDefinition) -> Result<String> {
    let event_name = event_definition.name.as_ref().expect("Event has a name").to_string();
    let inputs = event_definition
        .fields
        .iter()
        .map(|param| {
            let name = param
                .name
                .as_ref()
                .map(ToString::to_string)
                .unwrap_or_else(|| "<anonymous>".to_string());
            let kind = Type::from_expression(&param.ty)
                .and_then(Type::into_builtin)
                .ok_or_else(|| eyre::eyre!("Invalid type in event {event_name}"))?;
            Ok(EventParam {
                name,
                ty: kind.to_string(),
                components: vec![],
                indexed: param.indexed,
                internal_type: None,
            })
        })
        .collect::<Result<Vec<_>>>()?;
    let event =
        alloy_json_abi::Event { name: event_name, inputs, anonymous: event_definition.anonymous };

    Ok(format!(
        "Type: {}\n├ Name: {}\n├ Signature: {:?}\n└ Selector: {:?}",
        "event".red(),
        SolidityHelper::new().highlight(&format!(
            "{}({})",
            &event.name,
            &event
                .inputs
                .iter()
                .map(|param| format!(
                    "{}{}{}",
                    param.ty,
                    if param.indexed { " indexed" } else { "" },
                    if param.name.is_empty() {
                        String::default()
                    } else {
                        format!(" {}", &param.name)
                    },
                ))
                .collect::<Vec<_>>()
                .join(", ")
        )),
        event.signature().cyan(),
        event.selector().cyan(),
    ))
}

// =============================================
// Modified from
// [soli](https://github.com/jpopesculian/soli)
// =============================================

#[derive(Clone, Debug, PartialEq)]
enum Type {
    /// (type)
    Builtin(DynSolType),

    /// (type)
    Array(Box<Type>),

    /// (type, length)
    FixedArray(Box<Type>, usize),

    /// (type, index)
    ArrayIndex(Box<Type>, Option<usize>),

    /// (types)
    Tuple(Vec<Option<Type>>),

    /// (name, params, returns)
    Function(Box<Type>, Vec<Option<Type>>, Vec<Option<Type>>),

    /// (lhs, rhs)
    Access(Box<Type>, String),

    /// (types)
    Custom(Vec<String>),
}

impl Type {
    /// Convert a [pt::Expression] to a [Type]
    ///
    /// ### Takes
    ///
    /// A reference to a [pt::Expression] to convert.
    ///
    /// ### Returns
    ///
    /// Optionally, an owned [Type]
    fn from_expression(expr: &pt::Expression) -> Option<Self> {
        match expr {
            pt::Expression::Type(_, ty) => Self::from_type(ty),

            pt::Expression::Variable(ident) => Some(Self::Custom(vec![ident.name.clone()])),

            // array
            pt::Expression::ArraySubscript(_, expr, num) => {
                // if num is Some then this is either an index operation (arr[<num>])
                // or a FixedArray statement (new uint256[<num>])
                Self::from_expression(expr).and_then(|ty| {
                    let boxed = Box::new(ty);
                    let num = num.as_deref().and_then(parse_number_literal).and_then(|n| {
                        usize::try_from(n).ok()
                    });
                    match expr.as_ref() {
                        // statement
                        pt::Expression::Type(_, _) => {
                            if let Some(num) = num {
                                Some(Self::FixedArray(boxed, num))
                            } else {
                                Some(Self::Array(boxed))
                            }
                        }
                        // index
                        pt::Expression::Variable(_) => {
                            Some(Self::ArrayIndex(boxed, num))
                        }
                        _ => None
                    }
                })
            }
            pt::Expression::ArrayLiteral(_, values) => {
                values.first().and_then(Self::from_expression).map(|ty| {
                    Self::FixedArray(Box::new(ty), values.len())
                })
            }

            // tuple
            pt::Expression::List(_, params) => Some(Self::Tuple(map_parameters(params))),

            // <lhs>.<rhs>
            pt::Expression::MemberAccess(_, lhs, rhs) => {
                Self::from_expression(lhs).map(|lhs| {
                    Self::Access(Box::new(lhs), rhs.name.clone())
                })
            }

            // <inner>
            pt::Expression::Parenthesis(_, inner) |         // (<inner>)
            pt::Expression::New(_, inner) |                 // new <inner>
            pt::Expression::UnaryPlus(_, inner) |           // +<inner>
            // ops
            pt::Expression::BitwiseNot(_, inner) |          // ~<inner>
            pt::Expression::ArraySlice(_, inner, _, _) |    // <inner>[*start*:*end*]
            // assign ops
            pt::Expression::PreDecrement(_, inner) |        // --<inner>
            pt::Expression::PostDecrement(_, inner) |       // <inner>--
            pt::Expression::PreIncrement(_, inner) |        // ++<inner>
            pt::Expression::PostIncrement(_, inner) |       // <inner>++
            pt::Expression::Assign(_, inner, _) |           // <inner>   = ...
            pt::Expression::AssignAdd(_, inner, _) |        // <inner>  += ...
            pt::Expression::AssignSubtract(_, inner, _) |   // <inner>  -= ...
            pt::Expression::AssignMultiply(_, inner, _) |   // <inner>  *= ...
            pt::Expression::AssignDivide(_, inner, _) |     // <inner>  /= ...
            pt::Expression::AssignModulo(_, inner, _) |     // <inner>  %= ...
            pt::Expression::AssignAnd(_, inner, _) |        // <inner>  &= ...
            pt::Expression::AssignOr(_, inner, _) |         // <inner>  |= ...
            pt::Expression::AssignXor(_, inner, _) |        // <inner>  ^= ...
            pt::Expression::AssignShiftLeft(_, inner, _) |  // <inner> <<= ...
            pt::Expression::AssignShiftRight(_, inner, _)   // <inner> >>= ...
            => Self::from_expression(inner),

            // *condition* ? <if_true> : <if_false>
            pt::Expression::ConditionalOperator(_, _, if_true, if_false) => {
                Self::from_expression(if_true).or_else(|| Self::from_expression(if_false))
            }

            // address
            pt::Expression::AddressLiteral(_, _) => Some(Self::Builtin(DynSolType::Address)),
            pt::Expression::HexNumberLiteral(_, s, _) => {
                match s.parse::<Address>() {
                    Ok(addr) => {
                        if *s == addr.to_checksum(None) {
                            Some(Self::Builtin(DynSolType::Address))
                        } else {
                            Some(Self::Builtin(DynSolType::Uint(256)))
                        }
                    },
                    _ => {
                        Some(Self::Builtin(DynSolType::Uint(256)))
                    }
                }
            }

            // uint and int
            // invert
            pt::Expression::Negate(_, inner) => Self::from_expression(inner).map(Self::invert_int),

            // int if either operand is int
            // TODO: will need an update for Solidity v0.8.18 user defined operators:
            // https://github.com/ethereum/solidity/issues/13718#issuecomment-1341058649
            pt::Expression::Add(_, lhs, rhs) |
            pt::Expression::Subtract(_, lhs, rhs) |
            pt::Expression::Multiply(_, lhs, rhs) |
            pt::Expression::Divide(_, lhs, rhs) => {
                match (Self::ethabi(lhs, None), Self::ethabi(rhs, None)) {
                    (Some(DynSolType::Int(_)), Some(DynSolType::Int(_))) |
                    (Some(DynSolType::Int(_)), Some(DynSolType::Uint(_))) |
                    (Some(DynSolType::Uint(_)), Some(DynSolType::Int(_))) => {
                        Some(Self::Builtin(DynSolType::Int(256)))
                    }
                    _ => {
                        Some(Self::Builtin(DynSolType::Uint(256)))
                    }
                }
            }

            // always assume uint
            pt::Expression::Modulo(_, _, _) |
            pt::Expression::Power(_, _, _) |
            pt::Expression::BitwiseOr(_, _, _) |
            pt::Expression::BitwiseAnd(_, _, _) |
            pt::Expression::BitwiseXor(_, _, _) |
            pt::Expression::ShiftRight(_, _, _) |
            pt::Expression::ShiftLeft(_, _, _) |
            pt::Expression::NumberLiteral(_, _, _, _) => Some(Self::Builtin(DynSolType::Uint(256))),

            // TODO: Rational numbers
            pt::Expression::RationalNumberLiteral(_, _, _, _, _) => {
                Some(Self::Builtin(DynSolType::Uint(256)))
            }

            // bool
            pt::Expression::BoolLiteral(_, _) |
            pt::Expression::And(_, _, _) |
            pt::Expression::Or(_, _, _) |
            pt::Expression::Equal(_, _, _) |
            pt::Expression::NotEqual(_, _, _) |
            pt::Expression::Less(_, _, _) |
            pt::Expression::LessEqual(_, _, _) |
            pt::Expression::More(_, _, _) |
            pt::Expression::MoreEqual(_, _, _) |
            pt::Expression::Not(_, _) => Some(Self::Builtin(DynSolType::Bool)),

            // string
            pt::Expression::StringLiteral(_) => Some(Self::Builtin(DynSolType::String)),

            // bytes
            pt::Expression::HexLiteral(_) => Some(Self::Builtin(DynSolType::Bytes)),

            // function
            pt::Expression::FunctionCall(_, name, args) => {
                Self::from_expression(name).map(|name| {
                    let args = args.iter().map(Self::from_expression).collect();
                    Self::Function(Box::new(name), args, vec![])
                })
            }
            pt::Expression::NamedFunctionCall(_, name, args) => {
                Self::from_expression(name).map(|name| {
                    let args = args.iter().map(|arg| Self::from_expression(&arg.expr)).collect();
                    Self::Function(Box::new(name), args, vec![])
                })
            }

            // explicitly None
            pt::Expression::Delete(_, _) | pt::Expression::FunctionCallBlock(_, _, _) => None,
        }
    }

    /// Convert a [pt::Type] to a [Type]
    ///
    /// ### Takes
    ///
    /// A reference to a [pt::Type] to convert.
    ///
    /// ### Returns
    ///
    /// Optionally, an owned [Type]
    fn from_type(ty: &pt::Type) -> Option<Self> {
        let ty = match ty {
            pt::Type::Address | pt::Type::AddressPayable | pt::Type::Payable => {
                Self::Builtin(DynSolType::Address)
            }
            pt::Type::Bool => Self::Builtin(DynSolType::Bool),
            pt::Type::String => Self::Builtin(DynSolType::String),
            pt::Type::Int(size) => Self::Builtin(DynSolType::Int(*size as usize)),
            pt::Type::Uint(size) => Self::Builtin(DynSolType::Uint(*size as usize)),
            pt::Type::Bytes(size) => Self::Builtin(DynSolType::FixedBytes(*size as usize)),
            pt::Type::DynamicBytes => Self::Builtin(DynSolType::Bytes),
            pt::Type::Mapping { value, .. } => Self::from_expression(value)?,
            pt::Type::Function { params, returns, .. } => {
                let params = map_parameters(params);
                let returns = returns
                    .as_ref()
                    .map(|(returns, _)| map_parameters(returns))
                    .unwrap_or_default();
                Self::Function(
                    Box::new(Self::Custom(vec!["__fn_type__".to_string()])),
                    params,
                    returns,
                )
            }
            // TODO: Rational numbers
            pt::Type::Rational => return None,
        };
        Some(ty)
    }

    /// Handle special expressions like [global variables](https://docs.soliditylang.org/en/latest/cheatsheet.html#global-variables)
    ///
    /// See: <https://github.com/ethereum/solidity/blob/81268e336573721819e39fbb3fefbc9344ad176c/libsolidity/ast/Types.cpp#L4106>
    fn map_special(self) -> Self {
        if !matches!(self, Self::Function(_, _, _) | Self::Access(_, _) | Self::Custom(_)) {
            return self;
        }

        let mut types = Vec::with_capacity(5);
        let mut args = None;
        self.recurse(&mut types, &mut args);

        let len = types.len();
        if len == 0 {
            return self;
        }

        // Type members, like array, bytes etc
        #[expect(clippy::single_match)]
        match &self {
            Self::Access(inner, access) => {
                if let Some(ty) = inner.as_ref().clone().try_as_ethabi(None) {
                    // Array / bytes members
                    let ty = Self::Builtin(ty);
                    match access.as_str() {
                        "length" if ty.is_dynamic() || ty.is_array() || ty.is_fixed_bytes() => {
                            return Self::Builtin(DynSolType::Uint(256));
                        }
                        "pop" if ty.is_dynamic_array() => return ty,
                        _ => {}
                    }
                }
            }
            _ => {}
        }

        let this = {
            let name = types.last().unwrap().as_str();
            match len {
                0 => unreachable!(),
                1 => match name {
                    "gasleft" | "addmod" | "mulmod" => Some(DynSolType::Uint(256)),
                    "keccak256" | "sha256" | "blockhash" => Some(DynSolType::FixedBytes(32)),
                    "ripemd160" => Some(DynSolType::FixedBytes(20)),
                    "ecrecover" => Some(DynSolType::Address),
                    _ => None,
                },
                2 => {
                    let access = types.first().unwrap().as_str();
                    match name {
                        "block" => match access {
                            "coinbase" => Some(DynSolType::Address),
                            "timestamp" | "difficulty" | "prevrandao" | "number" | "gaslimit"
                            | "chainid" | "basefee" | "blobbasefee" => Some(DynSolType::Uint(256)),
                            _ => None,
                        },
                        "msg" => match access {
                            "sender" => Some(DynSolType::Address),
                            "gas" => Some(DynSolType::Uint(256)),
                            "value" => Some(DynSolType::Uint(256)),
                            "data" => Some(DynSolType::Bytes),
                            "sig" => Some(DynSolType::FixedBytes(4)),
                            _ => None,
                        },
                        "tx" => match access {
                            "origin" => Some(DynSolType::Address),
                            "gasprice" => Some(DynSolType::Uint(256)),
                            _ => None,
                        },
                        "abi" => match access {
                            "decode" => {
                                // args = Some([Bytes(_), Tuple(args)])
                                // unwrapping is safe because this is first compiled by solc so
                                // it is guaranteed to be a valid call
                                let mut args = args.unwrap();
                                let last = args.pop().unwrap();
                                match last {
                                    Some(ty) => {
                                        return match ty {
                                            Self::Tuple(_) => ty,
                                            ty => Self::Tuple(vec![Some(ty)]),
                                        };
                                    }
                                    None => None,
                                }
                            }
                            s if s.starts_with("encode") => Some(DynSolType::Bytes),
                            _ => None,
                        },
                        "address" => match access {
                            "balance" => Some(DynSolType::Uint(256)),
                            "code" => Some(DynSolType::Bytes),
                            "codehash" => Some(DynSolType::FixedBytes(32)),
                            "send" => Some(DynSolType::Bool),
                            _ => None,
                        },
                        "type" => match access {
                            "name" => Some(DynSolType::String),
                            "creationCode" | "runtimeCode" => Some(DynSolType::Bytes),
                            "interfaceId" => Some(DynSolType::FixedBytes(4)),
                            "min" | "max" => Some(
                                // Either a builtin or an enum
                                (|| args?.pop()??.into_builtin())()
                                    .unwrap_or(DynSolType::Uint(256)),
                            ),
                            _ => None,
                        },
                        "string" => match access {
                            "concat" => Some(DynSolType::String),
                            _ => None,
                        },
                        "bytes" => match access {
                            "concat" => Some(DynSolType::Bytes),
                            _ => None,
                        },
                        _ => None,
                    }
                }
                _ => None,
            }
        };

        this.map(Self::Builtin).unwrap_or_else(|| match types.last().unwrap().as_str() {
            "this" | "super" => Self::Custom(types),
            _ => match self {
                Self::Custom(_) | Self::Access(_, _) => Self::Custom(types),
                Self::Function(_, _, _) => self,
                _ => unreachable!(),
            },
        })
    }

    /// Recurses over itself, appending all the idents and function arguments in the order that they
    /// are found
    fn recurse(&self, types: &mut Vec<String>, args: &mut Option<Vec<Option<Self>>>) {
        match self {
            Self::Builtin(ty) => types.push(ty.to_string()),
            Self::Custom(tys) => types.extend(tys.clone()),
            Self::Access(expr, name) => {
                types.push(name.clone());
                expr.recurse(types, args);
            }
            Self::Function(fn_name, fn_args, _fn_ret) => {
                if args.is_none() && !fn_args.is_empty() {
                    *args = Some(fn_args.clone());
                }
                fn_name.recurse(types, args);
            }
            _ => {}
        }
    }

    /// Infers a custom type's true type by recursing up the parse tree
    ///
    /// ### Takes
    /// - A reference to the [IntermediateOutput]
    /// - An array of custom types generated by the `MemberAccess` arm of [Self::from_expression]
    /// - An optional contract name. This should always be `None` when this function is first
    ///   called.
    ///
    /// ### Returns
    ///
    /// If successful, an `Ok(Some(DynSolType))` variant.
    /// If gracefully failed, an `Ok(None)` variant.
    /// If failed, an `Err(e)` variant.
    fn infer_custom_type(
        intermediate: &IntermediateOutput,
        custom_type: &mut Vec<String>,
        contract_name: Option<String>,
    ) -> Result<Option<DynSolType>> {
        if let Some("this") | Some("super") = custom_type.last().map(String::as_str) {
            custom_type.pop();
        }
        if custom_type.is_empty() {
            return Ok(None);
        }

        // If a contract exists with the given name, check its definitions for a match.
        // Otherwise look in the `run`
        if let Some(contract_name) = contract_name {
            let intermediate_contract = intermediate
                .intermediate_contracts
                .get(&contract_name)
                .ok_or_else(|| eyre::eyre!("Could not find intermediate contract!"))?;

            let cur_type = custom_type.last().unwrap();
            if let Some(func) = intermediate_contract.function_definitions.get(cur_type) {
                // Check if the custom type is a function pointer member access
                if let res @ Some(_) = func_members(func, custom_type) {
                    return Ok(res);
                }

                // Because tuple types cannot be passed to `abi.encode`, we will only be
                // receiving functions that have 0 or 1 return parameters here.
                if func.returns.is_empty() {
                    eyre::bail!(
                        "This call expression does not return any values to inspect. Insert as statement."
                    )
                }

                // Empty return types check is done above
                let (_, param) = func.returns.first().unwrap();
                // Return type should always be present
                let return_ty = &param.as_ref().unwrap().ty;

                // If the return type is a variable (not a type expression), re-enter the recursion
                // on the same contract for a variable / struct search. It could be a contract,
                // struct, array, etc.
                if let pt::Expression::Variable(ident) = return_ty {
                    custom_type.push(ident.name.clone());
                    return Self::infer_custom_type(intermediate, custom_type, Some(contract_name));
                }

                // Check if our final function call alters the state. If it does, we bail so that it
                // will be inserted normally without inspecting. If the state mutability was not
                // expressly set, the function is inferred to alter state.
                if let Some(pt::FunctionAttribute::Mutability(_mut)) = func
                    .attributes
                    .iter()
                    .find(|attr| matches!(attr, pt::FunctionAttribute::Mutability(_)))
                {
                    if let pt::Mutability::Payable(_) = _mut {
                        eyre::bail!("This function mutates state. Insert as a statement.")
                    }
                } else {
                    eyre::bail!("This function mutates state. Insert as a statement.")
                }

                Ok(Self::ethabi(return_ty, Some(intermediate)))
            } else if let Some(var) = intermediate_contract.variable_definitions.get(cur_type) {
                Self::infer_var_expr(&var.ty, Some(intermediate), custom_type)
            } else if let Some(strukt) = intermediate_contract.struct_definitions.get(cur_type) {
                let inner_types = strukt
                    .fields
                    .iter()
                    .map(|var| {
                        Self::ethabi(&var.ty, Some(intermediate))
                            .ok_or_else(|| eyre::eyre!("Struct `{cur_type}` has invalid fields"))
                    })
                    .collect::<Result<Vec<_>>>()?;
                Ok(Some(DynSolType::Tuple(inner_types)))
            } else {
                eyre::bail!(
                    "Could not find any definition in contract \"{contract_name}\" for type: {custom_type:?}"
                )
            }
        } else {
            // Check if the custom type is a variable or function within the REPL contract before
            // anything. If it is, we can stop here.
            if let Ok(res) = Self::infer_custom_type(intermediate, custom_type, Some("REPL".into()))
            {
                return Ok(res);
            }

            // Check if the first element of the custom type is a known contract. If it is, begin
            // our recursion on that contract's definitions.
            let name = custom_type.last().unwrap();
            let contract = intermediate.intermediate_contracts.get(name);
            if contract.is_some() {
                let contract_name = custom_type.pop();
                return Self::infer_custom_type(intermediate, custom_type, contract_name);
            }

            // See [`Type::infer_var_expr`]
            let name = custom_type.last().unwrap();
            if let Some(expr) = intermediate.repl_contract_expressions.get(name) {
                return Self::infer_var_expr(expr, Some(intermediate), custom_type);
            }

            // The first element of our custom type was neither a variable or a function within the
            // REPL contract, move on to globally available types gracefully.
            Ok(None)
        }
    }

    /// Infers the type from a variable's type
    fn infer_var_expr(
        expr: &pt::Expression,
        intermediate: Option<&IntermediateOutput>,
        custom_type: &mut Vec<String>,
    ) -> Result<Option<DynSolType>> {
        // Resolve local (in `run` function) or global (in the `REPL` or other contract) variable
        let res = match &expr {
            // Custom variable handling
            pt::Expression::Variable(ident) => {
                let name = &ident.name;

                if let Some(intermediate) = intermediate {
                    // expression in `run`
                    if let Some(expr) = intermediate.repl_contract_expressions.get(name) {
                        Self::infer_var_expr(expr, Some(intermediate), custom_type)
                    } else if intermediate.intermediate_contracts.contains_key(name) {
                        if custom_type.len() > 1 {
                            // There is still some recursing left to do: jump into the contract.
                            custom_type.pop();
                            Self::infer_custom_type(intermediate, custom_type, Some(name.clone()))
                        } else {
                            // We have no types left to recurse: return the address of the contract.
                            Ok(Some(DynSolType::Address))
                        }
                    } else {
                        Err(eyre::eyre!("Could not infer variable type"))
                    }
                } else {
                    Ok(None)
                }
            }
            ty => Ok(Self::ethabi(ty, intermediate)),
        };
        // re-run everything with the resolved variable in case we're accessing a builtin member
        // for example array or bytes length etc
        match res {
            Ok(Some(ty)) => {
                let box_ty = Box::new(Self::Builtin(ty.clone()));
                let access = Self::Access(box_ty, custom_type.drain(..).next().unwrap_or_default());
                if let Some(mapped) = access.map_special().try_as_ethabi(intermediate) {
                    Ok(Some(mapped))
                } else {
                    Ok(Some(ty))
                }
            }
            res => res,
        }
    }

    /// Attempt to convert this type into a [DynSolType]
    ///
    /// ### Takes
    /// An immutable reference to an [IntermediateOutput]
    ///
    /// ### Returns
    /// Optionally, a [DynSolType]
    fn try_as_ethabi(self, intermediate: Option<&IntermediateOutput>) -> Option<DynSolType> {
        match self {
            Self::Builtin(ty) => Some(ty),
            Self::Tuple(types) => Some(DynSolType::Tuple(types_to_parameters(types, intermediate))),
            Self::Array(inner) => match *inner {
                ty @ Self::Custom(_) => ty.try_as_ethabi(intermediate),
                _ => inner
                    .try_as_ethabi(intermediate)
                    .map(|inner| DynSolType::Array(Box::new(inner))),
            },
            Self::FixedArray(inner, size) => match *inner {
                ty @ Self::Custom(_) => ty.try_as_ethabi(intermediate),
                _ => inner
                    .try_as_ethabi(intermediate)
                    .map(|inner| DynSolType::FixedArray(Box::new(inner), size)),
            },
            ty @ Self::ArrayIndex(_, _) => ty.into_array_index(intermediate),
            Self::Function(ty, _, _) => ty.try_as_ethabi(intermediate),
            // should have been mapped to `Custom` in previous steps
            Self::Access(_, _) => None,
            Self::Custom(mut types) => {
                // Cover any local non-state-modifying function call expressions
                intermediate.and_then(|intermediate| {
                    Self::infer_custom_type(intermediate, &mut types, None).ok().flatten()
                })
            }
        }
    }

    /// Equivalent to `Type::from_expression` + `Type::map_special` + `Type::try_as_ethabi`
    fn ethabi(
        expr: &pt::Expression,
        intermediate: Option<&IntermediateOutput>,
    ) -> Option<DynSolType> {
        Self::from_expression(expr)
            .map(Self::map_special)
            .and_then(|ty| ty.try_as_ethabi(intermediate))
    }

    /// Get the return type of a function call expression.
    fn get_function_return_type<'a>(
        contract_expr: Option<&'a pt::Expression>,
        intermediate: &IntermediateOutput,
    ) -> Option<(&'a pt::Expression, DynSolType)> {
        let function_call = match contract_expr? {
            pt::Expression::FunctionCall(_, function_call, _) => function_call,
            _ => return None,
        };
        let (contract_name, function_name) = match function_call.as_ref() {
            pt::Expression::MemberAccess(_, contract_name, function_name) => {
                (contract_name, function_name)
            }
            _ => return None,
        };
        let contract_name = match contract_name.as_ref() {
            pt::Expression::Variable(contract_name) => contract_name.to_owned(),
            _ => return None,
        };

        let pt::Expression::Variable(contract_name) =
            intermediate.repl_contract_expressions.get(&contract_name.name)?
        else {
            return None;
        };

        let contract = intermediate
            .intermediate_contracts
            .get(&contract_name.name)?
            .function_definitions
            .get(&function_name.name)?;
        let return_parameter = contract.as_ref().returns.first()?.to_owned().1?;
        Self::ethabi(&return_parameter.ty, Some(intermediate)).map(|p| (contract_expr.unwrap(), p))
    }

    /// Inverts Int to Uint and vice-versa.
    fn invert_int(self) -> Self {
        match self {
            Self::Builtin(DynSolType::Uint(n)) => Self::Builtin(DynSolType::Int(n)),
            Self::Builtin(DynSolType::Int(n)) => Self::Builtin(DynSolType::Uint(n)),
            x => x,
        }
    }

    /// Returns the `DynSolType` contained by `Type::Builtin`
    #[inline]
    fn into_builtin(self) -> Option<DynSolType> {
        match self {
            Self::Builtin(ty) => Some(ty),
            _ => None,
        }
    }

    /// Returns the resulting `DynSolType` of indexing self
    fn into_array_index(self, intermediate: Option<&IntermediateOutput>) -> Option<DynSolType> {
        match self {
            Self::Array(inner) | Self::FixedArray(inner, _) | Self::ArrayIndex(inner, _) => {
                match inner.try_as_ethabi(intermediate) {
                    Some(DynSolType::Array(inner)) | Some(DynSolType::FixedArray(inner, _)) => {
                        Some(*inner)
                    }
                    Some(DynSolType::Bytes)
                    | Some(DynSolType::String)
                    | Some(DynSolType::FixedBytes(_)) => Some(DynSolType::FixedBytes(1)),
                    ty => ty,
                }
            }
            _ => None,
        }
    }

    /// Returns whether this type is dynamic
    #[inline]
    fn is_dynamic(&self) -> bool {
        match self {
            // TODO: Note, this is not entirely correct. Fixed arrays of non-dynamic types are
            // not dynamic, nor are tuples of non-dynamic types.
            Self::Builtin(DynSolType::Bytes | DynSolType::String | DynSolType::Array(_)) => true,
            Self::Array(_) => true,
            _ => false,
        }
    }

    /// Returns whether this type is an array
    #[inline]
    fn is_array(&self) -> bool {
        matches!(
            self,
            Self::Array(_)
                | Self::FixedArray(_, _)
                | Self::Builtin(DynSolType::Array(_))
                | Self::Builtin(DynSolType::FixedArray(_, _))
        )
    }

    /// Returns whether this type is a dynamic array (can call push, pop)
    #[inline]
    fn is_dynamic_array(&self) -> bool {
        matches!(self, Self::Array(_) | Self::Builtin(DynSolType::Array(_)))
    }

    fn is_fixed_bytes(&self) -> bool {
        matches!(self, Self::Builtin(DynSolType::FixedBytes(_)))
    }
}

/// Returns Some if the custom type is a function member access
///
/// Ref: <https://docs.soliditylang.org/en/latest/types.html#function-types>
#[inline]
fn func_members(func: &pt::FunctionDefinition, custom_type: &[String]) -> Option<DynSolType> {
    if !matches!(func.ty, pt::FunctionTy::Function) {
        return None;
    }

    let vis = func.attributes.iter().find_map(|attr| match attr {
        pt::FunctionAttribute::Visibility(vis) => Some(vis),
        _ => None,
    });
    match vis {
        Some(pt::Visibility::External(_)) | Some(pt::Visibility::Public(_)) => {
            match custom_type.first().unwrap().as_str() {
                "address" => Some(DynSolType::Address),
                "selector" => Some(DynSolType::FixedBytes(4)),
                _ => None,
            }
        }
        _ => None,
    }
}

/// Whether execution should continue after inspecting this expression
#[inline]
fn should_continue(expr: &pt::Expression) -> bool {
    match expr {
        // assignments
        pt::Expression::PreDecrement(_, _) |       // --<inner>
        pt::Expression::PostDecrement(_, _) |      // <inner>--
        pt::Expression::PreIncrement(_, _) |       // ++<inner>
        pt::Expression::PostIncrement(_, _) |      // <inner>++
        pt::Expression::Assign(_, _, _) |          // <inner>   = ...
        pt::Expression::AssignAdd(_, _, _) |       // <inner>  += ...
        pt::Expression::AssignSubtract(_, _, _) |  // <inner>  -= ...
        pt::Expression::AssignMultiply(_, _, _) |  // <inner>  *= ...
        pt::Expression::AssignDivide(_, _, _) |    // <inner>  /= ...
        pt::Expression::AssignModulo(_, _, _) |    // <inner>  %= ...
        pt::Expression::AssignAnd(_, _, _) |       // <inner>  &= ...
        pt::Expression::AssignOr(_, _, _) |        // <inner>  |= ...
        pt::Expression::AssignXor(_, _, _) |       // <inner>  ^= ...
        pt::Expression::AssignShiftLeft(_, _, _) | // <inner> <<= ...
        pt::Expression::AssignShiftRight(_, _, _)  // <inner> >>= ...
        => {
            true
        }

        // Array.pop()
        pt::Expression::FunctionCall(_, lhs, _) => {
            match lhs.as_ref() {
                pt::Expression::MemberAccess(_, _inner, access) => access.name == "pop",
                _ => false
            }
        }

        _ => false
    }
}

fn map_parameters(params: &[(pt::Loc, Option<pt::Parameter>)]) -> Vec<Option<Type>> {
    params
        .iter()
        .map(|(_, param)| param.as_ref().and_then(|param| Type::from_expression(&param.ty)))
        .collect()
}

fn types_to_parameters(
    types: Vec<Option<Type>>,
    intermediate: Option<&IntermediateOutput>,
) -> Vec<DynSolType> {
    types.into_iter().filter_map(|ty| ty.and_then(|ty| ty.try_as_ethabi(intermediate))).collect()
}

fn parse_number_literal(expr: &pt::Expression) -> Option<U256> {
    match expr {
        pt::Expression::NumberLiteral(_, num, exp, unit) => {
            let num = num.parse::<U256>().unwrap_or(U256::ZERO);
            let exp = exp.parse().unwrap_or(0u32);
            if exp > 77 {
                None
            } else {
                let exp = U256::from(10usize.pow(exp));
                let unit_mul = unit_multiplier(unit).ok()?;
                Some(num * exp * unit_mul)
            }
        }
        pt::Expression::HexNumberLiteral(_, num, unit) => {
            let unit_mul = unit_multiplier(unit).ok()?;
            num.parse::<U256>().map(|num| num * unit_mul).ok()
        }
        // TODO: Rational numbers
        pt::Expression::RationalNumberLiteral(..) => None,
        _ => None,
    }
}

#[inline]
fn unit_multiplier(unit: &Option<pt::Identifier>) -> Result<U256> {
    if let Some(unit) = unit {
        let mul = match unit.name.as_str() {
            "seconds" => 1,
            "minutes" => 60,
            "hours" => 60 * 60,
            "days" => 60 * 60 * 24,
            "weeks" => 60 * 60 * 24 * 7,
            "wei" => 1,
            "gwei" => 10_usize.pow(9),
            "ether" => 10_usize.pow(18),
            other => eyre::bail!("unknown unit: {other}"),
        };
        Ok(U256::from(mul))
    } else {
        Ok(U256::from(1))
    }
}

#[cfg(test)]
mod tests {
    use super::*;
    use foundry_compilers::{error::SolcError, solc::Solc};
    use std::sync::Mutex;

    #[test]
    fn test_expressions() {
        static EXPRESSIONS: &[(&str, DynSolType)] = {
            use DynSolType::*;
            &[
                // units
                // uint
                ("1 seconds", Uint(256)),
                ("1 minutes", Uint(256)),
                ("1 hours", Uint(256)),
                ("1 days", Uint(256)),
                ("1 weeks", Uint(256)),
                ("1 wei", Uint(256)),
                ("1 gwei", Uint(256)),
                ("1 ether", Uint(256)),
                // int
                ("-1 seconds", Int(256)),
                ("-1 minutes", Int(256)),
                ("-1 hours", Int(256)),
                ("-1 days", Int(256)),
                ("-1 weeks", Int(256)),
                ("-1 wei", Int(256)),
                ("-1 gwei", Int(256)),
                ("-1 ether", Int(256)),
                //
                ("true ? 1 : 0", Uint(256)),
                ("true ? -1 : 0", Int(256)),
                // misc
                //

                // ops
                // uint
                ("1 + 1", Uint(256)),
                ("1 - 1", Uint(256)),
                ("1 * 1", Uint(256)),
                ("1 / 1", Uint(256)),
                ("1 % 1", Uint(256)),
                ("1 ** 1", Uint(256)),
                ("1 | 1", Uint(256)),
                ("1 & 1", Uint(256)),
                ("1 ^ 1", Uint(256)),
                ("1 >> 1", Uint(256)),
                ("1 << 1", Uint(256)),
                // int
                ("int(1) + 1", Int(256)),
                ("int(1) - 1", Int(256)),
                ("int(1) * 1", Int(256)),
                ("int(1) / 1", Int(256)),
                ("1 + int(1)", Int(256)),
                ("1 - int(1)", Int(256)),
                ("1 * int(1)", Int(256)),
                ("1 / int(1)", Int(256)),
                //

                // assign
                ("uint256 a; a--", Uint(256)),
                ("uint256 a; --a", Uint(256)),
                ("uint256 a; a++", Uint(256)),
                ("uint256 a; ++a", Uint(256)),
                ("uint256 a; a   = 1", Uint(256)),
                ("uint256 a; a  += 1", Uint(256)),
                ("uint256 a; a  -= 1", Uint(256)),
                ("uint256 a; a  *= 1", Uint(256)),
                ("uint256 a; a  /= 1", Uint(256)),
                ("uint256 a; a  %= 1", Uint(256)),
                ("uint256 a; a  &= 1", Uint(256)),
                ("uint256 a; a  |= 1", Uint(256)),
                ("uint256 a; a  ^= 1", Uint(256)),
                ("uint256 a; a <<= 1", Uint(256)),
                ("uint256 a; a >>= 1", Uint(256)),
                //

                // bool
                ("true && true", Bool),
                ("true || true", Bool),
                ("true == true", Bool),
                ("true != true", Bool),
                ("true < true", Bool),
                ("true <= true", Bool),
                ("true > true", Bool),
                ("true >= true", Bool),
                ("!true", Bool),
                //
            ]
        };

        let source = &mut source();

        let array_expressions: &[(&str, DynSolType)] = &[
            ("[1, 2, 3]", fixed_array(DynSolType::Uint(256), 3)),
            ("[uint8(1), 2, 3]", fixed_array(DynSolType::Uint(8), 3)),
            ("[int8(1), 2, 3]", fixed_array(DynSolType::Int(8), 3)),
            ("new uint256[](3)", array(DynSolType::Uint(256))),
            ("uint256[] memory a = new uint256[](3);\na[0]", DynSolType::Uint(256)),
            ("uint256[] memory a = new uint256[](3);\na[0:3]", array(DynSolType::Uint(256))),
        ];
        generic_type_test(source, array_expressions);
        generic_type_test(source, EXPRESSIONS);
    }

    #[test]
    fn test_types() {
        static TYPES: &[(&str, DynSolType)] = {
            use DynSolType::*;
            &[
                // bool
                ("bool", Bool),
                ("true", Bool),
                ("false", Bool),
                //

                // int and uint
                ("uint", Uint(256)),
                ("uint(1)", Uint(256)),
                ("1", Uint(256)),
                ("0x01", Uint(256)),
                ("int", Int(256)),
                ("int(1)", Int(256)),
                ("int(-1)", Int(256)),
                ("-1", Int(256)),
                ("-0x01", Int(256)),
                //

                // address
                ("address", Address),
                ("address(0)", Address),
                ("0x690B9A9E9aa1C9dB991C7721a92d351Db4FaC990", Address),
                ("payable(0)", Address),
                ("payable(address(0))", Address),
                //

                // string
                ("string", String),
                ("string(\"hello world\")", String),
                ("\"hello world\"", String),
                ("unicode\"hello world 😀\"", String),
                //

                // bytes
                ("bytes", Bytes),
                ("bytes(\"hello world\")", Bytes),
                ("bytes(unicode\"hello world 😀\")", Bytes),
                ("hex\"68656c6c6f20776f726c64\"", Bytes),
                //
            ]
        };

        let mut types: Vec<(String, DynSolType)> = Vec::with_capacity(96 + 32 + 100);
        for (n, b) in (8..=256).step_by(8).zip(1..=32) {
            types.push((format!("uint{n}(0)"), DynSolType::Uint(n)));
            types.push((format!("int{n}(0)"), DynSolType::Int(n)));
            types.push((format!("bytes{b}(0x00)"), DynSolType::FixedBytes(b)));
        }

        for n in 0..=32 {
            types.push((
                format!("uint256[{n}]"),
                DynSolType::FixedArray(Box::new(DynSolType::Uint(256)), n),
            ));
        }

        generic_type_test(&mut source(), TYPES);
        generic_type_test(&mut source(), &types);
    }

    #[test]
    fn test_global_vars() {
        init_tracing();

        // https://docs.soliditylang.org/en/latest/cheatsheet.html#global-variables
        let global_variables = {
            use DynSolType::*;
            &[
                // abi
                ("abi.decode(bytes, (uint8[13]))", Tuple(vec![FixedArray(Box::new(Uint(8)), 13)])),
                ("abi.decode(bytes, (address, bytes))", Tuple(vec![Address, Bytes])),
                ("abi.decode(bytes, (uint112, uint48))", Tuple(vec![Uint(112), Uint(48)])),
                ("abi.encode(_, _)", Bytes),
                ("abi.encodePacked(_, _)", Bytes),
                ("abi.encodeWithSelector(bytes4, _, _)", Bytes),
                ("abi.encodeCall(func(), (_, _))", Bytes),
                ("abi.encodeWithSignature(string, _, _)", Bytes),
                //

                //
                ("bytes.concat()", Bytes),
                ("bytes.concat(_)", Bytes),
                ("bytes.concat(_, _)", Bytes),
                ("string.concat()", String),
                ("string.concat(_)", String),
                ("string.concat(_, _)", String),
                //

                // block
                ("block.basefee", Uint(256)),
                ("block.chainid", Uint(256)),
                ("block.coinbase", Address),
                ("block.difficulty", Uint(256)),
                ("block.gaslimit", Uint(256)),
                ("block.number", Uint(256)),
                ("block.timestamp", Uint(256)),
                //

                // tx
                ("gasleft()", Uint(256)),
                ("msg.data", Bytes),
                ("msg.sender", Address),
                ("msg.sig", FixedBytes(4)),
                ("msg.value", Uint(256)),
                ("tx.gasprice", Uint(256)),
                ("tx.origin", Address),
                //

                // assertions
                // assert(bool)
                // require(bool)
                // revert()
                // revert(string)
                //

                //
                ("blockhash(uint)", FixedBytes(32)),
                ("keccak256(bytes)", FixedBytes(32)),
                ("sha256(bytes)", FixedBytes(32)),
                ("ripemd160(bytes)", FixedBytes(20)),
                ("ecrecover(bytes32, uint8, bytes32, bytes32)", Address),
                ("addmod(uint, uint, uint)", Uint(256)),
                ("mulmod(uint, uint, uint)", Uint(256)),
                //

                // address
                ("address(_)", Address),
                ("address(this)", Address),
                // ("super", Type::Custom("super".to_string))
                // (selfdestruct(address payable), None)
                ("address.balance", Uint(256)),
                ("address.code", Bytes),
                ("address.codehash", FixedBytes(32)),
                ("address.send(uint256)", Bool),
                // (address.transfer(uint256), None)
                //

                // type
                ("type(C).name", String),
                ("type(C).creationCode", Bytes),
                ("type(C).runtimeCode", Bytes),
                ("type(I).interfaceId", FixedBytes(4)),
                ("type(uint256).min", Uint(256)),
                ("type(int128).min", Int(128)),
                ("type(int256).min", Int(256)),
                ("type(uint256).max", Uint(256)),
                ("type(int128).max", Int(128)),
                ("type(int256).max", Int(256)),
                ("type(Enum1).min", Uint(256)),
                ("type(Enum1).max", Uint(256)),
                // function
                ("this.run.address", Address),
                ("this.run.selector", FixedBytes(4)),
            ]
        };

        generic_type_test(&mut source(), global_variables);
    }

    #[track_caller]
    fn source() -> SessionSource {
        // synchronize solc install
        static PRE_INSTALL_SOLC_LOCK: Mutex<bool> = Mutex::new(false);

        // on some CI targets installing results in weird malformed solc files, we try installing it
        // multiple times
        let version = "0.8.20";
        for _ in 0..3 {
            let mut is_preinstalled = PRE_INSTALL_SOLC_LOCK.lock().unwrap();
            if !*is_preinstalled {
                let solc = Solc::find_or_install(&version.parse().unwrap())
                    .map(|solc| (solc.version.clone(), solc));
                match solc {
                    Ok((v, solc)) => {
                        // successfully installed
                        let _ = sh_println!("found installed Solc v{v} @ {}", solc.solc.display());
                        break;
                    }
                    Err(e) => {
                        // try reinstalling
                        let _ = sh_err!("error while trying to re-install Solc v{version}: {e}");
                        let solc = Solc::blocking_install(&version.parse().unwrap());
                        if solc.map_err(SolcError::from).is_ok() {
                            *is_preinstalled = true;
                            break;
                        }
                    }
                }
            }
        }

        SessionSource::new(Default::default()).unwrap()
    }

    fn array(ty: DynSolType) -> DynSolType {
        DynSolType::Array(Box::new(ty))
    }

    fn fixed_array(ty: DynSolType, len: usize) -> DynSolType {
        DynSolType::FixedArray(Box::new(ty), len)
    }

    fn parse(s: &mut SessionSource, input: &str, clear: bool) -> IntermediateOutput {
        if clear {
            s.clear();
        }

        *s = s.clone_with_new_line("enum Enum1 { A }".into()).unwrap().0;

        let input = format!("{};", input.trim_end().trim_end_matches(';'));
        let (mut _s, _) = s.clone_with_new_line(input).unwrap();
        *s = _s.clone();
        let s = &mut _s;

        if let Err(e) = s.parse() {
            let source = s.to_repl_source();
            panic!("{e}\n\ncould not parse input:\n{source}")
        }
        s.generate_intermediate_output().expect("could not generate intermediate output")
    }

    fn expr(stmts: &[pt::Statement]) -> pt::Expression {
        match stmts.last().expect("no statements") {
            pt::Statement::Expression(_, e) => e.clone(),
            s => panic!("Not an expression: {s:?}"),
        }
    }

    fn get_type(
        s: &mut SessionSource,
        input: &str,
        clear: bool,
    ) -> (Option<Type>, IntermediateOutput) {
        let intermediate = parse(s, input, clear);
        let run_func_body = intermediate.run_func_body().expect("no run func body");
        let expr = expr(run_func_body);
        (Type::from_expression(&expr).map(Type::map_special), intermediate)
    }

    fn get_type_ethabi(s: &mut SessionSource, input: &str, clear: bool) -> Option<DynSolType> {
        let (ty, intermediate) = get_type(s, input, clear);
        ty.and_then(|ty| ty.try_as_ethabi(Some(&intermediate)))
    }

    fn generic_type_test<'a, T, I>(s: &mut SessionSource, input: I)
    where
        T: AsRef<str> + std::fmt::Display + 'a,
        I: IntoIterator<Item = &'a (T, DynSolType)> + 'a,
    {
        for (input, expected) in input.into_iter() {
            let input = input.as_ref();
            let ty = get_type_ethabi(s, input, true);
            assert_eq!(ty.as_ref(), Some(expected), "\n{input}");
        }
    }

    fn init_tracing() {
        let _ = tracing_subscriber::FmtSubscriber::builder()
            .with_env_filter(tracing_subscriber::EnvFilter::from_default_env())
            .try_init();
    }
}<|MERGE_RESOLUTION|>--- conflicted
+++ resolved
@@ -46,42 +46,8 @@
 
         let Some(final_pc) = final_pc else { return Ok(Default::default()) };
 
-<<<<<<< HEAD
-                dbg!(source_loc, &self.to_repl_source()[source_loc.start()..source_loc.end()]);
-                // Map the source location of the final statement of the `run()` function to its
-                // corresponding runtime program counter
-                let final_pc = {
-                    let offset = source_loc.start() as u32;
-                    let length = (source_loc.end() - source_loc.start()) as u32;
-                    contract
-                        .get_source_map_deployed()
-                        .unwrap()
-                        .unwrap()
-                        .into_iter()
-                        .zip(InstructionIter::new(&deployed_bytecode))
-                        .filter(|(s, _)| s.offset() == offset && s.length() == length)
-                        .map(|(_, i)| i.pc)
-                        .max()
-                        .unwrap_or_default()
-                };
-                dbg!(final_pc);
-
-                // Create a new runner
-                let mut runner = self.prepare_runner(final_pc).await?;
-
-                // Return [ChiselResult] or bubble up error
-                runner.run(bytecode.into_owned())
-            } else {
-                // Return a default result if no statements are present.
-                Ok((Address::ZERO, ChiselResult::default()))
-            }
-        } else {
-            eyre::bail!("Failed to find REPL contract!")
-        }
-=======
         let mut runner = self.build_runner(final_pc).await?;
         runner.run(bytecode)
->>>>>>> dbd31847
     }
 
     /// Inspect a contract element inside of the current session
