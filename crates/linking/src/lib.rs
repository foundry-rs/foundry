//! # foundry-linking
//!
//! EVM bytecode linker.

#![cfg_attr(not(test), warn(unused_crate_dependencies))]
#![cfg_attr(docsrs, feature(doc_cfg, doc_auto_cfg))]

use alloy_primitives::{Address, B256, Bytes};
use foundry_compilers::{
    Artifact, ArtifactId,
    artifacts::{CompactContractBytecodeCow, Libraries},
    contracts::ArtifactContracts,
};
use semver::Version;
use std::{
    collections::{BTreeMap, BTreeSet},
    path::{Path, PathBuf},
    str::FromStr,
};

/// Errors that can occur during linking.
#[derive(Debug, thiserror::Error)]
pub enum LinkerError {
    #[error("wasn't able to find artifact for library {name} at {file}")]
    MissingLibraryArtifact { file: String, name: String },
    #[error("target artifact is not present in provided artifacts set")]
    MissingTargetArtifact,
    #[error(transparent)]
    InvalidAddress(<Address as std::str::FromStr>::Err),
    #[error("cyclic dependency found, can't link libraries via CREATE2")]
    CyclicDependency,
}

pub struct Linker<'a> {
    /// Root of the project, used to determine whether artifact/library path can be stripped.
    pub root: PathBuf,
    /// Compilation artifacts.
    pub contracts: ArtifactContracts<CompactContractBytecodeCow<'a>>,
}

/// Output of the `link_with_nonce_or_address`
pub struct LinkOutput {
    /// Resolved library addresses. Contains both user-provided and newly deployed libraries.
    /// It will always contain library paths with stripped path prefixes.
    pub libraries: Libraries,
    /// Vector of libraries that need to be deployed from sender address.
    /// The order in which they appear in the vector is the order in which they should be deployed.
    pub libs_to_deploy: Vec<Bytes>,
}

impl<'a> Linker<'a> {
    pub fn new(
        root: impl Into<PathBuf>,
        contracts: ArtifactContracts<CompactContractBytecodeCow<'a>>,
    ) -> Self {
        Linker { root: root.into(), contracts }
    }

    /// Helper method to convert [ArtifactId] to the format in which libraries are stored in
    /// [Libraries] object.
    ///
    /// Strips project root path from source file path.
    fn convert_artifact_id_to_lib_path(&self, id: &ArtifactId) -> (PathBuf, String) {
        let path = id.source.strip_prefix(self.root.as_path()).unwrap_or(&id.source);
        // name is either {LibName} or {LibName}.{version}
        let name = id.name.split('.').next().unwrap();

        (path.to_path_buf(), name.to_owned())
    }

    /// Finds an [ArtifactId] object in the given [ArtifactContracts] keys which corresponds to the
    /// library path in the form of "./path/to/Lib.sol:Lib"
    ///
    /// Optionally accepts solc version, and if present, only compares artifacts with given version.
    fn find_artifact_id_by_library_path(
        &'a self,
        file: &str,
        name: &str,
        version: Option<&Version>,
    ) -> Option<&'a ArtifactId> {
        for id in self.contracts.keys() {
            if let Some(version) = version
                && id.version != *version
            {
                continue;
            }
            let (artifact_path, artifact_name) = self.convert_artifact_id_to_lib_path(id);

            if artifact_name == *name && artifact_path == Path::new(file) {
                return Some(id);
            }
        }

        None
    }

    /// Performs DFS on the graph of link references, and populates `deps` with all found libraries.
    fn collect_dependencies(
        &'a self,
        target: &'a ArtifactId,
        deps: &mut BTreeSet<&'a ArtifactId>,
    ) -> Result<(), LinkerError> {
        let contract = self.contracts.get(target).ok_or(LinkerError::MissingTargetArtifact)?;

        let mut references = BTreeMap::new();
        if let Some(bytecode) = &contract.bytecode {
            references.extend(bytecode.link_references.clone());
        }
        if let Some(deployed_bytecode) = &contract.deployed_bytecode
            && let Some(bytecode) = &deployed_bytecode.bytecode
        {
            references.extend(bytecode.link_references.clone());
        }

        for (file, libs) in &references {
            for contract in libs.keys() {
                let id = self
                    .find_artifact_id_by_library_path(file, contract, Some(&target.version))
                    .ok_or_else(|| LinkerError::MissingLibraryArtifact {
                        file: file.to_string(),
                        name: contract.to_string(),
                    })?;
                if deps.insert(id) {
                    self.collect_dependencies(id, deps)?;
                }
            }
        }

        Ok(())
    }

    /// Links given artifact with either given library addresses or address computed from sender and
    /// nonce.
    ///
    /// Each key in `libraries` should either be a global path or relative to project root. All
    /// remappings should be resolved.
    ///
    /// When calling for `target` being an external library itself, you should check that `target`
    /// does not appear in `libs_to_deploy` to avoid deploying it twice. It may happen in cases
    /// when there is a dependency cycle including `target`.
    pub fn link_with_nonce_or_address(
        &'a self,
        libraries: Libraries,
        sender: Address,
        mut nonce: u64,
        targets: impl IntoIterator<Item = &'a ArtifactId>,
    ) -> Result<LinkOutput, LinkerError> {
        // Library paths in `link_references` keys are always stripped, so we have to strip
        // user-provided paths to be able to match them correctly.
        let mut libraries = libraries.with_stripped_file_prefixes(self.root.as_path());

        let mut needed_libraries = BTreeSet::new();
        for target in targets {
            self.collect_dependencies(target, &mut needed_libraries)?;
        }

        let mut libs_to_deploy = Vec::new();

        // If `libraries` does not contain needed dependency, compute its address and add to
        // `libs_to_deploy`.
        for id in needed_libraries {
            let (lib_path, lib_name) = self.convert_artifact_id_to_lib_path(id);

            libraries.libs.entry(lib_path).or_default().entry(lib_name).or_insert_with(|| {
                let address = sender.create(nonce);
                libs_to_deploy.push((id, address));
                nonce += 1;

                address.to_checksum(None)
            });
        }

        // Link and collect bytecodes for `libs_to_deploy`.
        let libs_to_deploy = libs_to_deploy
            .into_iter()
            .map(|(id, _)| {
                Ok(self.link(id, &libraries)?.get_bytecode_bytes().unwrap().into_owned())
            })
            .collect::<Result<Vec<_>, LinkerError>>()?;

        Ok(LinkOutput { libraries, libs_to_deploy })
    }

    pub fn link_with_create2(
        &'a self,
        libraries: Libraries,
        sender: Address,
        salt: B256,
        target: &'a ArtifactId,
    ) -> Result<LinkOutput, LinkerError> {
        // Library paths in `link_references` keys are always stripped, so we have to strip
        // user-provided paths to be able to match them correctly.
        let mut libraries = libraries.with_stripped_file_prefixes(self.root.as_path());

        let mut needed_libraries = BTreeSet::new();
        self.collect_dependencies(target, &mut needed_libraries)?;

        let mut needed_libraries = needed_libraries
            .into_iter()
            .filter(|id| {
                // Filter out already provided libraries.
                let (file, name) = self.convert_artifact_id_to_lib_path(id);
                !libraries.libs.contains_key(&file) || !libraries.libs[&file].contains_key(&name)
            })
            .map(|id| {
                // Link library with provided libs and extract bytecode object (possibly unlinked).
                let bytecode = self.link(id, &libraries).unwrap().bytecode.unwrap();
                (id, bytecode)
            })
            .collect::<Vec<_>>();

        let mut libs_to_deploy = Vec::new();

        // Iteratively compute addresses and link libraries until we have no unlinked libraries
        // left.
        while !needed_libraries.is_empty() {
            // Find any library which is fully linked.
            let deployable = needed_libraries
                .iter()
                .enumerate()
                .find(|(_, (_, bytecode))| !bytecode.object.is_unlinked());

            // If we haven't found any deployable library, it means we have a cyclic dependency.
            let Some((index, &(id, _))) = deployable else {
                return Err(LinkerError::CyclicDependency);
            };
            let (_, bytecode) = needed_libraries.swap_remove(index);
            let code = bytecode.bytes().unwrap();
            let address = sender.create2_from_code(salt, code);
            libs_to_deploy.push(code.clone());

            let (file, name) = self.convert_artifact_id_to_lib_path(id);

            for (_, bytecode) in &mut needed_libraries {
                bytecode.to_mut().link(&file.to_string_lossy(), &name, address);
            }

            libraries.libs.entry(file).or_default().insert(name, address.to_checksum(None));
        }

        Ok(LinkOutput { libraries, libs_to_deploy })
    }

    /// Links given artifact with given libraries.
    pub fn link(
        &self,
        target: &ArtifactId,
        libraries: &Libraries,
    ) -> Result<CompactContractBytecodeCow<'a>, LinkerError> {
        let mut contract =
            self.contracts.get(target).ok_or(LinkerError::MissingTargetArtifact)?.clone();
        for (file, libs) in &libraries.libs {
            for (name, address) in libs {
                let address = Address::from_str(address).map_err(LinkerError::InvalidAddress)?;
                if let Some(bytecode) = contract.bytecode.as_mut() {
                    bytecode.to_mut().link(&file.to_string_lossy(), name, address);
                }
                if let Some(deployed_bytecode) =
                    contract.deployed_bytecode.as_mut().and_then(|b| b.to_mut().bytecode.as_mut())
                {
                    deployed_bytecode.link(&file.to_string_lossy(), name, address);
                }
            }
        }
        Ok(contract)
    }

    pub fn get_linked_artifacts(
        &self,
        libraries: &Libraries,
    ) -> Result<ArtifactContracts, LinkerError> {
        self.contracts.keys().map(|id| Ok((id.clone(), self.link(id, libraries)?))).collect()
    }

    pub fn get_linked_artifacts_cow(
        &self,
        libraries: &Libraries,
    ) -> Result<ArtifactContracts<CompactContractBytecodeCow<'a>>, LinkerError> {
        self.contracts.keys().map(|id| Ok((id.clone(), self.link(id, libraries)?))).collect()
    }
}

#[cfg(test)]
mod tests {
    use super::*;
    use alloy_primitives::{address, fixed_bytes, map::HashMap};
    use foundry_compilers::{
<<<<<<< HEAD
        multi::{MultiCompiler, SolidityCompiler},
=======
        Project, ProjectCompileOutput, ProjectPathsConfig,
        multi::MultiCompiler,
>>>>>>> d2415887
        solc::{Solc, SolcCompiler},
    };

    struct LinkerTest {
        project: Project,
        output: ProjectCompileOutput,
        dependency_assertions: HashMap<String, Vec<(String, Address)>>,
    }

    impl LinkerTest {
        fn new(path: impl Into<PathBuf>, strip_prefixes: bool) -> Self {
            let path = path.into();
            let paths = ProjectPathsConfig::builder()
                .root("../../testdata")
                .lib("../../testdata/lib")
                .sources(path.clone())
                .tests(path)
                .build()
                .unwrap();

            let solc = Solc::find_or_install(&Version::new(0, 8, 18)).unwrap();
            let project = Project::builder()
                .paths(paths)
                .ephemeral()
                .no_artifacts()
                .build(MultiCompiler {
                    solidity: SolidityCompiler::Solc(SolcCompiler::Specific(solc)),
                    vyper: None,
                })
                .unwrap();

            let mut output = project.compile().unwrap();

            if strip_prefixes {
                output = output.with_stripped_file_prefixes(project.root());
            }

            Self { project, output, dependency_assertions: HashMap::default() }
        }

        fn assert_dependencies(
            mut self,
            artifact_id: String,
            deps: Vec<(String, Address)>,
        ) -> Self {
            self.dependency_assertions.insert(artifact_id, deps);
            self
        }

        fn test_with_sender_and_nonce(self, sender: Address, initial_nonce: u64) {
            let linker = Linker::new(self.project.root(), self.output.artifact_ids().collect());
            for (id, identifier) in self.iter_linking_targets(&linker) {
                let output = linker
                    .link_with_nonce_or_address(Default::default(), sender, initial_nonce, [id])
                    .expect("Linking failed");
                self.validate_assertions(identifier, output);
            }
        }

        fn test_with_create2(self, sender: Address, salt: B256) {
            let linker = Linker::new(self.project.root(), self.output.artifact_ids().collect());
            for (id, identifier) in self.iter_linking_targets(&linker) {
                let output = linker
                    .link_with_create2(Default::default(), sender, salt, id)
                    .expect("Linking failed");
                self.validate_assertions(identifier, output);
            }
        }

        fn iter_linking_targets<'a>(
            &'a self,
            linker: &'a Linker<'_>,
        ) -> impl IntoIterator<Item = (&'a ArtifactId, String)> + 'a {
            linker.contracts.keys().filter_map(move |id| {
                // If we didn't strip paths, artifacts will have absolute paths.
                // That's expected and we want to ensure that only `libraries` object has relative
                // paths, artifacts should be kept as is.
                let source = id
                    .source
                    .strip_prefix(self.project.root())
                    .unwrap_or(&id.source)
                    .to_string_lossy();
                let identifier = format!("{source}:{}", id.name);

                // Skip ds-test as it always has no dependencies etc. (and the path is outside root
                // so is not sanitized)
                if identifier.contains("DSTest") {
                    return None;
                }

                Some((id, identifier))
            })
        }

        fn validate_assertions(&self, identifier: String, output: LinkOutput) {
            let LinkOutput { libs_to_deploy, libraries } = output;

            let assertions = self
                .dependency_assertions
                .get(&identifier)
                .unwrap_or_else(|| panic!("Unexpected artifact: {identifier}"));

            assert_eq!(
                libs_to_deploy.len(),
                assertions.len(),
                "artifact {identifier} has more/less dependencies than expected ({} vs {}): {:#?}",
                libs_to_deploy.len(),
                assertions.len(),
                libs_to_deploy
            );

            for (dep_identifier, address) in assertions {
                let (file, name) = dep_identifier.split_once(':').unwrap();
                if let Some(lib_address) =
                    libraries.libs.get(Path::new(file)).and_then(|libs| libs.get(name))
                {
                    assert_eq!(
                        *lib_address,
                        address.to_string(),
                        "incorrect library address for dependency {dep_identifier} of {identifier}"
                    );
                } else {
                    panic!("Library {dep_identifier} not found");
                }
            }
        }
    }

    fn link_test(path: impl Into<PathBuf>, test_fn: impl Fn(LinkerTest)) {
        let path = path.into();
        test_fn(LinkerTest::new(path.clone(), true));
        test_fn(LinkerTest::new(path, false));
    }

    #[test]
    fn link_simple() {
        link_test("../../testdata/default/linking/simple", |linker| {
            linker
                .assert_dependencies("default/linking/simple/Simple.t.sol:Lib".to_string(), vec![])
                .assert_dependencies(
                    "default/linking/simple/Simple.t.sol:LibraryConsumer".to_string(),
                    vec![(
                        "default/linking/simple/Simple.t.sol:Lib".to_string(),
                        address!("0x5a443704dd4b594b382c22a083e2bd3090a6fef3"),
                    )],
                )
                .assert_dependencies(
                    "default/linking/simple/Simple.t.sol:SimpleLibraryLinkingTest".to_string(),
                    vec![(
                        "default/linking/simple/Simple.t.sol:Lib".to_string(),
                        address!("0x5a443704dd4b594b382c22a083e2bd3090a6fef3"),
                    )],
                )
                .test_with_sender_and_nonce(Address::default(), 1);
        });
    }

    #[test]
    fn link_nested() {
        link_test("../../testdata/default/linking/nested", |linker| {
            linker
                .assert_dependencies("default/linking/nested/Nested.t.sol:Lib".to_string(), vec![])
                .assert_dependencies(
                    "default/linking/nested/Nested.t.sol:NestedLib".to_string(),
                    vec![(
                        "default/linking/nested/Nested.t.sol:Lib".to_string(),
                        address!("0x5a443704dd4b594b382c22a083e2bd3090a6fef3"),
                    )],
                )
                .assert_dependencies(
                    "default/linking/nested/Nested.t.sol:LibraryConsumer".to_string(),
                    vec![
                        // Lib shows up here twice, because the linker sees it twice, but it should
                        // have the same address and nonce.
                        (
                            "default/linking/nested/Nested.t.sol:Lib".to_string(),
                            Address::from_str("0x5a443704dd4b594b382c22a083e2bd3090a6fef3")
                                .unwrap(),
                        ),
                        (
                            "default/linking/nested/Nested.t.sol:NestedLib".to_string(),
                            Address::from_str("0x47e9Fbef8C83A1714F1951F142132E6e90F5fa5D")
                                .unwrap(),
                        ),
                    ],
                )
                .assert_dependencies(
                    "default/linking/nested/Nested.t.sol:NestedLibraryLinkingTest".to_string(),
                    vec![
                        (
                            "default/linking/nested/Nested.t.sol:Lib".to_string(),
                            Address::from_str("0x5a443704dd4b594b382c22a083e2bd3090a6fef3")
                                .unwrap(),
                        ),
                        (
                            "default/linking/nested/Nested.t.sol:NestedLib".to_string(),
                            Address::from_str("0x47e9fbef8c83a1714f1951f142132e6e90f5fa5d")
                                .unwrap(),
                        ),
                    ],
                )
                .test_with_sender_and_nonce(Address::default(), 1);
        });
    }

    #[test]
    fn link_duplicate() {
        link_test("../../testdata/default/linking/duplicate", |linker| {
            linker
                .assert_dependencies(
                    "default/linking/duplicate/Duplicate.t.sol:A".to_string(),
                    vec![],
                )
                .assert_dependencies(
                    "default/linking/duplicate/Duplicate.t.sol:B".to_string(),
                    vec![],
                )
                .assert_dependencies(
                    "default/linking/duplicate/Duplicate.t.sol:C".to_string(),
                    vec![(
                        "default/linking/duplicate/Duplicate.t.sol:A".to_string(),
                        address!("0x5a443704dd4b594b382c22a083e2bd3090a6fef3"),
                    )],
                )
                .assert_dependencies(
                    "default/linking/duplicate/Duplicate.t.sol:D".to_string(),
                    vec![(
                        "default/linking/duplicate/Duplicate.t.sol:B".to_string(),
                        address!("0x5a443704dd4b594b382c22a083e2bd3090a6fef3"),
                    )],
                )
                .assert_dependencies(
                    "default/linking/duplicate/Duplicate.t.sol:E".to_string(),
                    vec![
                        (
                            "default/linking/duplicate/Duplicate.t.sol:A".to_string(),
                            Address::from_str("0x5a443704dd4b594b382c22a083e2bd3090a6fef3")
                                .unwrap(),
                        ),
                        (
                            "default/linking/duplicate/Duplicate.t.sol:C".to_string(),
                            Address::from_str("0x47e9fbef8c83a1714f1951f142132e6e90f5fa5d")
                                .unwrap(),
                        ),
                    ],
                )
                .assert_dependencies(
                    "default/linking/duplicate/Duplicate.t.sol:LibraryConsumer".to_string(),
                    vec![
                        (
                            "default/linking/duplicate/Duplicate.t.sol:A".to_string(),
                            Address::from_str("0x5a443704dd4b594b382c22a083e2bd3090a6fef3")
                                .unwrap(),
                        ),
                        (
                            "default/linking/duplicate/Duplicate.t.sol:B".to_string(),
                            Address::from_str("0x47e9fbef8c83a1714f1951f142132e6e90f5fa5d")
                                .unwrap(),
                        ),
                        (
                            "default/linking/duplicate/Duplicate.t.sol:C".to_string(),
                            Address::from_str("0x8be503bcded90ed42eff31f56199399b2b0154ca")
                                .unwrap(),
                        ),
                        (
                            "default/linking/duplicate/Duplicate.t.sol:D".to_string(),
                            Address::from_str("0x47c5e40890bce4a473a49d7501808b9633f29782")
                                .unwrap(),
                        ),
                        (
                            "default/linking/duplicate/Duplicate.t.sol:E".to_string(),
                            Address::from_str("0x29b2440db4a256b0c1e6d3b4cdcaa68e2440a08f")
                                .unwrap(),
                        ),
                    ],
                )
                .assert_dependencies(
                    "default/linking/duplicate/Duplicate.t.sol:DuplicateLibraryLinkingTest"
                        .to_string(),
                    vec![
                        (
                            "default/linking/duplicate/Duplicate.t.sol:A".to_string(),
                            Address::from_str("0x5a443704dd4b594b382c22a083e2bd3090a6fef3")
                                .unwrap(),
                        ),
                        (
                            "default/linking/duplicate/Duplicate.t.sol:B".to_string(),
                            Address::from_str("0x47e9fbef8c83a1714f1951f142132e6e90f5fa5d")
                                .unwrap(),
                        ),
                        (
                            "default/linking/duplicate/Duplicate.t.sol:C".to_string(),
                            Address::from_str("0x8be503bcded90ed42eff31f56199399b2b0154ca")
                                .unwrap(),
                        ),
                        (
                            "default/linking/duplicate/Duplicate.t.sol:D".to_string(),
                            Address::from_str("0x47c5e40890bce4a473a49d7501808b9633f29782")
                                .unwrap(),
                        ),
                        (
                            "default/linking/duplicate/Duplicate.t.sol:E".to_string(),
                            Address::from_str("0x29b2440db4a256b0c1e6d3b4cdcaa68e2440a08f")
                                .unwrap(),
                        ),
                    ],
                )
                .test_with_sender_and_nonce(Address::default(), 1);
        });
    }

    #[test]
    fn link_cycle() {
        link_test("../../testdata/default/linking/cycle", |linker| {
            linker
                .assert_dependencies(
                    "default/linking/cycle/Cycle.t.sol:Foo".to_string(),
                    vec![
                        (
                            "default/linking/cycle/Cycle.t.sol:Foo".to_string(),
                            Address::from_str("0x47e9Fbef8C83A1714F1951F142132E6e90F5fa5D")
                                .unwrap(),
                        ),
                        (
                            "default/linking/cycle/Cycle.t.sol:Bar".to_string(),
                            Address::from_str("0x5a443704dd4B594B382c22a083e2BD3090A6feF3")
                                .unwrap(),
                        ),
                    ],
                )
                .assert_dependencies(
                    "default/linking/cycle/Cycle.t.sol:Bar".to_string(),
                    vec![
                        (
                            "default/linking/cycle/Cycle.t.sol:Foo".to_string(),
                            Address::from_str("0x47e9Fbef8C83A1714F1951F142132E6e90F5fa5D")
                                .unwrap(),
                        ),
                        (
                            "default/linking/cycle/Cycle.t.sol:Bar".to_string(),
                            Address::from_str("0x5a443704dd4B594B382c22a083e2BD3090A6feF3")
                                .unwrap(),
                        ),
                    ],
                )
                .test_with_sender_and_nonce(Address::default(), 1);
        });
    }

    #[test]
    fn link_create2_nested() {
        link_test("../../testdata/default/linking/nested", |linker| {
            linker
                .assert_dependencies("default/linking/nested/Nested.t.sol:Lib".to_string(), vec![])
                .assert_dependencies(
                    "default/linking/nested/Nested.t.sol:NestedLib".to_string(),
                    vec![(
                        "default/linking/nested/Nested.t.sol:Lib".to_string(),
                        address!("0xddb1Cd2497000DAeA687CEa3dc34Af44084BEa74"),
                    )],
                )
                .assert_dependencies(
                    "default/linking/nested/Nested.t.sol:LibraryConsumer".to_string(),
                    vec![
                        // Lib shows up here twice, because the linker sees it twice, but it should
                        // have the same address and nonce.
                        (
                            "default/linking/nested/Nested.t.sol:Lib".to_string(),
                            Address::from_str("0xddb1Cd2497000DAeA687CEa3dc34Af44084BEa74")
                                .unwrap(),
                        ),
                        (
                            "default/linking/nested/Nested.t.sol:NestedLib".to_string(),
                            Address::from_str("0xfebE2F30641170642f317Ff6F644Cee60E7Ac369")
                                .unwrap(),
                        ),
                    ],
                )
                .assert_dependencies(
                    "default/linking/nested/Nested.t.sol:NestedLibraryLinkingTest".to_string(),
                    vec![
                        (
                            "default/linking/nested/Nested.t.sol:Lib".to_string(),
                            Address::from_str("0xddb1Cd2497000DAeA687CEa3dc34Af44084BEa74")
                                .unwrap(),
                        ),
                        (
                            "default/linking/nested/Nested.t.sol:NestedLib".to_string(),
                            Address::from_str("0xfebE2F30641170642f317Ff6F644Cee60E7Ac369")
                                .unwrap(),
                        ),
                    ],
                )
                .test_with_create2(
                    Address::default(),
                    fixed_bytes!(
                        "19bf59b7b67ae8edcbc6e53616080f61fa99285c061450ad601b0bc40c9adfc9"
                    ),
                );
        });
    }
}<|MERGE_RESOLUTION|>--- conflicted
+++ resolved
@@ -285,12 +285,8 @@
     use super::*;
     use alloy_primitives::{address, fixed_bytes, map::HashMap};
     use foundry_compilers::{
-<<<<<<< HEAD
+        Project, ProjectCompileOutput, ProjectPathsConfig,
         multi::{MultiCompiler, SolidityCompiler},
-=======
-        Project, ProjectCompileOutput, ProjectPathsConfig,
-        multi::MultiCompiler,
->>>>>>> d2415887
         solc::{Solc, SolcCompiler},
     };
 
