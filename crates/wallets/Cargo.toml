--- conflicted
+++ resolved
@@ -32,11 +32,7 @@
 
 # gcp-kms
 alloy-signer-gcp = { workspace = true, features = ["eip712"], optional = true }
-<<<<<<< HEAD
-gcloud-sdk = { version = "0.27.1", features = [
-=======
 gcloud-sdk = { version = "0.27.3", features = [
->>>>>>> 54d25611
   "google-cloud-kms-v1",
   "google-longrunning",
 ], optional = true }
