use ethers_signers::{AwsSignerError, LedgerError, TrezorError, WalletError};
use hex::FromHexError;

#[derive(Debug, thiserror::Error)]
pub enum PrivateKeyError {
    #[error("Failed to create wallet from private key. Private key is invalid hex: {0}")]
    InvalidHex(#[from] FromHexError),
    #[error("Failed to create wallet from private key. Invalid private key. But env var {0} exists. Is the `$` anchor missing?")]
    ExistsAsEnvVar(String),
}

#[derive(Debug, thiserror::Error)]
pub enum WalletSignerError {
    #[error(transparent)]
    Local(#[from] WalletError),
    #[error(transparent)]
    Ledger(#[from] LedgerError),
    #[error(transparent)]
    Trezor(#[from] TrezorError),
    #[error(transparent)]
    Aws(#[from] AwsSignerError),
<<<<<<< HEAD
    #[error(transparent)]
    Io(#[from] std::io::Error),
    #[error(transparent)]
    InvalidHex(#[from] FromHexError),
=======
    #[error("{0} cannot sign raw hashes")]
    CannotSignRawHash(&'static str),
>>>>>>> 644e31e7
}<|MERGE_RESOLUTION|>--- conflicted
+++ resolved
@@ -19,13 +19,10 @@
     Trezor(#[from] TrezorError),
     #[error(transparent)]
     Aws(#[from] AwsSignerError),
-<<<<<<< HEAD
     #[error(transparent)]
     Io(#[from] std::io::Error),
     #[error(transparent)]
     InvalidHex(#[from] FromHexError),
-=======
     #[error("{0} cannot sign raw hashes")]
     CannotSignRawHash(&'static str),
->>>>>>> 644e31e7
 }