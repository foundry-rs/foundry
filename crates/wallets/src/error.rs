use alloy_primitives::hex::FromHexError;
use alloy_signer::k256::ecdsa;
use alloy_signer_ledger::LedgerError;
use alloy_signer_local::LocalSignerError;
use alloy_signer_trezor::TrezorError;

#[cfg(feature = "aws-kms")]
use alloy_signer_aws::AwsSignerError;

#[cfg(feature = "gcp-kms")]
use alloy_signer_gcp::GcpSignerError;

<<<<<<< HEAD
use crate::wallet_browser::error::BrowserWalletError;
=======
#[cfg(feature = "turnkey")]
use alloy_signer_turnkey::TurnkeySignerError;
>>>>>>> a66490ba

#[derive(Debug, thiserror::Error)]
pub enum PrivateKeyError {
    #[error("Failed to create wallet from private key. Private key is invalid hex: {0}")]
    InvalidHex(#[from] FromHexError),
    #[error(
        "Failed to create wallet from private key. Invalid private key. But env var {0} exists. Is the `$` anchor missing?"
    )]
    ExistsAsEnvVar(String),
}

#[derive(Debug, thiserror::Error)]
pub enum WalletSignerError {
    #[error(transparent)]
    Local(#[from] LocalSignerError),
    #[error("Failed to decrypt keystore: incorrect password")]
    IncorrectKeystorePassword,
    #[error(transparent)]
    Ledger(#[from] LedgerError),
    #[error(transparent)]
    Trezor(#[from] TrezorError),
    #[error(transparent)]
    #[cfg(feature = "aws-kms")]
    Aws(#[from] Box<AwsSignerError>),
    #[error(transparent)]
    #[cfg(feature = "gcp-kms")]
    Gcp(#[from] Box<GcpSignerError>),
    #[error(transparent)]
<<<<<<< HEAD
    Browser(#[from] BrowserWalletError),
=======
    #[cfg(feature = "turnkey")]
    Turnkey(#[from] TurnkeySignerError),
>>>>>>> a66490ba
    #[error(transparent)]
    Io(#[from] std::io::Error),
    #[error(transparent)]
    InvalidHex(#[from] FromHexError),
    #[error(transparent)]
    Ecdsa(#[from] ecdsa::Error),
    #[error("foundry was not built with support for {0} signer")]
    UnsupportedSigner(&'static str),
}

impl WalletSignerError {
    pub fn aws_unsupported() -> Self {
        Self::UnsupportedSigner("AWS KMS")
    }

    pub fn gcp_unsupported() -> Self {
        Self::UnsupportedSigner("Google Cloud KMS")
    }

<<<<<<< HEAD
    pub fn browser_unsupported() -> Self {
        Self::UnsupportedSigner("Browser Wallet")
=======
    pub fn turnkey_unsupported() -> Self {
        Self::UnsupportedSigner("Turnkey")
>>>>>>> a66490ba
    }
}<|MERGE_RESOLUTION|>--- conflicted
+++ resolved
@@ -10,12 +10,10 @@
 #[cfg(feature = "gcp-kms")]
 use alloy_signer_gcp::GcpSignerError;
 
-<<<<<<< HEAD
-use crate::wallet_browser::error::BrowserWalletError;
-=======
 #[cfg(feature = "turnkey")]
 use alloy_signer_turnkey::TurnkeySignerError;
->>>>>>> a66490ba
+
+use crate::wallet_browser::error::BrowserWalletError;
 
 #[derive(Debug, thiserror::Error)]
 pub enum PrivateKeyError {
@@ -44,12 +42,10 @@
     #[cfg(feature = "gcp-kms")]
     Gcp(#[from] Box<GcpSignerError>),
     #[error(transparent)]
-<<<<<<< HEAD
-    Browser(#[from] BrowserWalletError),
-=======
     #[cfg(feature = "turnkey")]
     Turnkey(#[from] TurnkeySignerError),
->>>>>>> a66490ba
+    #[error(transparent)]
+    Browser(#[from] BrowserWalletError),
     #[error(transparent)]
     Io(#[from] std::io::Error),
     #[error(transparent)]
@@ -69,12 +65,11 @@
         Self::UnsupportedSigner("Google Cloud KMS")
     }
 
-<<<<<<< HEAD
+    pub fn turnkey_unsupported() -> Self {
+        Self::UnsupportedSigner("Turnkey")
+    }
+
     pub fn browser_unsupported() -> Self {
         Self::UnsupportedSigner("Browser Wallet")
-=======
-    pub fn turnkey_unsupported() -> Self {
-        Self::UnsupportedSigner("Turnkey")
->>>>>>> a66490ba
     }
 }