--- conflicted
+++ resolved
@@ -9436,31 +9436,7 @@
     },
     {
       "func": {
-<<<<<<< HEAD
         "id": "signAndAttachDelegation_0",
-=======
-        "id": "shuffle",
-        "description": "Randomly shuffles an array.",
-        "declaration": "function shuffle(uint256[] calldata array) external returns (uint256[] memory);",
-        "visibility": "external",
-        "mutability": "",
-        "signature": "shuffle(uint256[])",
-        "selector": "0x54f1469c",
-        "selectorBytes": [
-          84,
-          241,
-          70,
-          156
-        ]
-      },
-      "group": "utilities",
-      "status": "stable",
-      "safety": "safe"
-    },
-    {
-      "func": {
-        "id": "signAndAttachDelegation",
->>>>>>> 8e2a4c4e
         "description": "Sign an EIP-7702 authorization and designate the next call as an EIP-7702 transaction",
         "declaration": "function signAndAttachDelegation(address implementation, uint256 privateKey) external returns (SignedDelegation memory signedDelegation);",
         "visibility": "external",
