--- conflicted
+++ resolved
@@ -2162,7 +2162,7 @@
 
     /// Sign an EIP-7702 authorization for delegation for specific nonce
     #[cheatcode(group = Scripting)]
-    function signDelegationWithNonce(address implementation, uint256 privateKey,  uint64 nonce) external returns (SignedDelegation memory signedDelegation);
+    function signDelegation(address implementation, uint256 privateKey,  uint64 nonce) external returns (SignedDelegation memory signedDelegation);
 
     /// Designate the next call as an EIP-7702 transaction
     #[cheatcode(group = Scripting)]
@@ -2172,13 +2172,9 @@
     #[cheatcode(group = Scripting)]
     function signAndAttachDelegation(address implementation, uint256 privateKey) external returns (SignedDelegation memory signedDelegation);
 
-<<<<<<< HEAD
     /// Sign an EIP-7702 authorization and designate the next call as an EIP-7702 transaction for specific nonce   
-=======
-    /// Sign an EIP-7702 authorization for specific nonce and designate the next call as an EIP-7702 transaction
->>>>>>> 4a996957
     #[cheatcode(group = Scripting)]
-    function signAndAttachDelegationWithNonce(address implementation, uint256 privateKey, uint64 nonce) external returns (SignedDelegation memory signedDelegation);
+    function signAndAttachDelegation(address implementation, uint256 privateKey, uint64 nonce) external returns (SignedDelegation memory signedDelegation);
 
     /// Returns addresses of available unlocked wallets in the script environment.
     #[cheatcode(group = Scripting)]
