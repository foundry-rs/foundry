//! Implementations of [`Scripting`](spec::Group::Scripting) cheatcodes.

use crate::{Cheatcode, CheatsCtxt, Result, Vm::*};
use alloy_consensus::{SidecarBuilder, SimpleCoder};
use alloy_primitives::{Address, Uint, B256, U256};
use alloy_rpc_types::Authorization;
use alloy_signer::SignerSync;
use alloy_signer_local::PrivateKeySigner;
use alloy_sol_types::SolValue;
use foundry_wallets::{multi_wallet::MultiWallet, WalletSigner};
use parking_lot::Mutex;
use revm::{
    bytecode::Bytecode,
    context::JournalTr,
    context_interface::transaction::SignedAuthorization,
    primitives::{hardfork::SpecId, KECCAK_EMPTY},
};
use std::sync::Arc;

impl Cheatcode for broadcast_0Call {
    fn apply_stateful(&self, ccx: &mut CheatsCtxt) -> Result {
        let Self {} = self;
        broadcast(ccx, None, true)
    }
}

impl Cheatcode for broadcast_1Call {
    fn apply_stateful(&self, ccx: &mut CheatsCtxt) -> Result {
        let Self { signer } = self;
        broadcast(ccx, Some(signer), true)
    }
}

impl Cheatcode for broadcast_2Call {
    fn apply_stateful(&self, ccx: &mut CheatsCtxt) -> Result {
        let Self { privateKey } = self;
        broadcast_key(ccx, privateKey, true)
    }
}

impl Cheatcode for attachDelegationCall {
    fn apply_stateful(&self, ccx: &mut CheatsCtxt) -> Result {
        let Self { signedDelegation } = self;
        let SignedDelegation { v, r, s, nonce, implementation } = signedDelegation;

        let auth = Authorization {
            address: *implementation,
            nonce: *nonce,
            chain_id: U256::from(ccx.ecx.cfg.chain_id),
        };
        let signed_auth = SignedAuthorization::new_unchecked(
            auth,
            *v,
            U256::from_be_bytes(r.0),
            U256::from_be_bytes(s.0),
        );
        write_delegation(ccx, signed_auth.clone())?;
        ccx.state.active_delegation = Some(signed_auth);
        Ok(Default::default())
    }
}

impl Cheatcode for signDelegation_0Call {
    fn apply_stateful(&self, ccx: &mut CheatsCtxt) -> Result {
        let Self { implementation, privateKey } = *self;
        sign_delegation(ccx, privateKey, implementation, None, false)
    }
}

impl Cheatcode for signDelegation_1Call {
    fn apply_stateful(&self, ccx: &mut CheatsCtxt) -> Result {
        let Self { implementation, privateKey, nonce } = *self;
        sign_delegation(ccx, privateKey, implementation, Some(nonce), false)
    }
}

impl Cheatcode for signAndAttachDelegation_0Call {
    fn apply_stateful(&self, ccx: &mut CheatsCtxt) -> Result {
        let Self { implementation, privateKey } = *self;
        sign_delegation(ccx, privateKey, implementation, None, true)
    }
}

impl Cheatcode for signAndAttachDelegation_1Call {
    fn apply_stateful(&self, ccx: &mut CheatsCtxt) -> Result {
        let Self { implementation, privateKey, nonce } = *self;
        sign_delegation(ccx, privateKey, implementation, Some(nonce), true)
    }
}

/// Helper function to sign and attach (if needed) an EIP-7702 delegation.
/// Uses the provided nonce, otherwise retrieves and increments the nonce of the EOA.
fn sign_delegation(
    ccx: &mut CheatsCtxt,
    private_key: Uint<256, 4>,
    implementation: Address,
    nonce: Option<u64>,
    attach: bool,
) -> Result<Vec<u8>> {
    let signer = PrivateKeySigner::from_bytes(&B256::from(private_key))?;
    let nonce = if let Some(nonce) = nonce {
        nonce
    } else {
        let authority_acc = ccx.ecx.journaled_state.load_account(signer.address())?;
        // If we don't have a nonce then use next auth account nonce.
        authority_acc.data.info.nonce + 1
    };
    let auth = Authorization {
        address: implementation,
        nonce,
        chain_id: U256::from(ccx.ecx.cfg.chain_id),
    };
    let sig = signer.sign_hash_sync(&auth.signature_hash())?;
    // Attach delegation.
    if attach {
        let signed_auth = SignedAuthorization::new_unchecked(auth, sig.v() as u8, sig.r(), sig.s());
        write_delegation(ccx, signed_auth.clone())?;
        ccx.state.active_delegation = Some(signed_auth);
    }
    Ok(SignedDelegation {
        v: sig.v() as u8,
        r: sig.r().into(),
        s: sig.s().into(),
        nonce,
        implementation,
    }
    .abi_encode())
}

fn write_delegation(ccx: &mut CheatsCtxt, auth: SignedAuthorization) -> Result<()> {
    let authority = auth.recover_authority().map_err(|e| format!("{e}"))?;
    let authority_acc = ccx.ecx.journaled_state.load_account(authority)?;
<<<<<<< HEAD

=======
>>>>>>> 031e060c
    if authority_acc.data.info.nonce + 1 != auth.nonce {
        return Err("invalid nonce".into());
    }

    if auth.address.is_zero() {
        // Set empty code if the delegation address of authority is 0x.
        ccx.ecx.journaled_state.set_code_with_hash(authority, Bytecode::default(), KECCAK_EMPTY);
    } else {
        let bytecode = Bytecode::new_eip7702(*auth.address());
        ccx.ecx.journaled_state.set_code(authority, bytecode);
    }
    Ok(())
}

impl Cheatcode for attachBlobCall {
    fn apply_stateful(&self, ccx: &mut CheatsCtxt) -> Result {
        let Self { blob } = self;
        ensure!(
            ccx.ecx.cfg.spec >= SpecId::CANCUN,
            "`attachBlob` is not supported before the Cancun hard fork; \
             see EIP-4844: https://eips.ethereum.org/EIPS/eip-4844"
        );
        let sidecar: SidecarBuilder<SimpleCoder> = SidecarBuilder::from_slice(blob);
        let sidecar = sidecar.build().map_err(|e| format!("{e}"))?;
        ccx.state.active_blob_sidecar = Some(sidecar);
        Ok(Default::default())
    }
}

impl Cheatcode for startBroadcast_0Call {
    fn apply_stateful(&self, ccx: &mut CheatsCtxt) -> Result {
        let Self {} = self;
        broadcast(ccx, None, false)
    }
}

impl Cheatcode for startBroadcast_1Call {
    fn apply_stateful(&self, ccx: &mut CheatsCtxt) -> Result {
        let Self { signer } = self;
        broadcast(ccx, Some(signer), false)
    }
}

impl Cheatcode for startBroadcast_2Call {
    fn apply_stateful(&self, ccx: &mut CheatsCtxt) -> Result {
        let Self { privateKey } = self;
        broadcast_key(ccx, privateKey, false)
    }
}

impl Cheatcode for stopBroadcastCall {
    fn apply_stateful(&self, ccx: &mut CheatsCtxt) -> Result {
        let Self {} = self;
        let Some(broadcast) = ccx.state.broadcast.take() else {
            bail!("no broadcast in progress to stop");
        };
        debug!(target: "cheatcodes", ?broadcast, "stopped");
        Ok(Default::default())
    }
}

impl Cheatcode for getWalletsCall {
    fn apply_stateful(&self, ccx: &mut CheatsCtxt) -> Result {
        let wallets = ccx.state.wallets().signers().unwrap_or_default();
        Ok(wallets.abi_encode())
    }
}

#[derive(Clone, Debug, Default)]
pub struct Broadcast {
    /// Address of the transaction origin
    pub new_origin: Address,
    /// Original caller
    pub original_caller: Address,
    /// Original `tx.origin`
    pub original_origin: Address,
    /// Depth of the broadcast
    pub depth: usize,
    /// Whether the prank stops by itself after the next call
    pub single_call: bool,
}

/// Contains context for wallet management.
#[derive(Debug)]
pub struct WalletsInner {
    /// All signers in scope of the script.
    pub multi_wallet: MultiWallet,
    /// Optional signer provided as `--sender` flag.
    pub provided_sender: Option<Address>,
}

/// Clonable wrapper around [`WalletsInner`].
#[derive(Debug, Clone)]
pub struct Wallets {
    /// Inner data.
    pub inner: Arc<Mutex<WalletsInner>>,
}

impl Wallets {
    #[expect(missing_docs)]
    pub fn new(multi_wallet: MultiWallet, provided_sender: Option<Address>) -> Self {
        Self { inner: Arc::new(Mutex::new(WalletsInner { multi_wallet, provided_sender })) }
    }

    /// Consumes [Wallets] and returns [MultiWallet].
    ///
    /// Panics if [Wallets] is still in use.
    pub fn into_multi_wallet(self) -> MultiWallet {
        Arc::into_inner(self.inner)
            .map(|m| m.into_inner().multi_wallet)
            .unwrap_or_else(|| panic!("not all instances were dropped"))
    }

    /// Locks inner Mutex and adds a signer to the [MultiWallet].
    pub fn add_private_key(&self, private_key: &B256) -> Result<()> {
        self.add_local_signer(PrivateKeySigner::from_bytes(private_key)?);
        Ok(())
    }

    /// Locks inner Mutex and adds a signer to the [MultiWallet].
    pub fn add_local_signer(&self, wallet: PrivateKeySigner) {
        self.inner.lock().multi_wallet.add_signer(WalletSigner::Local(wallet));
    }

    /// Locks inner Mutex and returns all signer addresses in the [MultiWallet].
    pub fn signers(&self) -> Result<Vec<Address>> {
        Ok(self.inner.lock().multi_wallet.signers()?.keys().cloned().collect())
    }

    /// Number of signers in the [MultiWallet].
    pub fn len(&self) -> usize {
        let mut inner = self.inner.lock();
        let signers = inner.multi_wallet.signers();
        if signers.is_err() {
            return 0;
        }
        signers.unwrap().len()
    }

    /// Whether the [MultiWallet] is empty.
    pub fn is_empty(&self) -> bool {
        self.len() == 0
    }
}

/// Sets up broadcasting from a script using `new_origin` as the sender.
fn broadcast(ccx: &mut CheatsCtxt, new_origin: Option<&Address>, single_call: bool) -> Result {
    let depth: u64 = ccx.ecx.journaled_state.depth().try_into()?;
    ensure!(
        ccx.state.get_prank(depth).is_none(),
        "you have an active prank; broadcasting and pranks are not compatible"
    );
    ensure!(ccx.state.broadcast.is_none(), "a broadcast is active already");

    let mut new_origin = new_origin.cloned();

    if new_origin.is_none() {
        let mut wallets = ccx.state.wallets().inner.lock();
        if let Some(provided_sender) = wallets.provided_sender {
            new_origin = Some(provided_sender);
        } else {
            let signers = wallets.multi_wallet.signers()?;
            if signers.len() == 1 {
                let address = signers.keys().next().unwrap();
                new_origin = Some(*address);
            }
        }
    }

    let broadcast = Broadcast {
        new_origin: new_origin.unwrap_or(ccx.ecx.tx.caller),
        original_caller: ccx.caller,
        original_origin: ccx.ecx.tx.caller,
        depth,
        single_call,
    };
    debug!(target: "cheatcodes", ?broadcast, "started");
    ccx.state.broadcast = Some(broadcast);
    Ok(Default::default())
}

/// Sets up broadcasting from a script with the sender derived from `private_key`.
/// Adds this private key to `state`'s `wallets` vector to later be used for signing
/// if broadcast is successful.
fn broadcast_key(ccx: &mut CheatsCtxt, private_key: &U256, single_call: bool) -> Result {
    let wallet = super::crypto::parse_wallet(private_key)?;
    let new_origin = wallet.address();

    let result = broadcast(ccx, Some(&new_origin), single_call);
    if result.is_ok() {
        let wallets = ccx.state.wallets();
        wallets.add_local_signer(wallet);
    }
    result
}<|MERGE_RESOLUTION|>--- conflicted
+++ resolved
@@ -130,10 +130,6 @@
 fn write_delegation(ccx: &mut CheatsCtxt, auth: SignedAuthorization) -> Result<()> {
     let authority = auth.recover_authority().map_err(|e| format!("{e}"))?;
     let authority_acc = ccx.ecx.journaled_state.load_account(authority)?;
-<<<<<<< HEAD
-
-=======
->>>>>>> 031e060c
     if authority_acc.data.info.nonce + 1 != auth.nonce {
         return Err("invalid nonce".into());
     }
@@ -281,7 +277,7 @@
 
 /// Sets up broadcasting from a script using `new_origin` as the sender.
 fn broadcast(ccx: &mut CheatsCtxt, new_origin: Option<&Address>, single_call: bool) -> Result {
-    let depth: u64 = ccx.ecx.journaled_state.depth().try_into()?;
+    let depth = ccx.ecx.journaled_state.depth();
     ensure!(
         ccx.state.get_prank(depth).is_none(),
         "you have an active prank; broadcasting and pranks are not compatible"
