--- conflicted
+++ resolved
@@ -13,11 +13,7 @@
     bytecode::Bytecode,
     context::JournalTr,
     context_interface::transaction::SignedAuthorization,
-<<<<<<< HEAD
-    primitives::{hardfork::SpecId, KECCAK_EMPTY},
-=======
     primitives::{KECCAK_EMPTY, hardfork::SpecId},
->>>>>>> 54d25611
 };
 use std::sync::Arc;
 
@@ -184,11 +180,7 @@
             if let Some(broadcast) = broadcast {
                 // Increment nonce if authority is the sender of transaction.
                 if broadcast.new_origin == authority {
-<<<<<<< HEAD
-                    return account_nonce + 1
-=======
                     return account_nonce + 1;
->>>>>>> 54d25611
                 }
             }
             // Return current nonce if authority is not the sender of transaction.
