--- conflicted
+++ resolved
@@ -9,13 +9,10 @@
 use alloy_sol_types::SolValue;
 use foundry_wallets::{multi_wallet::MultiWallet, WalletSigner};
 use parking_lot::Mutex;
-<<<<<<< HEAD
 use revm::{
     bytecode::Bytecode, context::JournalTr, context_interface::transaction::SignedAuthorization,
+    primitives::hardfork::SpecId,
 };
-=======
-use revm::primitives::{Bytecode, SignedAuthorization, SpecId};
->>>>>>> 55802bad
 use std::sync::Arc;
 
 impl Cheatcode for broadcast_0Call {
@@ -143,7 +140,7 @@
     fn apply_stateful(&self, ccx: &mut CheatsCtxt) -> Result {
         let Self { blob } = self;
         ensure!(
-            ccx.ecx.spec_id() >= SpecId::CANCUN,
+            ccx.ecx.cfg.spec >= SpecId::CANCUN,
             "`attachBlob` is not supported before the Cancun hard fork; \
              see EIP-4844: https://eips.ethereum.org/EIPS/eip-4844"
         );
