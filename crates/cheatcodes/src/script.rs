//! Implementations of [`Scripting`](spec::Group::Scripting) cheatcodes.

use crate::{Cheatcode, CheatsCtxt, Result, Vm::*};
use alloy_consensus::{SidecarBuilder, SimpleCoder};
use alloy_primitives::{Address, Uint, B256, U256};
use alloy_rpc_types::Authorization;
use alloy_signer::SignerSync;
use alloy_signer_local::PrivateKeySigner;
use alloy_sol_types::SolValue;
use foundry_wallets::{multi_wallet::MultiWallet, WalletSigner};
use parking_lot::Mutex;
<<<<<<< HEAD
use revm::{
    bytecode::Bytecode, context::JournalTr, context_interface::transaction::SignedAuthorization,
    primitives::hardfork::SpecId,
};
=======
use revm::primitives::{Bytecode, SignedAuthorization, SpecId, KECCAK_EMPTY};
>>>>>>> cc50b162
use std::sync::Arc;

impl Cheatcode for broadcast_0Call {
    fn apply_stateful(&self, ccx: &mut CheatsCtxt) -> Result {
        let Self {} = self;
        broadcast(ccx, None, true)
    }
}

impl Cheatcode for broadcast_1Call {
    fn apply_stateful(&self, ccx: &mut CheatsCtxt) -> Result {
        let Self { signer } = self;
        broadcast(ccx, Some(signer), true)
    }
}

impl Cheatcode for broadcast_2Call {
    fn apply_stateful(&self, ccx: &mut CheatsCtxt) -> Result {
        let Self { privateKey } = self;
        broadcast_key(ccx, privateKey, true)
    }
}

impl Cheatcode for attachDelegationCall {
    fn apply_stateful(&self, ccx: &mut CheatsCtxt) -> Result {
        let Self { signedDelegation } = self;
        let SignedDelegation { v, r, s, nonce, implementation } = signedDelegation;

        let auth = Authorization {
            address: *implementation,
            nonce: *nonce,
            chain_id: U256::from(ccx.ecx.cfg.chain_id),
        };
        let signed_auth = SignedAuthorization::new_unchecked(
            auth,
            *v,
            U256::from_be_bytes(r.0),
            U256::from_be_bytes(s.0),
        );
        write_delegation(ccx, signed_auth.clone())?;
        ccx.state.active_delegation = Some(signed_auth);
        Ok(Default::default())
    }
}

impl Cheatcode for signDelegation_0Call {
    fn apply_stateful(&self, ccx: &mut CheatsCtxt) -> Result {
        let Self { implementation, privateKey } = *self;
        sign_delegation(ccx, privateKey, implementation, None, false)
    }
}

impl Cheatcode for signDelegation_1Call {
    fn apply_stateful(&self, ccx: &mut CheatsCtxt) -> Result {
        let Self { implementation, privateKey, nonce } = *self;
        sign_delegation(ccx, privateKey, implementation, Some(nonce), false)
    }
}

impl Cheatcode for signAndAttachDelegation_0Call {
    fn apply_stateful(&self, ccx: &mut CheatsCtxt) -> Result {
        let Self { implementation, privateKey } = *self;
        sign_delegation(ccx, privateKey, implementation, None, true)
    }
}

impl Cheatcode for signAndAttachDelegation_1Call {
    fn apply_stateful(&self, ccx: &mut CheatsCtxt) -> Result {
        let Self { implementation, privateKey, nonce } = *self;
        sign_delegation(ccx, privateKey, implementation, Some(nonce), true)
    }
}

/// Helper function to sign and attach (if needed) an EIP-7702 delegation.
/// Uses the provided nonce, otherwise retrieves and increments the nonce of the EOA.
fn sign_delegation(
    ccx: &mut CheatsCtxt,
    private_key: Uint<256, 4>,
    implementation: Address,
    nonce: Option<u64>,
    attach: bool,
) -> Result<Vec<u8>> {
    let signer = PrivateKeySigner::from_bytes(&B256::from(private_key))?;
    let nonce = if let Some(nonce) = nonce {
        nonce
    } else {
        let authority_acc = ccx.ecx.journaled_state.load_account(signer.address())?;
        authority_acc.data.info.nonce
    };
    let auth = Authorization {
        address: implementation,
        nonce,
        chain_id: U256::from(ccx.ecx.cfg.chain_id),
    };
    let sig = signer.sign_hash_sync(&auth.signature_hash())?;
    // Attach delegation.
    if attach {
        let signed_auth = SignedAuthorization::new_unchecked(auth, sig.v() as u8, sig.r(), sig.s());
        write_delegation(ccx, signed_auth.clone())?;
        ccx.state.active_delegation = Some(signed_auth);
    }
    Ok(SignedDelegation {
        v: sig.v() as u8,
        r: sig.r().into(),
        s: sig.s().into(),
        nonce,
        implementation,
    }
    .abi_encode())
}

fn write_delegation(ccx: &mut CheatsCtxt, auth: SignedAuthorization) -> Result<()> {
    let authority = auth.recover_authority().map_err(|e| format!("{e}"))?;
    let authority_acc = ccx.ecx.journaled_state.load_account(authority)?;
    if authority_acc.data.info.nonce != auth.nonce {
        return Err("invalid nonce".into());
    }
    authority_acc.data.info.nonce += 1;
    if auth.address.is_zero() {
        // Set empty code if the delegation address of authority is 0x.
        ccx.ecx.journaled_state.set_code_with_hash(authority, Bytecode::default(), KECCAK_EMPTY);
    } else {
        let bytecode = Bytecode::new_eip7702(*auth.address());
        ccx.ecx.journaled_state.set_code(authority, bytecode);
    }
    Ok(())
}

impl Cheatcode for attachBlobCall {
    fn apply_stateful(&self, ccx: &mut CheatsCtxt) -> Result {
        let Self { blob } = self;
        ensure!(
            ccx.ecx.cfg.spec >= SpecId::CANCUN,
            "`attachBlob` is not supported before the Cancun hard fork; \
             see EIP-4844: https://eips.ethereum.org/EIPS/eip-4844"
        );
        let sidecar: SidecarBuilder<SimpleCoder> = SidecarBuilder::from_slice(blob);
        let sidecar = sidecar.build().map_err(|e| format!("{e}"))?;
        ccx.state.active_blob_sidecar = Some(sidecar);
        Ok(Default::default())
    }
}

impl Cheatcode for startBroadcast_0Call {
    fn apply_stateful(&self, ccx: &mut CheatsCtxt) -> Result {
        let Self {} = self;
        broadcast(ccx, None, false)
    }
}

impl Cheatcode for startBroadcast_1Call {
    fn apply_stateful(&self, ccx: &mut CheatsCtxt) -> Result {
        let Self { signer } = self;
        broadcast(ccx, Some(signer), false)
    }
}

impl Cheatcode for startBroadcast_2Call {
    fn apply_stateful(&self, ccx: &mut CheatsCtxt) -> Result {
        let Self { privateKey } = self;
        broadcast_key(ccx, privateKey, false)
    }
}

impl Cheatcode for stopBroadcastCall {
    fn apply_stateful(&self, ccx: &mut CheatsCtxt) -> Result {
        let Self {} = self;
        let Some(broadcast) = ccx.state.broadcast.take() else {
            bail!("no broadcast in progress to stop");
        };
        debug!(target: "cheatcodes", ?broadcast, "stopped");
        Ok(Default::default())
    }
}

impl Cheatcode for getWalletsCall {
    fn apply_stateful(&self, ccx: &mut CheatsCtxt) -> Result {
        let wallets = ccx.state.wallets().signers().unwrap_or_default();
        Ok(wallets.abi_encode())
    }
}

#[derive(Clone, Debug, Default)]
pub struct Broadcast {
    /// Address of the transaction origin
    pub new_origin: Address,
    /// Original caller
    pub original_caller: Address,
    /// Original `tx.origin`
    pub original_origin: Address,
    /// Depth of the broadcast
    pub depth: usize,
    /// Whether the prank stops by itself after the next call
    pub single_call: bool,
}

/// Contains context for wallet management.
#[derive(Debug)]
pub struct WalletsInner {
    /// All signers in scope of the script.
    pub multi_wallet: MultiWallet,
    /// Optional signer provided as `--sender` flag.
    pub provided_sender: Option<Address>,
}

/// Clonable wrapper around [`WalletsInner`].
#[derive(Debug, Clone)]
pub struct Wallets {
    /// Inner data.
    pub inner: Arc<Mutex<WalletsInner>>,
}

impl Wallets {
    #[expect(missing_docs)]
    pub fn new(multi_wallet: MultiWallet, provided_sender: Option<Address>) -> Self {
        Self { inner: Arc::new(Mutex::new(WalletsInner { multi_wallet, provided_sender })) }
    }

    /// Consumes [Wallets] and returns [MultiWallet].
    ///
    /// Panics if [Wallets] is still in use.
    pub fn into_multi_wallet(self) -> MultiWallet {
        Arc::into_inner(self.inner)
            .map(|m| m.into_inner().multi_wallet)
            .unwrap_or_else(|| panic!("not all instances were dropped"))
    }

    /// Locks inner Mutex and adds a signer to the [MultiWallet].
    pub fn add_private_key(&self, private_key: &B256) -> Result<()> {
        self.add_local_signer(PrivateKeySigner::from_bytes(private_key)?);
        Ok(())
    }

    /// Locks inner Mutex and adds a signer to the [MultiWallet].
    pub fn add_local_signer(&self, wallet: PrivateKeySigner) {
        self.inner.lock().multi_wallet.add_signer(WalletSigner::Local(wallet));
    }

    /// Locks inner Mutex and returns all signer addresses in the [MultiWallet].
    pub fn signers(&self) -> Result<Vec<Address>> {
        Ok(self.inner.lock().multi_wallet.signers()?.keys().cloned().collect())
    }

    /// Number of signers in the [MultiWallet].
    pub fn len(&self) -> usize {
        let mut inner = self.inner.lock();
        let signers = inner.multi_wallet.signers();
        if signers.is_err() {
            return 0;
        }
        signers.unwrap().len()
    }

    /// Whether the [MultiWallet] is empty.
    pub fn is_empty(&self) -> bool {
        self.len() == 0
    }
}

/// Sets up broadcasting from a script using `new_origin` as the sender.
fn broadcast(ccx: &mut CheatsCtxt, new_origin: Option<&Address>, single_call: bool) -> Result {
    let depth = ccx.ecx.journaled_state.depth();
    ensure!(
        ccx.state.get_prank(depth).is_none(),
        "you have an active prank; broadcasting and pranks are not compatible"
    );
    ensure!(ccx.state.broadcast.is_none(), "a broadcast is active already");

    let mut new_origin = new_origin.cloned();

    if new_origin.is_none() {
        let mut wallets = ccx.state.wallets().inner.lock();
        if let Some(provided_sender) = wallets.provided_sender {
            new_origin = Some(provided_sender);
        } else {
            let signers = wallets.multi_wallet.signers()?;
            if signers.len() == 1 {
                let address = signers.keys().next().unwrap();
                new_origin = Some(*address);
            }
        }
    }

    let broadcast = Broadcast {
        new_origin: new_origin.unwrap_or(ccx.ecx.tx.caller),
        original_caller: ccx.caller,
        original_origin: ccx.ecx.tx.caller,
        depth,
        single_call,
    };
    debug!(target: "cheatcodes", ?broadcast, "started");
    ccx.state.broadcast = Some(broadcast);
    Ok(Default::default())
}

/// Sets up broadcasting from a script with the sender derived from `private_key`.
/// Adds this private key to `state`'s `wallets` vector to later be used for signing
/// if broadcast is successful.
fn broadcast_key(ccx: &mut CheatsCtxt, private_key: &U256, single_call: bool) -> Result {
    let wallet = super::crypto::parse_wallet(private_key)?;
    let new_origin = wallet.address();

    let result = broadcast(ccx, Some(&new_origin), single_call);
    if result.is_ok() {
        let wallets = ccx.state.wallets();
        wallets.add_local_signer(wallet);
    }
    result
}<|MERGE_RESOLUTION|>--- conflicted
+++ resolved
@@ -9,14 +9,12 @@
 use alloy_sol_types::SolValue;
 use foundry_wallets::{multi_wallet::MultiWallet, WalletSigner};
 use parking_lot::Mutex;
-<<<<<<< HEAD
 use revm::{
-    bytecode::Bytecode, context::JournalTr, context_interface::transaction::SignedAuthorization,
-    primitives::hardfork::SpecId,
+    bytecode::Bytecode,
+    context::JournalTr,
+    context_interface::transaction::SignedAuthorization,
+    primitives::{hardfork::SpecId, KECCAK_EMPTY},
 };
-=======
-use revm::primitives::{Bytecode, SignedAuthorization, SpecId, KECCAK_EMPTY};
->>>>>>> cc50b162
 use std::sync::Arc;
 
 impl Cheatcode for broadcast_0Call {
