--- conflicted
+++ resolved
@@ -130,13 +130,7 @@
     if authority_acc.data.info.nonce + 1 != auth.nonce {
         return Err("invalid nonce".into());
     }
-<<<<<<< HEAD
-
-    let bytecode = Bytecode::new_eip7702(*auth.address());
-    ccx.ecx.journaled_state.set_code(authority, bytecode);
-
-=======
-    authority_acc.data.info.nonce += 1;
+
     if auth.address.is_zero() {
         // Set empty code if the delegation address of authority is 0x.
         ccx.ecx.journaled_state.set_code_with_hash(authority, Bytecode::default(), KECCAK_EMPTY);
@@ -144,7 +138,6 @@
         let bytecode = Bytecode::new_eip7702(*auth.address());
         ccx.ecx.journaled_state.set_code(authority, bytecode);
     }
->>>>>>> 90a8746d
     Ok(())
 }
 
