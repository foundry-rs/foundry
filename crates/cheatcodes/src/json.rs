--- conflicted
+++ resolved
@@ -603,60 +603,6 @@
     }
 }
 
-<<<<<<< HEAD
-/// Serializes given [DynSolValue] into a [serde_json::Value].
-fn serialize_value_as_json(value: DynSolValue) -> Result<Value> {
-    match value {
-        DynSolValue::Bool(b) => Ok(Value::Bool(b)),
-        DynSolValue::String(s) => {
-            // Strings are allowed to contain stringified JSON objects, so we try to parse it like
-            // one first.
-            if let Ok(map) = serde_json::from_str(&s) {
-                Ok(Value::Object(map))
-            } else {
-                Ok(Value::String(s))
-            }
-        }
-        DynSolValue::Bytes(b) => Ok(Value::String(hex::encode_prefixed(b))),
-        DynSolValue::FixedBytes(b, size) => Ok(Value::String(hex::encode_prefixed(&b[..size]))),
-        DynSolValue::Int(i, _) => {
-            if let Ok(n) = TryInto::<i64>::try_into(i) {
-                // Use `serde_json::Number` if the number can be accurately represented.
-                Ok(Value::Number(n.into()))
-            } else {
-                // Otherwise, fallback to its string representation
-                Ok(Value::String(i.to_string()))
-            }
-        }
-        DynSolValue::Uint(i, _) => {
-            if let Ok(n) = TryInto::<u64>::try_into(i) {
-                // Use `serde_json::Number` if the number can be accurately represented.
-                Ok(Value::Number(n.into()))
-            } else {
-                // Otherwise, fallback to its string representation
-                Ok(Value::String(i.to_string()))
-            }
-        }
-        DynSolValue::Address(a) => Ok(Value::String(a.to_string())),
-        DynSolValue::Array(e) | DynSolValue::FixedArray(e) => {
-            Ok(Value::Array(e.into_iter().map(serialize_value_as_json).collect::<Result<_>>()?))
-        }
-        DynSolValue::CustomStruct { name: _, prop_names, tuple } => {
-            let values =
-                tuple.into_iter().map(serialize_value_as_json).collect::<Result<Vec<_>>>()?;
-            let map = prop_names.into_iter().zip(values).collect();
-
-            Ok(Value::Object(map))
-        }
-        DynSolValue::Tuple(values) => Ok(Value::Array(
-            values.into_iter().map(serialize_value_as_json).collect::<Result<_>>()?,
-        )),
-        DynSolValue::Function(_) => bail!("cannot serialize function pointer"),
-    }
-}
-
-=======
->>>>>>> a966fba6
 /// Serializes a key:value pair to a specific object. If the key is valueKey, the value is
 /// expected to be an object, which will be set as the root object for the provided object key,
 /// overriding the whole root object if the object key already exists. By calling this function
