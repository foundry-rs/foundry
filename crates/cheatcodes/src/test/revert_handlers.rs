use crate::{Error, Result};
use alloy_dyn_abi::{DynSolValue, ErrorExt};
use alloy_primitives::{Address, Bytes, address, hex};
use alloy_sol_types::{SolError, SolValue};
use foundry_common::{ContractsByArtifact, abi::get_error};
use foundry_evm_core::decode::RevertDecoder;
use revm::interpreter::{InstructionResult, return_ok};
use spec::Vm;

use super::{
    assume::{AcceptableRevertParameters, AssumeNoRevert},
    expect::ExpectedRevert,
};

/// For some cheatcodes we may internally change the status of the call, i.e. in `expectRevert`.
/// Solidity will see a successful call and attempt to decode the return data. Therefore, we need
/// to populate the return with dummy bytes so the decode doesn't fail.
///
/// 8192 bytes was arbitrarily chosen because it is long enough for return values up to 256 words in
/// size.
static DUMMY_CALL_OUTPUT: Bytes = Bytes::from_static(&[0u8; 8192]);

/// Same reasoning as [DUMMY_CALL_OUTPUT], but for creates.
const DUMMY_CREATE_ADDRESS: Address = address!("0x0000000000000000000000000000000000000001");

fn stringify(data: &[u8]) -> String {
    if let Ok(s) = String::abi_decode(data) {
        return s;
    }
    if data.is_ascii() {
        return std::str::from_utf8(data).unwrap().to_owned();
    }
    hex::encode_prefixed(data)
}

/// Common parameters for expected or assumed reverts. Allows for code reuse.
pub(crate) trait RevertParameters {
    fn reverter(&self) -> Option<Address>;
    fn reason(&self) -> Option<&[u8]>;
    fn partial_match(&self) -> bool;
}

impl RevertParameters for AcceptableRevertParameters {
    fn reverter(&self) -> Option<Address> {
        self.reverter
    }

    fn reason(&self) -> Option<&[u8]> {
        Some(&self.reason)
    }

    fn partial_match(&self) -> bool {
        self.partial_match
    }
}

/// Core logic for handling reverts that may or may not be expected (or assumed).
fn handle_revert(
    is_cheatcode: bool,
    revert_params: &impl RevertParameters,
    status: InstructionResult,
    retdata: &Bytes,
    known_contracts: &Option<ContractsByArtifact>,
    reverter: Option<&Address>,
) -> Result<(), Error> {
    // If expected reverter address is set then check it matches the actual reverter.
    if let (Some(expected_reverter), Some(&actual_reverter)) = (revert_params.reverter(), reverter)
        && expected_reverter != actual_reverter
    {
        return Err(fmt_err!(
            "Reverter != expected reverter: {} != {}",
            actual_reverter,
            expected_reverter
        ));
    }

    let expected_reason = revert_params.reason();
    // If None, accept any revert.
    let Some(expected_reason) = expected_reason else {
        return Ok(());
    };

    if !expected_reason.is_empty() && retdata.is_empty() {
        bail!("call reverted as expected, but without data");
    }

    let mut actual_revert: Vec<u8> = retdata.to_vec();

    // Compare only the first 4 bytes if partial match.
    if revert_params.partial_match() && actual_revert.get(..4) == expected_reason.get(..4) {
        return Ok(());
    }

    // Try decoding as known errors.
    actual_revert = decode_revert(actual_revert);

    if actual_revert == expected_reason
        || (is_cheatcode && memchr::memmem::find(&actual_revert, expected_reason).is_some())
    {
        return Ok(());
    }

    // If expected reason is `Error(string)` then decode and compare with actual revert.
    // See <https://github.com/foundry-rs/foundry/issues/12511>
    if let Ok(e) = get_error("Error(string)")
        && let Ok(dec) = e.decode_error(expected_reason)
        && let Some(DynSolValue::String(revert_str)) = dec.body.first()
        && revert_str.as_str() == String::from_utf8_lossy(&actual_revert)
    {
        return Ok(());
    }

    let (actual, expected) = if let Some(contracts) = known_contracts {
        let decoder = RevertDecoder::new().with_abis(contracts.values().map(|c| &c.abi));
        (
            &decoder.decode(actual_revert.as_slice(), Some(status)),
            &decoder.decode(expected_reason, Some(status)),
        )
    } else {
        (&stringify(&actual_revert), &stringify(expected_reason))
    };

    if expected == actual {
        return Ok(());
    }

    Err(fmt_err!("Error != expected error: {} != {}", actual, expected))
}

pub(crate) fn handle_assume_no_revert(
    assume_no_revert: &AssumeNoRevert,
    status: InstructionResult,
    retdata: &Bytes,
    known_contracts: &Option<ContractsByArtifact>,
) -> Result<()> {
    // if a generic AssumeNoRevert, return Ok(). Otherwise, iterate over acceptable reasons and try
    // to match against any, otherwise, return an Error with the revert data
    if assume_no_revert.reasons.is_empty() {
        Ok(())
    } else {
        assume_no_revert
            .reasons
            .iter()
            .find_map(|reason| {
                handle_revert(
                    false,
                    reason,
                    status,
                    retdata,
                    known_contracts,
                    assume_no_revert.reverted_by.as_ref(),
                )
                .ok()
            })
            .ok_or_else(|| retdata.clone().into())
    }
}

pub(crate) fn handle_expect_revert(
    is_cheatcode: bool,
    is_create: bool,
    internal_expect_revert: bool,
    expected_revert: &ExpectedRevert,
    status: InstructionResult,
    retdata: Bytes,
    known_contracts: &Option<ContractsByArtifact>,
) -> Result<(Option<Address>, Bytes)> {
    let success_return = || {
        if is_create {
            (Some(DUMMY_CREATE_ADDRESS), Bytes::new())
        } else {
            (None, DUMMY_CALL_OUTPUT.clone())
        }
    };

    // Check depths if it's not an expect cheatcode call and if internal expect reverts not enabled.
    if !is_cheatcode && !internal_expect_revert {
        ensure!(
            expected_revert.max_depth > expected_revert.depth,
            "call didn't revert at a lower depth than cheatcode call depth"
        );
    }

    if expected_revert.count == 0 {
        // If no specific reason or reverter is expected, we just check if it reverted
        if expected_revert.reverter.is_none() && expected_revert.reason.is_none() {
            ensure!(
                matches!(status, return_ok!()),
                "call reverted when it was expected not to revert"
            );
            return Ok(success_return());
        }

        // Flags to track if the reason and reverter match.
        let mut reason_match = expected_revert.reason.as_ref().map(|_| false);
        let mut reverter_match = expected_revert.reverter.as_ref().map(|_| false);

        // If we expect no reverts with a specific reason/reverter, but got a revert,
        // we need to check if it matches our criteria
        if !matches!(status, return_ok!()) {
            // We got a revert, but we expected 0 reverts
            // We need to check if this revert matches our expected criteria

            // Reverter check
            if let (Some(expected_reverter), Some(actual_reverter)) =
                (expected_revert.reverter, expected_revert.reverted_by)
                && expected_reverter == actual_reverter
            {
                reverter_match = Some(true);
            }

            // Reason check
            let expected_reason = expected_revert.reason();
            if let Some(expected_reason) = expected_reason {
                let mut actual_revert: Vec<u8> = retdata.to_vec();
                actual_revert = decode_revert(actual_revert);

                if actual_revert == expected_reason {
                    reason_match = Some(true);
                }
            }

            match (reason_match, reverter_match) {
                (Some(true), Some(true)) => Err(fmt_err!(
                    "expected 0 reverts with reason: {}, from address: {}, but got one",
                    stringify(expected_reason.unwrap_or_default()),
                    expected_revert.reverter.unwrap()
                )),
                (Some(true), None) => Err(fmt_err!(
                    "expected 0 reverts with reason: {}, but got one",
                    stringify(expected_reason.unwrap_or_default())
                )),
                (None, Some(true)) => Err(fmt_err!(
                    "expected 0 reverts from address: {}, but got one",
                    expected_revert.reverter.unwrap()
                )),
                _ => {
                    // The revert doesn't match our criteria, which means it's a different revert
                    // For expectRevert with count=0, any revert should fail the test
                    let decoded_revert = decode_revert(retdata.to_vec());

                    // Provide more specific error messages based on what was expected
<<<<<<< HEAD
                    if let Some(reverter) = expected_revert.reverter.as_ref() {
=======
                    if let Some(reverter) = expected_revert.reverter {
>>>>>>> a27da27d
                        if expected_revert.reason.is_some() {
                            Err(fmt_err!(
                                "call reverted with '{}' from {}, but expected 0 reverts with reason '{}' from {}",
                                stringify(&decoded_revert),
                                expected_revert.reverted_by.unwrap_or_default(),
                                stringify(expected_reason.unwrap_or_default()),
                                reverter
                            ))
                        } else {
                            Err(fmt_err!(
                                "call reverted with '{}' from {}, but expected 0 reverts from {}",
                                stringify(&decoded_revert),
                                expected_revert.reverted_by.unwrap_or_default(),
                                reverter
                            ))
                        }
                    } else {
                        Err(fmt_err!(
                            "call reverted with '{}' when it was expected not to revert",
                            stringify(&decoded_revert)
                        ))
                    }
                }
            }
        } else {
            // No revert occurred, which is what we expected
            Ok(success_return())
        }
    } else {
        ensure!(!matches!(status, return_ok!()), "next call did not revert as expected");

        handle_revert(
            is_cheatcode,
            expected_revert,
            status,
            &retdata,
            known_contracts,
            expected_revert.reverted_by.as_ref(),
        )?;
        Ok(success_return())
    }
}

fn decode_revert(revert: Vec<u8>) -> Vec<u8> {
    if matches!(
        revert.get(..4).map(|s| s.try_into().unwrap()),
        Some(Vm::CheatcodeError::SELECTOR | alloy_sol_types::Revert::SELECTOR)
    ) && let Ok(decoded) = Vec::<u8>::abi_decode(&revert[4..])
    {
        return decoded;
    }
    revert
}<|MERGE_RESOLUTION|>--- conflicted
+++ resolved
@@ -240,11 +240,7 @@
                     let decoded_revert = decode_revert(retdata.to_vec());
 
                     // Provide more specific error messages based on what was expected
-<<<<<<< HEAD
-                    if let Some(reverter) = expected_revert.reverter.as_ref() {
-=======
                     if let Some(reverter) = expected_revert.reverter {
->>>>>>> a27da27d
                         if expected_revert.reason.is_some() {
                             Err(fmt_err!(
                                 "call reverted with '{}' from {}, but expected 0 reverts with reason '{}' from {}",
