--- conflicted
+++ resolved
@@ -191,11 +191,7 @@
             for (slot, slot_changes) in &self.state_diff {
                 match &slot_changes.slot_info {
                     Some(slot_info) => {
-<<<<<<< HEAD
-                        if let Some(decoded) = slot_info.decoded.as_ref() {
-=======
                         if let Some(decoded) = &slot_info.decoded {
->>>>>>> a27da27d
                             // Have slot info with decoded values - show decoded values
                             writeln!(
                                 f,
