//! Implementations of [`Evm`](spec::Group::Evm) cheatcodes.

use crate::{
    BroadcastableTransaction, Cheatcode, Cheatcodes, CheatcodesExecutor, CheatsCtxt, Error, Result,
    Vm::*,
    inspector::{Ecx, RecordDebugStepInfo},
};
use alloy_consensus::TxEnvelope;
use alloy_genesis::{Genesis, GenesisAccount};
use alloy_network::eip2718::EIP4844_TX_TYPE_ID;
use alloy_primitives::{
<<<<<<< HEAD
    Address, B256, U256, hex, keccak256,
=======
    Address, B256, U256, hex,
>>>>>>> 83b904fd
    map::{B256Map, HashMap},
};
use alloy_rlp::Decodable;
use alloy_sol_types::SolValue;
use foundry_common::{
    fs::{read_json_file, write_json_file},
    slot_identifier::{
        ENCODING_BYTES, ENCODING_DYN_ARRAY, ENCODING_INPLACE, ENCODING_MAPPING, SlotIdentifier,
        SlotInfo,
    },
};
use foundry_evm_core::{
    ContextExt,
    backend::{DatabaseExt, RevertStateSnapshotAction},
    constants::{CALLER, CHEATCODE_ADDRESS, HARDHAT_CONSOLE_ADDRESS, TEST_CONTRACT_ADDRESS},
    utils::get_blob_base_fee_update_fraction_by_spec_id,
};
use foundry_evm_traces::StackSnapshotType;
use itertools::Itertools;
use rand::Rng;
use revm::{
    bytecode::Bytecode,
    context::{Block, JournalTr},
    primitives::{KECCAK_EMPTY, hardfork::SpecId},
    state::Account,
};
use std::{
    collections::{BTreeMap, HashSet, btree_map::Entry},
    fmt::Display,
    path::Path,
    str::FromStr,
};

mod record_debug_step;
use foundry_common::fmt::format_token_raw;
use record_debug_step::{convert_call_trace_to_debug_step, flatten_call_trace};
use serde::Serialize;

mod fork;
pub(crate) mod mapping;
pub(crate) mod mock;
pub(crate) mod prank;

/// Records storage slots reads and writes.
#[derive(Clone, Debug, Default)]
pub struct RecordAccess {
    /// Storage slots reads.
    pub reads: HashMap<Address, Vec<U256>>,
    /// Storage slots writes.
    pub writes: HashMap<Address, Vec<U256>>,
}

impl RecordAccess {
    /// Records a read access to a storage slot.
    pub fn record_read(&mut self, target: Address, slot: U256) {
        self.reads.entry(target).or_default().push(slot);
    }

    /// Records a write access to a storage slot.
    ///
    /// This also records a read internally as `SSTORE` does an implicit `SLOAD`.
    pub fn record_write(&mut self, target: Address, slot: U256) {
        self.record_read(target, slot);
        self.writes.entry(target).or_default().push(slot);
    }

    /// Clears the recorded reads and writes.
    pub fn clear(&mut self) {
        // Also frees memory.
        *self = Default::default();
    }
}

/// Records the `snapshotGas*` cheatcodes.
#[derive(Clone, Debug)]
pub struct GasRecord {
    /// The group name of the gas snapshot.
    pub group: String,
    /// The name of the gas snapshot.
    pub name: String,
    /// The total gas used in the gas snapshot.
    pub gas_used: u64,
    /// Depth at which the gas snapshot was taken.
    pub depth: usize,
}

/// Records `deal` cheatcodes
#[derive(Clone, Debug)]
pub struct DealRecord {
    /// Target of the deal.
    pub address: Address,
    /// The balance of the address before deal was applied
    pub old_balance: U256,
    /// Balance after deal was applied
    pub new_balance: U256,
}

/// Storage slot diff info.
#[derive(Serialize, Default)]
#[serde(rename_all = "camelCase")]
struct SlotStateDiff {
    /// Initial storage value.
    previous_value: B256,
    /// Current storage value.
    new_value: B256,
    /// Storage layout metadata (variable name, type, offset).
    /// Only present when contract has storage layout output.
    /// This includes decoded values when available.
    #[serde(skip_serializing_if = "Option::is_none", flatten)]
    slot_info: Option<SlotInfo>,
}

/// Balance diff info.
#[derive(Serialize, Default)]
#[serde(rename_all = "camelCase")]
struct BalanceDiff {
    /// Initial storage value.
    previous_value: U256,
    /// Current storage value.
    new_value: U256,
}

/// Nonce diff info.
#[derive(Serialize, Default)]
#[serde(rename_all = "camelCase")]
struct NonceDiff {
    /// Initial nonce value.
    previous_value: u64,
    /// Current nonce value.
    new_value: u64,
}

/// Account state diff info.
#[derive(Serialize, Default)]
#[serde(rename_all = "camelCase")]
struct AccountStateDiffs {
    /// Address label, if any set.
    label: Option<String>,
    /// Contract identifier from artifact. e.g "src/Counter.sol:Counter"
    contract: Option<String>,
    /// Account balance changes.
    balance_diff: Option<BalanceDiff>,
    /// Account nonce changes.
    nonce_diff: Option<NonceDiff>,
    /// State changes, per slot.
    state_diff: BTreeMap<B256, SlotStateDiff>,
}

impl Display for AccountStateDiffs {
    fn fmt(&self, f: &mut std::fmt::Formatter<'_>) -> eyre::Result<(), std::fmt::Error> {
        // Print changed account.
        if let Some(label) = &self.label {
            writeln!(f, "label: {label}")?;
        }
        if let Some(contract) = &self.contract {
            writeln!(f, "contract: {contract}")?;
        }
        // Print balance diff if changed.
        if let Some(balance_diff) = &self.balance_diff
            && balance_diff.previous_value != balance_diff.new_value
        {
            writeln!(
                f,
                "- balance diff: {} → {}",
                balance_diff.previous_value, balance_diff.new_value
            )?;
        }
        // Print nonce diff if changed.
        if let Some(nonce_diff) = &self.nonce_diff
            && nonce_diff.previous_value != nonce_diff.new_value
        {
            writeln!(f, "- nonce diff: {} → {}", nonce_diff.previous_value, nonce_diff.new_value)?;
        }
        // Print state diff if any.
        if !&self.state_diff.is_empty() {
            writeln!(f, "- state diff:")?;
            for (slot, slot_changes) in &self.state_diff {
                match &slot_changes.slot_info {
                    Some(slot_info) => {
                        if slot_info.decoded.is_some() {
                            // Have slot info with decoded values - show decoded values
                            let decoded = slot_info.decoded.as_ref().unwrap();
                            writeln!(
                                f,
                                "@ {slot} ({}, {}): {} → {}",
                                slot_info.label,
                                slot_info.slot_type.dyn_sol_type,
                                format_token_raw(&decoded.previous_value),
                                format_token_raw(&decoded.new_value)
                            )?;
                        } else {
                            // Have slot info but no decoded values - show raw hex values
                            writeln!(
                                f,
                                "@ {slot} ({}, {}): {} → {}",
                                slot_info.label,
                                slot_info.slot_type.dyn_sol_type,
                                slot_changes.previous_value,
                                slot_changes.new_value
                            )?;
                        }
                    }
                    None => {
                        // No slot info - show raw hex values
                        writeln!(
                            f,
                            "@ {slot}: {} → {}",
                            slot_changes.previous_value, slot_changes.new_value
                        )?;
                    }
                }
            }
        }

        Ok(())
    }
}

impl Cheatcode for addrCall {
    fn apply(&self, _state: &mut Cheatcodes) -> Result {
        let Self { privateKey } = self;
        let wallet = super::crypto::parse_wallet(privateKey)?;
        Ok(wallet.address().abi_encode())
    }
}

impl Cheatcode for getNonce_0Call {
    fn apply_stateful(&self, ccx: &mut CheatsCtxt) -> Result {
        let Self { account } = self;
        get_nonce(ccx, account)
    }
}

impl Cheatcode for getNonce_1Call {
    fn apply_stateful(&self, ccx: &mut CheatsCtxt) -> Result {
        let Self { wallet } = self;
        get_nonce(ccx, &wallet.addr)
    }
}

impl Cheatcode for loadCall {
    fn apply_stateful(&self, ccx: &mut CheatsCtxt) -> Result {
        let Self { target, slot } = *self;
        ccx.ensure_not_precompile(&target)?;
        ccx.ecx.journaled_state.load_account(target)?;
        let mut val = ccx.ecx.journaled_state.sload(target, slot.into())?;

        if val.is_cold && val.data.is_zero() {
            if ccx.state.has_arbitrary_storage(&target) {
                // If storage slot is untouched and load from a target with arbitrary storage,
                // then set random value for current slot.
                let rand_value = ccx.state.rng().random();
                ccx.state.arbitrary_storage.as_mut().unwrap().save(
                    ccx.ecx,
                    target,
                    slot.into(),
                    rand_value,
                );
                val.data = rand_value;
            } else if ccx.state.is_arbitrary_storage_copy(&target) {
                // If storage slot is untouched and load from a target that copies storage from
                // a source address with arbitrary storage, then copy existing arbitrary value.
                // If no arbitrary value generated yet, then the random one is saved and set.
                let rand_value = ccx.state.rng().random();
                val.data = ccx.state.arbitrary_storage.as_mut().unwrap().copy(
                    ccx.ecx,
                    target,
                    slot.into(),
                    rand_value,
                );
            }
        }

        Ok(val.abi_encode())
    }
}

impl Cheatcode for loadAllocsCall {
    fn apply_stateful(&self, ccx: &mut CheatsCtxt) -> Result {
        let Self { pathToAllocsJson } = self;

        let path = Path::new(pathToAllocsJson);
        ensure!(path.exists(), "allocs file does not exist: {pathToAllocsJson}");

        // Let's first assume we're reading a file with only the allocs.
        let allocs: BTreeMap<Address, GenesisAccount> = match read_json_file(path) {
            Ok(allocs) => allocs,
            Err(_) => {
                // Let's try and read from a genesis file, and extract allocs.
                let genesis = read_json_file::<Genesis>(path)?;
                genesis.alloc
            }
        };

        // Then, load the allocs into the database.
        let (db, journal, _) = ccx.ecx.as_db_env_and_journal();
        db.load_allocs(&allocs, journal)
            .map(|()| Vec::default())
            .map_err(|e| fmt_err!("failed to load allocs: {e}"))
    }
}

impl Cheatcode for cloneAccountCall {
    fn apply_stateful(&self, ccx: &mut CheatsCtxt) -> Result {
        let Self { source, target } = self;

        let (db, journal, _) = ccx.ecx.as_db_env_and_journal();
        let account = journal.load_account(db, *source)?;
        let genesis = &genesis_account(account.data);
        db.clone_account(genesis, target, journal)?;
        // Cloned account should persist in forked envs.
        ccx.ecx.journaled_state.database.add_persistent_account(*target);
        Ok(Default::default())
    }
}

impl Cheatcode for dumpStateCall {
    fn apply_stateful(&self, ccx: &mut CheatsCtxt) -> Result {
        let Self { pathToStateJson } = self;
        let path = Path::new(pathToStateJson);

        // Do not include system account or empty accounts in the dump.
        let skip = |key: &Address, val: &Account| {
            key == &CHEATCODE_ADDRESS
                || key == &CALLER
                || key == &HARDHAT_CONSOLE_ADDRESS
                || key == &TEST_CONTRACT_ADDRESS
                || key == &ccx.caller
                || key == &ccx.state.config.evm_opts.sender
                || val.is_empty()
        };

        let alloc = ccx
            .ecx
            .journaled_state
            .state()
            .iter_mut()
            .filter(|(key, val)| !skip(key, val))
            .map(|(key, val)| (key, genesis_account(val)))
            .collect::<BTreeMap<_, _>>();

        write_json_file(path, &alloc)?;
        Ok(Default::default())
    }
}

impl Cheatcode for recordCall {
    fn apply(&self, state: &mut Cheatcodes) -> Result {
        let Self {} = self;
        state.recording_accesses = true;
        state.accesses.clear();
        Ok(Default::default())
    }
}

impl Cheatcode for stopRecordCall {
    fn apply(&self, state: &mut Cheatcodes) -> Result {
        state.recording_accesses = false;
        Ok(Default::default())
    }
}

impl Cheatcode for accessesCall {
    fn apply(&self, state: &mut Cheatcodes) -> Result {
        let Self { target } = *self;
        let result = (
            state.accesses.reads.entry(target).or_default().as_slice(),
            state.accesses.writes.entry(target).or_default().as_slice(),
        );
        Ok(result.abi_encode_params())
    }
}

impl Cheatcode for recordLogsCall {
    fn apply(&self, state: &mut Cheatcodes) -> Result {
        let Self {} = self;
        state.recorded_logs = Some(Default::default());
        Ok(Default::default())
    }
}

impl Cheatcode for getRecordedLogsCall {
    fn apply(&self, state: &mut Cheatcodes) -> Result {
        let Self {} = self;
        Ok(state.recorded_logs.replace(Default::default()).unwrap_or_default().abi_encode())
    }
}

impl Cheatcode for pauseGasMeteringCall {
    fn apply(&self, state: &mut Cheatcodes) -> Result {
        let Self {} = self;
        state.gas_metering.paused = true;
        Ok(Default::default())
    }
}

impl Cheatcode for resumeGasMeteringCall {
    fn apply(&self, state: &mut Cheatcodes) -> Result {
        let Self {} = self;
        state.gas_metering.resume();
        Ok(Default::default())
    }
}

impl Cheatcode for resetGasMeteringCall {
    fn apply(&self, state: &mut Cheatcodes) -> Result {
        let Self {} = self;
        state.gas_metering.reset();
        Ok(Default::default())
    }
}

impl Cheatcode for lastCallGasCall {
    fn apply(&self, state: &mut Cheatcodes) -> Result {
        let Self {} = self;
        let Some(last_call_gas) = &state.gas_metering.last_call_gas else {
            bail!("no external call was made yet");
        };
        Ok(last_call_gas.abi_encode())
    }
}

impl Cheatcode for getChainIdCall {
    fn apply_stateful(&self, ccx: &mut CheatsCtxt) -> Result {
        let Self {} = self;
        Ok(U256::from(ccx.ecx.cfg.chain_id).abi_encode())
    }
}

impl Cheatcode for chainIdCall {
    fn apply_stateful(&self, ccx: &mut CheatsCtxt) -> Result {
        let Self { newChainId } = self;
        ensure!(*newChainId <= U256::from(u64::MAX), "chain ID must be less than 2^64");
        ccx.ecx.cfg.chain_id = newChainId.to();
        Ok(Default::default())
    }
}

impl Cheatcode for coinbaseCall {
    fn apply_stateful(&self, ccx: &mut CheatsCtxt) -> Result {
        let Self { newCoinbase } = self;
        ccx.ecx.block.beneficiary = *newCoinbase;
        Ok(Default::default())
    }
}

impl Cheatcode for difficultyCall {
    fn apply_stateful(&self, ccx: &mut CheatsCtxt) -> Result {
        let Self { newDifficulty } = self;
        ensure!(
            ccx.ecx.cfg.spec < SpecId::MERGE,
            "`difficulty` is not supported after the Paris hard fork, use `prevrandao` instead; \
             see EIP-4399: https://eips.ethereum.org/EIPS/eip-4399"
        );
        ccx.ecx.block.difficulty = *newDifficulty;
        Ok(Default::default())
    }
}

impl Cheatcode for feeCall {
    fn apply_stateful(&self, ccx: &mut CheatsCtxt) -> Result {
        let Self { newBasefee } = self;
        ensure!(*newBasefee <= U256::from(u64::MAX), "base fee must be less than 2^64");
        ccx.ecx.block.basefee = newBasefee.saturating_to();
        Ok(Default::default())
    }
}

impl Cheatcode for prevrandao_0Call {
    fn apply_stateful(&self, ccx: &mut CheatsCtxt) -> Result {
        let Self { newPrevrandao } = self;
        ensure!(
            ccx.ecx.cfg.spec >= SpecId::MERGE,
            "`prevrandao` is not supported before the Paris hard fork, use `difficulty` instead; \
             see EIP-4399: https://eips.ethereum.org/EIPS/eip-4399"
        );
        ccx.ecx.block.prevrandao = Some(*newPrevrandao);
        Ok(Default::default())
    }
}

impl Cheatcode for prevrandao_1Call {
    fn apply_stateful(&self, ccx: &mut CheatsCtxt) -> Result {
        let Self { newPrevrandao } = self;
        ensure!(
            ccx.ecx.cfg.spec >= SpecId::MERGE,
            "`prevrandao` is not supported before the Paris hard fork, use `difficulty` instead; \
             see EIP-4399: https://eips.ethereum.org/EIPS/eip-4399"
        );
        ccx.ecx.block.prevrandao = Some((*newPrevrandao).into());
        Ok(Default::default())
    }
}

impl Cheatcode for blobhashesCall {
    fn apply_stateful(&self, ccx: &mut CheatsCtxt) -> Result {
        let Self { hashes } = self;
        ensure!(
            ccx.ecx.cfg.spec >= SpecId::CANCUN,
            "`blobhashes` is not supported before the Cancun hard fork; \
             see EIP-4844: https://eips.ethereum.org/EIPS/eip-4844"
        );
        ccx.ecx.tx.blob_hashes.clone_from(hashes);
        // force this as 4844 txtype
        ccx.ecx.tx.tx_type = EIP4844_TX_TYPE_ID;
        Ok(Default::default())
    }
}

impl Cheatcode for getBlobhashesCall {
    fn apply_stateful(&self, ccx: &mut CheatsCtxt) -> Result {
        let Self {} = self;
        ensure!(
            ccx.ecx.cfg.spec >= SpecId::CANCUN,
            "`getBlobhashes` is not supported before the Cancun hard fork; \
             see EIP-4844: https://eips.ethereum.org/EIPS/eip-4844"
        );
        Ok(ccx.ecx.tx.blob_hashes.clone().abi_encode())
    }
}

impl Cheatcode for rollCall {
    fn apply_stateful(&self, ccx: &mut CheatsCtxt) -> Result {
        let Self { newHeight } = self;
        ccx.ecx.block.number = *newHeight;
        Ok(Default::default())
    }
}

impl Cheatcode for getBlockNumberCall {
    fn apply_stateful(&self, ccx: &mut CheatsCtxt) -> Result {
        let Self {} = self;
        Ok(ccx.ecx.block.number.abi_encode())
    }
}

impl Cheatcode for txGasPriceCall {
    fn apply_stateful(&self, ccx: &mut CheatsCtxt) -> Result {
        let Self { newGasPrice } = self;
        ensure!(*newGasPrice <= U256::from(u64::MAX), "gas price must be less than 2^64");
        ccx.ecx.tx.gas_price = newGasPrice.saturating_to();
        Ok(Default::default())
    }
}

impl Cheatcode for warpCall {
    fn apply_stateful(&self, ccx: &mut CheatsCtxt) -> Result {
        let Self { newTimestamp } = self;
        ccx.ecx.block.timestamp = *newTimestamp;
        Ok(Default::default())
    }
}

impl Cheatcode for getBlockTimestampCall {
    fn apply_stateful(&self, ccx: &mut CheatsCtxt) -> Result {
        let Self {} = self;
        Ok(ccx.ecx.block.timestamp.abi_encode())
    }
}

impl Cheatcode for blobBaseFeeCall {
    fn apply_stateful(&self, ccx: &mut CheatsCtxt) -> Result {
        let Self { newBlobBaseFee } = self;
        ensure!(
            ccx.ecx.cfg.spec >= SpecId::CANCUN,
            "`blobBaseFee` is not supported before the Cancun hard fork; \
             see EIP-4844: https://eips.ethereum.org/EIPS/eip-4844"
        );

        ccx.ecx.block.set_blob_excess_gas_and_price(
            (*newBlobBaseFee).to(),
            get_blob_base_fee_update_fraction_by_spec_id(ccx.ecx.cfg.spec),
        );
        Ok(Default::default())
    }
}

impl Cheatcode for getBlobBaseFeeCall {
    fn apply_stateful(&self, ccx: &mut CheatsCtxt) -> Result {
        let Self {} = self;
        Ok(ccx.ecx.block.blob_excess_gas().unwrap_or(0).abi_encode())
    }
}

impl Cheatcode for dealCall {
    fn apply_stateful(&self, ccx: &mut CheatsCtxt) -> Result {
        let Self { account: address, newBalance: new_balance } = *self;
        let account = journaled_account(ccx.ecx, address)?;
        let old_balance = std::mem::replace(&mut account.info.balance, new_balance);
        let record = DealRecord { address, old_balance, new_balance };
        ccx.state.eth_deals.push(record);
        Ok(Default::default())
    }
}

impl Cheatcode for etchCall {
    fn apply_stateful(&self, ccx: &mut CheatsCtxt) -> Result {
        let Self { target, newRuntimeBytecode } = self;
        ccx.ensure_not_precompile(target)?;
        ccx.ecx.journaled_state.load_account(*target)?;
        let bytecode = Bytecode::new_raw_checked(newRuntimeBytecode.clone())
            .map_err(|e| fmt_err!("failed to create bytecode: {e}"))?;
        ccx.ecx.journaled_state.set_code(*target, bytecode);
        Ok(Default::default())
    }
}

impl Cheatcode for resetNonceCall {
    fn apply_stateful(&self, ccx: &mut CheatsCtxt) -> Result {
        let Self { account } = self;
        let account = journaled_account(ccx.ecx, *account)?;
        // Per EIP-161, EOA nonces start at 0, but contract nonces
        // start at 1. Comparing by code_hash instead of code
        // to avoid hitting the case where account's code is None.
        let empty = account.info.code_hash == KECCAK_EMPTY;
        let nonce = if empty { 0 } else { 1 };
        account.info.nonce = nonce;
        debug!(target: "cheatcodes", nonce, "reset");
        Ok(Default::default())
    }
}

impl Cheatcode for setNonceCall {
    fn apply_stateful(&self, ccx: &mut CheatsCtxt) -> Result {
        let Self { account, newNonce } = *self;
        let account = journaled_account(ccx.ecx, account)?;
        // nonce must increment only
        let current = account.info.nonce;
        ensure!(
            newNonce >= current,
            "new nonce ({newNonce}) must be strictly equal to or higher than the \
             account's current nonce ({current})"
        );
        account.info.nonce = newNonce;
        Ok(Default::default())
    }
}

impl Cheatcode for setNonceUnsafeCall {
    fn apply_stateful(&self, ccx: &mut CheatsCtxt) -> Result {
        let Self { account, newNonce } = *self;
        let account = journaled_account(ccx.ecx, account)?;
        account.info.nonce = newNonce;
        Ok(Default::default())
    }
}

impl Cheatcode for storeCall {
    fn apply_stateful(&self, ccx: &mut CheatsCtxt) -> Result {
        let Self { target, slot, value } = *self;
        ccx.ensure_not_precompile(&target)?;
        ensure_loaded_account(ccx.ecx, target)?;
        ccx.ecx.journaled_state.sstore(target, slot.into(), value.into())?;
        Ok(Default::default())
    }
}

impl Cheatcode for coolCall {
    fn apply_stateful(&self, ccx: &mut CheatsCtxt) -> Result {
        let Self { target } = self;
        if let Some(account) = ccx.ecx.journaled_state.state.get_mut(target) {
            account.unmark_touch();
            account.storage.values_mut().for_each(|slot| slot.mark_cold());
        }
        Ok(Default::default())
    }
}

impl Cheatcode for accessListCall {
    fn apply(&self, state: &mut Cheatcodes) -> Result {
        let Self { access } = self;
        let access_list = access
            .iter()
            .map(|item| {
                let keys = item.storageKeys.iter().map(|key| B256::from(*key)).collect_vec();
                alloy_rpc_types::AccessListItem { address: item.target, storage_keys: keys }
            })
            .collect_vec();
        state.access_list = Some(alloy_rpc_types::AccessList::from(access_list));
        Ok(Default::default())
    }
}

impl Cheatcode for noAccessListCall {
    fn apply(&self, state: &mut Cheatcodes) -> Result {
        let Self {} = self;
        // Set to empty option in order to override previous applied access list.
        if state.access_list.is_some() {
            state.access_list = Some(alloy_rpc_types::AccessList::default());
        }
        Ok(Default::default())
    }
}

impl Cheatcode for warmSlotCall {
    fn apply_stateful(&self, ccx: &mut CheatsCtxt) -> Result {
        let Self { target, slot } = *self;
        set_cold_slot(ccx, target, slot.into(), false);
        Ok(Default::default())
    }
}

impl Cheatcode for coolSlotCall {
    fn apply_stateful(&self, ccx: &mut CheatsCtxt) -> Result {
        let Self { target, slot } = *self;
        set_cold_slot(ccx, target, slot.into(), true);
        Ok(Default::default())
    }
}

impl Cheatcode for readCallersCall {
    fn apply_stateful(&self, ccx: &mut CheatsCtxt) -> Result {
        let Self {} = self;
        read_callers(ccx.state, &ccx.ecx.tx.caller, ccx.ecx.journaled_state.depth())
    }
}

impl Cheatcode for snapshotValue_0Call {
    fn apply_stateful(&self, ccx: &mut CheatsCtxt) -> Result {
        let Self { name, value } = self;
        inner_value_snapshot(ccx, None, Some(name.clone()), value.to_string())
    }
}

impl Cheatcode for snapshotValue_1Call {
    fn apply_stateful(&self, ccx: &mut CheatsCtxt) -> Result {
        let Self { group, name, value } = self;
        inner_value_snapshot(ccx, Some(group.clone()), Some(name.clone()), value.to_string())
    }
}

impl Cheatcode for snapshotGasLastCall_0Call {
    fn apply_stateful(&self, ccx: &mut CheatsCtxt) -> Result {
        let Self { name } = self;
        let Some(last_call_gas) = &ccx.state.gas_metering.last_call_gas else {
            bail!("no external call was made yet");
        };
        inner_last_gas_snapshot(ccx, None, Some(name.clone()), last_call_gas.gasTotalUsed)
    }
}

impl Cheatcode for snapshotGasLastCall_1Call {
    fn apply_stateful(&self, ccx: &mut CheatsCtxt) -> Result {
        let Self { name, group } = self;
        let Some(last_call_gas) = &ccx.state.gas_metering.last_call_gas else {
            bail!("no external call was made yet");
        };
        inner_last_gas_snapshot(
            ccx,
            Some(group.clone()),
            Some(name.clone()),
            last_call_gas.gasTotalUsed,
        )
    }
}

impl Cheatcode for startSnapshotGas_0Call {
    fn apply_stateful(&self, ccx: &mut CheatsCtxt) -> Result {
        let Self { name } = self;
        inner_start_gas_snapshot(ccx, None, Some(name.clone()))
    }
}

impl Cheatcode for startSnapshotGas_1Call {
    fn apply_stateful(&self, ccx: &mut CheatsCtxt) -> Result {
        let Self { group, name } = self;
        inner_start_gas_snapshot(ccx, Some(group.clone()), Some(name.clone()))
    }
}

impl Cheatcode for stopSnapshotGas_0Call {
    fn apply_stateful(&self, ccx: &mut CheatsCtxt) -> Result {
        let Self {} = self;
        inner_stop_gas_snapshot(ccx, None, None)
    }
}

impl Cheatcode for stopSnapshotGas_1Call {
    fn apply_stateful(&self, ccx: &mut CheatsCtxt) -> Result {
        let Self { name } = self;
        inner_stop_gas_snapshot(ccx, None, Some(name.clone()))
    }
}

impl Cheatcode for stopSnapshotGas_2Call {
    fn apply_stateful(&self, ccx: &mut CheatsCtxt) -> Result {
        let Self { group, name } = self;
        inner_stop_gas_snapshot(ccx, Some(group.clone()), Some(name.clone()))
    }
}

// Deprecated in favor of `snapshotStateCall`
impl Cheatcode for snapshotCall {
    fn apply_stateful(&self, ccx: &mut CheatsCtxt) -> Result {
        let Self {} = self;
        inner_snapshot_state(ccx)
    }
}

impl Cheatcode for snapshotStateCall {
    fn apply_stateful(&self, ccx: &mut CheatsCtxt) -> Result {
        let Self {} = self;
        inner_snapshot_state(ccx)
    }
}

// Deprecated in favor of `revertToStateCall`
impl Cheatcode for revertToCall {
    fn apply_stateful(&self, ccx: &mut CheatsCtxt) -> Result {
        let Self { snapshotId } = self;
        inner_revert_to_state(ccx, *snapshotId)
    }
}

impl Cheatcode for revertToStateCall {
    fn apply_stateful(&self, ccx: &mut CheatsCtxt) -> Result {
        let Self { snapshotId } = self;
        inner_revert_to_state(ccx, *snapshotId)
    }
}

// Deprecated in favor of `revertToStateAndDeleteCall`
impl Cheatcode for revertToAndDeleteCall {
    fn apply_stateful(&self, ccx: &mut CheatsCtxt) -> Result {
        let Self { snapshotId } = self;
        inner_revert_to_state_and_delete(ccx, *snapshotId)
    }
}

impl Cheatcode for revertToStateAndDeleteCall {
    fn apply_stateful(&self, ccx: &mut CheatsCtxt) -> Result {
        let Self { snapshotId } = self;
        inner_revert_to_state_and_delete(ccx, *snapshotId)
    }
}

// Deprecated in favor of `deleteStateSnapshotCall`
impl Cheatcode for deleteSnapshotCall {
    fn apply_stateful(&self, ccx: &mut CheatsCtxt) -> Result {
        let Self { snapshotId } = self;
        inner_delete_state_snapshot(ccx, *snapshotId)
    }
}

impl Cheatcode for deleteStateSnapshotCall {
    fn apply_stateful(&self, ccx: &mut CheatsCtxt) -> Result {
        let Self { snapshotId } = self;
        inner_delete_state_snapshot(ccx, *snapshotId)
    }
}

// Deprecated in favor of `deleteStateSnapshotsCall`
impl Cheatcode for deleteSnapshotsCall {
    fn apply_stateful(&self, ccx: &mut CheatsCtxt) -> Result {
        let Self {} = self;
        inner_delete_state_snapshots(ccx)
    }
}

impl Cheatcode for deleteStateSnapshotsCall {
    fn apply_stateful(&self, ccx: &mut CheatsCtxt) -> Result {
        let Self {} = self;
        inner_delete_state_snapshots(ccx)
    }
}

impl Cheatcode for startStateDiffRecordingCall {
    fn apply(&self, state: &mut Cheatcodes) -> Result {
        let Self {} = self;
        state.recorded_account_diffs_stack = Some(Default::default());
        // Enable mapping recording to track mapping slot accesses
        state.mapping_slots.get_or_insert_default();
        Ok(Default::default())
    }
}

impl Cheatcode for stopAndReturnStateDiffCall {
    fn apply(&self, state: &mut Cheatcodes) -> Result {
        let Self {} = self;
        get_state_diff(state)
    }
}

impl Cheatcode for getStateDiffCall {
    fn apply_stateful(&self, ccx: &mut CheatsCtxt) -> Result {
        let mut diffs = String::new();
        let state_diffs = get_recorded_state_diffs(ccx);
        for (address, state_diffs) in state_diffs {
            diffs.push_str(&format!("{address}\n"));
            diffs.push_str(&format!("{state_diffs}\n"));
        }
        Ok(diffs.abi_encode())
    }
}

impl Cheatcode for getStateDiffJsonCall {
    fn apply_stateful(&self, ccx: &mut CheatsCtxt) -> Result {
        let state_diffs = get_recorded_state_diffs(ccx);
        Ok(serde_json::to_string(&state_diffs)?.abi_encode())
    }
}

impl Cheatcode for getStorageSlotsCall {
    fn apply_stateful(&self, ccx: &mut CheatsCtxt) -> Result {
        let Self { target, variableName } = self;

        let storage_layout = get_contract_data(ccx, *target)
            .and_then(|(_, data)| data.storage_layout.as_ref().map(|layout| layout.clone()))
            .ok_or_else(|| fmt_err!("Storage layout not available for contract at {target}. Try compiling contracts with `--extra-output storageLayout`"))?;

        trace!(storage = ?storage_layout.storage, "fetched storage");

        let storage = storage_layout
            .storage
            .iter()
            .find(|s| s.label.to_lowercase() == *variableName.to_lowercase())
            .ok_or_else(|| fmt_err!("variable '{variableName}' not found in storage layout"))?;

        let storage_type = storage_layout
            .types
            .get(&storage.storage_type)
            .ok_or_else(|| fmt_err!("storage type not found for variable {variableName}"))?;

        if storage_type.encoding == ENCODING_MAPPING || storage_type.encoding == ENCODING_DYN_ARRAY
        {
            return Err(fmt_err!(
                "cannot get storage slots for variables with mapping or dynamic array types"
            ));
        }

        let slot = U256::from_str(&storage.slot).map_err(|_| {
            fmt_err!("invalid slot {} format for variable {variableName}", storage.slot)
        })?;

        let mut slots = Vec::new();

        // Always push the base slot
        slots.push(slot);

        if storage_type.encoding == ENCODING_INPLACE {
            // For inplace encoding, calculate the number of slots needed
            let num_bytes = U256::from_str(&storage_type.number_of_bytes).map_err(|_| {
                fmt_err!(
                    "invalid number_of_bytes {} for variable {variableName}",
                    storage_type.number_of_bytes
                )
            })?;
            let num_slots = num_bytes.div_ceil(U256::from(32));

            // Start from 1 since base slot is already added
            for i in 1..num_slots.to::<usize>() {
                slots.push(slot + U256::from(i));
            }
        }

        if storage_type.encoding == ENCODING_BYTES {
            // Try to check if it's a long bytes/string by reading the current storage
            // value
            if let Ok(value) = ccx.ecx.journaled_state.sload(*target, slot) {
                let value_bytes = value.data.to_be_bytes::<32>();
                let length_byte = value_bytes[31];
                // Check if it's a long bytes/string (LSB is 1)
                if length_byte & 1 == 1 {
                    // Calculate data slots for long bytes/string
                    let length: U256 = value.data >> 1;
                    let num_data_slots = length.to::<usize>().div_ceil(32);
                    let data_start = U256::from_be_bytes(keccak256(B256::from(slot).0).0);

                    for i in 0..num_data_slots {
                        slots.push(data_start + U256::from(i));
                    }
                }
            }
        }

        Ok(slots.abi_encode())
    }
}

impl Cheatcode for getStorageAccessesCall {
    fn apply(&self, state: &mut Cheatcodes) -> Result {
        let mut storage_accesses = Vec::new();

        if let Some(recorded_diffs) = &state.recorded_account_diffs_stack {
            for account_accesses in recorded_diffs.iter().flatten() {
                storage_accesses.extend(account_accesses.storageAccesses.clone());
            }
        }

        Ok(storage_accesses.abi_encode())
    }
}

impl Cheatcode for broadcastRawTransactionCall {
    fn apply_full(&self, ccx: &mut CheatsCtxt, executor: &mut dyn CheatcodesExecutor) -> Result {
        let tx = TxEnvelope::decode(&mut self.data.as_ref())
            .map_err(|err| fmt_err!("failed to decode RLP-encoded transaction: {err}"))?;

        let (db, journal, env) = ccx.ecx.as_db_env_and_journal();
        db.transact_from_tx(
            &tx.clone().into(),
            env.to_owned(),
            journal,
            &mut *executor.get_inspector(ccx.state),
        )?;

        if ccx.state.broadcast.is_some() {
            ccx.state.broadcastable_transactions.push_back(BroadcastableTransaction {
                rpc: ccx.ecx.journaled_state.database.active_fork_url(),
                transaction: tx.try_into()?,
            });
        }

        Ok(Default::default())
    }
}

impl Cheatcode for setBlockhashCall {
    fn apply_stateful(&self, ccx: &mut CheatsCtxt) -> Result {
        let Self { blockNumber, blockHash } = *self;
        ensure!(blockNumber <= U256::from(u64::MAX), "blockNumber must be less than 2^64");
        ensure!(
            blockNumber <= U256::from(ccx.ecx.block.number),
            "block number must be less than or equal to the current block number"
        );

        ccx.ecx.journaled_state.database.set_blockhash(blockNumber, blockHash);

        Ok(Default::default())
    }
}

impl Cheatcode for startDebugTraceRecordingCall {
    fn apply_full(&self, ccx: &mut CheatsCtxt, executor: &mut dyn CheatcodesExecutor) -> Result {
        let Some(tracer) = executor.tracing_inspector() else {
            return Err(Error::from("no tracer initiated, consider adding -vvv flag"));
        };

        let mut info = RecordDebugStepInfo {
            // will be updated later
            start_node_idx: 0,
            // keep the original config to revert back later
            original_tracer_config: *tracer.config(),
        };

        // turn on tracer configuration for recording
        tracer.update_config(|config| {
            config
                .set_steps(true)
                .set_memory_snapshots(true)
                .set_stack_snapshots(StackSnapshotType::Full)
        });

        // track where the recording starts
        if let Some(last_node) = tracer.traces().nodes().last() {
            info.start_node_idx = last_node.idx;
        }

        ccx.state.record_debug_steps_info = Some(info);
        Ok(Default::default())
    }
}

impl Cheatcode for stopAndReturnDebugTraceRecordingCall {
    fn apply_full(&self, ccx: &mut CheatsCtxt, executor: &mut dyn CheatcodesExecutor) -> Result {
        let Some(tracer) = executor.tracing_inspector() else {
            return Err(Error::from("no tracer initiated, consider adding -vvv flag"));
        };

        let Some(record_info) = ccx.state.record_debug_steps_info else {
            return Err(Error::from("nothing recorded"));
        };

        // Use the trace nodes to flatten the call trace
        let root = tracer.traces();
        let steps = flatten_call_trace(0, root, record_info.start_node_idx);

        let debug_steps: Vec<DebugStep> =
            steps.iter().map(|&step| convert_call_trace_to_debug_step(step)).collect();
        // Free up memory by clearing the steps if they are not recorded outside of cheatcode usage.
        if !record_info.original_tracer_config.record_steps {
            tracer.traces_mut().nodes_mut().iter_mut().for_each(|node| {
                node.trace.steps = Vec::new();
                node.logs = Vec::new();
                node.ordering = Vec::new();
            });
        }

        // Revert the tracer config to the one before recording
        tracer.update_config(|_config| record_info.original_tracer_config);

        // Clean up the recording info
        ccx.state.record_debug_steps_info = None;

        Ok(debug_steps.abi_encode())
    }
}

pub(super) fn get_nonce(ccx: &mut CheatsCtxt, address: &Address) -> Result {
    let account = ccx.ecx.journaled_state.load_account(*address)?;
    Ok(account.info.nonce.abi_encode())
}

fn inner_snapshot_state(ccx: &mut CheatsCtxt) -> Result {
    let (db, journal, mut env) = ccx.ecx.as_db_env_and_journal();
    Ok(db.snapshot_state(journal, &mut env).abi_encode())
}

fn inner_revert_to_state(ccx: &mut CheatsCtxt, snapshot_id: U256) -> Result {
    let (db, journal, mut env) = ccx.ecx.as_db_env_and_journal();
    let result = if let Some(journaled_state) =
        db.revert_state(snapshot_id, &*journal, &mut env, RevertStateSnapshotAction::RevertKeep)
    {
        // we reset the evm's journaled_state to the state of the snapshot previous state
        ccx.ecx.journaled_state.inner = journaled_state;
        true
    } else {
        false
    };
    Ok(result.abi_encode())
}

fn inner_revert_to_state_and_delete(ccx: &mut CheatsCtxt, snapshot_id: U256) -> Result {
    let (db, journal, mut env) = ccx.ecx.as_db_env_and_journal();

    let result = if let Some(journaled_state) =
        db.revert_state(snapshot_id, &*journal, &mut env, RevertStateSnapshotAction::RevertRemove)
    {
        // we reset the evm's journaled_state to the state of the snapshot previous state
        ccx.ecx.journaled_state.inner = journaled_state;
        true
    } else {
        false
    };
    Ok(result.abi_encode())
}

fn inner_delete_state_snapshot(ccx: &mut CheatsCtxt, snapshot_id: U256) -> Result {
    let result = ccx.ecx.journaled_state.database.delete_state_snapshot(snapshot_id);
    Ok(result.abi_encode())
}

fn inner_delete_state_snapshots(ccx: &mut CheatsCtxt) -> Result {
    ccx.ecx.journaled_state.database.delete_state_snapshots();
    Ok(Default::default())
}

fn inner_value_snapshot(
    ccx: &mut CheatsCtxt,
    group: Option<String>,
    name: Option<String>,
    value: String,
) -> Result {
    let (group, name) = derive_snapshot_name(ccx, group, name);

    ccx.state.gas_snapshots.entry(group).or_default().insert(name, value);

    Ok(Default::default())
}

fn inner_last_gas_snapshot(
    ccx: &mut CheatsCtxt,
    group: Option<String>,
    name: Option<String>,
    value: u64,
) -> Result {
    let (group, name) = derive_snapshot_name(ccx, group, name);

    ccx.state.gas_snapshots.entry(group).or_default().insert(name, value.to_string());

    Ok(value.abi_encode())
}

fn inner_start_gas_snapshot(
    ccx: &mut CheatsCtxt,
    group: Option<String>,
    name: Option<String>,
) -> Result {
    // Revert if there is an active gas snapshot as we can only have one active snapshot at a time.
    if ccx.state.gas_metering.active_gas_snapshot.is_some() {
        let (group, name) = ccx.state.gas_metering.active_gas_snapshot.as_ref().unwrap().clone();
        bail!("gas snapshot was already started with group: {group} and name: {name}");
    }

    let (group, name) = derive_snapshot_name(ccx, group, name);

    ccx.state.gas_metering.gas_records.push(GasRecord {
        group: group.clone(),
        name: name.clone(),
        gas_used: 0,
        depth: ccx.ecx.journaled_state.depth(),
    });

    ccx.state.gas_metering.active_gas_snapshot = Some((group, name));

    ccx.state.gas_metering.start();

    Ok(Default::default())
}

fn inner_stop_gas_snapshot(
    ccx: &mut CheatsCtxt,
    group: Option<String>,
    name: Option<String>,
) -> Result {
    // If group and name are not provided, use the last snapshot group and name.
    let (group, name) = group.zip(name).unwrap_or_else(|| {
        let (group, name) = ccx.state.gas_metering.active_gas_snapshot.as_ref().unwrap().clone();
        (group, name)
    });

    if let Some(record) = ccx
        .state
        .gas_metering
        .gas_records
        .iter_mut()
        .find(|record| record.group == group && record.name == name)
    {
        // Calculate the gas used since the snapshot was started.
        // We subtract 171 from the gas used to account for gas used by the snapshot itself.
        let value = record.gas_used.saturating_sub(171);

        ccx.state
            .gas_snapshots
            .entry(group.clone())
            .or_default()
            .insert(name.clone(), value.to_string());

        // Stop the gas metering.
        ccx.state.gas_metering.stop();

        // Remove the gas record.
        ccx.state
            .gas_metering
            .gas_records
            .retain(|record| record.group != group && record.name != name);

        // Clear last snapshot cache if we have an exact match.
        if let Some((snapshot_group, snapshot_name)) = &ccx.state.gas_metering.active_gas_snapshot
            && snapshot_group == &group
            && snapshot_name == &name
        {
            ccx.state.gas_metering.active_gas_snapshot = None;
        }

        Ok(value.abi_encode())
    } else {
        bail!("no gas snapshot was started with the name: {name} in group: {group}");
    }
}

// Derives the snapshot group and name from the provided group and name or the running contract.
fn derive_snapshot_name(
    ccx: &CheatsCtxt,
    group: Option<String>,
    name: Option<String>,
) -> (String, String) {
    let group = group.unwrap_or_else(|| {
        ccx.state.config.running_artifact.clone().expect("expected running contract").name
    });
    let name = name.unwrap_or_else(|| "default".to_string());
    (group, name)
}

/// Reads the current caller information and returns the current [CallerMode], `msg.sender` and
/// `tx.origin`.
///
/// Depending on the current caller mode, one of the following results will be returned:
/// - If there is an active prank:
///     - caller_mode will be equal to:
///         - [CallerMode::Prank] if the prank has been set with `vm.prank(..)`.
///         - [CallerMode::RecurrentPrank] if the prank has been set with `vm.startPrank(..)`.
///     - `msg.sender` will be equal to the address set for the prank.
///     - `tx.origin` will be equal to the default sender address unless an alternative one has been
///       set when configuring the prank.
///
/// - If there is an active broadcast:
///     - caller_mode will be equal to:
///         - [CallerMode::Broadcast] if the broadcast has been set with `vm.broadcast(..)`.
///         - [CallerMode::RecurrentBroadcast] if the broadcast has been set with
///           `vm.startBroadcast(..)`.
///     - `msg.sender` and `tx.origin` will be equal to the address provided when setting the
///       broadcast.
///
/// - If no caller modification is active:
///     - caller_mode will be equal to [CallerMode::None],
///     - `msg.sender` and `tx.origin` will be equal to the default sender address.
fn read_callers(state: &Cheatcodes, default_sender: &Address, call_depth: usize) -> Result {
    let mut mode = CallerMode::None;
    let mut new_caller = default_sender;
    let mut new_origin = default_sender;
    if let Some(prank) = state.get_prank(call_depth) {
        mode = if prank.single_call { CallerMode::Prank } else { CallerMode::RecurrentPrank };
        new_caller = &prank.new_caller;
        if let Some(new) = &prank.new_origin {
            new_origin = new;
        }
    } else if let Some(broadcast) = &state.broadcast {
        mode = if broadcast.single_call {
            CallerMode::Broadcast
        } else {
            CallerMode::RecurrentBroadcast
        };
        new_caller = &broadcast.new_origin;
        new_origin = &broadcast.new_origin;
    }

    Ok((mode, new_caller, new_origin).abi_encode_params())
}

/// Ensures the `Account` is loaded and touched.
pub(super) fn journaled_account<'a>(
    ecx: Ecx<'a, '_, '_>,
    addr: Address,
) -> Result<&'a mut Account> {
    ensure_loaded_account(ecx, addr)?;
    Ok(ecx.journaled_state.state.get_mut(&addr).expect("account is loaded"))
}

pub(super) fn ensure_loaded_account(ecx: Ecx, addr: Address) -> Result<()> {
    ecx.journaled_state.load_account(addr)?;
    ecx.journaled_state.touch(addr);
    Ok(())
}

/// Consumes recorded account accesses and returns them as an abi encoded
/// array of [AccountAccess]. If there are no accounts were
/// recorded as accessed, an abi encoded empty array is returned.
///
/// In the case where `stopAndReturnStateDiff` is called at a lower
/// depth than `startStateDiffRecording`, multiple `Vec<RecordedAccountAccesses>`
/// will be flattened, preserving the order of the accesses.
fn get_state_diff(state: &mut Cheatcodes) -> Result {
    let res = state
        .recorded_account_diffs_stack
        .replace(Default::default())
        .unwrap_or_default()
        .into_iter()
        .flatten()
        .collect::<Vec<_>>();
    Ok(res.abi_encode())
}

/// Helper function that creates a `GenesisAccount` from a regular `Account`.
fn genesis_account(account: &Account) -> GenesisAccount {
    GenesisAccount {
        nonce: Some(account.info.nonce),
        balance: account.info.balance,
        code: account.info.code.as_ref().map(|o| o.original_bytes()),
        storage: Some(
            account
                .storage
                .iter()
                .map(|(k, v)| (B256::from(*k), B256::from(v.present_value())))
                .collect(),
        ),
        private_key: None,
    }
}

/// Helper function to returns state diffs recorded for each changed account.
fn get_recorded_state_diffs(ccx: &mut CheatsCtxt) -> BTreeMap<Address, AccountStateDiffs> {
    let mut state_diffs: BTreeMap<Address, AccountStateDiffs> = BTreeMap::default();

    // First, collect all unique addresses we need to look up
    let mut addresses_to_lookup = HashSet::new();
    if let Some(records) = &ccx.state.recorded_account_diffs_stack {
        for account_access in records.iter().flatten() {
            if !account_access.storageAccesses.is_empty()
                || account_access.oldBalance != account_access.newBalance
            {
                addresses_to_lookup.insert(account_access.account);
                for storage_access in &account_access.storageAccesses {
                    if storage_access.isWrite && !storage_access.reverted {
                        addresses_to_lookup.insert(storage_access.account);
                    }
                }
            }
        }
    }

    // Look up contract names and storage layouts for all addresses
    let mut contract_names = HashMap::new();
    let mut storage_layouts = HashMap::new();
    for address in addresses_to_lookup {
        if let Some((artifact_id, _)) = get_contract_data(ccx, address) {
            contract_names.insert(address, artifact_id.identifier());
        }

        // Also get storage layout if available
        if let Some((_artifact_id, contract_data)) = get_contract_data(ccx, address)
            && let Some(storage_layout) = &contract_data.storage_layout
        {
            storage_layouts.insert(address, storage_layout.clone());
        }
    }

    // Now process the records
    if let Some(records) = &ccx.state.recorded_account_diffs_stack {
        records
            .iter()
            .flatten()
            .filter(|account_access| {
                !account_access.storageAccesses.is_empty()
                    || account_access.oldBalance != account_access.newBalance
                    || account_access.oldNonce != account_access.newNonce
            })
            .for_each(|account_access| {
                // Record account balance diffs.
                if account_access.oldBalance != account_access.newBalance {
                    let account_diff =
                        state_diffs.entry(account_access.account).or_insert_with(|| {
                            AccountStateDiffs {
                                label: ccx.state.labels.get(&account_access.account).cloned(),
                                contract: contract_names.get(&account_access.account).cloned(),
                                ..Default::default()
                            }
                        });
                    // Update balance diff. Do not overwrite the initial balance if already set.
                    if let Some(diff) = &mut account_diff.balance_diff {
                        diff.new_value = account_access.newBalance;
                    } else {
                        account_diff.balance_diff = Some(BalanceDiff {
                            previous_value: account_access.oldBalance,
                            new_value: account_access.newBalance,
                        });
                    }
                }

                // Record account nonce diffs.
                if account_access.oldNonce != account_access.newNonce {
                    let account_diff =
                        state_diffs.entry(account_access.account).or_insert_with(|| {
                            AccountStateDiffs {
                                label: ccx.state.labels.get(&account_access.account).cloned(),
                                contract: contract_names.get(&account_access.account).cloned(),
                                ..Default::default()
                            }
                        });
                    // Update nonce diff. Do not overwrite the initial nonce if already set.
                    if let Some(diff) = &mut account_diff.nonce_diff {
                        diff.new_value = account_access.newNonce;
                    } else {
                        account_diff.nonce_diff = Some(NonceDiff {
                            previous_value: account_access.oldNonce,
                            new_value: account_access.newNonce,
                        });
                    }
                }

                // Collect all storage accesses for this account
                let raw_changes_by_slot = account_access
                    .storageAccesses
                    .iter()
                    .filter_map(|access| {
                        (access.isWrite && !access.reverted)
                            .then_some((access.slot, (access.previousValue, access.newValue)))
                    })
                    .collect::<BTreeMap<_, _>>();

                // Record account state diffs.
                for storage_access in &account_access.storageAccesses {
                    if storage_access.isWrite && !storage_access.reverted {
                        let account_diff = state_diffs
                            .entry(storage_access.account)
                            .or_insert_with(|| AccountStateDiffs {
                                label: ccx.state.labels.get(&storage_access.account).cloned(),
                                contract: contract_names.get(&storage_access.account).cloned(),
                                ..Default::default()
                            });
                        let layout = storage_layouts.get(&storage_access.account);
                        // Update state diff. Do not overwrite the initial value if already set.
                        match account_diff.state_diff.entry(storage_access.slot) {
                            Entry::Vacant(slot_state_diff) => {
                                // Get storage layout info for this slot
                                // Include mapping slots if available for the account
                                let mapping_slots = ccx
                                    .state
                                    .mapping_slots
                                    .as_ref()
                                    .and_then(|slots| slots.get(&storage_access.account));

                                let slot_info = layout.and_then(|layout| {
                                    let decoder = SlotIdentifier::new(layout.clone());
<<<<<<< HEAD
                                    decoder.identify(&storage_access.slot, mapping_slots).or_else(
                                        || {
=======
                                    decoder
                                        .identify(&storage_access.slot, mapping_slots)
                                        .or_else(|| {
>>>>>>> 83b904fd
                                            // Create a map of new values for bytes/string
                                            // identification. These values are used to determine
                                            // the length of the data which helps determine how many
                                            // slots to search
                                            let current_base_slot_values = raw_changes_by_slot
                                                .iter()
                                                .map(|(slot, (_, new_val))| (*slot, *new_val))
                                                .collect::<B256Map<_>>();
                                            decoder.identify_bytes_or_string(
                                                &storage_access.slot,
                                                &current_base_slot_values,
                                            )
<<<<<<< HEAD
                                        },
                                    )
                                });

                                // Decode values if we have slot info
                                if let Some(info) = &mut slot_info {
                                    // Always decode values first
                                    info.decode_values(
                                        storage_access.previousValue,
                                        storage_access.newValue,
                                    );

                                    // Then handle long bytes/strings if applicable
                                    if info.is_bytes_or_string() {
                                        info.decode_bytes_or_string_values(
                                            &storage_access.slot,
                                            &raw_changes_by_slot,
                                        );
                                    }
                                }

=======
                                        })
                                        .map(|mut info| {
                                            // Always decode values first
                                            info.decode_values(
                                                storage_access.previousValue,
                                                storage_access.newValue,
                                            );

                                            // Then handle long bytes/strings if applicable
                                            if info.is_bytes_or_string() {
                                                info.decode_bytes_or_string_values(
                                                    &storage_access.slot,
                                                    &raw_changes_by_slot,
                                                );
                                            }

                                            info
                                        })
                                });

>>>>>>> 83b904fd
                                slot_state_diff.insert(SlotStateDiff {
                                    previous_value: storage_access.previousValue,
                                    new_value: storage_access.newValue,
                                    slot_info,
                                });
                            }
                            Entry::Occupied(mut slot_state_diff) => {
                                let entry = slot_state_diff.get_mut();
                                entry.new_value = storage_access.newValue;

                                // Update decoded values if we have slot info
                                if let Some(ref mut slot_info) = entry.slot_info {
                                    slot_info.decode_values(
                                        entry.previous_value,
                                        storage_access.newValue,
                                    );
                                }
                            }
                        }
                    }
                }
            });
    }
    state_diffs
}

/// EIP-1967 implementation storage slot
const EIP1967_IMPL_SLOT: &str = "360894a13ba1a3210667c828492db98dca3e2076cc3735a920a3ca505d382bbc";

/// EIP-1822 UUPS implementation storage slot: keccak256("PROXIABLE")
const EIP1822_PROXIABLE_SLOT: &str =
    "c5f16f0fcc639fa48a6947836d9850f504798523bf8c9a3a87d5876cf622bcf7";

/// Helper function to get the contract data from the deployed code at an address.
fn get_contract_data<'a>(
    ccx: &'a mut CheatsCtxt,
    address: Address,
) -> Option<(&'a foundry_compilers::ArtifactId, &'a foundry_common::contracts::ContractData)> {
    // Check if we have available artifacts to match against
    let artifacts = ccx.state.config.available_artifacts.as_ref()?;

    // Try to load the account and get its code
    let account = ccx.ecx.journaled_state.load_account(address).ok()?;
    let code = account.info.code.as_ref()?;

    // Skip if code is empty
    if code.is_empty() {
        return None;
    }

    // Try to find the artifact by deployed code
    let code_bytes = code.original_bytes();
    // First check for proxy patterns
    let hex_str = hex::encode(&code_bytes);
    let find_by_suffix =
        |suffix: &str| artifacts.iter().find(|(a, _)| a.identifier().ends_with(suffix));
    // Simple proxy detection based on storage slot patterns
    if hex_str.contains(EIP1967_IMPL_SLOT)
        && let Some(result) = find_by_suffix(":TransparentUpgradeableProxy")
    {
        return Some(result);
    } else if hex_str.contains(EIP1822_PROXIABLE_SLOT)
        && let Some(result) = find_by_suffix(":UUPSUpgradeable")
    {
        return Some(result);
    }

    // Try exact match
    if let Some(result) = artifacts.find_by_deployed_code_exact(&code_bytes) {
        return Some(result);
    }

    // Fallback to fuzzy matching if exact match fails
    artifacts.find_by_deployed_code(&code_bytes)
}

/// Helper function to set / unset cold storage slot of the target address.
fn set_cold_slot(ccx: &mut CheatsCtxt, target: Address, slot: U256, cold: bool) {
    if let Some(account) = ccx.ecx.journaled_state.state.get_mut(&target)
        && let Some(storage_slot) = account.storage.get_mut(&slot)
    {
        storage_slot.is_cold = cold;
    }
}<|MERGE_RESOLUTION|>--- conflicted
+++ resolved
@@ -9,11 +9,7 @@
 use alloy_genesis::{Genesis, GenesisAccount};
 use alloy_network::eip2718::EIP4844_TX_TYPE_ID;
 use alloy_primitives::{
-<<<<<<< HEAD
     Address, B256, U256, hex, keccak256,
-=======
-    Address, B256, U256, hex,
->>>>>>> 83b904fd
     map::{B256Map, HashMap},
 };
 use alloy_rlp::Decodable;
@@ -1498,14 +1494,9 @@
 
                                 let slot_info = layout.and_then(|layout| {
                                     let decoder = SlotIdentifier::new(layout.clone());
-<<<<<<< HEAD
-                                    decoder.identify(&storage_access.slot, mapping_slots).or_else(
-                                        || {
-=======
                                     decoder
                                         .identify(&storage_access.slot, mapping_slots)
                                         .or_else(|| {
->>>>>>> 83b904fd
                                             // Create a map of new values for bytes/string
                                             // identification. These values are used to determine
                                             // the length of the data which helps determine how many
@@ -1518,29 +1509,6 @@
                                                 &storage_access.slot,
                                                 &current_base_slot_values,
                                             )
-<<<<<<< HEAD
-                                        },
-                                    )
-                                });
-
-                                // Decode values if we have slot info
-                                if let Some(info) = &mut slot_info {
-                                    // Always decode values first
-                                    info.decode_values(
-                                        storage_access.previousValue,
-                                        storage_access.newValue,
-                                    );
-
-                                    // Then handle long bytes/strings if applicable
-                                    if info.is_bytes_or_string() {
-                                        info.decode_bytes_or_string_values(
-                                            &storage_access.slot,
-                                            &raw_changes_by_slot,
-                                        );
-                                    }
-                                }
-
-=======
                                         })
                                         .map(|mut info| {
                                             // Always decode values first
@@ -1561,7 +1529,6 @@
                                         })
                                 });
 
->>>>>>> 83b904fd
                                 slot_state_diff.insert(SlotStateDiff {
                                     previous_value: storage_access.previousValue,
                                     new_value: storage_access.newValue,
