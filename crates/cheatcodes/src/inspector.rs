//! Cheatcode EVM inspector.

use crate::{
    evm::{
        mapping::{self, MappingSlots},
        mock::{MockCallDataContext, MockCallReturnData},
        prank::Prank,
        DealRecord, GasRecord, RecordAccess,
    },
    inspector::utils::CommonCreateInput,
    script::{Broadcast, Wallets},
    test::{
        assume::AssumeNoRevert,
        expect::{
            self, ExpectedCallData, ExpectedCallTracker, ExpectedCallType, ExpectedCreate,
            ExpectedEmitTracker, ExpectedRevert, ExpectedRevertKind,
        },
        revert_handlers,
    },
    utils::IgnoredTraces,
    CheatsConfig, CheatsCtxt, DynCheatcode, Error, Result,
    Vm::{self, AccountAccess},
};
use alloy_consensus::BlobTransactionSidecar;
use alloy_evm::eth::EthEvmContext;
use alloy_network::TransactionBuilder4844;
use alloy_primitives::{
    hex,
    map::{AddressHashMap, HashMap, HashSet},
    Address, Bytes, Log, TxKind, B256, U256,
};
use alloy_rpc_types::{
    request::{TransactionInput, TransactionRequest},
    AccessList,
};
use alloy_sol_types::{SolCall, SolInterface, SolValue};
use foundry_common::{evm::Breakpoints, TransactionMaybeSigned, SELECTOR_LEN};
use foundry_evm_core::{
    abi::Vm::stopExpectSafeMemoryCall,
    backend::{DatabaseExt, RevertDiagnostic},
    constants::{CHEATCODE_ADDRESS, HARDHAT_CONSOLE_ADDRESS, MAGIC_ASSUME},
<<<<<<< HEAD
=======
    evm::{new_evm_with_existing_context, FoundryEvm},
>>>>>>> 031e060c
    InspectorExt,
};
use foundry_evm_traces::{TracingInspector, TracingInspectorConfig};
use foundry_wallets::multi_wallet::MultiWallet;
use itertools::Itertools;
use proptest::test_runner::{RngAlgorithm, TestRng, TestRunner};
use rand::{Rng, SeedableRng};
use rand_chacha::ChaChaRng;
use revm::{
    self,
<<<<<<< HEAD
    bytecode::opcode as op,
    context::{BlockEnv, JournalTr},
    context_interface::{transaction::SignedAuthorization, CreateScheme},
    interpreter::{
        interpreter_types::{Jumps, LoopControl, MemoryTr},
        CallInputs, CallOutcome, CallScheme, CreateInputs, CreateOutcome, EOFCreateInputs, Gas,
        Host, InstructionResult, Interpreter, InterpreterAction, InterpreterResult,
    },
    state::EvmStorageSlot,
    Inspector,
=======
    bytecode::{opcode as op, EOF_MAGIC_BYTES},
    context::{result::EVMError, BlockEnv, JournalTr},
    context_interface::{transaction::SignedAuthorization, CreateScheme},
    handler::FrameResult,
    interpreter::{
        interpreter_types::{Jumps, LoopControl, MemoryTr},
        CallInputs, CallOutcome, CallScheme, CreateInputs, CreateOutcome, EOFCreateInputs,
        EOFCreateKind, FrameInput, Gas, Host, InstructionResult, Interpreter, InterpreterAction,
        InterpreterResult,
    },
    primitives::hardfork::SpecId,
    state::EvmStorageSlot,
    Inspector, Journal,
>>>>>>> 031e060c
};
use serde_json::Value;
use std::{
    cmp::max,
    collections::{BTreeMap, VecDeque},
    fs::File,
    io::BufReader,
    ops::Range,
    path::PathBuf,
    sync::Arc,
};

mod utils;

pub type Ecx<'a, 'b, 'c> = &'a mut EthEvmContext<&'b mut (dyn DatabaseExt + 'c)>;

/// Helper trait for obtaining complete [revm::Inspector] instance from mutable reference to
/// [Cheatcodes].
///
/// This is needed for cases when inspector itself needs mutable access to [Cheatcodes] state and
/// allows us to correctly execute arbitrary EVM frames from inside cheatcode implementations.
pub trait CheatcodesExecutor {
    /// Core trait method accepting mutable reference to [Cheatcodes] and returning
    /// [revm::Inspector].
    fn get_inspector<'a>(&'a mut self, cheats: &'a mut Cheatcodes) -> Box<dyn InspectorExt + 'a>;

<<<<<<< HEAD
=======
    /// Obtains [FoundryEvm] instance and executes the given CREATE frame.
    fn exec_create(
        &mut self,
        inputs: CreateInputs,
        ccx: &mut CheatsCtxt,
    ) -> Result<CreateOutcome, EVMError<DatabaseError>> {
        with_evm(self, ccx, |evm| {
            evm.inner.data.ctx.journaled_state.depth += 1;

            // Handle EOF bytecode
            let frame = if evm.inner.data.ctx.cfg.spec.is_enabled_in(SpecId::OSAKA) &&
                inputs.scheme == CreateScheme::Create &&
                inputs.init_code.starts_with(&EOF_MAGIC_BYTES)
            {
                FrameInput::EOFCreate(Box::new(EOFCreateInputs::new(
                    inputs.caller,
                    inputs.value,
                    inputs.gas_limit,
                    EOFCreateKind::Tx { initdata: inputs.init_code },
                )))
            } else {
                FrameInput::Create(Box::new(inputs))
            };

            let outcome = match evm.run_execution(frame)? {
                FrameResult::Call(_) => unreachable!(),
                FrameResult::Create(create) | FrameResult::EOFCreate(create) => create,
            };

            evm.inner.data.ctx.journaled_state.depth -= 1;

            Ok(outcome)
        })
    }

>>>>>>> 031e060c
    fn console_log(&mut self, ccx: &mut CheatsCtxt, msg: &str) {
        self.get_inspector(ccx.state).console_log(msg);
    }

    /// Returns a mutable reference to the tracing inspector if it is available.
    fn tracing_inspector(&mut self) -> Option<&mut Option<TracingInspector>> {
        None
    }
}

<<<<<<< HEAD
=======
/// Constructs [FoundryEvm] and runs a given closure with it.
fn with_evm<E, F, O>(
    executor: &mut E,
    ccx: &mut CheatsCtxt,
    f: F,
) -> Result<O, EVMError<DatabaseError>>
where
    E: CheatcodesExecutor + ?Sized,
    F: for<'a, 'b> FnOnce(
        &mut FoundryEvm<'a, &'b mut dyn InspectorExt>,
    ) -> Result<O, EVMError<DatabaseError>>,
{
    let mut inspector = executor.get_inspector(ccx.state);
    let error = std::mem::replace(&mut ccx.ecx.error, Ok(()));

    let ctx = EthEvmContext {
        block: ccx.ecx.block.clone(),
        cfg: ccx.ecx.cfg.clone(),
        tx: ccx.ecx.tx.clone(),
        journaled_state: Journal {
            inner: ccx.ecx.journaled_state.inner.clone(),
            database: &mut *ccx.ecx.journaled_state.database as &mut dyn DatabaseExt,
        },
        chain: (),
        error,
    };

    let mut evm = new_evm_with_existing_context(ctx, &mut *inspector);

    let res = f(&mut evm)?;

    ccx.ecx.journaled_state.inner = evm.inner.data.ctx.journaled_state.inner;
    ccx.ecx.block = evm.inner.data.ctx.block;
    ccx.ecx.tx = evm.inner.data.ctx.tx;
    ccx.ecx.cfg = evm.inner.data.ctx.cfg;
    ccx.ecx.error = evm.inner.data.ctx.error;

    Ok(res)
}

>>>>>>> 031e060c
/// Basic implementation of [CheatcodesExecutor] that simply returns the [Cheatcodes] instance as an
/// inspector.
#[derive(Debug, Default, Clone, Copy)]
struct TransparentCheatcodesExecutor;

impl CheatcodesExecutor for TransparentCheatcodesExecutor {
    fn get_inspector<'a>(&'a mut self, cheats: &'a mut Cheatcodes) -> Box<dyn InspectorExt + 'a> {
        Box::new(cheats)
    }
}

macro_rules! try_or_return {
    ($e:expr) => {
        match $e {
            Ok(v) => v,
            Err(_) => return,
        }
    };
}

/// Contains additional, test specific resources that should be kept for the duration of the test
#[derive(Debug, Default)]
pub struct TestContext {
    /// Buffered readers for files opened for reading (path => BufReader mapping)
    pub opened_read_files: HashMap<PathBuf, BufReader<File>>,
}

/// Every time we clone `Context`, we want it to be empty
impl Clone for TestContext {
    fn clone(&self) -> Self {
        Default::default()
    }
}

impl TestContext {
    /// Clears the context.
    #[inline]
    pub fn clear(&mut self) {
        self.opened_read_files.clear();
    }
}

/// Helps collecting transactions from different forks.
#[derive(Clone, Debug)]
pub struct BroadcastableTransaction {
    /// The optional RPC URL.
    pub rpc: Option<String>,
    /// The transaction to broadcast.
    pub transaction: TransactionMaybeSigned,
}

#[derive(Clone, Debug, Copy)]
pub struct RecordDebugStepInfo {
    /// The debug trace node index when the recording starts.
    pub start_node_idx: usize,
    /// The original tracer config when the recording starts.
    pub original_tracer_config: TracingInspectorConfig,
}

/// Holds gas metering state.
#[derive(Clone, Debug, Default)]
pub struct GasMetering {
    /// True if gas metering is paused.
    pub paused: bool,
    /// True if gas metering was resumed or reset during the test.
    /// Used to reconcile gas when frame ends (if spent less than refunded).
    pub touched: bool,
    /// True if gas metering should be reset to frame limit.
    pub reset: bool,
    /// Stores paused gas frames.
    pub paused_frames: Vec<Gas>,

    /// The group and name of the active snapshot.
    pub active_gas_snapshot: Option<(String, String)>,

    /// Cache of the amount of gas used in previous call.
    /// This is used by the `lastCallGas` cheatcode.
    pub last_call_gas: Option<crate::Vm::Gas>,

    /// True if gas recording is enabled.
    pub recording: bool,
    /// The gas used in the last frame.
    pub last_gas_used: u64,
    /// Gas records for the active snapshots.
    pub gas_records: Vec<GasRecord>,
}

impl GasMetering {
    /// Start the gas recording.
    pub fn start(&mut self) {
        self.recording = true;
    }

    /// Stop the gas recording.
    pub fn stop(&mut self) {
        self.recording = false;
    }

    /// Resume paused gas metering.
    pub fn resume(&mut self) {
        if self.paused {
            self.paused = false;
            self.touched = true;
        }
        self.paused_frames.clear();
    }

    /// Reset gas to limit.
    pub fn reset(&mut self) {
        self.paused = false;
        self.touched = true;
        self.reset = true;
        self.paused_frames.clear();
    }
}

/// Holds data about arbitrary storage.
#[derive(Clone, Debug, Default)]
pub struct ArbitraryStorage {
    /// Mapping of arbitrary storage addresses to generated values (slot, arbitrary value).
    /// (SLOADs return random value if storage slot wasn't accessed).
    /// Changed values are recorded and used to copy storage to different addresses.
    pub values: HashMap<Address, HashMap<U256, U256>>,
    /// Mapping of address with storage copied to arbitrary storage address source.
    pub copies: HashMap<Address, Address>,
    /// Address with storage slots that should be overwritten even if previously set.
    pub overwrites: HashSet<Address>,
}

impl ArbitraryStorage {
    /// Marks an address with arbitrary storage.
    pub fn mark_arbitrary(&mut self, address: &Address, overwrite: bool) {
        self.values.insert(*address, HashMap::default());
        if overwrite {
            self.overwrites.insert(*address);
        } else {
            self.overwrites.remove(address);
        }
    }

    /// Maps an address that copies storage with the arbitrary storage address.
    pub fn mark_copy(&mut self, from: &Address, to: &Address) {
        if self.values.contains_key(from) {
            self.copies.insert(*to, *from);
        }
    }

    /// Saves arbitrary storage value for a given address:
    /// - store value in changed values cache.
    /// - update account's storage with given value.
    pub fn save(&mut self, ecx: Ecx, address: Address, slot: U256, data: U256) {
        self.values.get_mut(&address).expect("missing arbitrary address entry").insert(slot, data);
        if let Ok(mut account) = ecx.journaled_state.load_account(address) {
            account.storage.insert(slot, EvmStorageSlot::new(data));
        }
    }

    /// Copies arbitrary storage value from source address to the given target address:
    /// - if a value is present in arbitrary values cache, then update target storage and return
    ///   existing value.
    /// - if no value was yet generated for given slot, then save new value in cache and update both
    ///   source and target storages.
    pub fn copy(&mut self, ecx: Ecx, target: Address, slot: U256, new_value: U256) -> U256 {
        let source = self.copies.get(&target).expect("missing arbitrary copy target entry");
        let storage_cache = self.values.get_mut(source).expect("missing arbitrary source storage");
        let value = match storage_cache.get(&slot) {
            Some(value) => *value,
            None => {
                storage_cache.insert(slot, new_value);
                // Update source storage with new value.
                if let Ok(mut source_account) = ecx.journaled_state.load_account(*source) {
                    source_account.storage.insert(slot, EvmStorageSlot::new(new_value));
                }
                new_value
            }
        };
        // Update target storage with new value.
        if let Ok(mut target_account) = ecx.journaled_state.load_account(target) {
            target_account.storage.insert(slot, EvmStorageSlot::new(value));
        }
        value
    }
}

/// List of transactions that can be broadcasted.
pub type BroadcastableTransactions = VecDeque<BroadcastableTransaction>;

/// An EVM inspector that handles calls to various cheatcodes, each with their own behavior.
///
/// Cheatcodes can be called by contracts during execution to modify the VM environment, such as
/// mocking addresses, signatures and altering call reverts.
///
/// Executing cheatcodes can be very powerful. Most cheatcodes are limited to evm internals, but
/// there are also cheatcodes like `ffi` which can execute arbitrary commands or `writeFile` and
/// `readFile` which can manipulate files of the filesystem. Therefore, several restrictions are
/// implemented for these cheatcodes:
/// - `ffi`, and file cheatcodes are _always_ opt-in (via foundry config) and never enabled by
///   default: all respective cheatcode handlers implement the appropriate checks
/// - File cheatcodes require explicit permissions which paths are allowed for which operation, see
///   `Config.fs_permission`
/// - Only permitted accounts are allowed to execute cheatcodes in forking mode, this ensures no
///   contract deployed on the live network is able to execute cheatcodes by simply calling the
///   cheatcode address: by default, the caller, test contract and newly deployed contracts are
///   allowed to execute cheatcodes
#[derive(Clone, Debug)]
pub struct Cheatcodes {
    /// The block environment
    ///
    /// Used in the cheatcode handler to overwrite the block environment separately from the
    /// execution block environment.
    pub block: Option<BlockEnv>,

    /// Currently active EIP-7702 delegation that will be consumed when building the next
    /// transaction. Set by `vm.attachDelegation()` and consumed via `.take()` during
    /// transaction construction.
    pub active_delegation: Option<SignedAuthorization>,

    /// The active EIP-4844 blob that will be attached to the next call.
    pub active_blob_sidecar: Option<BlobTransactionSidecar>,

    /// The gas price.
    ///
    /// Used in the cheatcode handler to overwrite the gas price separately from the gas price
    /// in the execution environment.
    pub gas_price: Option<u128>,

    /// Address labels
    pub labels: AddressHashMap<String>,

    /// Prank information, mapped to the call depth where pranks were added.
    pub pranks: BTreeMap<usize, Prank>,

    /// Expected revert information
    pub expected_revert: Option<ExpectedRevert>,

    /// Assume next call can revert and discard fuzz run if it does.
    pub assume_no_revert: Option<AssumeNoRevert>,

    /// Additional diagnostic for reverts
    pub fork_revert_diagnostic: Option<RevertDiagnostic>,

    /// Recorded storage reads and writes
    pub accesses: RecordAccess,

    /// Whether storage access recording is currently active
    pub recording_accesses: bool,

    /// Recorded account accesses (calls, creates) organized by relative call depth, where the
    /// topmost vector corresponds to accesses at the depth at which account access recording
    /// began. Each vector in the matrix represents a list of accesses at a specific call
    /// depth. Once that call context has ended, the last vector is removed from the matrix and
    /// merged into the previous vector.
    pub recorded_account_diffs_stack: Option<Vec<Vec<AccountAccess>>>,

    /// The information of the debug step recording.
    pub record_debug_steps_info: Option<RecordDebugStepInfo>,

    /// Recorded logs
    pub recorded_logs: Option<Vec<crate::Vm::Log>>,

    /// Mocked calls
    // **Note**: inner must a BTreeMap because of special `Ord` impl for `MockCallDataContext`
    pub mocked_calls: HashMap<Address, BTreeMap<MockCallDataContext, VecDeque<MockCallReturnData>>>,

    /// Mocked functions. Maps target address to be mocked to pair of (calldata, mock address).
    pub mocked_functions: HashMap<Address, HashMap<Bytes, Address>>,

    /// Expected calls
    pub expected_calls: ExpectedCallTracker,
    /// Expected emits
    pub expected_emits: ExpectedEmitTracker,
    /// Expected creates
    pub expected_creates: Vec<ExpectedCreate>,

    /// Map of context depths to memory offset ranges that may be written to within the call depth.
    pub allowed_mem_writes: HashMap<u64, Vec<Range<u64>>>,

    /// Current broadcasting information
    pub broadcast: Option<Broadcast>,

    /// Scripting based transactions
    pub broadcastable_transactions: BroadcastableTransactions,

    /// Current EIP-2930 access lists.
    pub access_list: Option<AccessList>,

    /// Additional, user configurable context this Inspector has access to when inspecting a call.
    pub config: Arc<CheatsConfig>,

    /// Test-scoped context holding data that needs to be reset every test run
    pub test_context: TestContext,

    /// Whether to commit FS changes such as file creations, writes and deletes.
    /// Used to prevent duplicate changes file executing non-committing calls.
    pub fs_commit: bool,

    /// Serialized JSON values.
    // **Note**: both must a BTreeMap to ensure the order of the keys is deterministic.
    pub serialized_jsons: BTreeMap<String, BTreeMap<String, Value>>,

    /// All recorded ETH `deal`s.
    pub eth_deals: Vec<DealRecord>,

    /// Gas metering state.
    pub gas_metering: GasMetering,

    /// Contains gas snapshots made over the course of a test suite.
    // **Note**: both must a BTreeMap to ensure the order of the keys is deterministic.
    pub gas_snapshots: BTreeMap<String, BTreeMap<String, String>>,

    /// Mapping slots.
    pub mapping_slots: Option<AddressHashMap<MappingSlots>>,

    /// The current program counter.
    pub pc: usize,
    /// Breakpoints supplied by the `breakpoint` cheatcode.
    /// `char -> (address, pc)`
    pub breakpoints: Breakpoints,

    /// Whether the next contract creation should be intercepted to return its initcode.
    pub intercept_next_create_call: bool,

    /// Optional cheatcodes `TestRunner`. Used for generating random values from uint and int
    /// strategies.
    test_runner: Option<TestRunner>,

    /// Temp Rng since proptest hasn't been updated to rand 0.9
    rng: Option<ChaChaRng>,

    /// Ignored traces.
    pub ignored_traces: IgnoredTraces,

    /// Addresses with arbitrary storage.
    pub arbitrary_storage: Option<ArbitraryStorage>,

    /// Deprecated cheatcodes mapped to the reason. Used to report warnings on test results.
    pub deprecated: HashMap<&'static str, Option<&'static str>>,
    /// Unlocked wallets used in scripts and testing of scripts.
    pub wallets: Option<Wallets>,
}

// This is not derived because calling this in `fn new` with `..Default::default()` creates a second
// `CheatsConfig` which is unused, and inside it `ProjectPathsConfig` is relatively expensive to
// create.
impl Default for Cheatcodes {
    fn default() -> Self {
        Self::new(Arc::default())
    }
}

impl Cheatcodes {
    /// Creates a new `Cheatcodes` with the given settings.
    pub fn new(config: Arc<CheatsConfig>) -> Self {
        Self {
            fs_commit: true,
            labels: config.labels.clone(),
            config,
            block: Default::default(),
            active_delegation: Default::default(),
            active_blob_sidecar: Default::default(),
            gas_price: Default::default(),
            pranks: Default::default(),
            expected_revert: Default::default(),
            assume_no_revert: Default::default(),
            fork_revert_diagnostic: Default::default(),
            accesses: Default::default(),
            recording_accesses: Default::default(),
            recorded_account_diffs_stack: Default::default(),
            recorded_logs: Default::default(),
            record_debug_steps_info: Default::default(),
            mocked_calls: Default::default(),
            mocked_functions: Default::default(),
            expected_calls: Default::default(),
            expected_emits: Default::default(),
            expected_creates: Default::default(),
            allowed_mem_writes: Default::default(),
            broadcast: Default::default(),
            broadcastable_transactions: Default::default(),
            access_list: Default::default(),
            test_context: Default::default(),
            serialized_jsons: Default::default(),
            eth_deals: Default::default(),
            gas_metering: Default::default(),
            gas_snapshots: Default::default(),
            mapping_slots: Default::default(),
            pc: Default::default(),
            breakpoints: Default::default(),
            intercept_next_create_call: Default::default(),
            test_runner: Default::default(),
            ignored_traces: Default::default(),
            arbitrary_storage: Default::default(),
            deprecated: Default::default(),
            wallets: Default::default(),
            rng: Default::default(),
        }
    }

    /// Returns the configured prank at given depth or the first prank configured at a lower depth.
    /// For example, if pranks configured for depth 1, 3 and 5, the prank for depth 4 is the one
    /// configured at depth 3.
    pub fn get_prank(&self, depth: usize) -> Option<&Prank> {
        self.pranks.range(..=depth).last().map(|(_, prank)| prank)
    }

    /// Returns the configured wallets if available, else creates a new instance.
    pub fn wallets(&mut self) -> &Wallets {
        self.wallets.get_or_insert_with(|| Wallets::new(MultiWallet::default(), None))
    }

    /// Sets the unlocked wallets.
    pub fn set_wallets(&mut self, wallets: Wallets) {
        self.wallets = Some(wallets);
    }

    /// Decodes the input data and applies the cheatcode.
    fn apply_cheatcode(
        &mut self,
        ecx: Ecx,
        call: &CallInputs,
        executor: &mut dyn CheatcodesExecutor,
    ) -> Result {
        // decode the cheatcode call
        let decoded = Vm::VmCalls::abi_decode(&call.input).map_err(|e| {
            if let alloy_sol_types::Error::UnknownSelector { name: _, selector } = e {
                let msg = format!(
                    "unknown cheatcode with selector {selector}; \
                     you may have a mismatch between the `Vm` interface (likely in `forge-std`) \
                     and the `forge` version"
                );
                return alloy_sol_types::Error::Other(std::borrow::Cow::Owned(msg));
            }
            e
        })?;

        let caller = call.caller;

        // ensure the caller is allowed to execute cheatcodes,
        // but only if the backend is in forking mode
        ecx.journaled_state.database.ensure_cheatcode_access_forking_mode(&caller)?;

        apply_dispatch(
            &decoded,
            &mut CheatsCtxt { state: self, ecx, gas_limit: call.gas_limit, caller },
            executor,
        )
    }

    /// Grants cheat code access for new contracts if the caller also has
    /// cheatcode access or the new contract is created in top most call.
    ///
    /// There may be cheatcodes in the constructor of the new contract, in order to allow them
    /// automatically we need to determine the new address.
    fn allow_cheatcodes_on_create(&self, ecx: Ecx, caller: Address, created_address: Address) {
        if ecx.journaled_state.depth <= 1 ||
            ecx.journaled_state.database.has_cheatcode_access(&caller)
        {
            ecx.journaled_state.database.allow_cheatcode_access(created_address);
        }
    }

    /// Called when there was a revert.
    ///
    /// Cleanup any previously applied cheatcodes that altered the state in such a way that revm's
    /// revert would run into issues.
    pub fn on_revert(&mut self, ecx: Ecx) {
        trace!(deals=?self.eth_deals.len(), "rolling back deals");

        // Delay revert clean up until expected revert is handled, if set.
        if self.expected_revert.is_some() {
            return;
        }

        // we only want to apply cleanup top level
        if ecx.journaled_state.depth() > 0 {
            return;
        }

        // Roll back all previously applied deals
        // This will prevent overflow issues in revm's [`JournaledState::journal_revert`] routine
        // which rolls back any transfers.
        while let Some(record) = self.eth_deals.pop() {
            if let Some(acc) = ecx.journaled_state.state.get_mut(&record.address) {
                acc.info.balance = record.old_balance;
            }
        }
    }

    // common create functionality for both legacy and EOF.
    fn create_common<Input>(&mut self, ecx: Ecx, mut input: Input) -> Option<CreateOutcome>
    where
        Input: CommonCreateInput,
    {
        // Check if we should intercept this create
        if self.intercept_next_create_call {
            // Reset the flag
            self.intercept_next_create_call = false;

            // Get initcode from the input
            let output = input.init_code();

            // Return a revert with the initcode as error data
            return Some(CreateOutcome {
                result: InterpreterResult {
                    result: InstructionResult::Revert,
                    output,
                    gas: Gas::new(input.gas_limit()),
                },
                address: None,
            });
        }

        let gas = Gas::new(input.gas_limit());
        let curr_depth: u64 =
            ecx.journaled_state.depth().try_into().expect("journaled state depth exceeds u64");

        // Apply our prank
        if let Some(prank) = &self.get_prank(curr_depth) {
            if curr_depth >= prank.depth && input.caller() == prank.prank_caller {
                // At the target depth we set `msg.sender`
                if curr_depth == prank.depth {
                    input.set_caller(prank.new_caller);
                }

                // At the target depth, or deeper, we set `tx.origin`
                if let Some(new_origin) = prank.new_origin {
                    ecx.tx.caller = new_origin;
                }
            }
        }

        // Apply EIP-2930 access lists.
        if let Some(access_list) = &self.access_list {
            ecx.tx.access_list = access_list.clone()
        }

        // Apply our broadcast
        if let Some(broadcast) = &self.broadcast {
            if curr_depth >= broadcast.depth && input.caller() == broadcast.original_caller {
                if let Err(err) = ecx.journaled_state.load_account(broadcast.new_origin) {
                    return Some(CreateOutcome {
                        result: InterpreterResult {
                            result: InstructionResult::Revert,
                            output: Error::encode(err),
                            gas,
                        },
                        address: None,
                    });
                }

                ecx.tx.caller = broadcast.new_origin;

                if curr_depth == broadcast.depth {
                    input.set_caller(broadcast.new_origin);
                    let is_fixed_gas_limit = check_if_fixed_gas_limit(&ecx, input.gas_limit());

                    let account = &ecx.journaled_state.inner.state()[&broadcast.new_origin];
                    self.broadcastable_transactions.push_back(BroadcastableTransaction {
                        rpc: ecx.journaled_state.database.active_fork_url(),
                        transaction: TransactionRequest {
                            from: Some(broadcast.new_origin),
                            to: None,
                            value: Some(input.value()),
                            input: TransactionInput::new(input.init_code()),
                            nonce: Some(account.info.nonce),
                            gas: if is_fixed_gas_limit { Some(input.gas_limit()) } else { None },
                            ..Default::default()
                        }
                        .into(),
                    });

                    input.log_debug(self, &input.scheme().unwrap_or(CreateScheme::Create));
                }
            }
        }

        // Allow cheatcodes from the address of the new contract
        let address = input.allow_cheatcodes(self, ecx);

        // If `recordAccountAccesses` has been called, record the create
        if let Some(recorded_account_diffs_stack) = &mut self.recorded_account_diffs_stack {
            recorded_account_diffs_stack.push(vec![AccountAccess {
                chainInfo: crate::Vm::ChainInfo {
                    forkId: ecx.journaled_state.db().active_fork_id().unwrap_or_default(),
                    chainId: U256::from(ecx.cfg.chain_id),
                },
                accessor: input.caller(),
                account: address,
                kind: crate::Vm::AccountAccessKind::Create,
                initialized: true,
                oldBalance: U256::ZERO, // updated on (eof)create_end
                newBalance: U256::ZERO, // updated on (eof)create_end
                value: input.value(),
                data: input.init_code(),
                reverted: false,
                deployedCode: Bytes::new(), // updated on (eof)create_end
                storageAccesses: vec![],    // updated on (eof)create_end
                depth: curr_depth as u64,
            }]);
        }

        None
    }

    // common create_end functionality for both legacy and EOF.
    fn create_end_common(
        &mut self,
        ecx: Ecx,
        call: Option<&CreateInputs>,
        outcome: &mut CreateOutcome,
    ) {
<<<<<<< HEAD
        let curr_depth: u64 =
            ecx.journaled_state.depth().try_into().expect("journaled state depth exceeds u64");
=======
        let curr_depth = ecx.journaled_state.depth();
>>>>>>> 031e060c

        // Clean up pranks
        if let Some(prank) = &self.get_prank(curr_depth) {
            if curr_depth == prank.depth {
                ecx.tx.caller = prank.prank_origin;

                // Clean single-call prank once we have returned to the original depth
                if prank.single_call {
                    std::mem::take(&mut self.pranks);
                }
            }
        }

        // Clean up broadcasts
        if let Some(broadcast) = &self.broadcast {
            if curr_depth == broadcast.depth {
                ecx.tx.caller = broadcast.original_origin;

                // Clean single-call broadcast once we have returned to the original depth
                if broadcast.single_call {
                    std::mem::take(&mut self.broadcast);
                }
            }
        }

        // Handle expected reverts
        if let Some(expected_revert) = &self.expected_revert {
            if curr_depth <= expected_revert.depth &&
                matches!(expected_revert.kind, ExpectedRevertKind::Default)
            {
                let mut expected_revert = std::mem::take(&mut self.expected_revert).unwrap();
                return match revert_handlers::handle_expect_revert(
                    false,
                    true,
                    self.config.internal_expect_revert,
                    &expected_revert,
                    outcome.result.result,
                    outcome.result.output.clone(),
                    &self.config.available_artifacts,
                ) {
                    Ok((address, retdata)) => {
                        expected_revert.actual_count += 1;
                        if expected_revert.actual_count < expected_revert.count {
                            self.expected_revert = Some(expected_revert.clone());
                        }

                        outcome.result.result = InstructionResult::Return;
                        outcome.result.output = retdata;
                        outcome.address = address;
                    }
                    Err(err) => {
                        outcome.result.result = InstructionResult::Revert;
                        outcome.result.output = err.abi_encode().into();
                    }
                };
            }
        }

        // If `startStateDiffRecording` has been called, update the `reverted` status of the
        // previous call depth's recorded accesses, if any
        if let Some(recorded_account_diffs_stack) = &mut self.recorded_account_diffs_stack {
            // The root call cannot be recorded.
            if curr_depth > 0 {
                if let Some(last_depth) = &mut recorded_account_diffs_stack.pop() {
                    // Update the reverted status of all deeper calls if this call reverted, in
                    // accordance with EVM behavior
                    if outcome.result.is_revert() {
                        last_depth.iter_mut().for_each(|element| {
                            element.reverted = true;
                            element
                                .storageAccesses
                                .iter_mut()
                                .for_each(|storage_access| storage_access.reverted = true);
                        })
                    }

                    if let Some(create_access) = last_depth.first_mut() {
                        // Assert that we're at the correct depth before recording post-create state
                        // changes. Depending on what depth the cheat was called at, there
                        // may not be any pending calls to update if execution has
                        // percolated up to a higher depth.
<<<<<<< HEAD
                        let depth: u64 = ecx
                            .journaled_state
                            .depth()
                            .try_into()
                            .expect("journaled state depth exceeds u64");
                        if create_access.depth == depth {
=======
                        let depth = ecx.journaled_state.depth();
                        if create_access.depth == depth as u64 {
>>>>>>> 031e060c
                            debug_assert_eq!(
                                create_access.kind as u8,
                                crate::Vm::AccountAccessKind::Create as u8
                            );
                            if let Some(address) = outcome.address {
                                if let Ok(created_acc) = ecx.journaled_state.load_account(address) {
                                    create_access.newBalance = created_acc.info.balance;
                                    create_access.deployedCode = created_acc
                                        .info
                                        .code
                                        .clone()
                                        .unwrap_or_default()
                                        .original_bytes();
                                }
                            }
                        }
                        // Merge the last depth's AccountAccesses into the AccountAccesses at the
                        // current depth, or push them back onto the pending
                        // vector if higher depths were not recorded. This
                        // preserves ordering of accesses.
                        if let Some(last) = recorded_account_diffs_stack.last_mut() {
                            last.append(last_depth);
                        } else {
                            recorded_account_diffs_stack.push(last_depth.clone());
                        }
                    }
                }
            }
        }

        // Match the create against expected_creates
        if !self.expected_creates.is_empty() {
            if let (Some(address), Some(call)) = (outcome.address, call) {
                if let Ok(created_acc) = ecx.journaled_state.load_account(address) {
                    let bytecode =
                        created_acc.info.code.clone().unwrap_or_default().original_bytes();
                    if let Some((index, _)) =
                        self.expected_creates.iter().find_position(|expected_create| {
                            expected_create.deployer == call.caller &&
                                expected_create.create_scheme.eq(call.scheme.into()) &&
                                expected_create.bytecode == bytecode
                        })
                    {
                        self.expected_creates.swap_remove(index);
                    }
                }
            }
        }
    }

    pub fn call_with_executor(
        &mut self,
        ecx: Ecx,
        call: &mut CallInputs,
        executor: &mut impl CheatcodesExecutor,
    ) -> Option<CallOutcome> {
        let gas = Gas::new(call.gas_limit);
        let curr_depth: u64 =
            ecx.journaled_state.depth().try_into().expect("journaled state depth exceeds u64");

        // At the root call to test function or script `run()`/`setUp()` functions, we are
        // decreasing sender nonce to ensure that it matches on-chain nonce once we start
        // broadcasting.
        if curr_depth == 0 {
            let sender = ecx.tx.caller;
            let account = match super::evm::journaled_account(ecx, sender) {
                Ok(account) => account,
                Err(err) => {
                    return Some(CallOutcome {
                        result: InterpreterResult {
                            result: InstructionResult::Revert,
                            output: err.abi_encode().into(),
                            gas,
                        },
                        memory_offset: call.return_memory_offset.clone(),
                    })
                }
            };
            let prev = account.info.nonce;
            account.info.nonce = prev.saturating_sub(1);

            trace!(target: "cheatcodes", %sender, nonce=account.info.nonce, prev, "corrected nonce");
        }

        if call.target_address == CHEATCODE_ADDRESS {
            return match self.apply_cheatcode(ecx, call, executor) {
                Ok(retdata) => Some(CallOutcome {
                    result: InterpreterResult {
                        result: InstructionResult::Return,
                        output: retdata.into(),
                        gas,
                    },
                    memory_offset: call.return_memory_offset.clone(),
                }),
                Err(err) => Some(CallOutcome {
                    result: InterpreterResult {
                        result: InstructionResult::Revert,
                        output: err.abi_encode().into(),
                        gas,
                    },
                    memory_offset: call.return_memory_offset.clone(),
                }),
            };
        }

        if call.target_address == HARDHAT_CONSOLE_ADDRESS {
            return None;
        }

        // Handle expected calls

        // Grab the different calldatas expected.
        if let Some(expected_calls_for_target) = self.expected_calls.get_mut(&call.bytecode_address)
        {
            // Match every partial/full calldata
            for (calldata, (expected, actual_count)) in expected_calls_for_target {
                // Increment actual times seen if...
                // The calldata is at most, as big as this call's input, and
                if calldata.len() <= call.input.len() &&
                    // Both calldata match, taking the length of the assumed smaller one (which will have at least the selector), and
                    *calldata == call.input[..calldata.len()] &&
                    // The value matches, if provided
                    expected
                        .value.is_none_or(|value| Some(value) == call.transfer_value()) &&
                    // The gas matches, if provided
                    expected.gas.is_none_or(|gas| gas == call.gas_limit) &&
                    // The minimum gas matches, if provided
                    expected.min_gas.is_none_or(|min_gas| min_gas <= call.gas_limit)
                {
                    *actual_count += 1;
                }
            }
        }

        // Handle mocked calls
        if let Some(mocks) = self.mocked_calls.get_mut(&call.bytecode_address) {
            let ctx =
                MockCallDataContext { calldata: call.input.clone(), value: call.transfer_value() };

            if let Some(return_data_queue) = match mocks.get_mut(&ctx) {
                Some(queue) => Some(queue),
                None => mocks
                    .iter_mut()
                    .find(|(mock, _)| {
                        call.input.get(..mock.calldata.len()) == Some(&mock.calldata[..]) &&
                            mock.value.is_none_or(|value| Some(value) == call.transfer_value())
                    })
                    .map(|(_, v)| v),
            } {
                if let Some(return_data) = if return_data_queue.len() == 1 {
                    // If the mocked calls stack has a single element in it, don't empty it
                    return_data_queue.front().map(|x| x.to_owned())
                } else {
                    // Else, we pop the front element
                    return_data_queue.pop_front()
                } {
                    return Some(CallOutcome {
                        result: InterpreterResult {
                            result: return_data.ret_type,
                            output: return_data.data,
                            gas,
                        },
                        memory_offset: call.return_memory_offset.clone(),
                    });
                }
            }
        }

        // Apply our prank
        if let Some(prank) = &self.get_prank(curr_depth) {
            // Apply delegate call, `call.caller`` will not equal `prank.prank_caller`
            if prank.delegate_call && curr_depth == prank.depth {
                if let CallScheme::DelegateCall | CallScheme::ExtDelegateCall = call.scheme {
                    call.target_address = prank.new_caller;
                    call.caller = prank.new_caller;
                    if let Some(new_origin) = prank.new_origin {
                        ecx.tx.caller = new_origin;
                    }
                }
            }

            if curr_depth >= prank.depth && call.caller == prank.prank_caller {
                let mut prank_applied = false;

                // At the target depth we set `msg.sender`
                if curr_depth == prank.depth {
                    call.caller = prank.new_caller;
                    prank_applied = true;
                }

                // At the target depth, or deeper, we set `tx.origin`
                if let Some(new_origin) = prank.new_origin {
                    ecx.tx.caller = new_origin;
                    prank_applied = true;
                }

                // If prank applied for first time, then update
                if prank_applied {
                    if let Some(applied_prank) = prank.first_time_applied() {
                        self.pranks.insert(curr_depth, applied_prank);
                    }
                }
            }
        }

        // Apply EIP-2930 access lists.
        if let Some(access_list) = &self.access_list {
            ecx.tx.access_list = access_list.clone()
        }

        // Apply our broadcast
        if let Some(broadcast) = &self.broadcast {
            // We only apply a broadcast *to a specific depth*.
            //
            // We do this because any subsequent contract calls *must* exist on chain and
            // we only want to grab *this* call, not internal ones
            if curr_depth == broadcast.depth && call.caller == broadcast.original_caller {
                // At the target depth we set `msg.sender` & tx.origin.
                // We are simulating the caller as being an EOA, so *both* must be set to the
                // broadcast.origin.
                ecx.tx.caller = broadcast.new_origin;

                call.caller = broadcast.new_origin;
                // Add a `legacy` transaction to the VecDeque. We use a legacy transaction here
                // because we only need the from, to, value, and data. We can later change this
                // into 1559, in the cli package, relatively easily once we
                // know the target chain supports EIP-1559.
                if !call.is_static {
                    if let Err(err) = ecx.journaled_state.load_account(broadcast.new_origin) {
                        return Some(CallOutcome {
                            result: InterpreterResult {
                                result: InstructionResult::Revert,
                                output: Error::encode(err),
                                gas,
                            },
                            memory_offset: call.return_memory_offset.clone(),
                        });
                    }

                    let is_fixed_gas_limit = check_if_fixed_gas_limit(&ecx, call.gas_limit);

                    let account =
                        ecx.journaled_state.inner.state().get_mut(&broadcast.new_origin).unwrap();

                    let mut tx_req = TransactionRequest {
                        from: Some(broadcast.new_origin),
                        to: Some(TxKind::from(Some(call.target_address))),
                        value: call.transfer_value(),
                        input: TransactionInput::new(call.input.clone()),
                        nonce: Some(account.info.nonce),
                        chain_id: Some(ecx.cfg.chain_id),
                        gas: if is_fixed_gas_limit { Some(call.gas_limit) } else { None },
                        ..Default::default()
                    };

                    match (self.active_delegation.take(), self.active_blob_sidecar.take()) {
                        (Some(_), Some(_)) => {
                            let msg = "both delegation and blob are active; `attachBlob` and `attachDelegation` are not compatible";
                            return Some(CallOutcome {
                                result: InterpreterResult {
                                    result: InstructionResult::Revert,
                                    output: Error::encode(msg),
                                    gas,
                                },
                                memory_offset: call.return_memory_offset.clone(),
                            });
                        }
                        (Some(auth_list), None) => {
                            tx_req.authorization_list = Some(vec![auth_list]);
                            tx_req.sidecar = None;

                            // Increment nonce to reflect the signed authorization.
                            account.info.nonce += 1;
                        }
                        (None, Some(blob_sidecar)) => {
                            tx_req.set_blob_sidecar(blob_sidecar);
                            tx_req.authorization_list = None;
                        }
                        (None, None) => {
                            tx_req.sidecar = None;
                            tx_req.authorization_list = None;
                        }
                    }

                    self.broadcastable_transactions.push_back(BroadcastableTransaction {
                        rpc: ecx.journaled_state.database.active_fork_url(),
                        transaction: tx_req.into(),
                    });
                    debug!(target: "cheatcodes", tx=?self.broadcastable_transactions.back().unwrap(), "broadcastable call");

                    // Explicitly increment nonce if calls are not isolated.
                    if !self.config.evm_opts.isolate {
                        let prev = account.info.nonce;
                        account.info.nonce += 1;
                        debug!(target: "cheatcodes", address=%broadcast.new_origin, nonce=prev+1, prev, "incremented nonce");
                    }
                } else if broadcast.single_call {
                    let msg =
                    "`staticcall`s are not allowed after `broadcast`; use `startBroadcast` instead";
                    return Some(CallOutcome {
                        result: InterpreterResult {
                            result: InstructionResult::Revert,
                            output: Error::encode(msg),
                            gas,
                        },
                        memory_offset: call.return_memory_offset.clone(),
                    });
                }
            }
        }

        // Record called accounts if `startStateDiffRecording` has been called
        if let Some(recorded_account_diffs_stack) = &mut self.recorded_account_diffs_stack {
            // Determine if account is "initialized," ie, it has a non-zero balance, a non-zero
            // nonce, a non-zero KECCAK_EMPTY codehash, or non-empty code
            let initialized;
            let old_balance;
            if let Ok(acc) = ecx.journaled_state.load_account(call.target_address) {
                initialized = acc.info.exists();
                old_balance = acc.info.balance;
            } else {
                initialized = false;
                old_balance = U256::ZERO;
            }
            let kind = match call.scheme {
                CallScheme::Call => crate::Vm::AccountAccessKind::Call,
                CallScheme::CallCode => crate::Vm::AccountAccessKind::CallCode,
                CallScheme::DelegateCall => crate::Vm::AccountAccessKind::DelegateCall,
                CallScheme::StaticCall => crate::Vm::AccountAccessKind::StaticCall,
                CallScheme::ExtCall => crate::Vm::AccountAccessKind::Call,
                CallScheme::ExtStaticCall => crate::Vm::AccountAccessKind::StaticCall,
                CallScheme::ExtDelegateCall => crate::Vm::AccountAccessKind::DelegateCall,
            };
            // Record this call by pushing it to a new pending vector; all subsequent calls at
            // that depth will be pushed to the same vector. When the call ends, the
            // RecordedAccountAccess (and all subsequent RecordedAccountAccesses) will be
            // updated with the revert status of this call, since the EVM does not mark accounts
            // as "warm" if the call from which they were accessed is reverted
            recorded_account_diffs_stack.push(vec![AccountAccess {
                chainInfo: crate::Vm::ChainInfo {
                    forkId: ecx.journaled_state.db().active_fork_id().unwrap_or_default(),
                    chainId: U256::from(ecx.cfg.chain_id),
                },
                accessor: call.caller,
                account: call.bytecode_address,
                kind,
                initialized,
                oldBalance: old_balance,
                newBalance: U256::ZERO, // updated on call_end
                value: call.call_value(),
                data: call.input.clone(),
                reverted: false,
                deployedCode: Bytes::new(),
                storageAccesses: vec![], // updated on step
                depth: ecx
                    .journaled_state
                    .depth()
                    .try_into()
                    .expect("journaled state depth exceeds u64"),
            }]);
        }

        None
    }

    pub fn rng(&mut self) -> &mut impl Rng {
        // Prop test uses rand 8 whereas alloy-core has been bumped to rand 9
        // self.test_runner().rng()
        self.rng.get_or_insert_with(|| match self.config.seed {
            Some(seed) => ChaChaRng::from_seed(seed.to_be_bytes::<32>()),
            None => ChaChaRng::from_os_rng(),
        })
    }

    pub fn test_runner(&mut self) -> &mut TestRunner {
        self.test_runner.get_or_insert_with(|| match self.config.seed {
            Some(seed) => TestRunner::new_with_rng(
                proptest::test_runner::Config::default(),
                TestRng::from_seed(RngAlgorithm::ChaCha, &seed.to_be_bytes::<32>()),
            ),
            None => TestRunner::new(proptest::test_runner::Config::default()),
        })
    }

    /// Returns existing or set a default `ArbitraryStorage` option.
    /// Used by `setArbitraryStorage` cheatcode to track addresses with arbitrary storage.
    pub fn arbitrary_storage(&mut self) -> &mut ArbitraryStorage {
        self.arbitrary_storage.get_or_insert_with(ArbitraryStorage::default)
    }

    /// Whether the given address has arbitrary storage.
    pub fn has_arbitrary_storage(&self, address: &Address) -> bool {
        match &self.arbitrary_storage {
            Some(storage) => storage.values.contains_key(address),
            None => false,
        }
    }

    /// Whether the given slot of address with arbitrary storage should be overwritten.
    /// True if address is marked as and overwrite and if no value was previously generated for
    /// given slot.
    pub fn should_overwrite_arbitrary_storage(
        &self,
        address: &Address,
        storage_slot: U256,
    ) -> bool {
        match &self.arbitrary_storage {
            Some(storage) => {
                storage.overwrites.contains(address) &&
                    storage
                        .values
                        .get(address)
                        .and_then(|arbitrary_values| arbitrary_values.get(&storage_slot))
                        .is_none()
            }
            None => false,
        }
    }

    /// Whether the given address is a copy of an address with arbitrary storage.
    pub fn is_arbitrary_storage_copy(&self, address: &Address) -> bool {
        match &self.arbitrary_storage {
            Some(storage) => storage.copies.contains_key(address),
            None => false,
        }
    }
}

impl Inspector<EthEvmContext<&mut dyn DatabaseExt>> for Cheatcodes {
    #[inline]
    fn initialize_interp(&mut self, interpreter: &mut Interpreter, ecx: Ecx) {
        // When the first interpreter is initialized we've circumvented the balance and gas checks,
        // so we apply our actual block data with the correct fees and all.
        if let Some(block) = self.block.take() {
            ecx.block = block;
        }
        if let Some(gas_price) = self.gas_price.take() {
            ecx.tx.gas_price = gas_price;
        }

        // Record gas for current frame.
        if self.gas_metering.paused {
            self.gas_metering.paused_frames.push(interpreter.control.gas);
        }

        // `expectRevert`: track the max call depth during `expectRevert`
        if let Some(expected) = &mut self.expected_revert {
            expected.max_depth = max(
                ecx.journaled_state.depth().try_into().expect("journaled state depth exceeds u64"),
                expected.max_depth,
            );
        }
    }

    #[inline]
    fn step(&mut self, interpreter: &mut Interpreter, ecx: Ecx) {
        self.pc = interpreter.bytecode.pc();

        // `pauseGasMetering`: pause / resume interpreter gas.
        if self.gas_metering.paused {
            self.meter_gas(interpreter);
        }

        // `resetGasMetering`: reset interpreter gas.
        if self.gas_metering.reset {
            self.meter_gas_reset(interpreter);
        }

        // `record`: record storage reads and writes.
        if self.recording_accesses {
            self.record_accesses(interpreter);
        }

        // `startStateDiffRecording`: record granular ordered storage accesses.
        if self.recorded_account_diffs_stack.is_some() {
            self.record_state_diffs(interpreter, ecx);
        }

        // `expectSafeMemory`: check if the current opcode is allowed to interact with memory.
        if !self.allowed_mem_writes.is_empty() {
            self.check_mem_opcodes(
                interpreter,
                ecx.journaled_state.depth().try_into().expect("journaled state depth exceeds u64"),
            );
        }

        // `startMappingRecording`: record SSTORE and KECCAK256.
        if let Some(mapping_slots) = &mut self.mapping_slots {
            mapping::step(mapping_slots, interpreter);
        }

        // `snapshotGas*`: take a snapshot of the current gas.
        if self.gas_metering.recording {
            self.meter_gas_record(interpreter, ecx);
        }
    }

    #[inline]
    fn step_end(&mut self, interpreter: &mut Interpreter, ecx: Ecx) {
        if self.gas_metering.paused {
            self.meter_gas_end(interpreter);
        }

        if self.gas_metering.touched {
            self.meter_gas_check(interpreter);
        }

        // `setArbitraryStorage` and `copyStorage`: add arbitrary values to storage.
        if self.arbitrary_storage.is_some() {
            self.arbitrary_storage_end(interpreter, ecx);
        }
    }

    fn log(&mut self, interpreter: &mut Interpreter, _ecx: Ecx, log: Log) {
        if !self.expected_emits.is_empty() {
            expect::handle_expect_emit(self, &log, interpreter);
        }

        // `recordLogs`
        if let Some(storage_recorded_logs) = &mut self.recorded_logs {
            storage_recorded_logs.push(Vm::Log {
                topics: log.data.topics().to_vec(),
                data: log.data.data.clone(),
                emitter: log.address,
            });
        }
    }

    fn call(&mut self, ecx: Ecx, inputs: &mut CallInputs) -> Option<CallOutcome> {
        Self::call_with_executor(self, ecx, inputs, &mut TransparentCheatcodesExecutor)
    }

    fn call_end(&mut self, ecx: Ecx, call: &CallInputs, outcome: &mut CallOutcome) {
        let cheatcode_call = call.target_address == CHEATCODE_ADDRESS ||
            call.target_address == HARDHAT_CONSOLE_ADDRESS;

        // Clean up pranks/broadcasts if it's not a cheatcode call end. We shouldn't do
        // it for cheatcode calls because they are not applied for cheatcodes in the `call` hook.
        // This should be placed before the revert handling, because we might exit early there
        if !cheatcode_call {
            // Clean up pranks
            let curr_depth: u64 =
                ecx.journaled_state.depth().try_into().expect("journaled state depth exceeds u64");
            if let Some(prank) = &self.get_prank(curr_depth) {
                if curr_depth == prank.depth {
                    ecx.tx.caller = prank.prank_origin;

                    // Clean single-call prank once we have returned to the original depth
                    if prank.single_call {
                        self.pranks.remove(&curr_depth);
                    }
                }
            }

            // Clean up broadcast
            if let Some(broadcast) = &self.broadcast {
                if curr_depth == broadcast.depth {
                    ecx.tx.caller = broadcast.original_origin;

                    // Clean single-call broadcast once we have returned to the original depth
                    if broadcast.single_call {
                        let _ = self.broadcast.take();
                    }
                }
            }
        }

        // Handle assume no revert cheatcode.
        if let Some(assume_no_revert) = &mut self.assume_no_revert {
            // Record current reverter address before processing the expect revert if call reverted,
            // expect revert is set with expected reverter address and no actual reverter set yet.
            if outcome.result.is_revert() && assume_no_revert.reverted_by.is_none() {
                assume_no_revert.reverted_by = Some(call.target_address);
            }

            // allow multiple cheatcode calls at the same depth
<<<<<<< HEAD
            let curr_depth: u64 =
                ecx.journaled_state.depth().try_into().expect("journaled state depth exceeds u64");
=======
            let curr_depth = ecx.journaled_state.depth();
>>>>>>> 031e060c
            if curr_depth <= assume_no_revert.depth && !cheatcode_call {
                // Discard run if we're at the same depth as cheatcode, call reverted, and no
                // specific reason was supplied
                if outcome.result.is_revert() {
                    let assume_no_revert = std::mem::take(&mut self.assume_no_revert).unwrap();
                    return match revert_handlers::handle_assume_no_revert(
                        &assume_no_revert,
                        outcome.result.result,
                        &outcome.result.output,
                        &self.config.available_artifacts,
                    ) {
                        // if result is Ok, it was an anticipated revert; return an "assume" error
                        // to reject this run
                        Ok(_) => {
                            outcome.result.output = Error::from(MAGIC_ASSUME).abi_encode().into();
                        }
                        // if result is Error, it was an unanticipated revert; should revert
                        // normally
                        Err(error) => {
                            trace!(expected=?assume_no_revert, ?error, status=?outcome.result.result, "Expected revert mismatch");
                            outcome.result.result = InstructionResult::Revert;
                            outcome.result.output = error.abi_encode().into();
                        }
                    }
                } else {
                    // Call didn't revert, reset `assume_no_revert` state.
                    self.assume_no_revert = None;
                }
            }
        }

        // Handle expected reverts.
        if let Some(expected_revert) = &mut self.expected_revert {
            // Record current reverter address and call scheme before processing the expect revert
            // if call reverted.
            if outcome.result.is_revert() {
                // Record current reverter address if expect revert is set with expected reverter
                // address and no actual reverter was set yet or if we're expecting more than one
                // revert.
                if expected_revert.reverter.is_some() &&
                    (expected_revert.reverted_by.is_none() || expected_revert.count > 1)
                {
                    expected_revert.reverted_by = Some(call.target_address);
                }
            }

<<<<<<< HEAD
            let curr_depth: u64 =
                ecx.journaled_state.depth().try_into().expect("journaled state depth exceeds u64");
=======
            let curr_depth = ecx.journaled_state.depth();
>>>>>>> 031e060c
            if curr_depth <= expected_revert.depth {
                let needs_processing = match expected_revert.kind {
                    ExpectedRevertKind::Default => !cheatcode_call,
                    // `pending_processing` == true means that we're in the `call_end` hook for
                    // `vm.expectCheatcodeRevert` and shouldn't expect revert here
                    ExpectedRevertKind::Cheatcode { pending_processing } => {
                        cheatcode_call && !pending_processing
                    }
                };

                if needs_processing {
                    let mut expected_revert = std::mem::take(&mut self.expected_revert).unwrap();
                    return match revert_handlers::handle_expect_revert(
                        cheatcode_call,
                        false,
                        self.config.internal_expect_revert,
                        &expected_revert,
                        outcome.result.result,
                        outcome.result.output.clone(),
                        &self.config.available_artifacts,
                    ) {
                        Err(error) => {
                            trace!(expected=?expected_revert, ?error, status=?outcome.result.result, "Expected revert mismatch");
                            outcome.result.result = InstructionResult::Revert;
                            outcome.result.output = error.abi_encode().into();
                        }
                        Ok((_, retdata)) => {
                            expected_revert.actual_count += 1;
                            if expected_revert.actual_count < expected_revert.count {
                                self.expected_revert = Some(expected_revert.clone());
                            }
                            outcome.result.result = InstructionResult::Return;
                            outcome.result.output = retdata;
                        }
                    };
                }

                // Flip `pending_processing` flag for cheatcode revert expectations, marking that
                // we've exited the `expectCheatcodeRevert` call scope
                if let ExpectedRevertKind::Cheatcode { pending_processing } =
                    &mut self.expected_revert.as_mut().unwrap().kind
                {
                    *pending_processing = false;
                }
            }
        }

        // Exit early for calls to cheatcodes as other logic is not relevant for cheatcode
        // invocations
        if cheatcode_call {
            return;
        }

        // Record the gas usage of the call, this allows the `lastCallGas` cheatcode to
        // retrieve the gas usage of the last call.
        let gas = outcome.result.gas;
        self.gas_metering.last_call_gas = Some(crate::Vm::Gas {
            gasLimit: gas.limit(),
            gasTotalUsed: gas.spent(),
            gasMemoryUsed: 0,
            gasRefunded: gas.refunded(),
            gasRemaining: gas.remaining(),
        });

        // If `startStateDiffRecording` has been called, update the `reverted` status of the
        // previous call depth's recorded accesses, if any
        if let Some(recorded_account_diffs_stack) = &mut self.recorded_account_diffs_stack {
            // The root call cannot be recorded.
            if ecx.journaled_state.depth() > 0 {
                if let Some(last_recorded_depth) = &mut recorded_account_diffs_stack.pop() {
                    // Update the reverted status of all deeper calls if this call reverted, in
                    // accordance with EVM behavior
                    if outcome.result.is_revert() {
                        last_recorded_depth.iter_mut().for_each(|element| {
                            element.reverted = true;
                            element
                                .storageAccesses
                                .iter_mut()
                                .for_each(|storage_access| storage_access.reverted = true);
                        })
                    }

                    if let Some(call_access) = last_recorded_depth.first_mut() {
                        // Assert that we're at the correct depth before recording post-call state
                        // changes. Depending on the depth the cheat was
                        // called at, there may not be any pending
                        // calls to update if execution has percolated up to a higher depth.
<<<<<<< HEAD
                        let curr_depth: u64 = ecx
                            .journaled_state
                            .depth()
                            .try_into()
                            .expect("journaled state depth exceeds u64");
                        if call_access.depth == curr_depth {
=======
                        let curr_depth = ecx.journaled_state.depth();
                        if call_access.depth == curr_depth as u64 {
>>>>>>> 031e060c
                            if let Ok(acc) = ecx.journaled_state.load_account(call.target_address) {
                                debug_assert!(access_is_call(call_access.kind));
                                call_access.newBalance = acc.info.balance;
                            }
                        }
                        // Merge the last depth's AccountAccesses into the AccountAccesses at the
                        // current depth, or push them back onto the pending
                        // vector if higher depths were not recorded. This
                        // preserves ordering of accesses.
                        if let Some(last) = recorded_account_diffs_stack.last_mut() {
                            last.append(last_recorded_depth);
                        } else {
                            recorded_account_diffs_stack.push(last_recorded_depth.clone());
                        }
                    }
                }
            }
        }

        // At the end of the call,
        // we need to check if we've found all the emits.
        // We know we've found all the expected emits in the right order
        // if the queue is fully matched.
        // If it's not fully matched, then either:
        // 1. Not enough events were emitted (we'll know this because the amount of times we
        // inspected events will be less than the size of the queue) 2. The wrong events
        // were emitted (The inspected events should match the size of the queue, but still some
        // events will not be matched)

        // First, check that we're at the call depth where the emits were declared from.
        let should_check_emits = self
            .expected_emits
            .iter()
            .any(|(expected, _)| {
<<<<<<< HEAD
                let curr_depth: u64 =
                    ecx.journaled_state.depth().try_into().expect("journaled state depth exceeds u64");
=======
                let curr_depth = ecx.journaled_state.depth();
>>>>>>> 031e060c
                expected.depth == curr_depth
            }) &&
            // Ignore staticcalls
            !call.is_static;
        if should_check_emits {
            let expected_counts = self
                .expected_emits
                .iter()
                .filter_map(|(expected, count_map)| {
                    let count = match expected.address {
                        Some(emitter) => match count_map.get(&emitter) {
                            Some(log_count) => expected
                                .log
                                .as_ref()
                                .map(|l| log_count.count(l))
                                .unwrap_or_else(|| log_count.count_unchecked()),
                            None => 0,
                        },
                        None => match &expected.log {
                            Some(log) => count_map.values().map(|logs| logs.count(log)).sum(),
                            None => count_map.values().map(|logs| logs.count_unchecked()).sum(),
                        },
                    };

                    if count != expected.count {
                        Some((expected, count))
                    } else {
                        None
                    }
                })
                .collect::<Vec<_>>();

            // Not all emits were matched.
            if self.expected_emits.iter().any(|(expected, _)| !expected.found) {
                outcome.result.result = InstructionResult::Revert;
                outcome.result.output = "log != expected log".abi_encode().into();
                return;
            }

            if !expected_counts.is_empty() {
                let msg = if outcome.result.is_ok() {
                    let (expected, count) = expected_counts.first().unwrap();
                    format!("log emitted {count} times, expected {}", expected.count)
                } else {
                    "expected an emit, but the call reverted instead. \
                     ensure you're testing the happy path when using `expectEmit`"
                        .to_string()
                };

                outcome.result.result = InstructionResult::Revert;
                outcome.result.output = Error::encode(msg);
                return;
            }

            // All emits were found, we're good.
            // Clear the queue, as we expect the user to declare more events for the next call
            // if they wanna match further events.
            self.expected_emits.clear()
        }

        // this will ensure we don't have false positives when trying to diagnose reverts in fork
        // mode
        let diag = self.fork_revert_diagnostic.take();

        // if there's a revert and a previous call was diagnosed as fork related revert then we can
        // return a better error here
        if outcome.result.is_revert() {
            if let Some(err) = diag {
                outcome.result.output = Error::encode(err.to_error_msg(&self.labels));
                return;
            }
        }

        // try to diagnose reverts in multi-fork mode where a call is made to an address that does
        // not exist
        if let TxKind::Call(test_contract) = ecx.tx.kind {
            // if a call to a different contract than the original test contract returned with
            // `Stop` we check if the contract actually exists on the active fork
            if ecx.journaled_state.db().is_forked_mode() &&
                outcome.result.result == InstructionResult::Stop &&
                call.target_address != test_contract
            {
                let journaled_state = ecx.journaled_state.clone();
                self.fork_revert_diagnostic =
                    ecx.journaled_state.db().diagnose_revert(call.target_address, &journaled_state);
            }
        }

        // If the depth is 0, then this is the root call terminating
        if ecx.journaled_state.depth() == 0 {
            // If we already have a revert, we shouldn't run the below logic as it can obfuscate an
            // earlier error that happened first with unrelated information about
            // another error when using cheatcodes.
            if outcome.result.is_revert() {
                return;
            }

            // If there's not a revert, we can continue on to run the last logic for expect*
            // cheatcodes.

            // Match expected calls
            for (address, calldatas) in &self.expected_calls {
                // Loop over each address, and for each address, loop over each calldata it expects.
                for (calldata, (expected, actual_count)) in calldatas {
                    // Grab the values we expect to see
                    let ExpectedCallData { gas, min_gas, value, count, call_type } = expected;

                    let failed = match call_type {
                        // If the cheatcode was called with a `count` argument,
                        // we must check that the EVM performed a CALL with this calldata exactly
                        // `count` times.
                        ExpectedCallType::Count => *count != *actual_count,
                        // If the cheatcode was called without a `count` argument,
                        // we must check that the EVM performed a CALL with this calldata at least
                        // `count` times. The amount of times to check was
                        // the amount of time the cheatcode was called.
                        ExpectedCallType::NonCount => *count > *actual_count,
                    };
                    if failed {
                        let expected_values = [
                            Some(format!("data {}", hex::encode_prefixed(calldata))),
                            value.as_ref().map(|v| format!("value {v}")),
                            gas.map(|g| format!("gas {g}")),
                            min_gas.map(|g| format!("minimum gas {g}")),
                        ]
                        .into_iter()
                        .flatten()
                        .join(", ");
                        let but = if outcome.result.is_ok() {
                            let s = if *actual_count == 1 { "" } else { "s" };
                            format!("was called {actual_count} time{s}")
                        } else {
                            "the call reverted instead; \
                             ensure you're testing the happy path when using `expectCall`"
                                .to_string()
                        };
                        let s = if *count == 1 { "" } else { "s" };
                        let msg = format!(
                            "expected call to {address} with {expected_values} \
                             to be called {count} time{s}, but {but}"
                        );
                        outcome.result.result = InstructionResult::Revert;
                        outcome.result.output = Error::encode(msg);

                        return;
                    }
                }
            }

            // Check if we have any leftover expected emits
            // First, if any emits were found at the root call, then we its ok and we remove them.
            self.expected_emits.retain(|(expected, _)| expected.count > 0 && !expected.found);
            // If not empty, we got mismatched emits
            if !self.expected_emits.is_empty() {
                let msg = if outcome.result.is_ok() {
                    "expected an emit, but no logs were emitted afterwards. \
                     you might have mismatched events or not enough events were emitted"
                } else {
                    "expected an emit, but the call reverted instead. \
                     ensure you're testing the happy path when using `expectEmit`"
                };
                outcome.result.result = InstructionResult::Revert;
                outcome.result.output = Error::encode(msg);
                return;
            }

            // Check for leftover expected creates
            if let Some(expected_create) = self.expected_creates.first() {
                let msg = format!(
                    "expected {} call by address {} for bytecode {} but not found",
                    expected_create.create_scheme,
                    hex::encode_prefixed(expected_create.deployer),
                    hex::encode_prefixed(&expected_create.bytecode),
                );
                outcome.result.result = InstructionResult::Revert;
                outcome.result.output = Error::encode(msg);
            }
        }
    }

    fn create(&mut self, ecx: Ecx, call: &mut CreateInputs) -> Option<CreateOutcome> {
        self.create_common(ecx, call)
    }

    fn create_end(&mut self, ecx: Ecx, call: &CreateInputs, outcome: &mut CreateOutcome) {
        self.create_end_common(ecx, Some(call), outcome)
    }

    fn eofcreate(&mut self, ecx: Ecx, call: &mut EOFCreateInputs) -> Option<CreateOutcome> {
        self.create_common(ecx, call)
    }

    fn eofcreate_end(&mut self, ecx: Ecx, _call: &EOFCreateInputs, outcome: &mut CreateOutcome) {
        self.create_end_common(ecx, None, outcome)
    }
}

impl InspectorExt for Cheatcodes {
    fn should_use_create2_factory(&mut self, ecx: Ecx, inputs: &CreateInputs) -> bool {
        if let CreateScheme::Create2 { .. } = inputs.scheme {
            let depth: u64 =
                ecx.journaled_state.depth().try_into().expect("journaled state depth exceeds u64");
            let target_depth = if let Some(prank) = &self.get_prank(depth) {
                prank.depth
            } else if let Some(broadcast) = &self.broadcast {
                broadcast.depth
            } else {
                1
            };

            depth == target_depth &&
                (self.broadcast.is_some() || self.config.always_use_create_2_factory)
        } else {
            false
        }
    }

    fn create2_deployer(&self) -> Address {
        self.config.evm_opts.create2_deployer
    }
}

impl Cheatcodes {
    #[cold]
    fn meter_gas(&mut self, interpreter: &mut Interpreter) {
        if let Some(paused_gas) = self.gas_metering.paused_frames.last() {
            // Keep gas constant if paused.
<<<<<<< HEAD
            interpreter.control.gas = *paused_gas;
=======
            // Make sure we record the memory changes so that memory expansion is not paused.
            let memory = interpreter.control.gas.memory;
            interpreter.control.gas = *paused_gas;
            interpreter.control.gas.memory = memory;
>>>>>>> 031e060c
        } else {
            // Record frame paused gas.
            self.gas_metering.paused_frames.push(interpreter.control.gas);
        }
    }

    #[cold]
    fn meter_gas_record(&mut self, interpreter: &mut Interpreter, ecx: Ecx) {
        if matches!(interpreter.control.instruction_result, InstructionResult::Continue) {
            self.gas_metering.gas_records.iter_mut().for_each(|record| {
<<<<<<< HEAD
                let curr_depth: u64 = ecx
                    .journaled_state
                    .depth()
                    .try_into()
                    .expect("journaled state depth exceeds u64");
=======
                let curr_depth = ecx.journaled_state.depth();
>>>>>>> 031e060c
                if curr_depth == record.depth {
                    // Skip the first opcode of the first call frame as it includes the gas cost of
                    // creating the snapshot.
                    if self.gas_metering.last_gas_used != 0 {
                        let gas_diff = interpreter
                            .control
                            .gas
                            .spent()
                            .saturating_sub(self.gas_metering.last_gas_used);
                        record.gas_used = record.gas_used.saturating_add(gas_diff);
                    }

                    // Update `last_gas_used` to the current spent gas for the next iteration to
                    // compare against.
                    self.gas_metering.last_gas_used = interpreter.control.gas.spent();
                }
            });
        }
    }

    #[cold]
    fn meter_gas_end(&mut self, interpreter: &mut Interpreter) {
        // Remove recorded gas if we exit frame.
        if will_exit(interpreter.control.instruction_result) {
            self.gas_metering.paused_frames.pop();
        }
    }

    #[cold]
    fn meter_gas_reset(&mut self, interpreter: &mut Interpreter) {
        interpreter.control.gas = Gas::new(interpreter.control.gas().limit());
        self.gas_metering.reset = false;
    }

    #[cold]
    fn meter_gas_check(&mut self, interpreter: &mut Interpreter) {
        if will_exit(interpreter.control.instruction_result) {
            // Reset gas if spent is less than refunded.
            // This can happen if gas was paused / resumed or reset.
            // https://github.com/foundry-rs/foundry/issues/4370
            if interpreter.control.gas.spent() <
                u64::try_from(interpreter.control.gas.refunded()).unwrap_or_default()
            {
                interpreter.control.gas = Gas::new(interpreter.control.gas.limit());
            }
        }
    }

    /// Generates or copies arbitrary values for storage slots.
    /// Invoked in inspector `step_end` (when the current opcode is not executed), if current opcode
    /// to execute is `SLOAD` and storage slot is cold.
    /// Ensures that in next step (when `SLOAD` opcode is executed) an arbitrary value is returned:
    /// - copies the existing arbitrary storage value (or the new generated one if no value in
    ///   cache) from mapped source address to the target address.
    /// - generates arbitrary value and saves it in target address storage.
    #[cold]
    fn arbitrary_storage_end(&mut self, interpreter: &mut Interpreter, ecx: Ecx) {
        let (key, target_address) = if interpreter.bytecode.opcode() == op::SLOAD {
            (try_or_return!(interpreter.stack.peek(0)), interpreter.input.target_address)
        } else {
            return
        };

        let Some(value) = ecx.sload(target_address, key) else {
            return;
        };

        if (value.is_cold && value.data.is_zero()) ||
            self.should_overwrite_arbitrary_storage(&target_address, key)
        {
            if self.has_arbitrary_storage(&target_address) {
                let arbitrary_value = self.rng().random();
                self.arbitrary_storage.as_mut().unwrap().save(
                    ecx,
                    target_address,
                    key,
                    arbitrary_value,
                );
            } else if self.is_arbitrary_storage_copy(&target_address) {
                let arbitrary_value = self.rng().random();
                self.arbitrary_storage.as_mut().unwrap().copy(
                    ecx,
                    target_address,
                    key,
                    arbitrary_value,
                );
            }
        }
    }

    /// Records storage slots reads and writes.
    #[cold]
    fn record_accesses(&mut self, interpreter: &mut Interpreter) {
        let access = &mut self.accesses;
        match interpreter.bytecode.opcode() {
            op::SLOAD => {
                let key = try_or_return!(interpreter.stack.peek(0));
                access.record_read(interpreter.input.target_address, key);
            }
            op::SSTORE => {
                let key = try_or_return!(interpreter.stack.peek(0));
                access.record_write(interpreter.input.target_address, key);
            }
            _ => {}
        }
    }

    #[cold]
    fn record_state_diffs(&mut self, interpreter: &mut Interpreter, ecx: Ecx) {
        let Some(account_accesses) = &mut self.recorded_account_diffs_stack else { return };
        match interpreter.bytecode.opcode() {
            op::SELFDESTRUCT => {
                // Ensure that we're not selfdestructing a context recording was initiated on
                let Some(last) = account_accesses.last_mut() else { return };

                // get previous balance and initialized status of the target account
                let target = try_or_return!(interpreter.stack.peek(0));
                let target = Address::from_word(B256::from(target));
                let (initialized, old_balance) = ecx
                    .journaled_state
                    .load_account(target)
                    .map(|account| (account.info.exists(), account.info.balance))
                    .unwrap_or_default();

                // load balance of this account
                let value = ecx
                    .balance(interpreter.input.target_address)
                    .map(|b| b.data)
                    .unwrap_or(U256::ZERO);

                // register access for the target account
                last.push(crate::Vm::AccountAccess {
                    chainInfo: crate::Vm::ChainInfo {
                        forkId: ecx.journaled_state.database.active_fork_id().unwrap_or_default(),
                        chainId: U256::from(ecx.cfg.chain_id),
                    },
                    accessor: interpreter.input.target_address,
                    account: target,
                    kind: crate::Vm::AccountAccessKind::SelfDestruct,
                    initialized,
                    oldBalance: old_balance,
                    newBalance: old_balance + value,
                    value,
                    data: Bytes::new(),
                    reverted: false,
                    deployedCode: Bytes::new(),
                    storageAccesses: vec![],
                    depth: ecx
                        .journaled_state
                        .depth()
                        .try_into()
                        .expect("journaled state depth exceeds u64"),
                });
            }

            op::SLOAD => {
                let Some(last) = account_accesses.last_mut() else { return };

                let key = try_or_return!(interpreter.stack.peek(0));
                let address = interpreter.input.target_address;

                // Try to include present value for informational purposes, otherwise assume
                // it's not set (zero value)
                let mut present_value = U256::ZERO;
                // Try to load the account and the slot's present value
                if ecx.journaled_state.load_account(address).is_ok() {
                    if let Some(previous) = ecx.sload(address, key) {
                        present_value = previous.data;
                    }
                }
                let access = crate::Vm::StorageAccess {
                    account: interpreter.input.target_address,
                    slot: key.into(),
                    isWrite: false,
                    previousValue: present_value.into(),
                    newValue: present_value.into(),
                    reverted: false,
                };
<<<<<<< HEAD
                let curr_depth: u64 = ecx
=======
                let curr_depth = ecx
>>>>>>> 031e060c
                    .journaled_state
                    .depth()
                    .try_into()
                    .expect("journaled state depth exceeds u64");
                append_storage_access(last, access, curr_depth);
            }
            op::SSTORE => {
                let Some(last) = account_accesses.last_mut() else { return };

                let key = try_or_return!(interpreter.stack.peek(0));
                let value = try_or_return!(interpreter.stack.peek(1));
                let address = interpreter.input.target_address;
                // Try to load the account and the slot's previous value, otherwise, assume it's
                // not set (zero value)
                let mut previous_value = U256::ZERO;
                if ecx.journaled_state.load_account(address).is_ok() {
                    if let Some(previous) = ecx.sload(address, key) {
                        previous_value = previous.data;
                    }
                }

                let access = crate::Vm::StorageAccess {
                    account: address,
                    slot: key.into(),
                    isWrite: true,
                    previousValue: previous_value.into(),
                    newValue: value.into(),
                    reverted: false,
                };
<<<<<<< HEAD
                let curr_depth: u64 = ecx
=======
                let curr_depth = ecx
>>>>>>> 031e060c
                    .journaled_state
                    .depth()
                    .try_into()
                    .expect("journaled state depth exceeds u64");
                append_storage_access(last, access, curr_depth);
            }

            // Record account accesses via the EXT family of opcodes
            op::EXTCODECOPY | op::EXTCODESIZE | op::EXTCODEHASH | op::BALANCE => {
                let kind = match interpreter.bytecode.opcode() {
                    op::EXTCODECOPY => crate::Vm::AccountAccessKind::Extcodecopy,
                    op::EXTCODESIZE => crate::Vm::AccountAccessKind::Extcodesize,
                    op::EXTCODEHASH => crate::Vm::AccountAccessKind::Extcodehash,
                    op::BALANCE => crate::Vm::AccountAccessKind::Balance,
                    _ => unreachable!(),
                };
                let address =
                    Address::from_word(B256::from(try_or_return!(interpreter.stack.peek(0))));
                let initialized;
                let balance;
                if let Ok(acc) = ecx.journaled_state.load_account(address) {
                    initialized = acc.info.exists();
                    balance = acc.info.balance;
                } else {
                    initialized = false;
                    balance = U256::ZERO;
                }
                let curr_depth = ecx
                    .journaled_state
                    .depth()
                    .try_into()
                    .expect("journaled state depth exceeds u64");
                let account_access = crate::Vm::AccountAccess {
                    chainInfo: crate::Vm::ChainInfo {
                        forkId: ecx.journaled_state.database.active_fork_id().unwrap_or_default(),
                        chainId: U256::from(ecx.cfg.chain_id),
                    },
                    accessor: interpreter.input.target_address,
                    account: address,
                    kind,
                    initialized,
                    oldBalance: balance,
                    newBalance: balance,
                    value: U256::ZERO,
                    data: Bytes::new(),
                    reverted: false,
                    deployedCode: Bytes::new(),
                    storageAccesses: vec![],
                    depth: curr_depth,
                };
                // Record the EXT* call as an account access at the current depth
                // (future storage accesses will be recorded in a new "Resume" context)
                if let Some(last) = account_accesses.last_mut() {
                    last.push(account_access);
                } else {
                    account_accesses.push(vec![account_access]);
                }
            }
            _ => {}
        }
    }

    /// Checks to see if the current opcode can either mutate directly or expand memory.
    ///
    /// If the opcode at the current program counter is a match, check if the modified memory lies
    /// within the allowed ranges. If not, revert and fail the test.
    #[cold]
    fn check_mem_opcodes(&self, interpreter: &mut Interpreter, depth: u64) {
        let Some(ranges) = self.allowed_mem_writes.get(&depth) else {
            return;
        };

        // The `mem_opcode_match` macro is used to match the current opcode against a list of
        // opcodes that can mutate memory (either directly or expansion via reading). If the
        // opcode is a match, the memory offsets that are being written to are checked to be
        // within the allowed ranges. If not, the test is failed and the transaction is
        // reverted. For all opcodes that can mutate memory aside from MSTORE,
        // MSTORE8, and MLOAD, the size and destination offset are on the stack, and
        // the macro expands all of these cases. For MSTORE, MSTORE8, and MLOAD, the
        // size of the memory write is implicit, so these cases are hard-coded.
        macro_rules! mem_opcode_match {
            ($(($opcode:ident, $offset_depth:expr, $size_depth:expr, $writes:expr)),* $(,)?) => {
                match interpreter.bytecode.opcode() {
                    ////////////////////////////////////////////////////////////////
                    //    OPERATIONS THAT CAN EXPAND/MUTATE MEMORY BY WRITING     //
                    ////////////////////////////////////////////////////////////////

                    op::MSTORE => {
                        // The offset of the mstore operation is at the top of the stack.
                        let offset = try_or_return!(interpreter.stack.peek(0)).saturating_to::<u64>();

                        // If none of the allowed ranges contain [offset, offset + 32), memory has been
                        // unexpectedly mutated.
                        if !ranges.iter().any(|range| {
                            range.contains(&offset) && range.contains(&(offset + 31))
                        }) {
                            // SPECIAL CASE: When the compiler attempts to store the selector for
                            // `stopExpectSafeMemory`, this is allowed. It will do so at the current free memory
                            // pointer, which could have been updated to the exclusive upper bound during
                            // execution.
                            let value = try_or_return!(interpreter.stack.peek(1)).to_be_bytes::<32>();
                            if value[..SELECTOR_LEN] == stopExpectSafeMemoryCall::SELECTOR {
                                return
                            }

                            disallowed_mem_write(offset, 32, interpreter, ranges);
                            return
                        }
                    }
                    op::MSTORE8 => {
                        // The offset of the mstore8 operation is at the top of the stack.
                        let offset = try_or_return!(interpreter.stack.peek(0)).saturating_to::<u64>();

                        // If none of the allowed ranges contain the offset, memory has been
                        // unexpectedly mutated.
                        if !ranges.iter().any(|range| range.contains(&offset)) {
                            disallowed_mem_write(offset, 1, interpreter, ranges);
                            return
                        }
                    }

                    ////////////////////////////////////////////////////////////////
                    //        OPERATIONS THAT CAN EXPAND MEMORY BY READING        //
                    ////////////////////////////////////////////////////////////////

                    op::MLOAD => {
                        // The offset of the mload operation is at the top of the stack
                        let offset = try_or_return!(interpreter.stack.peek(0)).saturating_to::<u64>();

                        // If the offset being loaded is >= than the memory size, the
                        // memory is being expanded. If none of the allowed ranges contain
                        // [offset, offset + 32), memory has been unexpectedly mutated.
                        if offset >= interpreter.memory.size() as u64 && !ranges.iter().any(|range| {
                            range.contains(&offset) && range.contains(&(offset + 31))
                        }) {
                            disallowed_mem_write(offset, 32, interpreter, ranges);
                            return
                        }
                    }

                    ////////////////////////////////////////////////////////////////
                    //          OPERATIONS WITH OFFSET AND SIZE ON STACK          //
                    ////////////////////////////////////////////////////////////////

                    op::CALL => {
                        // The destination offset of the operation is the fifth element on the stack.
                        let dest_offset = try_or_return!(interpreter.stack.peek(5)).saturating_to::<u64>();

                        // The size of the data that will be copied is the sixth element on the stack.
                        let size = try_or_return!(interpreter.stack.peek(6)).saturating_to::<u64>();

                        // If none of the allowed ranges contain [dest_offset, dest_offset + size),
                        // memory outside of the expected ranges has been touched. If the opcode
                        // only reads from memory, this is okay as long as the memory is not expanded.
                        let fail_cond = !ranges.iter().any(|range| {
                            range.contains(&dest_offset) &&
                                range.contains(&(dest_offset + size.saturating_sub(1)))
                        });

                        // If the failure condition is met, set the output buffer to a revert string
                        // that gives information about the allowed ranges and revert.
                        if fail_cond {
                            // SPECIAL CASE: When a call to `stopExpectSafeMemory` is performed, this is allowed.
                            // It allocated calldata at the current free memory pointer, and will attempt to read
                            // from this memory region to perform the call.
                            let to = Address::from_word(try_or_return!(interpreter.stack.peek(1)).to_be_bytes::<32>().into());
                            if to == CHEATCODE_ADDRESS {
                                let args_offset = try_or_return!(interpreter.stack.peek(3)).saturating_to::<usize>();
                                let args_size = try_or_return!(interpreter.stack.peek(4)).saturating_to::<usize>();
                                let memory_word = interpreter.memory.slice_len(args_offset, args_size);
                                if memory_word[..SELECTOR_LEN] == stopExpectSafeMemoryCall::SELECTOR {
                                    return
                                }
                            }

                            disallowed_mem_write(dest_offset, size, interpreter, ranges);
                            return
                        }
                    }

                    $(op::$opcode => {
                        // The destination offset of the operation.
                        let dest_offset = try_or_return!(interpreter.stack.peek($offset_depth)).saturating_to::<u64>();

                        // The size of the data that will be copied.
                        let size = try_or_return!(interpreter.stack.peek($size_depth)).saturating_to::<u64>();

                        // If none of the allowed ranges contain [dest_offset, dest_offset + size),
                        // memory outside of the expected ranges has been touched. If the opcode
                        // only reads from memory, this is okay as long as the memory is not expanded.
                        let fail_cond = !ranges.iter().any(|range| {
                                range.contains(&dest_offset) &&
                                    range.contains(&(dest_offset + size.saturating_sub(1)))
                            }) && ($writes ||
                                [dest_offset, (dest_offset + size).saturating_sub(1)].into_iter().any(|offset| {
                                    offset >= interpreter.memory.size() as u64
                                })
                            );

                        // If the failure condition is met, set the output buffer to a revert string
                        // that gives information about the allowed ranges and revert.
                        if fail_cond {
                            disallowed_mem_write(dest_offset, size, interpreter, ranges);
                            return
                        }
                    })*

                    _ => {}
                }
            }
        }

        // Check if the current opcode can write to memory, and if so, check if the memory
        // being written to is registered as safe to modify.
        mem_opcode_match!(
            (CALLDATACOPY, 0, 2, true),
            (CODECOPY, 0, 2, true),
            (RETURNDATACOPY, 0, 2, true),
            (EXTCODECOPY, 1, 3, true),
            (CALLCODE, 5, 6, true),
            (STATICCALL, 4, 5, true),
            (DELEGATECALL, 4, 5, true),
            (KECCAK256, 0, 1, false),
            (LOG0, 0, 1, false),
            (LOG1, 0, 1, false),
            (LOG2, 0, 1, false),
            (LOG3, 0, 1, false),
            (LOG4, 0, 1, false),
            (CREATE, 1, 2, false),
            (CREATE2, 1, 2, false),
            (RETURN, 0, 1, false),
            (REVERT, 0, 1, false),
        );
    }
}

/// Helper that expands memory, stores a revert string pertaining to a disallowed memory write,
/// and sets the return range to the revert string's location in memory.
///
/// This will set the interpreter's next action to a return with the revert string as the output.
/// And trigger a revert.
fn disallowed_mem_write(
    dest_offset: u64,
    size: u64,
    interpreter: &mut Interpreter,
    ranges: &[Range<u64>],
) {
    let revert_string = format!(
        "memory write at offset 0x{:02X} of size 0x{:02X} not allowed; safe range: {}",
        dest_offset,
        size,
        ranges.iter().map(|r| format!("(0x{:02X}, 0x{:02X}]", r.start, r.end)).join(" U ")
    );

    interpreter.control.instruction_result = InstructionResult::Revert;
    interpreter.control.next_action = InterpreterAction::Return {
        result: InterpreterResult {
            output: Error::encode(revert_string),
            gas: interpreter.control.gas,
            result: InstructionResult::Revert,
        },
    };
}

// Determines if the gas limit on a given call was manually set in the script and should therefore
// not be overwritten by later estimations
fn check_if_fixed_gas_limit(ecx: &Ecx, call_gas_limit: u64) -> bool {
    // If the gas limit was not set in the source code it is set to the estimated gas left at the
    // time of the call, which should be rather close to configured gas limit.
    // TODO: Find a way to reliably make this determination.
    // For example by generating it in the compilation or EVM simulation process
    ecx.tx.gas_limit > ecx.block.gas_limit &&
        call_gas_limit <= ecx.block.gas_limit
        // Transfers in forge scripts seem to be estimated at 2300 by revm leading to "Intrinsic
        // gas too low" failure when simulated on chain
        && call_gas_limit > 2300
}

/// Returns true if the kind of account access is a call.
fn access_is_call(kind: crate::Vm::AccountAccessKind) -> bool {
    matches!(
        kind,
        crate::Vm::AccountAccessKind::Call |
            crate::Vm::AccountAccessKind::StaticCall |
            crate::Vm::AccountAccessKind::CallCode |
            crate::Vm::AccountAccessKind::DelegateCall
    )
}

/// Appends an AccountAccess that resumes the recording of the current context.
fn append_storage_access(
    last: &mut Vec<AccountAccess>,
    storage_access: crate::Vm::StorageAccess,
    storage_depth: u64,
) {
    // Assert that there's an existing record for the current context.
    if !last.is_empty() && last.first().unwrap().depth < storage_depth {
        // Three cases to consider:
        // 1. If there hasn't been a context switch since the start of this context, then add the
        //    storage access to the current context record.
        // 2. If there's an existing Resume record, then add the storage access to it.
        // 3. Otherwise, create a new Resume record based on the current context.
        if last.len() == 1 {
            last.first_mut().unwrap().storageAccesses.push(storage_access);
        } else {
            let last_record = last.last_mut().unwrap();
            if last_record.kind as u8 == crate::Vm::AccountAccessKind::Resume as u8 {
                last_record.storageAccesses.push(storage_access);
            } else {
                let entry = last.first().unwrap();
                let resume_record = crate::Vm::AccountAccess {
                    chainInfo: crate::Vm::ChainInfo {
                        forkId: entry.chainInfo.forkId,
                        chainId: entry.chainInfo.chainId,
                    },
                    accessor: entry.accessor,
                    account: entry.account,
                    kind: crate::Vm::AccountAccessKind::Resume,
                    initialized: entry.initialized,
                    storageAccesses: vec![storage_access],
                    reverted: entry.reverted,
                    // The remaining fields are defaults
                    oldBalance: U256::ZERO,
                    newBalance: U256::ZERO,
                    value: U256::ZERO,
                    data: Bytes::new(),
                    deployedCode: Bytes::new(),
                    depth: entry.depth,
                };
                last.push(resume_record);
            }
        }
    }
}

/// Dispatches the cheatcode call to the appropriate function.
fn apply_dispatch(
    calls: &Vm::VmCalls,
    ccx: &mut CheatsCtxt,
    executor: &mut dyn CheatcodesExecutor,
) -> Result {
    let cheat = calls_as_dyn_cheatcode(calls);

    let _guard = debug_span!(target: "cheatcodes", "apply", id = %cheat.id()).entered();
    trace!(target: "cheatcodes", cheat = ?cheat.as_debug(), "applying");

    if let spec::Status::Deprecated(replacement) = *cheat.status() {
        ccx.state.deprecated.insert(cheat.signature(), replacement);
    }

    // Apply the cheatcode.
    let mut result = cheat.dyn_apply(ccx, executor);

    // Format the error message to include the cheatcode name.
    if let Err(e) = &mut result {
        if e.is_str() {
            let name = cheat.name();
            // Skip showing the cheatcode name for:
            // - assertions: too verbose, and can already be inferred from the error message
            // - `rpcUrl`: forge-std relies on it in `getChainWithUpdatedRpcUrl`
            if !name.contains("assert") && name != "rpcUrl" {
                *e = fmt_err!("vm.{name}: {e}");
            }
        }
    }

    trace!(
        target: "cheatcodes",
        return = %match &result {
            Ok(b) => hex::encode(b),
            Err(e) => e.to_string(),
        }
    );

    result
}

fn calls_as_dyn_cheatcode(calls: &Vm::VmCalls) -> &dyn DynCheatcode {
    macro_rules! as_dyn {
        ($($variant:ident),*) => {
            match calls {
                $(Vm::VmCalls::$variant(cheat) => cheat,)*
            }
        };
    }
    vm_calls!(as_dyn)
}

/// Helper function to check if frame execution will exit.
fn will_exit(ir: InstructionResult) -> bool {
    !matches!(ir, InstructionResult::Continue | InstructionResult::CallOrCreate)
}<|MERGE_RESOLUTION|>--- conflicted
+++ resolved
@@ -37,12 +37,9 @@
 use foundry_common::{evm::Breakpoints, TransactionMaybeSigned, SELECTOR_LEN};
 use foundry_evm_core::{
     abi::Vm::stopExpectSafeMemoryCall,
-    backend::{DatabaseExt, RevertDiagnostic},
+    backend::{DatabaseError, DatabaseExt, RevertDiagnostic},
     constants::{CHEATCODE_ADDRESS, HARDHAT_CONSOLE_ADDRESS, MAGIC_ASSUME},
-<<<<<<< HEAD
-=======
     evm::{new_evm_with_existing_context, FoundryEvm},
->>>>>>> 031e060c
     InspectorExt,
 };
 use foundry_evm_traces::{TracingInspector, TracingInspectorConfig};
@@ -53,18 +50,6 @@
 use rand_chacha::ChaChaRng;
 use revm::{
     self,
-<<<<<<< HEAD
-    bytecode::opcode as op,
-    context::{BlockEnv, JournalTr},
-    context_interface::{transaction::SignedAuthorization, CreateScheme},
-    interpreter::{
-        interpreter_types::{Jumps, LoopControl, MemoryTr},
-        CallInputs, CallOutcome, CallScheme, CreateInputs, CreateOutcome, EOFCreateInputs, Gas,
-        Host, InstructionResult, Interpreter, InterpreterAction, InterpreterResult,
-    },
-    state::EvmStorageSlot,
-    Inspector,
-=======
     bytecode::{opcode as op, EOF_MAGIC_BYTES},
     context::{result::EVMError, BlockEnv, JournalTr},
     context_interface::{transaction::SignedAuthorization, CreateScheme},
@@ -78,7 +63,6 @@
     primitives::hardfork::SpecId,
     state::EvmStorageSlot,
     Inspector, Journal,
->>>>>>> 031e060c
 };
 use serde_json::Value;
 use std::{
@@ -105,8 +89,6 @@
     /// [revm::Inspector].
     fn get_inspector<'a>(&'a mut self, cheats: &'a mut Cheatcodes) -> Box<dyn InspectorExt + 'a>;
 
-<<<<<<< HEAD
-=======
     /// Obtains [FoundryEvm] instance and executes the given CREATE frame.
     fn exec_create(
         &mut self,
@@ -142,7 +124,6 @@
         })
     }
 
->>>>>>> 031e060c
     fn console_log(&mut self, ccx: &mut CheatsCtxt, msg: &str) {
         self.get_inspector(ccx.state).console_log(msg);
     }
@@ -153,8 +134,6 @@
     }
 }
 
-<<<<<<< HEAD
-=======
 /// Constructs [FoundryEvm] and runs a given closure with it.
 fn with_evm<E, F, O>(
     executor: &mut E,
@@ -195,7 +174,6 @@
     Ok(res)
 }
 
->>>>>>> 031e060c
 /// Basic implementation of [CheatcodesExecutor] that simply returns the [Cheatcodes] instance as an
 /// inspector.
 #[derive(Debug, Default, Clone, Copy)]
@@ -708,8 +686,7 @@
         }
 
         let gas = Gas::new(input.gas_limit());
-        let curr_depth: u64 =
-            ecx.journaled_state.depth().try_into().expect("journaled state depth exceeds u64");
+        let curr_depth = ecx.journaled_state.depth();
 
         // Apply our prank
         if let Some(prank) = &self.get_prank(curr_depth) {
@@ -806,12 +783,7 @@
         call: Option<&CreateInputs>,
         outcome: &mut CreateOutcome,
     ) {
-<<<<<<< HEAD
-        let curr_depth: u64 =
-            ecx.journaled_state.depth().try_into().expect("journaled state depth exceeds u64");
-=======
         let curr_depth = ecx.journaled_state.depth();
->>>>>>> 031e060c
 
         // Clean up pranks
         if let Some(prank) = &self.get_prank(curr_depth) {
@@ -893,17 +865,8 @@
                         // changes. Depending on what depth the cheat was called at, there
                         // may not be any pending calls to update if execution has
                         // percolated up to a higher depth.
-<<<<<<< HEAD
-                        let depth: u64 = ecx
-                            .journaled_state
-                            .depth()
-                            .try_into()
-                            .expect("journaled state depth exceeds u64");
-                        if create_access.depth == depth {
-=======
                         let depth = ecx.journaled_state.depth();
                         if create_access.depth == depth as u64 {
->>>>>>> 031e060c
                             debug_assert_eq!(
                                 create_access.kind as u8,
                                 crate::Vm::AccountAccessKind::Create as u8
@@ -961,8 +924,7 @@
         executor: &mut impl CheatcodesExecutor,
     ) -> Option<CallOutcome> {
         let gas = Gas::new(call.gas_limit);
-        let curr_depth: u64 =
-            ecx.journaled_state.depth().try_into().expect("journaled state depth exceeds u64");
+        let curr_depth = ecx.journaled_state.depth();
 
         // At the root call to test function or script `run()`/`setUp()` functions, we are
         // decreasing sender nonce to ensure that it matches on-chain nonce once we start
@@ -1351,10 +1313,7 @@
 
         // `expectRevert`: track the max call depth during `expectRevert`
         if let Some(expected) = &mut self.expected_revert {
-            expected.max_depth = max(
-                ecx.journaled_state.depth().try_into().expect("journaled state depth exceeds u64"),
-                expected.max_depth,
-            );
+            expected.max_depth = max(ecx.journaled_state.depth(), expected.max_depth);
         }
     }
 
@@ -1445,8 +1404,7 @@
         // This should be placed before the revert handling, because we might exit early there
         if !cheatcode_call {
             // Clean up pranks
-            let curr_depth: u64 =
-                ecx.journaled_state.depth().try_into().expect("journaled state depth exceeds u64");
+            let curr_depth = ecx.journaled_state.depth();
             if let Some(prank) = &self.get_prank(curr_depth) {
                 if curr_depth == prank.depth {
                     ecx.tx.caller = prank.prank_origin;
@@ -1480,12 +1438,7 @@
             }
 
             // allow multiple cheatcode calls at the same depth
-<<<<<<< HEAD
-            let curr_depth: u64 =
-                ecx.journaled_state.depth().try_into().expect("journaled state depth exceeds u64");
-=======
             let curr_depth = ecx.journaled_state.depth();
->>>>>>> 031e060c
             if curr_depth <= assume_no_revert.depth && !cheatcode_call {
                 // Discard run if we're at the same depth as cheatcode, call reverted, and no
                 // specific reason was supplied
@@ -1532,12 +1485,7 @@
                 }
             }
 
-<<<<<<< HEAD
-            let curr_depth: u64 =
-                ecx.journaled_state.depth().try_into().expect("journaled state depth exceeds u64");
-=======
             let curr_depth = ecx.journaled_state.depth();
->>>>>>> 031e060c
             if curr_depth <= expected_revert.depth {
                 let needs_processing = match expected_revert.kind {
                     ExpectedRevertKind::Default => !cheatcode_call,
@@ -1625,17 +1573,8 @@
                         // changes. Depending on the depth the cheat was
                         // called at, there may not be any pending
                         // calls to update if execution has percolated up to a higher depth.
-<<<<<<< HEAD
-                        let curr_depth: u64 = ecx
-                            .journaled_state
-                            .depth()
-                            .try_into()
-                            .expect("journaled state depth exceeds u64");
-                        if call_access.depth == curr_depth {
-=======
                         let curr_depth = ecx.journaled_state.depth();
                         if call_access.depth == curr_depth as u64 {
->>>>>>> 031e060c
                             if let Ok(acc) = ecx.journaled_state.load_account(call.target_address) {
                                 debug_assert!(access_is_call(call_access.kind));
                                 call_access.newBalance = acc.info.balance;
@@ -1670,12 +1609,7 @@
             .expected_emits
             .iter()
             .any(|(expected, _)| {
-<<<<<<< HEAD
-                let curr_depth: u64 =
-                    ecx.journaled_state.depth().try_into().expect("journaled state depth exceeds u64");
-=======
                 let curr_depth = ecx.journaled_state.depth();
->>>>>>> 031e060c
                 expected.depth == curr_depth
             }) &&
             // Ignore staticcalls
@@ -1876,8 +1810,7 @@
 impl InspectorExt for Cheatcodes {
     fn should_use_create2_factory(&mut self, ecx: Ecx, inputs: &CreateInputs) -> bool {
         if let CreateScheme::Create2 { .. } = inputs.scheme {
-            let depth: u64 =
-                ecx.journaled_state.depth().try_into().expect("journaled state depth exceeds u64");
+            let depth = ecx.journaled_state.depth();
             let target_depth = if let Some(prank) = &self.get_prank(depth) {
                 prank.depth
             } else if let Some(broadcast) = &self.broadcast {
@@ -1903,14 +1836,10 @@
     fn meter_gas(&mut self, interpreter: &mut Interpreter) {
         if let Some(paused_gas) = self.gas_metering.paused_frames.last() {
             // Keep gas constant if paused.
-<<<<<<< HEAD
-            interpreter.control.gas = *paused_gas;
-=======
             // Make sure we record the memory changes so that memory expansion is not paused.
             let memory = interpreter.control.gas.memory;
             interpreter.control.gas = *paused_gas;
             interpreter.control.gas.memory = memory;
->>>>>>> 031e060c
         } else {
             // Record frame paused gas.
             self.gas_metering.paused_frames.push(interpreter.control.gas);
@@ -1921,15 +1850,7 @@
     fn meter_gas_record(&mut self, interpreter: &mut Interpreter, ecx: Ecx) {
         if matches!(interpreter.control.instruction_result, InstructionResult::Continue) {
             self.gas_metering.gas_records.iter_mut().for_each(|record| {
-<<<<<<< HEAD
-                let curr_depth: u64 = ecx
-                    .journaled_state
-                    .depth()
-                    .try_into()
-                    .expect("journaled state depth exceeds u64");
-=======
                 let curr_depth = ecx.journaled_state.depth();
->>>>>>> 031e060c
                 if curr_depth == record.depth {
                     // Skip the first opcode of the first call frame as it includes the gas cost of
                     // creating the snapshot.
@@ -2108,11 +2029,7 @@
                     newValue: present_value.into(),
                     reverted: false,
                 };
-<<<<<<< HEAD
-                let curr_depth: u64 = ecx
-=======
                 let curr_depth = ecx
->>>>>>> 031e060c
                     .journaled_state
                     .depth()
                     .try_into()
@@ -2142,11 +2059,7 @@
                     newValue: value.into(),
                     reverted: false,
                 };
-<<<<<<< HEAD
-                let curr_depth: u64 = ecx
-=======
                 let curr_depth = ecx
->>>>>>> 031e060c
                     .journaled_state
                     .depth()
                     .try_into()
