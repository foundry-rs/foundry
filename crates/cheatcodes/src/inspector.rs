--- conflicted
+++ resolved
@@ -230,6 +230,9 @@
     /// Cache of the amount of gas used in previous call.
     /// This is used by the `lastCallGas` cheatcode.
     pub last_call_gas: Option<crate::Vm::Gas>,
+
+    /// Recorded gas
+    pub recorded_gas: Vec<GasRecord>,
 }
 
 impl GasMetering {
@@ -310,16 +313,6 @@
     /// Recorded logs
     pub recorded_logs: Option<Vec<crate::Vm::Log>>,
 
-<<<<<<< HEAD
-    /// Cache of the amount of gas used in previous call.
-    /// This is used by the `lastCallGas` cheatcode.
-    pub last_call_gas: Option<crate::Vm::Gas>,
-
-    /// Recorded gas
-    pub recorded_gas: Vec<GasRecord>,
-
-=======
->>>>>>> 0d830288
     /// Mocked calls
     // **Note**: inner must a BTreeMap because of special `Ord` impl for `MockCallDataContext`
     pub mocked_calls: HashMap<Address, BTreeMap<MockCallDataContext, MockCallReturnData>>,
@@ -398,11 +391,6 @@
             accesses: Default::default(),
             recorded_account_diffs_stack: Default::default(),
             recorded_logs: Default::default(),
-<<<<<<< HEAD
-            recorded_gas: Default::default(),
-            last_call_gas: Default::default(),
-=======
->>>>>>> 0d830288
             mocked_calls: Default::default(),
             expected_calls: Default::default(),
             expected_emits: Default::default(),
