//! Cheatcode EVM inspector.

use crate::{
    CheatsConfig, CheatsCtxt, DynCheatcode, Error, Result,
    Vm::{self, AccountAccess},
    evm::{
        DealRecord, GasRecord, RecordAccess,
        mapping::{self, MappingSlots},
        mock::{MockCallDataContext, MockCallReturnData},
        prank::Prank,
    },
    script::{Broadcast, Wallets},
    strategy::CheatcodeInspectorStrategy,
    test::{
        assume::AssumeNoRevert,
        expect::{
            self, ExpectedCallData, ExpectedCallTracker, ExpectedCallType, ExpectedCreate,
            ExpectedEmitTracker, ExpectedRevert, ExpectedRevertKind,
        },
        revert_handlers,
    },
    utils::IgnoredTraces,
};
use alloy_consensus::BlobTransactionSidecar;
<<<<<<< HEAD
=======
use alloy_evm::eth::EthEvmContext;
use alloy_network::TransactionBuilder4844;
>>>>>>> d2415887
use alloy_primitives::{
    Address, B256, Bytes, Log, TxKind, U256, hex,
    map::{AddressHashMap, HashMap, HashSet},
};
<<<<<<< HEAD
use alloy_rpc_types::AccessList;
=======
use alloy_rpc_types::{
    AccessList,
    request::{TransactionInput, TransactionRequest},
};
>>>>>>> d2415887
use alloy_sol_types::{SolCall, SolInterface, SolValue};
use foundry_common::{SELECTOR_LEN, TransactionMaybeSigned, evm::Breakpoints};
use foundry_evm_core::{
    InspectorExt,
    abi::Vm::stopExpectSafeMemoryCall,
    backend::{DatabaseError, DatabaseExt, RevertDiagnostic},
    constants::{CHEATCODE_ADDRESS, HARDHAT_CONSOLE_ADDRESS, MAGIC_ASSUME},
    evm::{FoundryEvm, new_evm_with_existing_context},
};
use foundry_evm_traces::{TracingInspector, TracingInspectorConfig};
use foundry_wallets::multi_wallet::MultiWallet;
use itertools::Itertools;
use proptest::test_runner::{RngAlgorithm, TestRng, TestRunner};
use rand::Rng;
use revm::{
    Inspector, Journal,
    bytecode::opcode as op,
    context::{BlockEnv, JournalTr, LocalContext, TransactionType, result::EVMError},
    context_interface::{CreateScheme, transaction::SignedAuthorization},
    handler::FrameResult,
    interpreter::{
        CallInputs, CallOutcome, CallScheme, CreateInputs, CreateOutcome, FrameInput, Gas, Host,
        InstructionResult, Interpreter, InterpreterAction, InterpreterResult,
        interpreter_types::{Jumps, LoopControl, MemoryTr},
    },
    state::EvmStorageSlot,
};
use serde_json::Value;
use std::{
    cmp::max,
    collections::{BTreeMap, VecDeque},
    fs::File,
    io::BufReader,
    ops::Range,
    path::PathBuf,
    sync::Arc,
};

mod utils;
pub use utils::CommonCreateInput;

pub type Ecx<'a, 'b, 'c> = &'a mut EthEvmContext<&'b mut (dyn DatabaseExt + 'c)>;

/// Helper trait for obtaining complete [revm::Inspector] instance from mutable reference to
/// [Cheatcodes].
///
/// This is needed for cases when inspector itself needs mutable access to [Cheatcodes] state and
/// allows us to correctly execute arbitrary EVM frames from inside cheatcode implementations.
pub trait CheatcodesExecutor {
    /// Core trait method accepting mutable reference to [Cheatcodes] and returning
    /// [revm::Inspector].
    fn get_inspector<'a>(&'a mut self, cheats: &'a mut Cheatcodes) -> Box<dyn InspectorExt + 'a>;

    /// Obtains [FoundryEvm] instance and executes the given CREATE frame.
    fn exec_create(
        &mut self,
        inputs: CreateInputs,
        ccx: &mut CheatsCtxt,
    ) -> Result<CreateOutcome, EVMError<DatabaseError>> {
        with_evm(self, ccx, |evm| {
            evm.inner.ctx.journaled_state.depth += 1;

            let frame = FrameInput::Create(Box::new(inputs));

            let outcome = match evm.run_execution(frame)? {
                FrameResult::Call(_) => unreachable!(),
                FrameResult::Create(create) => create,
            };

            evm.inner.ctx.journaled_state.depth -= 1;

            Ok(outcome)
        })
    }

    fn console_log(&mut self, ccx: &mut CheatsCtxt, msg: &str) {
        self.get_inspector(ccx.state).console_log(msg);
    }

    /// Returns a mutable reference to the tracing inspector if it is available.
    fn tracing_inspector(&mut self) -> Option<&mut Option<TracingInspector>> {
        None
    }
}

/// Constructs [FoundryEvm] and runs a given closure with it.
fn with_evm<E, F, O>(
    executor: &mut E,
    ccx: &mut CheatsCtxt,
    f: F,
) -> Result<O, EVMError<DatabaseError>>
where
    E: CheatcodesExecutor + ?Sized,
    F: for<'a, 'b> FnOnce(
        &mut FoundryEvm<'a, &'b mut dyn InspectorExt>,
    ) -> Result<O, EVMError<DatabaseError>>,
{
    let mut inspector = executor.get_inspector(ccx.state);
    let error = std::mem::replace(&mut ccx.ecx.error, Ok(()));

    let ctx = EthEvmContext {
        block: ccx.ecx.block.clone(),
        cfg: ccx.ecx.cfg.clone(),
        tx: ccx.ecx.tx.clone(),
        journaled_state: Journal {
            inner: ccx.ecx.journaled_state.inner.clone(),
            database: &mut *ccx.ecx.journaled_state.database as &mut dyn DatabaseExt,
        },
        local: LocalContext::default(),
        chain: (),
        error,
    };

    let mut evm = new_evm_with_existing_context(ctx, &mut *inspector);

    let res = f(&mut evm)?;

    ccx.ecx.journaled_state.inner = evm.inner.ctx.journaled_state.inner;
    ccx.ecx.block = evm.inner.ctx.block;
    ccx.ecx.tx = evm.inner.ctx.tx;
    ccx.ecx.cfg = evm.inner.ctx.cfg;
    ccx.ecx.error = evm.inner.ctx.error;

    Ok(res)
}

/// Basic implementation of [CheatcodesExecutor] that simply returns the [Cheatcodes] instance as an
/// inspector.
#[derive(Debug, Default, Clone, Copy)]
struct TransparentCheatcodesExecutor;

impl CheatcodesExecutor for TransparentCheatcodesExecutor {
    fn get_inspector<'a>(&'a mut self, cheats: &'a mut Cheatcodes) -> Box<dyn InspectorExt + 'a> {
        Box::new(cheats)
    }
}

macro_rules! try_or_return {
    ($e:expr) => {
        match $e {
            Ok(v) => v,
            Err(_) => return,
        }
    };
}

/// Contains additional, test specific resources that should be kept for the duration of the test
#[derive(Debug, Default)]
pub struct TestContext {
    /// Buffered readers for files opened for reading (path => BufReader mapping)
    pub opened_read_files: HashMap<PathBuf, BufReader<File>>,
}

/// Every time we clone `Context`, we want it to be empty
impl Clone for TestContext {
    fn clone(&self) -> Self {
        Default::default()
    }
}

impl TestContext {
    /// Clears the context.
    #[inline]
    pub fn clear(&mut self) {
        self.opened_read_files.clear();
    }
}

/// Helps collecting transactions from different forks.
#[derive(Clone, Debug)]
pub struct BroadcastableTransaction {
    /// The optional RPC URL.
    pub rpc: Option<String>,
    /// The transaction to broadcast.
    pub transaction: TransactionMaybeSigned,
}

#[derive(Clone, Debug, Copy)]
pub struct RecordDebugStepInfo {
    /// The debug trace node index when the recording starts.
    pub start_node_idx: usize,
    /// The original tracer config when the recording starts.
    pub original_tracer_config: TracingInspectorConfig,
}

/// Holds gas metering state.
#[derive(Clone, Debug, Default)]
pub struct GasMetering {
    /// True if gas metering is paused.
    pub paused: bool,
    /// True if gas metering was resumed or reset during the test.
    /// Used to reconcile gas when frame ends (if spent less than refunded).
    pub touched: bool,
    /// True if gas metering should be reset to frame limit.
    pub reset: bool,
    /// Stores paused gas frames.
    pub paused_frames: Vec<Gas>,

    /// The group and name of the active snapshot.
    pub active_gas_snapshot: Option<(String, String)>,

    /// Cache of the amount of gas used in previous call.
    /// This is used by the `lastCallGas` cheatcode.
    pub last_call_gas: Option<crate::Vm::Gas>,

    /// True if gas recording is enabled.
    pub recording: bool,
    /// The gas used in the last frame.
    pub last_gas_used: u64,
    /// Gas records for the active snapshots.
    pub gas_records: Vec<GasRecord>,
}

impl GasMetering {
    /// Start the gas recording.
    pub fn start(&mut self) {
        self.recording = true;
    }

    /// Stop the gas recording.
    pub fn stop(&mut self) {
        self.recording = false;
    }

    /// Resume paused gas metering.
    pub fn resume(&mut self) {
        if self.paused {
            self.paused = false;
            self.touched = true;
        }
        self.paused_frames.clear();
    }

    /// Reset gas to limit.
    pub fn reset(&mut self) {
        self.paused = false;
        self.touched = true;
        self.reset = true;
        self.paused_frames.clear();
    }
}

/// Holds data about arbitrary storage.
#[derive(Clone, Debug, Default)]
pub struct ArbitraryStorage {
    /// Mapping of arbitrary storage addresses to generated values (slot, arbitrary value).
    /// (SLOADs return random value if storage slot wasn't accessed).
    /// Changed values are recorded and used to copy storage to different addresses.
    pub values: HashMap<Address, HashMap<U256, U256>>,
    /// Mapping of address with storage copied to arbitrary storage address source.
    pub copies: HashMap<Address, Address>,
    /// Address with storage slots that should be overwritten even if previously set.
    pub overwrites: HashSet<Address>,
}

impl ArbitraryStorage {
    /// Marks an address with arbitrary storage.
    pub fn mark_arbitrary(&mut self, address: &Address, overwrite: bool) {
        self.values.insert(*address, HashMap::default());
        if overwrite {
            self.overwrites.insert(*address);
        } else {
            self.overwrites.remove(address);
        }
    }

    /// Maps an address that copies storage with the arbitrary storage address.
    pub fn mark_copy(&mut self, from: &Address, to: &Address) {
        if self.values.contains_key(from) {
            self.copies.insert(*to, *from);
        }
    }

    /// Saves arbitrary storage value for a given address:
    /// - store value in changed values cache.
    /// - update account's storage with given value.
    pub fn save(&mut self, ecx: Ecx, address: Address, slot: U256, data: U256) {
        self.values.get_mut(&address).expect("missing arbitrary address entry").insert(slot, data);
        if let Ok(mut account) = ecx.journaled_state.load_account(address) {
            account.storage.insert(slot, EvmStorageSlot::new(data, 0));
        }
    }

    /// Copies arbitrary storage value from source address to the given target address:
    /// - if a value is present in arbitrary values cache, then update target storage and return
    ///   existing value.
    /// - if no value was yet generated for given slot, then save new value in cache and update both
    ///   source and target storages.
    pub fn copy(&mut self, ecx: Ecx, target: Address, slot: U256, new_value: U256) -> U256 {
        let source = self.copies.get(&target).expect("missing arbitrary copy target entry");
        let storage_cache = self.values.get_mut(source).expect("missing arbitrary source storage");
        let value = match storage_cache.get(&slot) {
            Some(value) => *value,
            None => {
                storage_cache.insert(slot, new_value);
                // Update source storage with new value.
                if let Ok(mut source_account) = ecx.journaled_state.load_account(*source) {
                    source_account.storage.insert(slot, EvmStorageSlot::new(new_value, 0));
                }
                new_value
            }
        };
        // Update target storage with new value.
        if let Ok(mut target_account) = ecx.journaled_state.load_account(target) {
            target_account.storage.insert(slot, EvmStorageSlot::new(value, 0));
        }
        value
    }
}

/// List of transactions that can be broadcasted.
pub type BroadcastableTransactions = VecDeque<BroadcastableTransaction>;

/// An EVM inspector that handles calls to various cheatcodes, each with their own behavior.
///
/// Cheatcodes can be called by contracts during execution to modify the VM environment, such as
/// mocking addresses, signatures and altering call reverts.
///
/// Executing cheatcodes can be very powerful. Most cheatcodes are limited to evm internals, but
/// there are also cheatcodes like `ffi` which can execute arbitrary commands or `writeFile` and
/// `readFile` which can manipulate files of the filesystem. Therefore, several restrictions are
/// implemented for these cheatcodes:
/// - `ffi`, and file cheatcodes are _always_ opt-in (via foundry config) and never enabled by
///   default: all respective cheatcode handlers implement the appropriate checks
/// - File cheatcodes require explicit permissions which paths are allowed for which operation, see
///   `Config.fs_permission`
/// - Only permitted accounts are allowed to execute cheatcodes in forking mode, this ensures no
///   contract deployed on the live network is able to execute cheatcodes by simply calling the
///   cheatcode address: by default, the caller, test contract and newly deployed contracts are
///   allowed to execute cheatcodes
#[derive(Clone, Debug)]
pub struct Cheatcodes {
    /// The block environment
    ///
    /// Used in the cheatcode handler to overwrite the block environment separately from the
    /// execution block environment.
    pub block: Option<BlockEnv>,

    /// Currently active EIP-7702 delegations that will be consumed when building the next
    /// transaction. Set by `vm.attachDelegation()` and consumed via `.take()` during
    /// transaction construction.
    pub active_delegations: Vec<SignedAuthorization>,

    /// The active EIP-4844 blob that will be attached to the next call.
    pub active_blob_sidecar: Option<BlobTransactionSidecar>,

    /// The gas price.
    ///
    /// Used in the cheatcode handler to overwrite the gas price separately from the gas price
    /// in the execution environment.
    pub gas_price: Option<u128>,

    /// Address labels
    pub labels: AddressHashMap<String>,

    /// Prank information, mapped to the call depth where pranks were added.
    pub pranks: BTreeMap<usize, Prank>,

    /// Expected revert information
    pub expected_revert: Option<ExpectedRevert>,

    /// Assume next call can revert and discard fuzz run if it does.
    pub assume_no_revert: Option<AssumeNoRevert>,

    /// Additional diagnostic for reverts
    pub fork_revert_diagnostic: Option<RevertDiagnostic>,

    /// Recorded storage reads and writes
    pub accesses: RecordAccess,

    /// Whether storage access recording is currently active
    pub recording_accesses: bool,

    /// Recorded account accesses (calls, creates) organized by relative call depth, where the
    /// topmost vector corresponds to accesses at the depth at which account access recording
    /// began. Each vector in the matrix represents a list of accesses at a specific call
    /// depth. Once that call context has ended, the last vector is removed from the matrix and
    /// merged into the previous vector.
    pub recorded_account_diffs_stack: Option<Vec<Vec<AccountAccess>>>,

    /// The information of the debug step recording.
    pub record_debug_steps_info: Option<RecordDebugStepInfo>,

    /// Recorded logs
    pub recorded_logs: Option<Vec<crate::Vm::Log>>,

    /// Mocked calls
    // **Note**: inner must a BTreeMap because of special `Ord` impl for `MockCallDataContext`
    pub mocked_calls: HashMap<Address, BTreeMap<MockCallDataContext, VecDeque<MockCallReturnData>>>,

    /// Mocked functions. Maps target address to be mocked to pair of (calldata, mock address).
    pub mocked_functions: HashMap<Address, HashMap<Bytes, Address>>,

    /// Expected calls
    pub expected_calls: ExpectedCallTracker,
    /// Expected emits
    pub expected_emits: ExpectedEmitTracker,
    /// Expected creates
    pub expected_creates: Vec<ExpectedCreate>,

    /// Map of context depths to memory offset ranges that may be written to within the call depth.
    pub allowed_mem_writes: HashMap<u64, Vec<Range<u64>>>,

    /// Current broadcasting information
    pub broadcast: Option<Broadcast>,

    /// Scripting based transactions
    pub broadcastable_transactions: BroadcastableTransactions,

    /// Current EIP-2930 access lists.
    pub access_list: Option<AccessList>,

    /// Additional, user configurable context this Inspector has access to when inspecting a call.
    pub config: Arc<CheatsConfig>,

    /// Test-scoped context holding data that needs to be reset every test run
    pub test_context: TestContext,

    /// Whether to commit FS changes such as file creations, writes and deletes.
    /// Used to prevent duplicate changes file executing non-committing calls.
    pub fs_commit: bool,

    /// Serialized JSON values.
    // **Note**: both must a BTreeMap to ensure the order of the keys is deterministic.
    pub serialized_jsons: BTreeMap<String, BTreeMap<String, Value>>,

    /// All recorded ETH `deal`s.
    pub eth_deals: Vec<DealRecord>,

    /// Gas metering state.
    pub gas_metering: GasMetering,

    /// Contains gas snapshots made over the course of a test suite.
    // **Note**: both must a BTreeMap to ensure the order of the keys is deterministic.
    pub gas_snapshots: BTreeMap<String, BTreeMap<String, String>>,

    /// Mapping slots.
    pub mapping_slots: Option<AddressHashMap<MappingSlots>>,

    /// The current program counter.
    pub pc: usize,
    /// Breakpoints supplied by the `breakpoint` cheatcode.
    /// `char -> (address, pc)`
    pub breakpoints: Breakpoints,

    /// Whether the next contract creation should be intercepted to return its initcode.
    pub intercept_next_create_call: bool,

    /// Optional cheatcodes `TestRunner`. Used for generating random values from uint and int
    /// strategies.
    test_runner: Option<TestRunner>,

    /// Ignored traces.
    pub ignored_traces: IgnoredTraces,

    /// Addresses with arbitrary storage.
    pub arbitrary_storage: Option<ArbitraryStorage>,

    /// Deprecated cheatcodes mapped to the reason. Used to report warnings on test results.
    pub deprecated: HashMap<&'static str, Option<&'static str>>,
    /// Unlocked wallets used in scripts and testing of scripts.
    pub wallets: Option<Wallets>,

    /// Cheatcode inspector behavior.
    pub strategy: CheatcodeInspectorStrategy,
}

// This is not derived because calling this in `fn new` with `..Default::default()` creates a second
// `CheatsConfig` which is unused, and inside it `ProjectPathsConfig` is relatively expensive to
// create.
impl Default for Cheatcodes {
    fn default() -> Self {
        Self::new(Arc::default())
    }
}

impl Cheatcodes {
    /// Creates a new `Cheatcodes` with the given settings.
    pub fn new(config: Arc<CheatsConfig>) -> Self {
        Self {
            strategy: config.strategy.clone(),
            fs_commit: true,
            labels: config.labels.clone(),
            config,
            block: Default::default(),
            active_delegations: Default::default(),
            active_blob_sidecar: Default::default(),
            gas_price: Default::default(),
            pranks: Default::default(),
            expected_revert: Default::default(),
            assume_no_revert: Default::default(),
            fork_revert_diagnostic: Default::default(),
            accesses: Default::default(),
            recording_accesses: Default::default(),
            recorded_account_diffs_stack: Default::default(),
            recorded_logs: Default::default(),
            record_debug_steps_info: Default::default(),
            mocked_calls: Default::default(),
            mocked_functions: Default::default(),
            expected_calls: Default::default(),
            expected_emits: Default::default(),
            expected_creates: Default::default(),
            allowed_mem_writes: Default::default(),
            broadcast: Default::default(),
            broadcastable_transactions: Default::default(),
            access_list: Default::default(),
            test_context: Default::default(),
            serialized_jsons: Default::default(),
            eth_deals: Default::default(),
            gas_metering: Default::default(),
            gas_snapshots: Default::default(),
            mapping_slots: Default::default(),
            pc: Default::default(),
            breakpoints: Default::default(),
            intercept_next_create_call: Default::default(),
            test_runner: Default::default(),
            ignored_traces: Default::default(),
            arbitrary_storage: Default::default(),
            deprecated: Default::default(),
            wallets: Default::default(),
        }
    }

    /// Returns the configured prank at given depth or the first prank configured at a lower depth.
    /// For example, if pranks configured for depth 1, 3 and 5, the prank for depth 4 is the one
    /// configured at depth 3.
    pub fn get_prank(&self, depth: usize) -> Option<&Prank> {
        self.pranks.range(..=depth).last().map(|(_, prank)| prank)
    }

    /// Returns the configured wallets if available, else creates a new instance.
    pub fn wallets(&mut self) -> &Wallets {
        self.wallets.get_or_insert_with(|| Wallets::new(MultiWallet::default(), None))
    }

    /// Sets the unlocked wallets.
    pub fn set_wallets(&mut self, wallets: Wallets) {
        self.wallets = Some(wallets);
    }

    /// Adds a delegation to the active delegations list.
    pub fn add_delegation(&mut self, authorization: SignedAuthorization) {
        self.active_delegations.push(authorization);
    }

    /// Decodes the input data and applies the cheatcode.
    fn apply_cheatcode(
        &mut self,
        ecx: Ecx,
        call: &CallInputs,
        executor: &mut dyn CheatcodesExecutor,
    ) -> Result {
        // decode the cheatcode call
        let decoded = Vm::VmCalls::abi_decode(&call.input.bytes(ecx)).map_err(|e| {
            if let alloy_sol_types::Error::UnknownSelector { name: _, selector } = e {
                let msg = format!(
                    "unknown cheatcode with selector {selector}; \
                     you may have a mismatch between the `Vm` interface (likely in `forge-std`) \
                     and the `forge` version"
                );
                return alloy_sol_types::Error::Other(std::borrow::Cow::Owned(msg));
            }
            e
        })?;

        let caller = call.caller;

        // ensure the caller is allowed to execute cheatcodes,
        // but only if the backend is in forking mode
        ecx.journaled_state.database.ensure_cheatcode_access_forking_mode(&caller)?;

        apply_dispatch(
            &decoded,
            &mut CheatsCtxt { state: self, ecx, gas_limit: call.gas_limit, caller },
            executor,
        )
    }

    /// Grants cheat code access for new contracts if the caller also has
    /// cheatcode access or the new contract is created in top most call.
    ///
    /// There may be cheatcodes in the constructor of the new contract, in order to allow them
    /// automatically we need to determine the new address.
    fn allow_cheatcodes_on_create(&self, ecx: Ecx, caller: Address, created_address: Address) {
        if ecx.journaled_state.depth <= 1
            || ecx.journaled_state.database.has_cheatcode_access(&caller)
        {
            ecx.journaled_state.database.allow_cheatcode_access(created_address);
        }
    }

    /// Apply EIP-2930 access list.
    ///
    /// If the transaction type is [TransactionType::Legacy] we need to upgrade it to
    /// [TransactionType::Eip2930] in order to use access lists. Other transaction types support
    /// access lists themselves.
    fn apply_accesslist(&mut self, ecx: Ecx) {
        if let Some(access_list) = &self.access_list {
            ecx.tx.access_list = access_list.clone();

            if ecx.tx.tx_type == TransactionType::Legacy as u8 {
                ecx.tx.tx_type = TransactionType::Eip2930 as u8;
            }
        }
    }

    /// Called when there was a revert.
    ///
    /// Cleanup any previously applied cheatcodes that altered the state in such a way that revm's
    /// revert would run into issues.
    pub fn on_revert(&mut self, ecx: Ecx) {
        trace!(deals=?self.eth_deals.len(), "rolling back deals");

        // Delay revert clean up until expected revert is handled, if set.
        if self.expected_revert.is_some() {
            return;
        }

        // we only want to apply cleanup top level
        if ecx.journaled_state.depth() > 0 {
            return;
        }

        // Roll back all previously applied deals
        // This will prevent overflow issues in revm's [`JournaledState::journal_revert`] routine
        // which rolls back any transfers.
        while let Some(record) = self.eth_deals.pop() {
            if let Some(acc) = ecx.journaled_state.state.get_mut(&record.address) {
                acc.info.balance = record.old_balance;
            }
        }
    }

<<<<<<< HEAD
    // common create functionality for both legacy and EOF.
    fn create_common<Input>(&mut self, ecx: Ecx, mut input: Input) -> Option<CreateOutcome>
    where
        Input: CommonCreateInput,
    {
        // Check if we should intercept this create
        if self.intercept_next_create_call {
            // Reset the flag
            self.intercept_next_create_call = false;

            // Get initcode from the input
            let output = input.init_code();

            // Return a revert with the initcode as error data
            return Some(CreateOutcome {
                result: InterpreterResult {
                    result: InstructionResult::Revert,
                    output,
                    gas: Gas::new(input.gas_limit()),
                },
                address: None,
            });
        }

        let ecx = &mut ecx.inner;
        let gas = Gas::new(input.gas_limit());
        let curr_depth = ecx.journaled_state.depth();

        // Apply our prank
        if let Some(prank) = &self.get_prank(curr_depth) {
            if curr_depth >= prank.depth && input.caller() == prank.prank_caller {
                // At the target depth we set `msg.sender`
                if ecx.journaled_state.depth() == prank.depth {
                    input.set_caller(prank.new_caller);
                }

                // At the target depth, or deeper, we set `tx.origin`
                if let Some(new_origin) = prank.new_origin {
                    ecx.env.tx.caller = new_origin;
                }
            }
        }

        // Apply EIP-2930 access lists.
        if let Some(access_list) = &self.access_list {
            ecx.env.tx.access_list = access_list.to_vec();
        }

        // Apply our broadcast
        if let Some(broadcast) = &self.broadcast {
            if curr_depth >= broadcast.depth && input.caller() == broadcast.original_caller {
                if let Err(err) =
                    ecx.journaled_state.load_account(broadcast.new_origin, &mut ecx.db)
                {
                    return Some(CreateOutcome {
                        result: InterpreterResult {
                            result: InstructionResult::Revert,
                            output: Error::encode(err),
                            gas,
                        },
                        address: None,
                    });
                }

                ecx.env.tx.caller = broadcast.new_origin;

                if curr_depth == broadcast.depth {
                    input.set_caller(broadcast.new_origin);

                    self.strategy.runner.record_broadcastable_create_transactions(
                        self.strategy.context.as_mut(),
                        self.config.clone(),
                        &input,
                        ecx,
                        broadcast,
                        &mut self.broadcastable_transactions,
                    );

                    input.log_debug(self, &input.scheme().unwrap_or(CreateScheme::Create));
                }
            }
        }

        // Allow cheatcodes from the address of the new contract
        let address = input.allow_cheatcodes(self, ecx);

        // If `recordAccountAccesses` has been called, record the create
        if let Some(recorded_account_diffs_stack) = &mut self.recorded_account_diffs_stack {
            recorded_account_diffs_stack.push(vec![AccountAccess {
                chainInfo: crate::Vm::ChainInfo {
                    forkId: ecx.db.active_fork_id().unwrap_or_default(),
                    chainId: U256::from(ecx.env.cfg.chain_id),
                },
                accessor: input.caller(),
                account: address,
                kind: crate::Vm::AccountAccessKind::Create,
                initialized: true,
                oldBalance: U256::ZERO, // updated on (eof)create_end
                newBalance: U256::ZERO, // updated on (eof)create_end
                value: input.value(),
                data: input.init_code(),
                reverted: false,
                deployedCode: Bytes::new(), // updated on (eof)create_end
                storageAccesses: vec![],    // updated on (eof)create_end
                depth: curr_depth,
            }]);
        }

        if let Some(result) = self.strategy.runner.revive_try_create(
            self,
            ecx,
            &input,
            &mut TransparentCheatcodesExecutor,
        ) {
            return Some(result);
        }

        None
    }

    // common create_end functionality for both legacy and EOF.
    fn create_end_common(
        &mut self,
        ecx: Ecx,
        call: Option<&CreateInputs>,
        mut outcome: CreateOutcome,
    ) -> CreateOutcome
where {
        let ecx = &mut ecx.inner;
        let curr_depth = ecx.journaled_state.depth();

        // Clean up pranks
        if let Some(prank) = &self.get_prank(curr_depth) {
            if curr_depth == prank.depth {
                ecx.env.tx.caller = prank.prank_origin;

                // Clean single-call prank once we have returned to the original depth
                if prank.single_call {
                    std::mem::take(&mut self.pranks);
                }
            }
        }

        // Clean up broadcasts
        if let Some(broadcast) = &self.broadcast {
            if curr_depth == broadcast.depth {
                ecx.env.tx.caller = broadcast.original_origin;

                // Clean single-call broadcast once we have returned to the original depth
                if broadcast.single_call {
                    std::mem::take(&mut self.broadcast);
                }
            }
        }

        // Handle expected reverts
        if let Some(expected_revert) = &self.expected_revert {
            if curr_depth <= expected_revert.depth &&
                matches!(expected_revert.kind, ExpectedRevertKind::Default)
            {
                let mut expected_revert = std::mem::take(&mut self.expected_revert).unwrap();
                return match revert_handlers::handle_expect_revert(
                    false,
                    true,
                    self.config.internal_expect_revert,
                    &expected_revert,
                    outcome.result.result,
                    outcome.result.output.clone(),
                    &self.config.available_artifacts,
                ) {
                    Ok((address, retdata)) => {
                        expected_revert.actual_count += 1;
                        if expected_revert.actual_count < expected_revert.count {
                            self.expected_revert = Some(expected_revert.clone());
                        }

                        outcome.result.result = InstructionResult::Return;
                        outcome.result.output = retdata;
                        outcome.address = address;
                        outcome
                    }
                    Err(err) => {
                        outcome.result.result = InstructionResult::Revert;
                        outcome.result.output = err.abi_encode().into();
                        outcome
                    }
                };
            }
        }

        // If `startStateDiffRecording` has been called, update the `reverted` status of the
        // previous call depth's recorded accesses, if any
        if let Some(recorded_account_diffs_stack) = &mut self.recorded_account_diffs_stack {
            // The root call cannot be recorded.
            if curr_depth > 0 {
                if let Some(last_depth) = &mut recorded_account_diffs_stack.pop() {
                    // Update the reverted status of all deeper calls if this call reverted, in
                    // accordance with EVM behavior
                    if outcome.result.is_revert() {
                        last_depth.iter_mut().for_each(|element| {
                            element.reverted = true;
                            element
                                .storageAccesses
                                .iter_mut()
                                .for_each(|storage_access| storage_access.reverted = true);
                        })
                    }

                    if let Some(create_access) = last_depth.first_mut() {
                        // Assert that we're at the correct depth before recording post-create state
                        // changes. Depending on what depth the cheat was called at, there
                        // may not be any pending calls to update if execution has
                        // percolated up to a higher depth.
                        if create_access.depth == ecx.journaled_state.depth() {
                            debug_assert_eq!(
                                create_access.kind as u8,
                                crate::Vm::AccountAccessKind::Create as u8
                            );
                            if let Some(address) = outcome.address {
                                if let Ok(created_acc) =
                                    ecx.journaled_state.load_account(address, &mut ecx.db)
                                {
                                    create_access.newBalance = created_acc.info.balance;
                                    create_access.deployedCode = created_acc
                                        .info
                                        .code
                                        .clone()
                                        .unwrap_or_default()
                                        .original_bytes();
                                }
                            }
                        }
                        // Merge the last depth's AccountAccesses into the AccountAccesses at the
                        // current depth, or push them back onto the pending
                        // vector if higher depths were not recorded. This
                        // preserves ordering of accesses.
                        if let Some(last) = recorded_account_diffs_stack.last_mut() {
                            last.append(last_depth);
                        } else {
                            recorded_account_diffs_stack.push(last_depth.clone());
                        }
                    }
                }
            }
        }

        // Match the create against expected_creates
        if !self.expected_creates.is_empty() {
            if let (Some(address), Some(call)) = (outcome.address, call) {
                if let Ok(created_acc) = ecx.journaled_state.load_account(address, &mut ecx.db) {
                    let bytecode =
                        created_acc.info.code.clone().unwrap_or_default().original_bytes();
                    if let Some((index, _)) =
                        self.expected_creates.iter().find_position(|expected_create| {
                            expected_create.deployer == call.caller &&
                                expected_create.create_scheme.eq(call.scheme) &&
                                expected_create.bytecode == bytecode
                        })
                    {
                        self.expected_creates.swap_remove(index);
                    }
                }
            }
        }

        outcome
    }

=======
>>>>>>> d2415887
    pub fn call_with_executor(
        &mut self,
        ecx: Ecx,
        call: &mut CallInputs,
        executor: &mut dyn CheatcodesExecutor,
    ) -> Option<CallOutcome> {
        let gas = Gas::new(call.gas_limit);
        let curr_depth = ecx.journaled_state.depth();

        // At the root call to test function or script `run()`/`setUp()` functions, we are
        // decreasing sender nonce to ensure that it matches on-chain nonce once we start
        // broadcasting.
        if curr_depth == 0 {
            let sender = ecx.tx.caller;
            let account = match super::evm::journaled_account(ecx, sender) {
                Ok(account) => account,
                Err(err) => {
                    return Some(CallOutcome {
                        result: InterpreterResult {
                            result: InstructionResult::Revert,
                            output: err.abi_encode().into(),
                            gas,
                        },
                        memory_offset: call.return_memory_offset.clone(),
                    });
                }
            };
            let prev = account.info.nonce;
            account.info.nonce = prev.saturating_sub(1);

            trace!(target: "cheatcodes", %sender, nonce=account.info.nonce, prev, "corrected nonce");
        }

        if call.target_address == CHEATCODE_ADDRESS {
            return match self.apply_cheatcode(ecx, call, executor) {
                Ok(retdata) => Some(CallOutcome {
                    result: InterpreterResult {
                        result: InstructionResult::Return,
                        output: retdata.into(),
                        gas,
                    },
                    memory_offset: call.return_memory_offset.clone(),
                }),
                Err(err) => Some(CallOutcome {
                    result: InterpreterResult {
                        result: InstructionResult::Revert,
                        output: err.abi_encode().into(),
                        gas,
                    },
                    memory_offset: call.return_memory_offset.clone(),
                }),
            };
        }

        if call.target_address == HARDHAT_CONSOLE_ADDRESS {
            return None;
        }

        // Handle expected calls

        // Grab the different calldatas expected.
        if let Some(expected_calls_for_target) = self.expected_calls.get_mut(&call.bytecode_address)
        {
            // Match every partial/full calldata
            for (calldata, (expected, actual_count)) in expected_calls_for_target {
                // Increment actual times seen if...
                // The calldata is at most, as big as this call's input, and
                if calldata.len() <= call.input.len() &&
                    // Both calldata match, taking the length of the assumed smaller one (which will have at least the selector), and
                    *calldata == call.input.bytes(ecx)[..calldata.len()] &&
                    // The value matches, if provided
                    expected
                        .value.is_none_or(|value| Some(value) == call.transfer_value()) &&
                    // The gas matches, if provided
                    expected.gas.is_none_or(|gas| gas == call.gas_limit) &&
                    // The minimum gas matches, if provided
                    expected.min_gas.is_none_or(|min_gas| min_gas <= call.gas_limit)
                {
                    *actual_count += 1;
                }
            }
        }

        // Handle mocked calls
        if let Some(mocks) = self.mocked_calls.get_mut(&call.bytecode_address) {
            let ctx = MockCallDataContext {
                calldata: call.input.bytes(ecx),
                value: call.transfer_value(),
            };

            if let Some(return_data_queue) = match mocks.get_mut(&ctx) {
                Some(queue) => Some(queue),
                None => mocks
                    .iter_mut()
                    .find(|(mock, _)| {
                        call.input.bytes(ecx).get(..mock.calldata.len()) == Some(&mock.calldata[..])
                            && mock.value.is_none_or(|value| Some(value) == call.transfer_value())
                    })
                    .map(|(_, v)| v),
            } && let Some(return_data) = if return_data_queue.len() == 1 {
                // If the mocked calls stack has a single element in it, don't empty it
                return_data_queue.front().map(|x| x.to_owned())
            } else {
                // Else, we pop the front element
                return_data_queue.pop_front()
            } {
                return Some(CallOutcome {
                    result: InterpreterResult {
                        result: return_data.ret_type,
                        output: return_data.data,
                        gas,
                    },
                    memory_offset: call.return_memory_offset.clone(),
                });
            }
        }

        // Apply our prank
        if let Some(prank) = &self.get_prank(curr_depth) {
            // Apply delegate call, `call.caller`` will not equal `prank.prank_caller`
            if prank.delegate_call
                && curr_depth == prank.depth
                && let CallScheme::DelegateCall = call.scheme
            {
                call.target_address = prank.new_caller;
                call.caller = prank.new_caller;
                if let Some(new_origin) = prank.new_origin {
                    ecx.tx.caller = new_origin;
                }
            }

            if curr_depth >= prank.depth && call.caller == prank.prank_caller {
                let mut prank_applied = false;

                // At the target depth we set `msg.sender`
                if curr_depth == prank.depth {
                    call.caller = prank.new_caller;
                    prank_applied = true;
                }

                // At the target depth, or deeper, we set `tx.origin`
                if let Some(new_origin) = prank.new_origin {
                    ecx.tx.caller = new_origin;
                    prank_applied = true;
                }

                // If prank applied for first time, then update
                if prank_applied && let Some(applied_prank) = prank.first_time_applied() {
                    self.pranks.insert(curr_depth, applied_prank);
                }
            }
        }

        // Apply EIP-2930 access list
        self.apply_accesslist(ecx);

        // Apply our broadcast
        if let Some(broadcast) = &self.broadcast {
            // We only apply a broadcast *to a specific depth*.
            //
            // We do this because any subsequent contract calls *must* exist on chain and
            // we only want to grab *this* call, not internal ones
            if curr_depth == broadcast.depth && call.caller == broadcast.original_caller {
                // At the target depth we set `msg.sender` & tx.origin.
                // We are simulating the caller as being an EOA, so *both* must be set to the
                // broadcast.origin.
                ecx.tx.caller = broadcast.new_origin;

                call.caller = broadcast.new_origin;
                // Add a `legacy` transaction to the VecDeque. We use a legacy transaction here
                // because we only need the from, to, value, and data. We can later change this
                // into 1559, in the cli package, relatively easily once we
                // know the target chain supports EIP-1559.
                if !call.is_static {
                    if let Err(err) = ecx.journaled_state.load_account(broadcast.new_origin) {
                        return Some(CallOutcome {
                            result: InterpreterResult {
                                result: InstructionResult::Revert,
                                output: Error::encode(err),
                                gas,
                            },
                            memory_offset: call.return_memory_offset.clone(),
                        });
                    }

<<<<<<< HEAD
                    // Check for delegation and blob compatibility
                    if self.active_delegation.is_some() && self.active_blob_sidecar.is_some() {
                        let msg = "both delegation and blob are active; `attachBlob` and `attachDelegation` are not compatible";
                        return Some(CallOutcome {
                            result: InterpreterResult {
                                result: InstructionResult::Revert,
                                output: Error::encode(msg),
                                gas,
                            },
                            memory_offset: call.return_memory_offset.clone(),
                        });
                    }

                    self.strategy.runner.record_broadcastable_call_transactions(
                        self.strategy.context.as_mut(),
                        self.config.clone(),
                        call,
                        ecx,
                        broadcast,
                        &mut self.broadcastable_transactions,
                        &mut self.active_delegation,
                    );
=======
                    let is_fixed_gas_limit = check_if_fixed_gas_limit(&ecx, call.gas_limit);

                    let input = TransactionInput::new(call.input.bytes(ecx));
                    // Ensure account is touched.
                    ecx.journaled_state.touch(broadcast.new_origin);
>>>>>>> d2415887

                    let account =
                        ecx.journaled_state.inner.state().get_mut(&broadcast.new_origin).unwrap();

<<<<<<< HEAD
=======
                    let mut tx_req = TransactionRequest {
                        from: Some(broadcast.new_origin),
                        to: Some(TxKind::from(Some(call.target_address))),
                        value: call.transfer_value(),
                        input,
                        nonce: Some(account.info.nonce),
                        chain_id: Some(ecx.cfg.chain_id),
                        gas: if is_fixed_gas_limit { Some(call.gas_limit) } else { None },
                        ..Default::default()
                    };

                    let active_delegations = std::mem::take(&mut self.active_delegations);
                    // Set active blob sidecar, if any.
                    if let Some(blob_sidecar) = self.active_blob_sidecar.take() {
                        // Ensure blob and delegation are not set for the same tx.
                        if !active_delegations.is_empty() {
                            let msg = "both delegation and blob are active; `attachBlob` and `attachDelegation` are not compatible";
                            return Some(CallOutcome {
                                result: InterpreterResult {
                                    result: InstructionResult::Revert,
                                    output: Error::encode(msg),
                                    gas,
                                },
                                memory_offset: call.return_memory_offset.clone(),
                            });
                        }
                        tx_req.set_blob_sidecar(blob_sidecar);
                    }

                    // Apply active EIP-7702 delegations, if any.
                    if !active_delegations.is_empty() {
                        for auth in &active_delegations {
                            let Ok(authority) = auth.recover_authority() else {
                                continue;
                            };
                            if authority == broadcast.new_origin {
                                // Increment nonce of broadcasting account to reflect signed
                                // authorization.
                                account.info.nonce += 1;
                            }
                        }
                        tx_req.authorization_list = Some(active_delegations);
                    }

                    self.broadcastable_transactions.push_back(BroadcastableTransaction {
                        rpc: ecx.journaled_state.database.active_fork_url(),
                        transaction: tx_req.into(),
                    });
                    debug!(target: "cheatcodes", tx=?self.broadcastable_transactions.back().unwrap(), "broadcastable call");

>>>>>>> d2415887
                    // Explicitly increment nonce if calls are not isolated.
                    if !self.config.evm_opts.isolate {
                        let prev = account.info.nonce;
                        account.info.nonce += 1;
                        debug!(target: "cheatcodes", address=%broadcast.new_origin, nonce=prev+1, prev, "incremented nonce");
                    }
                } else if broadcast.single_call {
                    let msg = "`staticcall`s are not allowed after `broadcast`; use `startBroadcast` instead";
                    return Some(CallOutcome {
                        result: InterpreterResult {
                            result: InstructionResult::Revert,
                            output: Error::encode(msg),
                            gas,
                        },
                        memory_offset: call.return_memory_offset.clone(),
                    });
                }
            }
        }

        // Record called accounts if `startStateDiffRecording` has been called
        if let Some(recorded_account_diffs_stack) = &mut self.recorded_account_diffs_stack {
            // Determine if account is "initialized," ie, it has a non-zero balance, a non-zero
            // nonce, a non-zero KECCAK_EMPTY codehash, or non-empty code
            let initialized;
            let old_balance;
            if let Ok(acc) = ecx.journaled_state.load_account(call.target_address) {
                initialized = acc.info.exists();
                old_balance = acc.info.balance;
            } else {
                initialized = false;
                old_balance = U256::ZERO;
            }
            let kind = match call.scheme {
                CallScheme::Call => crate::Vm::AccountAccessKind::Call,
                CallScheme::CallCode => crate::Vm::AccountAccessKind::CallCode,
                CallScheme::DelegateCall => crate::Vm::AccountAccessKind::DelegateCall,
                CallScheme::StaticCall => crate::Vm::AccountAccessKind::StaticCall,
            };
            // Record this call by pushing it to a new pending vector; all subsequent calls at
            // that depth will be pushed to the same vector. When the call ends, the
            // RecordedAccountAccess (and all subsequent RecordedAccountAccesses) will be
            // updated with the revert status of this call, since the EVM does not mark accounts
            // as "warm" if the call from which they were accessed is reverted
            recorded_account_diffs_stack.push(vec![AccountAccess {
                chainInfo: crate::Vm::ChainInfo {
                    forkId: ecx.journaled_state.db().active_fork_id().unwrap_or_default(),
                    chainId: U256::from(ecx.cfg.chain_id),
                },
                accessor: call.caller,
                account: call.bytecode_address,
                kind,
                initialized,
                oldBalance: old_balance,
                newBalance: U256::ZERO, // updated on call_end
                value: call.call_value(),
                data: call.input.bytes(ecx),
                reverted: false,
                deployedCode: Bytes::new(),
                storageAccesses: vec![], // updated on step
                depth: ecx
                    .journaled_state
                    .depth()
                    .try_into()
                    .expect("journaled state depth exceeds u64"),
            }]);
        }

        if let Some(result) = self.strategy.runner.revive_try_call(self, ecx, call, executor) {
            return Some(result);
        }

        None
    }

    pub fn rng(&mut self) -> &mut impl Rng {
        self.test_runner().rng()
    }

    pub fn test_runner(&mut self) -> &mut TestRunner {
        self.test_runner.get_or_insert_with(|| match self.config.seed {
            Some(seed) => TestRunner::new_with_rng(
                proptest::test_runner::Config::default(),
                TestRng::from_seed(RngAlgorithm::ChaCha, &seed.to_be_bytes::<32>()),
            ),
            None => TestRunner::new(proptest::test_runner::Config::default()),
        })
    }

    pub fn set_seed(&mut self, seed: U256) {
        self.test_runner = Some(TestRunner::new_with_rng(
            proptest::test_runner::Config::default(),
            TestRng::from_seed(RngAlgorithm::ChaCha, &seed.to_be_bytes::<32>()),
        ));
    }

    /// Returns existing or set a default `ArbitraryStorage` option.
    /// Used by `setArbitraryStorage` cheatcode to track addresses with arbitrary storage.
    pub fn arbitrary_storage(&mut self) -> &mut ArbitraryStorage {
        self.arbitrary_storage.get_or_insert_with(ArbitraryStorage::default)
    }

    /// Whether the given address has arbitrary storage.
    pub fn has_arbitrary_storage(&self, address: &Address) -> bool {
        match &self.arbitrary_storage {
            Some(storage) => storage.values.contains_key(address),
            None => false,
        }
    }

    /// Whether the given slot of address with arbitrary storage should be overwritten.
    /// True if address is marked as and overwrite and if no value was previously generated for
    /// given slot.
    pub fn should_overwrite_arbitrary_storage(
        &self,
        address: &Address,
        storage_slot: U256,
    ) -> bool {
        match &self.arbitrary_storage {
            Some(storage) => {
                storage.overwrites.contains(address)
                    && storage
                        .values
                        .get(address)
                        .and_then(|arbitrary_values| arbitrary_values.get(&storage_slot))
                        .is_none()
            }
            None => false,
        }
    }

    /// Whether the given address is a copy of an address with arbitrary storage.
    pub fn is_arbitrary_storage_copy(&self, address: &Address) -> bool {
        match &self.arbitrary_storage {
            Some(storage) => storage.copies.contains_key(address),
            None => false,
        }
    }
}

impl Inspector<EthEvmContext<&mut dyn DatabaseExt>> for Cheatcodes {
    #[inline]
    fn initialize_interp(&mut self, interpreter: &mut Interpreter, ecx: Ecx) {
        self.strategy.runner.pre_initialize_interp(
            self.strategy.context.as_mut(),
            interpreter,
            ecx,
        );

        // When the first interpreter is initialized we've circumvented the balance and gas checks,
        // so we apply our actual block data with the correct fees and all.
        if let Some(block) = self.block.take() {
            ecx.block = block;
        }
        if let Some(gas_price) = self.gas_price.take() {
            ecx.tx.gas_price = gas_price;
        }

        // Record gas for current frame.
        if self.gas_metering.paused {
            self.gas_metering.paused_frames.push(interpreter.gas);
        }

        // `expectRevert`: track the max call depth during `expectRevert`
        if let Some(expected) = &mut self.expected_revert {
            expected.max_depth = max(ecx.journaled_state.depth(), expected.max_depth);
        }

        self.strategy.runner.post_initialize_interp(
            self.strategy.context.as_mut(),
            interpreter,
            ecx,
        );
    }

    fn step(&mut self, interpreter: &mut Interpreter, ecx: Ecx) {
        self.pc = interpreter.bytecode.pc();

        // `pauseGasMetering`: pause / resume interpreter gas.
        if self.gas_metering.paused {
            self.meter_gas(interpreter);
        }

        // `resetGasMetering`: reset interpreter gas.
        if self.gas_metering.reset {
            self.meter_gas_reset(interpreter);
        }

        // `record`: record storage reads and writes.
        if self.recording_accesses {
            self.record_accesses(interpreter);
        }

        // `startStateDiffRecording`: record granular ordered storage accesses.
        if self.recorded_account_diffs_stack.is_some() {
            self.record_state_diffs(interpreter, ecx);
        }

        // `expectSafeMemory`: check if the current opcode is allowed to interact with memory.
        if !self.allowed_mem_writes.is_empty() {
            self.check_mem_opcodes(
                interpreter,
                ecx.journaled_state.depth().try_into().expect("journaled state depth exceeds u64"),
            );
        }

        // `startMappingRecording`: record SSTORE and KECCAK256.
        if let Some(mapping_slots) = &mut self.mapping_slots {
            mapping::step(mapping_slots, interpreter);
        }

        // `snapshotGas*`: take a snapshot of the current gas.
        if self.gas_metering.recording {
            self.meter_gas_record(interpreter, ecx);
        }
    }

    fn step_end(&mut self, interpreter: &mut Interpreter, ecx: Ecx) {
        if self.strategy.runner.pre_step_end(self.strategy.context.as_mut(), interpreter, ecx) {
            return;
        }

        if self.gas_metering.paused {
            self.meter_gas_end(interpreter);
        }

        if self.gas_metering.touched {
            self.meter_gas_check(interpreter);
        }

        // `setArbitraryStorage` and `copyStorage`: add arbitrary values to storage.
        if self.arbitrary_storage.is_some() {
            self.arbitrary_storage_end(interpreter, ecx);
        }
    }

    fn log(&mut self, interpreter: &mut Interpreter, _ecx: Ecx, log: Log) {
        if !self.expected_emits.is_empty() {
            expect::handle_expect_emit(self, &log, interpreter);
        }

        // `recordLogs`
        if let Some(storage_recorded_logs) = &mut self.recorded_logs {
            storage_recorded_logs.push(Vm::Log {
                topics: log.data.topics().to_vec(),
                data: log.data.data.clone(),
                emitter: log.address,
            });
        }
    }

    fn call(&mut self, ecx: Ecx, inputs: &mut CallInputs) -> Option<CallOutcome> {
        Self::call_with_executor(self, ecx, inputs, &mut TransparentCheatcodesExecutor)
    }

    fn call_end(&mut self, ecx: Ecx, call: &CallInputs, outcome: &mut CallOutcome) {
        let cheatcode_call = call.target_address == CHEATCODE_ADDRESS
            || call.target_address == HARDHAT_CONSOLE_ADDRESS;

        // Clean up pranks/broadcasts if it's not a cheatcode call end. We shouldn't do
        // it for cheatcode calls because they are not applied for cheatcodes in the `call` hook.
        // This should be placed before the revert handling, because we might exit early there
        if !cheatcode_call {
            // Clean up pranks
            let curr_depth = ecx.journaled_state.depth();
            if let Some(prank) = &self.get_prank(curr_depth)
                && curr_depth == prank.depth
            {
                ecx.tx.caller = prank.prank_origin;

                // Clean single-call prank once we have returned to the original depth
                if prank.single_call {
                    self.pranks.remove(&curr_depth);
                }
            }

            // Clean up broadcast
            if let Some(broadcast) = &self.broadcast
                && curr_depth == broadcast.depth
            {
                ecx.tx.caller = broadcast.original_origin;

                // Clean single-call broadcast once we have returned to the original depth
                if broadcast.single_call {
                    let _ = self.broadcast.take();
                }
            }
        }

        // Handle assume no revert cheatcode.
        if let Some(assume_no_revert) = &mut self.assume_no_revert {
            // Record current reverter address before processing the expect revert if call reverted,
            // expect revert is set with expected reverter address and no actual reverter set yet.
            if outcome.result.is_revert() && assume_no_revert.reverted_by.is_none() {
                assume_no_revert.reverted_by = Some(call.target_address);
            }

            // allow multiple cheatcode calls at the same depth
            let curr_depth = ecx.journaled_state.depth();
            if curr_depth <= assume_no_revert.depth && !cheatcode_call {
                // Discard run if we're at the same depth as cheatcode, call reverted, and no
                // specific reason was supplied
                if outcome.result.is_revert() {
                    let assume_no_revert = std::mem::take(&mut self.assume_no_revert).unwrap();
                    return match revert_handlers::handle_assume_no_revert(
                        &assume_no_revert,
                        outcome.result.result,
                        &outcome.result.output,
                        &self.config.available_artifacts,
                    ) {
                        // if result is Ok, it was an anticipated revert; return an "assume" error
                        // to reject this run
                        Ok(_) => {
                            outcome.result.output = Error::from(MAGIC_ASSUME).abi_encode().into();
                        }
                        // if result is Error, it was an unanticipated revert; should revert
                        // normally
                        Err(error) => {
                            trace!(expected=?assume_no_revert, ?error, status=?outcome.result.result, "Expected revert mismatch");
                            outcome.result.result = InstructionResult::Revert;
                            outcome.result.output = error.abi_encode().into();
                        }
                    };
                } else {
                    // Call didn't revert, reset `assume_no_revert` state.
                    self.assume_no_revert = None;
                }
            }
        }

        // Handle expected reverts.
        if let Some(expected_revert) = &mut self.expected_revert {
            // Record current reverter address and call scheme before processing the expect revert
            // if call reverted.
            if outcome.result.is_revert() {
                // Record current reverter address if expect revert is set with expected reverter
                // address and no actual reverter was set yet or if we're expecting more than one
                // revert.
                if expected_revert.reverter.is_some()
                    && (expected_revert.reverted_by.is_none() || expected_revert.count > 1)
                {
                    expected_revert.reverted_by = Some(call.target_address);
                }
            }

            let curr_depth = ecx.journaled_state.depth();
            if curr_depth <= expected_revert.depth {
                let needs_processing = match expected_revert.kind {
                    ExpectedRevertKind::Default => !cheatcode_call,
                    // `pending_processing` == true means that we're in the `call_end` hook for
                    // `vm.expectCheatcodeRevert` and shouldn't expect revert here
                    ExpectedRevertKind::Cheatcode { pending_processing } => {
                        cheatcode_call && !pending_processing
                    }
                };

                if needs_processing {
                    let mut expected_revert = std::mem::take(&mut self.expected_revert).unwrap();
                    return match revert_handlers::handle_expect_revert(
                        cheatcode_call,
                        false,
                        self.config.internal_expect_revert,
                        &expected_revert,
                        outcome.result.result,
                        outcome.result.output.clone(),
                        &self.config.available_artifacts,
                    ) {
                        Err(error) => {
                            trace!(expected=?expected_revert, ?error, status=?outcome.result.result, "Expected revert mismatch");
                            outcome.result.result = InstructionResult::Revert;
                            outcome.result.output = error.abi_encode().into();
                        }
                        Ok((_, retdata)) => {
                            expected_revert.actual_count += 1;
                            if expected_revert.actual_count < expected_revert.count {
                                self.expected_revert = Some(expected_revert.clone());
                            }
                            outcome.result.result = InstructionResult::Return;
                            outcome.result.output = retdata;
                        }
                    };
                }

                // Flip `pending_processing` flag for cheatcode revert expectations, marking that
                // we've exited the `expectCheatcodeRevert` call scope
                if let ExpectedRevertKind::Cheatcode { pending_processing } =
                    &mut self.expected_revert.as_mut().unwrap().kind
                {
                    *pending_processing = false;
                }
            }
        }

        // Exit early for calls to cheatcodes as other logic is not relevant for cheatcode
        // invocations
        if cheatcode_call {
            return;
        }

        // Record the gas usage of the call, this allows the `lastCallGas` cheatcode to
        // retrieve the gas usage of the last call.
        let gas = outcome.result.gas;
        self.gas_metering.last_call_gas = Some(crate::Vm::Gas {
            gasLimit: gas.limit(),
            gasTotalUsed: gas.spent(),
            gasMemoryUsed: 0,
            gasRefunded: gas.refunded(),
            gasRemaining: gas.remaining(),
        });

        // If `startStateDiffRecording` has been called, update the `reverted` status of the
        // previous call depth's recorded accesses, if any
        if let Some(recorded_account_diffs_stack) = &mut self.recorded_account_diffs_stack {
            // The root call cannot be recorded.
            if ecx.journaled_state.depth() > 0
                && let Some(last_recorded_depth) = &mut recorded_account_diffs_stack.pop()
            {
                // Update the reverted status of all deeper calls if this call reverted, in
                // accordance with EVM behavior
                if outcome.result.is_revert() {
                    last_recorded_depth.iter_mut().for_each(|element| {
                        element.reverted = true;
                        element
                            .storageAccesses
                            .iter_mut()
                            .for_each(|storage_access| storage_access.reverted = true);
                    })
                }

                if let Some(call_access) = last_recorded_depth.first_mut() {
                    // Assert that we're at the correct depth before recording post-call state
                    // changes. Depending on the depth the cheat was
                    // called at, there may not be any pending
                    // calls to update if execution has percolated up to a higher depth.
                    let curr_depth = ecx.journaled_state.depth();
                    if call_access.depth == curr_depth as u64
                        && let Ok(acc) = ecx.journaled_state.load_account(call.target_address)
                    {
                        debug_assert!(access_is_call(call_access.kind));
                        call_access.newBalance = acc.info.balance;
                    }
                    // Merge the last depth's AccountAccesses into the AccountAccesses at the
                    // current depth, or push them back onto the pending
                    // vector if higher depths were not recorded. This
                    // preserves ordering of accesses.
                    if let Some(last) = recorded_account_diffs_stack.last_mut() {
                        last.append(last_recorded_depth);
                    } else {
                        recorded_account_diffs_stack.push(last_recorded_depth.clone());
                    }
                }
            }
        }

        // At the end of the call,
        // we need to check if we've found all the emits.
        // We know we've found all the expected emits in the right order
        // if the queue is fully matched.
        // If it's not fully matched, then either:
        // 1. Not enough events were emitted (we'll know this because the amount of times we
        // inspected events will be less than the size of the queue) 2. The wrong events
        // were emitted (The inspected events should match the size of the queue, but still some
        // events will not be matched)

        // First, check that we're at the call depth where the emits were declared from.
        let should_check_emits = self
            .expected_emits
            .iter()
            .any(|(expected, _)| {
                let curr_depth = ecx.journaled_state.depth();
                expected.depth == curr_depth
            }) &&
            // Ignore staticcalls
            !call.is_static;
        if should_check_emits {
            let expected_counts = self
                .expected_emits
                .iter()
                .filter_map(|(expected, count_map)| {
                    let count = match expected.address {
                        Some(emitter) => match count_map.get(&emitter) {
                            Some(log_count) => expected
                                .log
                                .as_ref()
                                .map(|l| log_count.count(l))
                                .unwrap_or_else(|| log_count.count_unchecked()),
                            None => 0,
                        },
                        None => match &expected.log {
                            Some(log) => count_map.values().map(|logs| logs.count(log)).sum(),
                            None => count_map.values().map(|logs| logs.count_unchecked()).sum(),
                        },
                    };

                    if count != expected.count { Some((expected, count)) } else { None }
                })
                .collect::<Vec<_>>();

            // Revert if not all emits expected were matched.
            if self.expected_emits.iter().any(|(expected, _)| !expected.found && expected.count > 0)
            {
                outcome.result.result = InstructionResult::Revert;
                outcome.result.output = "log != expected log".abi_encode().into();
                return;
            }

            if !expected_counts.is_empty() {
                let msg = if outcome.result.is_ok() {
                    let (expected, count) = expected_counts.first().unwrap();
                    format!("log emitted {count} times, expected {}", expected.count)
                } else {
                    "expected an emit, but the call reverted instead. \
                     ensure you're testing the happy path when using `expectEmit`"
                        .to_string()
                };

                outcome.result.result = InstructionResult::Revert;
                outcome.result.output = Error::encode(msg);
                return;
            }

            // All emits were found, we're good.
            // Clear the queue, as we expect the user to declare more events for the next call
            // if they wanna match further events.
            self.expected_emits.clear()
        }

        // this will ensure we don't have false positives when trying to diagnose reverts in fork
        // mode
        let diag = self.fork_revert_diagnostic.take();

        // if there's a revert and a previous call was diagnosed as fork related revert then we can
        // return a better error here
        if outcome.result.is_revert()
            && let Some(err) = diag
        {
            outcome.result.output = Error::encode(err.to_error_msg(&self.labels));
            return;
        }

        // try to diagnose reverts in multi-fork mode where a call is made to an address that does
        // not exist
        if let TxKind::Call(test_contract) = ecx.tx.kind {
            // if a call to a different contract than the original test contract returned with
            // `Stop` we check if the contract actually exists on the active fork
            if ecx.journaled_state.db().is_forked_mode()
                && outcome.result.result == InstructionResult::Stop
                && call.target_address != test_contract
            {
                let journaled_state = ecx.journaled_state.clone();
                self.fork_revert_diagnostic =
                    ecx.journaled_state.db().diagnose_revert(call.target_address, &journaled_state);
            }
        }

        // If the depth is 0, then this is the root call terminating
        if ecx.journaled_state.depth() == 0 {
            // If we already have a revert, we shouldn't run the below logic as it can obfuscate an
            // earlier error that happened first with unrelated information about
            // another error when using cheatcodes.
            if outcome.result.is_revert() {
                return;
            }

            // If there's not a revert, we can continue on to run the last logic for expect*
            // cheatcodes.

            // Match expected calls
            for (address, calldatas) in &self.expected_calls {
                // Loop over each address, and for each address, loop over each calldata it expects.
                for (calldata, (expected, actual_count)) in calldatas {
                    // Grab the values we expect to see
                    let ExpectedCallData { gas, min_gas, value, count, call_type } = expected;

                    let failed = match call_type {
                        // If the cheatcode was called with a `count` argument,
                        // we must check that the EVM performed a CALL with this calldata exactly
                        // `count` times.
                        ExpectedCallType::Count => *count != *actual_count,
                        // If the cheatcode was called without a `count` argument,
                        // we must check that the EVM performed a CALL with this calldata at least
                        // `count` times. The amount of times to check was
                        // the amount of time the cheatcode was called.
                        ExpectedCallType::NonCount => *count > *actual_count,
                    };
                    if failed {
                        let expected_values = [
                            Some(format!("data {}", hex::encode_prefixed(calldata))),
                            value.as_ref().map(|v| format!("value {v}")),
                            gas.map(|g| format!("gas {g}")),
                            min_gas.map(|g| format!("minimum gas {g}")),
                        ]
                        .into_iter()
                        .flatten()
                        .join(", ");
                        let but = if outcome.result.is_ok() {
                            let s = if *actual_count == 1 { "" } else { "s" };
                            format!("was called {actual_count} time{s}")
                        } else {
                            "the call reverted instead; \
                             ensure you're testing the happy path when using `expectCall`"
                                .to_string()
                        };
                        let s = if *count == 1 { "" } else { "s" };
                        let msg = format!(
                            "expected call to {address} with {expected_values} \
                             to be called {count} time{s}, but {but}"
                        );
                        outcome.result.result = InstructionResult::Revert;
                        outcome.result.output = Error::encode(msg);

                        return;
                    }
                }
            }

            // Check if we have any leftover expected emits
            // First, if any emits were found at the root call, then we its ok and we remove them.
            self.expected_emits.retain(|(expected, _)| expected.count > 0 && !expected.found);
            // If not empty, we got mismatched emits
            if !self.expected_emits.is_empty() {
                let msg = if outcome.result.is_ok() {
                    "expected an emit, but no logs were emitted afterwards. \
                     you might have mismatched events or not enough events were emitted"
                } else {
                    "expected an emit, but the call reverted instead. \
                     ensure you're testing the happy path when using `expectEmit`"
                };
                outcome.result.result = InstructionResult::Revert;
                outcome.result.output = Error::encode(msg);
                return;
            }

            // Check for leftover expected creates
            if let Some(expected_create) = self.expected_creates.first() {
                let msg = format!(
                    "expected {} call by address {} for bytecode {} but not found",
                    expected_create.create_scheme,
                    hex::encode_prefixed(expected_create.deployer),
                    hex::encode_prefixed(&expected_create.bytecode),
                );
                outcome.result.result = InstructionResult::Revert;
                outcome.result.output = Error::encode(msg);
            }
        }
    }

    fn create(&mut self, ecx: Ecx, mut input: &mut CreateInputs) -> Option<CreateOutcome> {
        let gas = Gas::new(input.gas_limit());
        // Check if we should intercept this create
        if self.intercept_next_create_call {
            // Reset the flag
            self.intercept_next_create_call = false;

            // Get initcode from the input
            let output = input.init_code();

            // Return a revert with the initcode as error data
            return Some(CreateOutcome {
                result: InterpreterResult { result: InstructionResult::Revert, output, gas },
                address: None,
            });
        }

        let curr_depth = ecx.journaled_state.depth();

        // Apply our prank
        if let Some(prank) = &self.get_prank(curr_depth)
            && curr_depth >= prank.depth
            && input.caller() == prank.prank_caller
        {
            let mut prank_applied = false;

            // At the target depth we set `msg.sender`
            if curr_depth == prank.depth {
                input.set_caller(prank.new_caller);
                prank_applied = true;
            }

            // At the target depth, or deeper, we set `tx.origin`
            if let Some(new_origin) = prank.new_origin {
                ecx.tx.caller = new_origin;
                prank_applied = true;
            }

            // If prank applied for first time, then update
            if prank_applied && let Some(applied_prank) = prank.first_time_applied() {
                self.pranks.insert(curr_depth, applied_prank);
            }
        }

        // Apply EIP-2930 access list
        self.apply_accesslist(ecx);

        // Apply our broadcast
        if let Some(broadcast) = &self.broadcast
            && curr_depth >= broadcast.depth
            && input.caller() == broadcast.original_caller
        {
            if let Err(err) = ecx.journaled_state.load_account(broadcast.new_origin) {
                return Some(CreateOutcome {
                    result: InterpreterResult {
                        result: InstructionResult::Revert,
                        output: Error::encode(err),
                        gas,
                    },
                    address: None,
                });
            }

            ecx.tx.caller = broadcast.new_origin;

            if curr_depth == broadcast.depth {
                input.set_caller(broadcast.new_origin);
                let is_fixed_gas_limit = check_if_fixed_gas_limit(&ecx, input.gas_limit());
                // Ensure account is touched.
                ecx.journaled_state.touch(broadcast.new_origin);

                let account = &ecx.journaled_state.inner.state()[&broadcast.new_origin];
                self.broadcastable_transactions.push_back(BroadcastableTransaction {
                    rpc: ecx.journaled_state.database.active_fork_url(),
                    transaction: TransactionRequest {
                        from: Some(broadcast.new_origin),
                        to: None,
                        value: Some(input.value()),
                        input: TransactionInput::new(input.init_code()),
                        nonce: Some(account.info.nonce),
                        gas: if is_fixed_gas_limit { Some(input.gas_limit()) } else { None },
                        ..Default::default()
                    }
                    .into(),
                });

                input.log_debug(self, &input.scheme().unwrap_or(CreateScheme::Create));
            }
        }

        // Allow cheatcodes from the address of the new contract
        let address = input.allow_cheatcodes(self, ecx);

        // If `recordAccountAccesses` has been called, record the create
        if let Some(recorded_account_diffs_stack) = &mut self.recorded_account_diffs_stack {
            recorded_account_diffs_stack.push(vec![AccountAccess {
                chainInfo: crate::Vm::ChainInfo {
                    forkId: ecx.journaled_state.db().active_fork_id().unwrap_or_default(),
                    chainId: U256::from(ecx.cfg.chain_id),
                },
                accessor: input.caller(),
                account: address,
                kind: crate::Vm::AccountAccessKind::Create,
                initialized: true,
                oldBalance: U256::ZERO, // updated on create_end
                newBalance: U256::ZERO, // updated on create_end
                value: input.value(),
                data: input.init_code(),
                reverted: false,
                deployedCode: Bytes::new(), // updated on create_end
                storageAccesses: vec![],    // updated on create_end
                depth: curr_depth as u64,
            }]);
        }

        None
    }

    fn create_end(&mut self, ecx: Ecx, call: &CreateInputs, outcome: &mut CreateOutcome) {
        let call = Some(call);
        let curr_depth = ecx.journaled_state.depth();

        // Clean up pranks
        if let Some(prank) = &self.get_prank(curr_depth)
            && curr_depth == prank.depth
        {
            ecx.tx.caller = prank.prank_origin;

            // Clean single-call prank once we have returned to the original depth
            if prank.single_call {
                std::mem::take(&mut self.pranks);
            }
        }

        // Clean up broadcasts
        if let Some(broadcast) = &self.broadcast
            && curr_depth == broadcast.depth
        {
            ecx.tx.caller = broadcast.original_origin;

            // Clean single-call broadcast once we have returned to the original depth
            if broadcast.single_call {
                std::mem::take(&mut self.broadcast);
            }
        }

        // Handle expected reverts
        if let Some(expected_revert) = &self.expected_revert
            && curr_depth <= expected_revert.depth
            && matches!(expected_revert.kind, ExpectedRevertKind::Default)
        {
            let mut expected_revert = std::mem::take(&mut self.expected_revert).unwrap();
            return match revert_handlers::handle_expect_revert(
                false,
                true,
                self.config.internal_expect_revert,
                &expected_revert,
                outcome.result.result,
                outcome.result.output.clone(),
                &self.config.available_artifacts,
            ) {
                Ok((address, retdata)) => {
                    expected_revert.actual_count += 1;
                    if expected_revert.actual_count < expected_revert.count {
                        self.expected_revert = Some(expected_revert.clone());
                    }

                    outcome.result.result = InstructionResult::Return;
                    outcome.result.output = retdata;
                    outcome.address = address;
                }
                Err(err) => {
                    outcome.result.result = InstructionResult::Revert;
                    outcome.result.output = err.abi_encode().into();
                }
            };
        }

        // If `startStateDiffRecording` has been called, update the `reverted` status of the
        // previous call depth's recorded accesses, if any
        if let Some(recorded_account_diffs_stack) = &mut self.recorded_account_diffs_stack {
            // The root call cannot be recorded.
            if curr_depth > 0
                && let Some(last_depth) = &mut recorded_account_diffs_stack.pop()
            {
                // Update the reverted status of all deeper calls if this call reverted, in
                // accordance with EVM behavior
                if outcome.result.is_revert() {
                    last_depth.iter_mut().for_each(|element| {
                        element.reverted = true;
                        element
                            .storageAccesses
                            .iter_mut()
                            .for_each(|storage_access| storage_access.reverted = true);
                    })
                }

                if let Some(create_access) = last_depth.first_mut() {
                    // Assert that we're at the correct depth before recording post-create state
                    // changes. Depending on what depth the cheat was called at, there
                    // may not be any pending calls to update if execution has
                    // percolated up to a higher depth.
                    let depth = ecx.journaled_state.depth();
                    if create_access.depth == depth as u64 {
                        debug_assert_eq!(
                            create_access.kind as u8,
                            crate::Vm::AccountAccessKind::Create as u8
                        );
                        if let Some(address) = outcome.address
                            && let Ok(created_acc) = ecx.journaled_state.load_account(address)
                        {
                            create_access.newBalance = created_acc.info.balance;
                            create_access.deployedCode =
                                created_acc.info.code.clone().unwrap_or_default().original_bytes();
                        }
                    }
                    // Merge the last depth's AccountAccesses into the AccountAccesses at the
                    // current depth, or push them back onto the pending
                    // vector if higher depths were not recorded. This
                    // preserves ordering of accesses.
                    if let Some(last) = recorded_account_diffs_stack.last_mut() {
                        last.append(last_depth);
                    } else {
                        recorded_account_diffs_stack.push(last_depth.clone());
                    }
                }
            }
        }

        // Match the create against expected_creates
        if !self.expected_creates.is_empty()
            && let (Some(address), Some(call)) = (outcome.address, call)
            && let Ok(created_acc) = ecx.journaled_state.load_account(address)
        {
            let bytecode = created_acc.info.code.clone().unwrap_or_default().original_bytes();
            if let Some((index, _)) =
                self.expected_creates.iter().find_position(|expected_create| {
                    expected_create.deployer == call.caller
                        && expected_create.create_scheme.eq(call.scheme.into())
                        && expected_create.bytecode == bytecode
                })
            {
                self.expected_creates.swap_remove(index);
            }
        }
    }
}

impl InspectorExt for Cheatcodes {
    fn should_use_create2_factory(&mut self, ecx: Ecx, inputs: &CreateInputs) -> bool {
        if let CreateScheme::Create2 { .. } = inputs.scheme {
            let depth = ecx.journaled_state.depth();
            let target_depth = if let Some(prank) = &self.get_prank(depth) {
                prank.depth
            } else if let Some(broadcast) = &self.broadcast {
                broadcast.depth
            } else {
                1
            };

            depth == target_depth
                && (self.broadcast.is_some() || self.config.always_use_create_2_factory)
        } else {
            false
        }
    }

    fn create2_deployer(&self) -> Address {
        self.config.evm_opts.create2_deployer
    }
}

impl Cheatcodes {
    #[cold]
    fn meter_gas(&mut self, interpreter: &mut Interpreter) {
        if let Some(paused_gas) = self.gas_metering.paused_frames.last() {
            // Keep gas constant if paused.
            // Make sure we record the memory changes so that memory expansion is not paused.
            let memory = *interpreter.gas.memory();
            interpreter.gas = *paused_gas;
            interpreter.gas.memory_mut().words_num = memory.words_num;
            interpreter.gas.memory_mut().expansion_cost = memory.expansion_cost;
        } else {
            // Record frame paused gas.
            self.gas_metering.paused_frames.push(interpreter.gas);
        }
    }

    #[cold]
    fn meter_gas_record(&mut self, interpreter: &mut Interpreter, ecx: Ecx) {
        if interpreter.bytecode.action.as_ref().and_then(|i| i.instruction_result()).is_none() {
            self.gas_metering.gas_records.iter_mut().for_each(|record| {
                let curr_depth = ecx.journaled_state.depth();
                if curr_depth == record.depth {
                    // Skip the first opcode of the first call frame as it includes the gas cost of
                    // creating the snapshot.
                    if self.gas_metering.last_gas_used != 0 {
                        let gas_diff =
                            interpreter.gas.spent().saturating_sub(self.gas_metering.last_gas_used);
                        record.gas_used = record.gas_used.saturating_add(gas_diff);
                    }

                    // Update `last_gas_used` to the current spent gas for the next iteration to
                    // compare against.
                    self.gas_metering.last_gas_used = interpreter.gas.spent();
                }
            });
        }
    }

    #[cold]
    fn meter_gas_end(&mut self, interpreter: &mut Interpreter) {
        // Remove recorded gas if we exit frame.
        if let Some(interpreter_action) = interpreter.bytecode.action.as_ref()
            && will_exit(interpreter_action)
        {
            self.gas_metering.paused_frames.pop();
        }
    }

    #[cold]
    fn meter_gas_reset(&mut self, interpreter: &mut Interpreter) {
        interpreter.gas = Gas::new(interpreter.gas.limit());
        self.gas_metering.reset = false;
    }

    #[cold]
    fn meter_gas_check(&mut self, interpreter: &mut Interpreter) {
        if let Some(interpreter_action) = interpreter.bytecode.action.as_ref()
            && will_exit(interpreter_action)
        {
            // Reset gas if spent is less than refunded.
            // This can happen if gas was paused / resumed or reset.
            // https://github.com/foundry-rs/foundry/issues/4370
            if interpreter.gas.spent()
                < u64::try_from(interpreter.gas.refunded()).unwrap_or_default()
            {
                interpreter.gas = Gas::new(interpreter.gas.limit());
            }
        }
    }

    /// Generates or copies arbitrary values for storage slots.
    /// Invoked in inspector `step_end` (when the current opcode is not executed), if current opcode
    /// to execute is `SLOAD` and storage slot is cold.
    /// Ensures that in next step (when `SLOAD` opcode is executed) an arbitrary value is returned:
    /// - copies the existing arbitrary storage value (or the new generated one if no value in
    ///   cache) from mapped source address to the target address.
    /// - generates arbitrary value and saves it in target address storage.
    #[cold]
    fn arbitrary_storage_end(&mut self, interpreter: &mut Interpreter, ecx: Ecx) {
        let (key, target_address) = if interpreter.bytecode.opcode() == op::SLOAD {
            (try_or_return!(interpreter.stack.peek(0)), interpreter.input.target_address)
        } else {
            return;
        };

        let Some(value) = ecx.sload(target_address, key) else {
            return;
        };

        if (value.is_cold && value.data.is_zero())
            || self.should_overwrite_arbitrary_storage(&target_address, key)
        {
            if self.has_arbitrary_storage(&target_address) {
                let arbitrary_value = self.rng().random();
                self.arbitrary_storage.as_mut().unwrap().save(
                    ecx,
                    target_address,
                    key,
                    arbitrary_value,
                );
            } else if self.is_arbitrary_storage_copy(&target_address) {
                let arbitrary_value = self.rng().random();
                self.arbitrary_storage.as_mut().unwrap().copy(
                    ecx,
                    target_address,
                    key,
                    arbitrary_value,
                );
            }
        }
    }

    /// Records storage slots reads and writes.
    #[cold]
    fn record_accesses(&mut self, interpreter: &mut Interpreter) {
        let access = &mut self.accesses;
        match interpreter.bytecode.opcode() {
            op::SLOAD => {
                let key = try_or_return!(interpreter.stack.peek(0));
                access.record_read(interpreter.input.target_address, key);
            }
            op::SSTORE => {
                let key = try_or_return!(interpreter.stack.peek(0));
                access.record_write(interpreter.input.target_address, key);
            }
            _ => {}
        }
    }

    #[cold]
    fn record_state_diffs(&mut self, interpreter: &mut Interpreter, ecx: Ecx) {
        let Some(account_accesses) = &mut self.recorded_account_diffs_stack else { return };
        match interpreter.bytecode.opcode() {
            op::SELFDESTRUCT => {
                // Ensure that we're not selfdestructing a context recording was initiated on
                let Some(last) = account_accesses.last_mut() else { return };

                // get previous balance and initialized status of the target account
                let target = try_or_return!(interpreter.stack.peek(0));
                let target = Address::from_word(B256::from(target));
                let (initialized, old_balance) = ecx
                    .journaled_state
                    .load_account(target)
                    .map(|account| (account.info.exists(), account.info.balance))
                    .unwrap_or_default();

                // load balance of this account
                let value = ecx
                    .balance(interpreter.input.target_address)
                    .map(|b| b.data)
                    .unwrap_or(U256::ZERO);

                // register access for the target account
                last.push(crate::Vm::AccountAccess {
                    chainInfo: crate::Vm::ChainInfo {
                        forkId: ecx.journaled_state.database.active_fork_id().unwrap_or_default(),
                        chainId: U256::from(ecx.cfg.chain_id),
                    },
                    accessor: interpreter.input.target_address,
                    account: target,
                    kind: crate::Vm::AccountAccessKind::SelfDestruct,
                    initialized,
                    oldBalance: old_balance,
                    newBalance: old_balance + value,
                    value,
                    data: Bytes::new(),
                    reverted: false,
                    deployedCode: Bytes::new(),
                    storageAccesses: vec![],
                    depth: ecx
                        .journaled_state
                        .depth()
                        .try_into()
                        .expect("journaled state depth exceeds u64"),
                });
            }

            op::SLOAD => {
                let Some(last) = account_accesses.last_mut() else { return };

                let key = try_or_return!(interpreter.stack.peek(0));
                let address = interpreter.input.target_address;

                // Try to include present value for informational purposes, otherwise assume
                // it's not set (zero value)
                let mut present_value = U256::ZERO;
                // Try to load the account and the slot's present value
                if ecx.journaled_state.load_account(address).is_ok()
                    && let Some(previous) = ecx.sload(address, key)
                {
                    present_value = previous.data;
                }
                let access = crate::Vm::StorageAccess {
                    account: interpreter.input.target_address,
                    slot: key.into(),
                    isWrite: false,
                    previousValue: present_value.into(),
                    newValue: present_value.into(),
                    reverted: false,
                };
                let curr_depth = ecx
                    .journaled_state
                    .depth()
                    .try_into()
                    .expect("journaled state depth exceeds u64");
                append_storage_access(last, access, curr_depth);
            }
            op::SSTORE => {
                let Some(last) = account_accesses.last_mut() else { return };

                let key = try_or_return!(interpreter.stack.peek(0));
                let value = try_or_return!(interpreter.stack.peek(1));
                let address = interpreter.input.target_address;
                // Try to load the account and the slot's previous value, otherwise, assume it's
                // not set (zero value)
                let mut previous_value = U256::ZERO;
                if ecx.journaled_state.load_account(address).is_ok()
                    && let Some(previous) = ecx.sload(address, key)
                {
                    previous_value = previous.data;
                }

                let access = crate::Vm::StorageAccess {
                    account: address,
                    slot: key.into(),
                    isWrite: true,
                    previousValue: previous_value.into(),
                    newValue: value.into(),
                    reverted: false,
                };
                let curr_depth = ecx
                    .journaled_state
                    .depth()
                    .try_into()
                    .expect("journaled state depth exceeds u64");
                append_storage_access(last, access, curr_depth);
            }

            // Record account accesses via the EXT family of opcodes
            op::EXTCODECOPY | op::EXTCODESIZE | op::EXTCODEHASH | op::BALANCE => {
                let kind = match interpreter.bytecode.opcode() {
                    op::EXTCODECOPY => crate::Vm::AccountAccessKind::Extcodecopy,
                    op::EXTCODESIZE => crate::Vm::AccountAccessKind::Extcodesize,
                    op::EXTCODEHASH => crate::Vm::AccountAccessKind::Extcodehash,
                    op::BALANCE => crate::Vm::AccountAccessKind::Balance,
                    _ => unreachable!(),
                };
                let address =
                    Address::from_word(B256::from(try_or_return!(interpreter.stack.peek(0))));
                let initialized;
                let balance;
                if let Ok(acc) = ecx.journaled_state.load_account(address) {
                    initialized = acc.info.exists();
                    balance = acc.info.balance;
                } else {
                    initialized = false;
                    balance = U256::ZERO;
                }
                let curr_depth = ecx
                    .journaled_state
                    .depth()
                    .try_into()
                    .expect("journaled state depth exceeds u64");
                let account_access = crate::Vm::AccountAccess {
                    chainInfo: crate::Vm::ChainInfo {
                        forkId: ecx.journaled_state.database.active_fork_id().unwrap_or_default(),
                        chainId: U256::from(ecx.cfg.chain_id),
                    },
                    accessor: interpreter.input.target_address,
                    account: address,
                    kind,
                    initialized,
                    oldBalance: balance,
                    newBalance: balance,
                    value: U256::ZERO,
                    data: Bytes::new(),
                    reverted: false,
                    deployedCode: Bytes::new(),
                    storageAccesses: vec![],
                    depth: curr_depth,
                };
                // Record the EXT* call as an account access at the current depth
                // (future storage accesses will be recorded in a new "Resume" context)
                if let Some(last) = account_accesses.last_mut() {
                    last.push(account_access);
                } else {
                    account_accesses.push(vec![account_access]);
                }
            }
            _ => {}
        }
    }

    /// Checks to see if the current opcode can either mutate directly or expand memory.
    ///
    /// If the opcode at the current program counter is a match, check if the modified memory lies
    /// within the allowed ranges. If not, revert and fail the test.
    #[cold]
    fn check_mem_opcodes(&self, interpreter: &mut Interpreter, depth: u64) {
        let Some(ranges) = self.allowed_mem_writes.get(&depth) else {
            return;
        };

        // The `mem_opcode_match` macro is used to match the current opcode against a list of
        // opcodes that can mutate memory (either directly or expansion via reading). If the
        // opcode is a match, the memory offsets that are being written to are checked to be
        // within the allowed ranges. If not, the test is failed and the transaction is
        // reverted. For all opcodes that can mutate memory aside from MSTORE,
        // MSTORE8, and MLOAD, the size and destination offset are on the stack, and
        // the macro expands all of these cases. For MSTORE, MSTORE8, and MLOAD, the
        // size of the memory write is implicit, so these cases are hard-coded.
        macro_rules! mem_opcode_match {
            ($(($opcode:ident, $offset_depth:expr, $size_depth:expr, $writes:expr)),* $(,)?) => {
                match interpreter.bytecode.opcode() {
                    ////////////////////////////////////////////////////////////////
                    //    OPERATIONS THAT CAN EXPAND/MUTATE MEMORY BY WRITING     //
                    ////////////////////////////////////////////////////////////////

                    op::MSTORE => {
                        // The offset of the mstore operation is at the top of the stack.
                        let offset = try_or_return!(interpreter.stack.peek(0)).saturating_to::<u64>();

                        // If none of the allowed ranges contain [offset, offset + 32), memory has been
                        // unexpectedly mutated.
                        if !ranges.iter().any(|range| {
                            range.contains(&offset) && range.contains(&(offset + 31))
                        }) {
                            // SPECIAL CASE: When the compiler attempts to store the selector for
                            // `stopExpectSafeMemory`, this is allowed. It will do so at the current free memory
                            // pointer, which could have been updated to the exclusive upper bound during
                            // execution.
                            let value = try_or_return!(interpreter.stack.peek(1)).to_be_bytes::<32>();
                            if value[..SELECTOR_LEN] == stopExpectSafeMemoryCall::SELECTOR {
                                return
                            }

                            disallowed_mem_write(offset, 32, interpreter, ranges);
                            return
                        }
                    }
                    op::MSTORE8 => {
                        // The offset of the mstore8 operation is at the top of the stack.
                        let offset = try_or_return!(interpreter.stack.peek(0)).saturating_to::<u64>();

                        // If none of the allowed ranges contain the offset, memory has been
                        // unexpectedly mutated.
                        if !ranges.iter().any(|range| range.contains(&offset)) {
                            disallowed_mem_write(offset, 1, interpreter, ranges);
                            return
                        }
                    }

                    ////////////////////////////////////////////////////////////////
                    //        OPERATIONS THAT CAN EXPAND MEMORY BY READING        //
                    ////////////////////////////////////////////////////////////////

                    op::MLOAD => {
                        // The offset of the mload operation is at the top of the stack
                        let offset = try_or_return!(interpreter.stack.peek(0)).saturating_to::<u64>();

                        // If the offset being loaded is >= than the memory size, the
                        // memory is being expanded. If none of the allowed ranges contain
                        // [offset, offset + 32), memory has been unexpectedly mutated.
                        if offset >= interpreter.memory.size() as u64 && !ranges.iter().any(|range| {
                            range.contains(&offset) && range.contains(&(offset + 31))
                        }) {
                            disallowed_mem_write(offset, 32, interpreter, ranges);
                            return
                        }
                    }

                    ////////////////////////////////////////////////////////////////
                    //          OPERATIONS WITH OFFSET AND SIZE ON STACK          //
                    ////////////////////////////////////////////////////////////////

                    op::CALL => {
                        // The destination offset of the operation is the fifth element on the stack.
                        let dest_offset = try_or_return!(interpreter.stack.peek(5)).saturating_to::<u64>();

                        // The size of the data that will be copied is the sixth element on the stack.
                        let size = try_or_return!(interpreter.stack.peek(6)).saturating_to::<u64>();

                        // If none of the allowed ranges contain [dest_offset, dest_offset + size),
                        // memory outside of the expected ranges has been touched. If the opcode
                        // only reads from memory, this is okay as long as the memory is not expanded.
                        let fail_cond = !ranges.iter().any(|range| {
                            range.contains(&dest_offset) &&
                                range.contains(&(dest_offset + size.saturating_sub(1)))
                        });

                        // If the failure condition is met, set the output buffer to a revert string
                        // that gives information about the allowed ranges and revert.
                        if fail_cond {
                            // SPECIAL CASE: When a call to `stopExpectSafeMemory` is performed, this is allowed.
                            // It allocated calldata at the current free memory pointer, and will attempt to read
                            // from this memory region to perform the call.
                            let to = Address::from_word(try_or_return!(interpreter.stack.peek(1)).to_be_bytes::<32>().into());
                            if to == CHEATCODE_ADDRESS {
                                let args_offset = try_or_return!(interpreter.stack.peek(3)).saturating_to::<usize>();
                                let args_size = try_or_return!(interpreter.stack.peek(4)).saturating_to::<usize>();
                                let memory_word = interpreter.memory.slice_len(args_offset, args_size);
                                if memory_word[..SELECTOR_LEN] == stopExpectSafeMemoryCall::SELECTOR {
                                    return
                                }
                            }

                            disallowed_mem_write(dest_offset, size, interpreter, ranges);
                            return
                        }
                    }

                    $(op::$opcode => {
                        // The destination offset of the operation.
                        let dest_offset = try_or_return!(interpreter.stack.peek($offset_depth)).saturating_to::<u64>();

                        // The size of the data that will be copied.
                        let size = try_or_return!(interpreter.stack.peek($size_depth)).saturating_to::<u64>();

                        // If none of the allowed ranges contain [dest_offset, dest_offset + size),
                        // memory outside of the expected ranges has been touched. If the opcode
                        // only reads from memory, this is okay as long as the memory is not expanded.
                        let fail_cond = !ranges.iter().any(|range| {
                                range.contains(&dest_offset) &&
                                    range.contains(&(dest_offset + size.saturating_sub(1)))
                            }) && ($writes ||
                                [dest_offset, (dest_offset + size).saturating_sub(1)].into_iter().any(|offset| {
                                    offset >= interpreter.memory.size() as u64
                                })
                            );

                        // If the failure condition is met, set the output buffer to a revert string
                        // that gives information about the allowed ranges and revert.
                        if fail_cond {
                            disallowed_mem_write(dest_offset, size, interpreter, ranges);
                            return
                        }
                    })*

                    _ => {}
                }
            }
        }

        // Check if the current opcode can write to memory, and if so, check if the memory
        // being written to is registered as safe to modify.
        mem_opcode_match!(
            (CALLDATACOPY, 0, 2, true),
            (CODECOPY, 0, 2, true),
            (RETURNDATACOPY, 0, 2, true),
            (EXTCODECOPY, 1, 3, true),
            (CALLCODE, 5, 6, true),
            (STATICCALL, 4, 5, true),
            (DELEGATECALL, 4, 5, true),
            (KECCAK256, 0, 1, false),
            (LOG0, 0, 1, false),
            (LOG1, 0, 1, false),
            (LOG2, 0, 1, false),
            (LOG3, 0, 1, false),
            (LOG4, 0, 1, false),
            (CREATE, 1, 2, false),
            (CREATE2, 1, 2, false),
            (RETURN, 0, 1, false),
            (REVERT, 0, 1, false),
        );
    }
}

/// Helper that expands memory, stores a revert string pertaining to a disallowed memory write,
/// and sets the return range to the revert string's location in memory.
///
/// This will set the interpreter's next action to a return with the revert string as the output.
/// And trigger a revert.
fn disallowed_mem_write(
    dest_offset: u64,
    size: u64,
    interpreter: &mut Interpreter,
    ranges: &[Range<u64>],
) {
    let revert_string = format!(
        "memory write at offset 0x{:02X} of size 0x{:02X} not allowed; safe range: {}",
        dest_offset,
        size,
        ranges.iter().map(|r| format!("(0x{:02X}, 0x{:02X}]", r.start, r.end)).join(" U ")
    );

    interpreter.bytecode.set_action(InterpreterAction::new_return(
        InstructionResult::Revert,
        Bytes::from(revert_string.into_bytes()),
        interpreter.gas,
    ));
}

// Determines if the gas limit on a given call was manually set in the script and should therefore
// not be overwritten by later estimations
<<<<<<< HEAD
pub fn check_if_fixed_gas_limit(ecx: InnerEcx, call_gas_limit: u64) -> bool {
=======
fn check_if_fixed_gas_limit(ecx: &Ecx, call_gas_limit: u64) -> bool {
>>>>>>> d2415887
    // If the gas limit was not set in the source code it is set to the estimated gas left at the
    // time of the call, which should be rather close to configured gas limit.
    // TODO: Find a way to reliably make this determination.
    // For example by generating it in the compilation or EVM simulation process
    ecx.tx.gas_limit > ecx.block.gas_limit &&
        call_gas_limit <= ecx.block.gas_limit
        // Transfers in forge scripts seem to be estimated at 2300 by revm leading to "Intrinsic
        // gas too low" failure when simulated on chain
        && call_gas_limit > 2300
}

/// Returns true if the kind of account access is a call.
fn access_is_call(kind: crate::Vm::AccountAccessKind) -> bool {
    matches!(
        kind,
        crate::Vm::AccountAccessKind::Call
            | crate::Vm::AccountAccessKind::StaticCall
            | crate::Vm::AccountAccessKind::CallCode
            | crate::Vm::AccountAccessKind::DelegateCall
    )
}

/// Appends an AccountAccess that resumes the recording of the current context.
fn append_storage_access(
    last: &mut Vec<AccountAccess>,
    storage_access: crate::Vm::StorageAccess,
    storage_depth: u64,
) {
    // Assert that there's an existing record for the current context.
    if !last.is_empty() && last.first().unwrap().depth < storage_depth {
        // Three cases to consider:
        // 1. If there hasn't been a context switch since the start of this context, then add the
        //    storage access to the current context record.
        // 2. If there's an existing Resume record, then add the storage access to it.
        // 3. Otherwise, create a new Resume record based on the current context.
        if last.len() == 1 {
            last.first_mut().unwrap().storageAccesses.push(storage_access);
        } else {
            let last_record = last.last_mut().unwrap();
            if last_record.kind as u8 == crate::Vm::AccountAccessKind::Resume as u8 {
                last_record.storageAccesses.push(storage_access);
            } else {
                let entry = last.first().unwrap();
                let resume_record = crate::Vm::AccountAccess {
                    chainInfo: crate::Vm::ChainInfo {
                        forkId: entry.chainInfo.forkId,
                        chainId: entry.chainInfo.chainId,
                    },
                    accessor: entry.accessor,
                    account: entry.account,
                    kind: crate::Vm::AccountAccessKind::Resume,
                    initialized: entry.initialized,
                    storageAccesses: vec![storage_access],
                    reverted: entry.reverted,
                    // The remaining fields are defaults
                    oldBalance: U256::ZERO,
                    newBalance: U256::ZERO,
                    value: U256::ZERO,
                    data: Bytes::new(),
                    deployedCode: Bytes::new(),
                    depth: entry.depth,
                };
                last.push(resume_record);
            }
        }
    }
}

/// Dispatches the cheatcode call to the appropriate function.
fn apply_dispatch(
    calls: &Vm::VmCalls,
    ccx: &mut CheatsCtxt,
    executor: &mut dyn CheatcodesExecutor,
) -> Result {
    let cheat = calls_as_dyn_cheatcode(calls);

    let _guard = debug_span!(target: "cheatcodes", "apply", id = %cheat.id()).entered();
    trace!(target: "cheatcodes", cheat = ?cheat.as_debug(), "applying");

    if let spec::Status::Deprecated(replacement) = *cheat.status() {
        ccx.state.deprecated.insert(cheat.signature(), replacement);
    }

    // Apply the cheatcode.
    let mut result = ccx.state.strategy.runner.apply_full(cheat, ccx, executor);

    // Format the error message to include the cheatcode name.
    if let Err(e) = &mut result
        && e.is_str()
    {
        let name = cheat.name();
        // Skip showing the cheatcode name for:
        // - assertions: too verbose, and can already be inferred from the error message
        // - `rpcUrl`: forge-std relies on it in `getChainWithUpdatedRpcUrl`
        if !name.contains("assert") && name != "rpcUrl" {
            *e = fmt_err!("vm.{name}: {e}");
        }
    }

    trace!(
        target: "cheatcodes",
        return = %match &result {
            Ok(b) => hex::encode(b),
            Err(e) => e.to_string(),
        }
    );

    result
}

fn calls_as_dyn_cheatcode(calls: &Vm::VmCalls) -> &dyn DynCheatcode {
    macro_rules! as_dyn {
        ($($variant:ident),*) => {
            match calls {
                $(Vm::VmCalls::$variant(cheat) => cheat,)*
            }
        };
    }
    vm_calls!(as_dyn)
}

/// Helper function to check if frame execution will exit.
fn will_exit(action: &InterpreterAction) -> bool {
    match action {
        InterpreterAction::Return(result) => {
            result.result.is_ok_or_revert() || result.result.is_error()
        }
        _ => false,
    }
}<|MERGE_RESOLUTION|>--- conflicted
+++ resolved
@@ -22,23 +22,12 @@
     utils::IgnoredTraces,
 };
 use alloy_consensus::BlobTransactionSidecar;
-<<<<<<< HEAD
-=======
 use alloy_evm::eth::EthEvmContext;
-use alloy_network::TransactionBuilder4844;
->>>>>>> d2415887
 use alloy_primitives::{
     Address, B256, Bytes, Log, TxKind, U256, hex,
     map::{AddressHashMap, HashMap, HashSet},
 };
-<<<<<<< HEAD
-use alloy_rpc_types::AccessList;
-=======
-use alloy_rpc_types::{
-    AccessList,
-    request::{TransactionInput, TransactionRequest},
-};
->>>>>>> d2415887
+use alloy_rpc_types::{AccessList, TransactionInput, TransactionRequest};
 use alloy_sol_types::{SolCall, SolInterface, SolValue};
 use foundry_common::{SELECTOR_LEN, TransactionMaybeSigned, evm::Breakpoints};
 use foundry_evm_core::{
@@ -672,7 +661,15 @@
         }
     }
 
-<<<<<<< HEAD
+    pub fn create_with_executor(
+        &mut self,
+        ecx: Ecx,
+        call: &mut CreateInputs,
+        _executor: &mut impl CheatcodesExecutor,
+    ) -> Option<CreateOutcome> {
+        self.create_common(ecx, call)
+    }
+
     // common create functionality for both legacy and EOF.
     fn create_common<Input>(&mut self, ecx: Ecx, mut input: Input) -> Option<CreateOutcome>
     where
@@ -697,7 +694,6 @@
             });
         }
 
-        let ecx = &mut ecx.inner;
         let gas = Gas::new(input.gas_limit());
         let curr_depth = ecx.journaled_state.depth();
 
@@ -711,22 +707,20 @@
 
                 // At the target depth, or deeper, we set `tx.origin`
                 if let Some(new_origin) = prank.new_origin {
-                    ecx.env.tx.caller = new_origin;
+                    ecx.tx.caller = new_origin;
                 }
             }
         }
 
         // Apply EIP-2930 access lists.
         if let Some(access_list) = &self.access_list {
-            ecx.env.tx.access_list = access_list.to_vec();
+            ecx.tx.access_list = alloy_rpc_types::AccessList(access_list.to_vec());
         }
 
         // Apply our broadcast
         if let Some(broadcast) = &self.broadcast {
             if curr_depth >= broadcast.depth && input.caller() == broadcast.original_caller {
-                if let Err(err) =
-                    ecx.journaled_state.load_account(broadcast.new_origin, &mut ecx.db)
-                {
+                if let Err(err) = ecx.journaled_state.load_account(broadcast.new_origin) {
                     return Some(CreateOutcome {
                         result: InterpreterResult {
                             result: InstructionResult::Revert,
@@ -737,7 +731,7 @@
                     });
                 }
 
-                ecx.env.tx.caller = broadcast.new_origin;
+                ecx.tx.caller = broadcast.new_origin;
 
                 if curr_depth == broadcast.depth {
                     input.set_caller(broadcast.new_origin);
@@ -763,8 +757,8 @@
         if let Some(recorded_account_diffs_stack) = &mut self.recorded_account_diffs_stack {
             recorded_account_diffs_stack.push(vec![AccountAccess {
                 chainInfo: crate::Vm::ChainInfo {
-                    forkId: ecx.db.active_fork_id().unwrap_or_default(),
-                    chainId: U256::from(ecx.env.cfg.chain_id),
+                    forkId: ecx.journaled_state.database.active_fork_id().unwrap_or_default(),
+                    chainId: U256::from(ecx.cfg.chain_id),
                 },
                 accessor: input.caller(),
                 account: address,
@@ -777,7 +771,7 @@
                 reverted: false,
                 deployedCode: Bytes::new(), // updated on (eof)create_end
                 storageAccesses: vec![],    // updated on (eof)create_end
-                depth: curr_depth,
+                depth: curr_depth as u64,
             }]);
         }
 
@@ -798,16 +792,14 @@
         &mut self,
         ecx: Ecx,
         call: Option<&CreateInputs>,
-        mut outcome: CreateOutcome,
-    ) -> CreateOutcome
-where {
-        let ecx = &mut ecx.inner;
+        outcome: &mut CreateOutcome,
+    ) {
         let curr_depth = ecx.journaled_state.depth();
 
         // Clean up pranks
         if let Some(prank) = &self.get_prank(curr_depth) {
             if curr_depth == prank.depth {
-                ecx.env.tx.caller = prank.prank_origin;
+                ecx.tx.caller = prank.prank_origin;
 
                 // Clean single-call prank once we have returned to the original depth
                 if prank.single_call {
@@ -819,7 +811,7 @@
         // Clean up broadcasts
         if let Some(broadcast) = &self.broadcast {
             if curr_depth == broadcast.depth {
-                ecx.env.tx.caller = broadcast.original_origin;
+                ecx.tx.caller = broadcast.original_origin;
 
                 // Clean single-call broadcast once we have returned to the original depth
                 if broadcast.single_call {
@@ -830,8 +822,8 @@
 
         // Handle expected reverts
         if let Some(expected_revert) = &self.expected_revert {
-            if curr_depth <= expected_revert.depth &&
-                matches!(expected_revert.kind, ExpectedRevertKind::Default)
+            if curr_depth <= expected_revert.depth
+                && matches!(expected_revert.kind, ExpectedRevertKind::Default)
             {
                 let mut expected_revert = std::mem::take(&mut self.expected_revert).unwrap();
                 return match revert_handlers::handle_expect_revert(
@@ -852,12 +844,10 @@
                         outcome.result.result = InstructionResult::Return;
                         outcome.result.output = retdata;
                         outcome.address = address;
-                        outcome
                     }
                     Err(err) => {
                         outcome.result.result = InstructionResult::Revert;
                         outcome.result.output = err.abi_encode().into();
-                        outcome
                     }
                 };
             }
@@ -886,15 +876,13 @@
                         // changes. Depending on what depth the cheat was called at, there
                         // may not be any pending calls to update if execution has
                         // percolated up to a higher depth.
-                        if create_access.depth == ecx.journaled_state.depth() {
+                        if create_access.depth == (ecx.journaled_state.depth() as u64) {
                             debug_assert_eq!(
                                 create_access.kind as u8,
                                 crate::Vm::AccountAccessKind::Create as u8
                             );
                             if let Some(address) = outcome.address {
-                                if let Ok(created_acc) =
-                                    ecx.journaled_state.load_account(address, &mut ecx.db)
-                                {
+                                if let Ok(created_acc) = ecx.journaled_state.load_account(address) {
                                     create_access.newBalance = created_acc.info.balance;
                                     create_access.deployedCode = created_acc
                                         .info
@@ -922,14 +910,14 @@
         // Match the create against expected_creates
         if !self.expected_creates.is_empty() {
             if let (Some(address), Some(call)) = (outcome.address, call) {
-                if let Ok(created_acc) = ecx.journaled_state.load_account(address, &mut ecx.db) {
+                if let Ok(created_acc) = ecx.journaled_state.load_account(address) {
                     let bytecode =
                         created_acc.info.code.clone().unwrap_or_default().original_bytes();
                     if let Some((index, _)) =
                         self.expected_creates.iter().find_position(|expected_create| {
-                            expected_create.deployer == call.caller &&
-                                expected_create.create_scheme.eq(call.scheme) &&
-                                expected_create.bytecode == bytecode
+                            expected_create.deployer == call.caller
+                                && expected_create.create_scheme.eq(call.scheme.into())
+                                && expected_create.bytecode == bytecode
                         })
                     {
                         self.expected_creates.swap_remove(index);
@@ -937,12 +925,8 @@
                 }
             }
         }
-
-        outcome
-    }
-
-=======
->>>>>>> d2415887
+    }
+
     pub fn call_with_executor(
         &mut self,
         ecx: Ecx,
@@ -1128,9 +1112,8 @@
                         });
                     }
 
-<<<<<<< HEAD
                     // Check for delegation and blob compatibility
-                    if self.active_delegation.is_some() && self.active_blob_sidecar.is_some() {
+                    if !self.active_delegations.is_empty() && self.active_blob_sidecar.is_some() {
                         let msg = "both delegation and blob are active; `attachBlob` and `attachDelegation` are not compatible";
                         return Some(CallOutcome {
                             result: InterpreterResult {
@@ -1149,72 +1132,13 @@
                         ecx,
                         broadcast,
                         &mut self.broadcastable_transactions,
-                        &mut self.active_delegation,
+                        self.active_delegations.clone(),
+                        self.active_blob_sidecar.clone(),
                     );
-=======
-                    let is_fixed_gas_limit = check_if_fixed_gas_limit(&ecx, call.gas_limit);
-
-                    let input = TransactionInput::new(call.input.bytes(ecx));
-                    // Ensure account is touched.
-                    ecx.journaled_state.touch(broadcast.new_origin);
->>>>>>> d2415887
 
                     let account =
                         ecx.journaled_state.inner.state().get_mut(&broadcast.new_origin).unwrap();
 
-<<<<<<< HEAD
-=======
-                    let mut tx_req = TransactionRequest {
-                        from: Some(broadcast.new_origin),
-                        to: Some(TxKind::from(Some(call.target_address))),
-                        value: call.transfer_value(),
-                        input,
-                        nonce: Some(account.info.nonce),
-                        chain_id: Some(ecx.cfg.chain_id),
-                        gas: if is_fixed_gas_limit { Some(call.gas_limit) } else { None },
-                        ..Default::default()
-                    };
-
-                    let active_delegations = std::mem::take(&mut self.active_delegations);
-                    // Set active blob sidecar, if any.
-                    if let Some(blob_sidecar) = self.active_blob_sidecar.take() {
-                        // Ensure blob and delegation are not set for the same tx.
-                        if !active_delegations.is_empty() {
-                            let msg = "both delegation and blob are active; `attachBlob` and `attachDelegation` are not compatible";
-                            return Some(CallOutcome {
-                                result: InterpreterResult {
-                                    result: InstructionResult::Revert,
-                                    output: Error::encode(msg),
-                                    gas,
-                                },
-                                memory_offset: call.return_memory_offset.clone(),
-                            });
-                        }
-                        tx_req.set_blob_sidecar(blob_sidecar);
-                    }
-
-                    // Apply active EIP-7702 delegations, if any.
-                    if !active_delegations.is_empty() {
-                        for auth in &active_delegations {
-                            let Ok(authority) = auth.recover_authority() else {
-                                continue;
-                            };
-                            if authority == broadcast.new_origin {
-                                // Increment nonce of broadcasting account to reflect signed
-                                // authorization.
-                                account.info.nonce += 1;
-                            }
-                        }
-                        tx_req.authorization_list = Some(active_delegations);
-                    }
-
-                    self.broadcastable_transactions.push_back(BroadcastableTransaction {
-                        rpc: ecx.journaled_state.database.active_fork_url(),
-                        transaction: tx_req.into(),
-                    });
-                    debug!(target: "cheatcodes", tx=?self.broadcastable_transactions.back().unwrap(), "broadcastable call");
-
->>>>>>> d2415887
                     // Explicitly increment nonce if calls are not isolated.
                     if !self.config.evm_opts.isolate {
                         let prev = account.info.nonce;
@@ -1981,132 +1905,7 @@
     }
 
     fn create_end(&mut self, ecx: Ecx, call: &CreateInputs, outcome: &mut CreateOutcome) {
-        let call = Some(call);
-        let curr_depth = ecx.journaled_state.depth();
-
-        // Clean up pranks
-        if let Some(prank) = &self.get_prank(curr_depth)
-            && curr_depth == prank.depth
-        {
-            ecx.tx.caller = prank.prank_origin;
-
-            // Clean single-call prank once we have returned to the original depth
-            if prank.single_call {
-                std::mem::take(&mut self.pranks);
-            }
-        }
-
-        // Clean up broadcasts
-        if let Some(broadcast) = &self.broadcast
-            && curr_depth == broadcast.depth
-        {
-            ecx.tx.caller = broadcast.original_origin;
-
-            // Clean single-call broadcast once we have returned to the original depth
-            if broadcast.single_call {
-                std::mem::take(&mut self.broadcast);
-            }
-        }
-
-        // Handle expected reverts
-        if let Some(expected_revert) = &self.expected_revert
-            && curr_depth <= expected_revert.depth
-            && matches!(expected_revert.kind, ExpectedRevertKind::Default)
-        {
-            let mut expected_revert = std::mem::take(&mut self.expected_revert).unwrap();
-            return match revert_handlers::handle_expect_revert(
-                false,
-                true,
-                self.config.internal_expect_revert,
-                &expected_revert,
-                outcome.result.result,
-                outcome.result.output.clone(),
-                &self.config.available_artifacts,
-            ) {
-                Ok((address, retdata)) => {
-                    expected_revert.actual_count += 1;
-                    if expected_revert.actual_count < expected_revert.count {
-                        self.expected_revert = Some(expected_revert.clone());
-                    }
-
-                    outcome.result.result = InstructionResult::Return;
-                    outcome.result.output = retdata;
-                    outcome.address = address;
-                }
-                Err(err) => {
-                    outcome.result.result = InstructionResult::Revert;
-                    outcome.result.output = err.abi_encode().into();
-                }
-            };
-        }
-
-        // If `startStateDiffRecording` has been called, update the `reverted` status of the
-        // previous call depth's recorded accesses, if any
-        if let Some(recorded_account_diffs_stack) = &mut self.recorded_account_diffs_stack {
-            // The root call cannot be recorded.
-            if curr_depth > 0
-                && let Some(last_depth) = &mut recorded_account_diffs_stack.pop()
-            {
-                // Update the reverted status of all deeper calls if this call reverted, in
-                // accordance with EVM behavior
-                if outcome.result.is_revert() {
-                    last_depth.iter_mut().for_each(|element| {
-                        element.reverted = true;
-                        element
-                            .storageAccesses
-                            .iter_mut()
-                            .for_each(|storage_access| storage_access.reverted = true);
-                    })
-                }
-
-                if let Some(create_access) = last_depth.first_mut() {
-                    // Assert that we're at the correct depth before recording post-create state
-                    // changes. Depending on what depth the cheat was called at, there
-                    // may not be any pending calls to update if execution has
-                    // percolated up to a higher depth.
-                    let depth = ecx.journaled_state.depth();
-                    if create_access.depth == depth as u64 {
-                        debug_assert_eq!(
-                            create_access.kind as u8,
-                            crate::Vm::AccountAccessKind::Create as u8
-                        );
-                        if let Some(address) = outcome.address
-                            && let Ok(created_acc) = ecx.journaled_state.load_account(address)
-                        {
-                            create_access.newBalance = created_acc.info.balance;
-                            create_access.deployedCode =
-                                created_acc.info.code.clone().unwrap_or_default().original_bytes();
-                        }
-                    }
-                    // Merge the last depth's AccountAccesses into the AccountAccesses at the
-                    // current depth, or push them back onto the pending
-                    // vector if higher depths were not recorded. This
-                    // preserves ordering of accesses.
-                    if let Some(last) = recorded_account_diffs_stack.last_mut() {
-                        last.append(last_depth);
-                    } else {
-                        recorded_account_diffs_stack.push(last_depth.clone());
-                    }
-                }
-            }
-        }
-
-        // Match the create against expected_creates
-        if !self.expected_creates.is_empty()
-            && let (Some(address), Some(call)) = (outcome.address, call)
-            && let Ok(created_acc) = ecx.journaled_state.load_account(address)
-        {
-            let bytecode = created_acc.info.code.clone().unwrap_or_default().original_bytes();
-            if let Some((index, _)) =
-                self.expected_creates.iter().find_position(|expected_create| {
-                    expected_create.deployer == call.caller
-                        && expected_create.create_scheme.eq(call.scheme.into())
-                        && expected_create.bytecode == bytecode
-                })
-            {
-                self.expected_creates.swap_remove(index);
-            }
-        }
+        self.create_end_common(ecx, Some(call), outcome);
     }
 }
 
@@ -2628,11 +2427,7 @@
 
 // Determines if the gas limit on a given call was manually set in the script and should therefore
 // not be overwritten by later estimations
-<<<<<<< HEAD
-pub fn check_if_fixed_gas_limit(ecx: InnerEcx, call_gas_limit: u64) -> bool {
-=======
-fn check_if_fixed_gas_limit(ecx: &Ecx, call_gas_limit: u64) -> bool {
->>>>>>> d2415887
+pub fn check_if_fixed_gas_limit(ecx: &Ecx, call_gas_limit: u64) -> bool {
     // If the gas limit was not set in the source code it is set to the estimated gas left at the
     // time of the call, which should be rather close to configured gas limit.
     // TODO: Find a way to reliably make this determination.
