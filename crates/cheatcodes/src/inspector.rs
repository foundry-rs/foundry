--- conflicted
+++ resolved
@@ -696,10 +696,7 @@
 
                 // At the target depth, or deeper, we set `tx.origin`
                 if let Some(new_origin) = prank.new_origin {
-<<<<<<< HEAD
                     ecx.tx.caller = new_origin;
-=======
-                    ecx.env.tx.caller = new_origin;
                     prank_applied = true;
                 }
 
@@ -708,7 +705,6 @@
                     if let Some(applied_prank) = prank.first_time_applied() {
                         self.pranks.insert(curr_depth, applied_prank);
                     }
->>>>>>> 447ef284
                 }
             }
         }
