--- conflicted
+++ resolved
@@ -52,16 +52,10 @@
     handler::{FrameOrResult, FrameResult},
     inspector::NoOpInspector,
     interpreter::{
-<<<<<<< HEAD
         interpreter_types::{Jumps, LoopControl, MemoryTr},
         CallInputs, CallOutcome, CallScheme, CallValue, CreateInputs, CreateOutcome,
         EOFCreateInputs, EOFCreateKind, Gas, Host, InstructionResult, Interpreter,
         InterpreterAction, InterpreterResult,
-=======
-        opcode as op, CallInputs, CallOutcome, CallScheme, CreateInputs, CreateOutcome,
-        EOFCreateInputs, EOFCreateKind, Gas, InstructionResult, Interpreter, InterpreterAction,
-        InterpreterResult,
->>>>>>> b75625ab
     },
     primitives::hardfork::SpecId,
     state::EvmStorageSlot,
