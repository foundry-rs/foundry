--- conflicted
+++ resolved
@@ -12,10 +12,7 @@
 use forge_script_sequence::{BroadcastReader, TransactionWithMetadata};
 use foundry_common::fs;
 use foundry_config::fs_permissions::FsAccessKind;
-<<<<<<< HEAD
-=======
 use revm::{context::CreateScheme, interpreter::CreateInputs};
->>>>>>> 031e060c
 use revm_inspectors::tracing::types::CallKind;
 use semver::Version;
 use std::{
@@ -363,42 +360,32 @@
     value: Option<U256>,
     salt: Option<U256>,
 ) -> Result {
-    // TODO: implement exec_create
-
-<<<<<<< HEAD
-    // let mut bytecode = get_artifact_code(ccx.state, path, false)?.to_vec();
-    // if let Some(args) = constructor_args {
-    //     bytecode.extend_from_slice(args);
-    // }
-=======
+    let mut bytecode = get_artifact_code(ccx.state, path, false)?.to_vec();
+    if let Some(args) = constructor_args {
+        bytecode.extend_from_slice(args);
+    }
+
     let scheme =
         if let Some(salt) = salt { CreateScheme::Create2 { salt } } else { CreateScheme::Create };
->>>>>>> 031e060c
-
-    // let scheme =
-    //     if let Some(salt) = salt { CreateScheme::Create2 { salt } } else { CreateScheme::Create
-    // };
-
-    // let outcome = executor.exec_create(
-    //     CreateInputs {
-    //         caller: ccx.caller,
-    //         scheme,
-    //         value: value.unwrap_or(U256::ZERO),
-    //         init_code: bytecode.into(),
-    //         gas_limit: ccx.gas_limit,
-    //     },
-    //     ccx,
-    // )?;
-
-    // if !outcome.result.result.is_ok() {
-    //     return Err(crate::Error::from(outcome.result.output))
-    // }
-
-    // let address = outcome.address.ok_or_else(|| fmt_err!("contract creation failed"))?;
-
-    // Ok(address.abi_encode())
-
-    Ok(Default::default())
+
+    let outcome = executor.exec_create(
+        CreateInputs {
+            caller: ccx.caller,
+            scheme,
+            value: value.unwrap_or(U256::ZERO),
+            init_code: bytecode.into(),
+            gas_limit: ccx.gas_limit,
+        },
+        ccx,
+    )?;
+
+    if !outcome.result.result.is_ok() {
+        return Err(crate::Error::from(outcome.result.output))
+    }
+
+    let address = outcome.address.ok_or_else(|| fmt_err!("contract creation failed"))?;
+
+    Ok(address.abi_encode())
 }
 
 /// Returns the path to the json artifact depending on the input
