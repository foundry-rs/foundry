//! # foundry-cheatcodes
//!
//! Foundry cheatcodes implementations.

#![cfg_attr(not(test), warn(unused_crate_dependencies))]
#![cfg_attr(docsrs, feature(doc_cfg, doc_auto_cfg))]
#![allow(elided_lifetimes_in_paths)] // Cheats context uses 3 lifetimes

#[macro_use]
extern crate foundry_common;

#[macro_use]
pub extern crate foundry_cheatcodes_spec as spec;

#[macro_use]
extern crate tracing;

use alloy_evm::eth::EthEvmContext;
use alloy_primitives::Address;
use foundry_evm_core::backend::DatabaseExt;
use spec::Status;

pub use Vm::ForgeContext;
pub use config::CheatsConfig;
pub use error::{Error, ErrorKind, Result};
pub use inspector::{
    BroadcastableTransaction, BroadcastableTransactions, Cheatcodes, CheatcodesExecutor,
};
pub use spec::{CheatcodeDef, Vm};

#[macro_use]
mod error;

mod base64;

mod config;

mod crypto;

mod version;

mod env;
pub use env::set_execution_context;

mod evm;

mod fs;

mod inspector;
pub use inspector::{CommonCreateInput, Ecx, InnerEcx};

mod json;

mod script;
pub use script::{Broadcast, Wallets, WalletsInner};

mod strategy;
pub use strategy::{
    CheatcodeInspectorStrategy, CheatcodeInspectorStrategyContext, CheatcodeInspectorStrategyExt,
    CheatcodeInspectorStrategyRunner, CheatcodesStrategy, EvmCheatcodeInspectorStrategyRunner,
};

mod string;

mod test;
pub use test::expect::ExpectedCallTracker;

mod toml;

mod utils;

/// Cheatcode implementation.
pub(crate) trait Cheatcode: CheatcodeDef + DynCheatcode {
    /// Applies this cheatcode to the given state.
    ///
    /// Implement this function if you don't need access to the EVM data.
    fn apply(&self, state: &mut Cheatcodes) -> Result {
        let _ = state;
        unimplemented!("{}", Self::CHEATCODE.func.id)
    }

    /// Applies this cheatcode to the given context.
    ///
    /// Implement this function if you need access to the EVM data.
    #[inline(always)]
    fn apply_stateful(&self, ccx: &mut CheatsCtxt) -> Result {
        self.apply(ccx.state)
    }

    /// Applies this cheatcode to the given context and executor.
    ///
    /// Implement this function if you need access to the executor.
    #[inline(always)]
    fn apply_full(&self, ccx: &mut CheatsCtxt, executor: &mut dyn CheatcodesExecutor) -> Result {
        let _ = executor;
        self.apply_stateful(ccx)
    }
}

pub trait DynCheatcode: 'static + std::any::Any {
    fn cheatcode(&self) -> &'static spec::Cheatcode<'static>;

    fn as_debug(&self) -> &dyn std::fmt::Debug;

    fn dyn_apply(&self, ccx: &mut CheatsCtxt, executor: &mut dyn CheatcodesExecutor) -> Result;

    fn as_any(&self) -> &dyn std::any::Any;
}

impl<T: Cheatcode> DynCheatcode for T {
    #[inline]
    fn cheatcode(&self) -> &'static spec::Cheatcode<'static> {
        Self::CHEATCODE
    }

    #[inline]
    fn as_debug(&self) -> &dyn std::fmt::Debug {
        self
    }

    #[inline]
    fn dyn_apply(&self, ccx: &mut CheatsCtxt, executor: &mut dyn CheatcodesExecutor) -> Result {
        self.apply_full(ccx, executor)
    }

    #[inline]
    fn as_any(&self) -> &dyn std::any::Any {
        self
    }
}

impl dyn DynCheatcode {
    pub(crate) fn name(&self) -> &'static str {
        self.cheatcode().func.signature.split('(').next().unwrap()
    }

    pub(crate) fn id(&self) -> &'static str {
        self.cheatcode().func.id
    }

    pub(crate) fn signature(&self) -> &'static str {
        self.cheatcode().func.signature
    }

    pub(crate) fn status(&self) -> &Status<'static> {
        &self.cheatcode().status
    }
}

/// The cheatcode context, used in `Cheatcode`.
pub struct CheatsCtxt<'cheats, 'evm, 'db, 'db2> {
    /// The cheatcodes inspector state.
    pub state: &'cheats mut Cheatcodes,
    /// The EVM data.
<<<<<<< HEAD
    pub ecx: &'evm mut InnerEvmContext<&'db mut (dyn DatabaseExt + 'db2)>,
    /// The precompiles context.
    pub(crate) precompiles: &'evm mut ContextPrecompiles<&'db mut (dyn DatabaseExt + 'db2)>,
=======
    pub(crate) ecx: &'evm mut EthEvmContext<&'db mut (dyn DatabaseExt + 'db2)>,
>>>>>>> d2415887
    /// The original `msg.sender`.
    pub(crate) caller: Address,
    /// Gas limit of the current cheatcode call.
    pub(crate) gas_limit: u64,
}

impl<'db, 'db2> std::ops::Deref for CheatsCtxt<'_, '_, 'db, 'db2> {
    type Target = EthEvmContext<&'db mut (dyn DatabaseExt + 'db2)>;

    #[inline(always)]
    fn deref(&self) -> &Self::Target {
        self.ecx
    }
}

impl std::ops::DerefMut for CheatsCtxt<'_, '_, '_, '_> {
    #[inline(always)]
    fn deref_mut(&mut self) -> &mut Self::Target {
        &mut *self.ecx
    }
}

impl CheatsCtxt<'_, '_, '_, '_> {
    #[inline]
    pub(crate) fn is_precompile(&self, address: &Address) -> bool {
        self.ecx.journaled_state.inner.precompiles.contains(address)
    }
}<|MERGE_RESOLUTION|>--- conflicted
+++ resolved
@@ -47,7 +47,7 @@
 mod fs;
 
 mod inspector;
-pub use inspector::{CommonCreateInput, Ecx, InnerEcx};
+pub use inspector::{CommonCreateInput, Ecx};
 
 mod json;
 
@@ -152,13 +152,7 @@
     /// The cheatcodes inspector state.
     pub state: &'cheats mut Cheatcodes,
     /// The EVM data.
-<<<<<<< HEAD
-    pub ecx: &'evm mut InnerEvmContext<&'db mut (dyn DatabaseExt + 'db2)>,
-    /// The precompiles context.
-    pub(crate) precompiles: &'evm mut ContextPrecompiles<&'db mut (dyn DatabaseExt + 'db2)>,
-=======
-    pub(crate) ecx: &'evm mut EthEvmContext<&'db mut (dyn DatabaseExt + 'db2)>,
->>>>>>> d2415887
+    pub ecx: &'evm mut EthEvmContext<&'db mut (dyn DatabaseExt + 'db2)>,
     /// The original `msg.sender`.
     pub(crate) caller: Address,
     /// Gas limit of the current cheatcode call.
