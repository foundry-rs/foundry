#![warn(unused_crate_dependencies)]

use crossterm::{
    event::{
        self, DisableMouseCapture, EnableMouseCapture, Event, KeyCode, KeyEvent, KeyModifiers,
        MouseEvent, MouseEventKind,
    },
    execute,
    terminal::{disable_raw_mode, enable_raw_mode, EnterAlternateScreen, LeaveAlternateScreen},
};
use ethers::types::Address;
use eyre::Result;
use foundry_common::evm::Breakpoints;
use foundry_evm::{
    debug::{DebugStep, Instruction},
    utils::{build_pc_ic_map, PCICMap},
    CallKind,
};
use ratatui::{
    backend::{Backend, CrosstermBackend},
    layout::{Alignment, Constraint, Direction, Layout, Rect},
    style::{Color, Modifier, Style},
    terminal::Frame,
    text::{Line, Span, Text},
    widgets::{Block, Borders, Paragraph, Wrap},
    Terminal,
};
use revm::{interpreter::opcode, primitives::SpecId};
use std::{
    cmp::{max, min},
    collections::{BTreeMap, HashMap, VecDeque},
    io,
    sync::mpsc,
    thread,
    time::{Duration, Instant},
};

/// Trait for starting the UI
pub trait Ui {
    /// Start the agent that will now take over
    fn launch(&mut self) -> Result<TUIExitReason>;
}

/// Used to indicate why the UI stopped
pub enum TUIExitReason {
    /// Exit using <q>
    CharExit,
}

mod op_effects;
use op_effects::stack_indices_affected;

mod debugger;
pub use debugger::*;

pub struct Tui {
    debug_arena: Vec<(Address, Vec<DebugStep>, CallKind)>,
    terminal: Terminal<CrosstermBackend<io::Stdout>>,
    /// Buffer for keys prior to execution, i.e. '10' + 'k' => move up 10 operations
    key_buffer: String,
    /// Current step in the debug steps
    current_step: usize,
    identified_contracts: HashMap<Address, String>,
    /// Source map of contract sources
    contracts_sources: ContractSources,
    /// A mapping of source -> (PC -> IC map for deploy code, PC -> IC map for runtime code)
    pc_ic_maps: BTreeMap<String, (PCICMap, PCICMap)>,
    breakpoints: Breakpoints,
    draw_memory: DrawMemory,
    opcode_list: Vec<String>,
    last_index: usize,
    stack_labels: bool,
    mem_utf: bool,
    show_shortcuts: bool,
}

impl Tui {
    /// Create a tui
    #[allow(unused_must_use)]
    pub fn new(
        debug_arena: Vec<(Address, Vec<DebugStep>, CallKind)>,
        current_step: usize,
        identified_contracts: HashMap<Address, String>,
        contracts_sources: ContractSources,
        breakpoints: Breakpoints,
    ) -> Result<Self> {
        enable_raw_mode()?;
        let mut stdout = io::stdout();
        execute!(stdout, EnterAlternateScreen, EnableMouseCapture)?;
        let backend = CrosstermBackend::new(stdout);
        let mut terminal = Terminal::new(backend)?;
        terminal.hide_cursor();
        let pc_ic_maps = contracts_sources
            .iter()
            .flat_map(|(contract_name, files_sources)| {
                files_sources.iter().filter_map(|(_, (_, contract))| {
                    Some((
                        contract_name.clone(),
                        (
                            build_pc_ic_map(
                                SpecId::LATEST,
                                contract.bytecode.object.as_bytes()?.as_ref(),
                            ),
                            build_pc_ic_map(
                                SpecId::LATEST,
                                contract
                                    .deployed_bytecode
                                    .bytecode
                                    .as_ref()?
                                    .object
                                    .as_bytes()?
                                    .as_ref(),
                            ),
                        ),
                    ))
                })
            })
            .collect();
        Ok(Tui {
            debug_arena: debug_arena.clone(),
            terminal,
            key_buffer: String::new(),
            current_step,
            identified_contracts,
            contracts_sources,
            pc_ic_maps,
            breakpoints,
            draw_memory: DrawMemory::default(),
            opcode_list: debug_arena[0].1.iter().map(|step| step.pretty_opcode()).collect(),
            last_index: 0,
            mem_utf: false,
            stack_labels: false,
            show_shortcuts: false,
        })
    }

    /// Grab number from buffer. Used for something like '10k' to move up 10 operations
    fn buffer_as_number(buffer: &str, default_value: usize) -> usize {
        if let Ok(num) = buffer.parse() {
            if num >= 1 {
                num
            } else {
                default_value
            }
        } else {
            default_value
        }
    }

    /// Create layout and subcomponents
    #[allow(clippy::too_many_arguments)]
    fn draw_layout<B: Backend>(
        f: &mut Frame<B>,
        address: Address,
        identified_contracts: &HashMap<Address, String>,
        pc_ic_maps: &BTreeMap<String, (PCICMap, PCICMap)>,
        contracts_sources: &ContractSources,
        debug_steps: &[DebugStep],
        opcode_list: &[String],
        current_step: usize,
        call_kind: CallKind,
        draw_memory: &mut DrawMemory,
        stack_labels: bool,
        mem_utf: bool,
        show_shortcuts: bool,
    ) {
        let total_size = f.size();
        if total_size.width < 225 {
            Tui::vertical_layout(
                f,
                address,
                identified_contracts,
                pc_ic_maps,
                contracts_sources,
                debug_steps,
                opcode_list,
                current_step,
                call_kind,
                draw_memory,
                stack_labels,
                mem_utf,
                show_shortcuts,
            );
        } else {
            Tui::square_layout(
                f,
                address,
                identified_contracts,
                pc_ic_maps,
                contracts_sources,
                debug_steps,
                opcode_list,
                current_step,
                call_kind,
                draw_memory,
                stack_labels,
                mem_utf,
                show_shortcuts,
            );
        }
    }

    #[allow(clippy::too_many_arguments)]
    fn vertical_layout<B: Backend>(
        f: &mut Frame<B>,
        address: Address,
        identified_contracts: &HashMap<Address, String>,
        pc_ic_maps: &BTreeMap<String, (PCICMap, PCICMap)>,
        contracts_sources: &ContractSources,
        debug_steps: &[DebugStep],
        opcode_list: &[String],
        current_step: usize,
        call_kind: CallKind,
        draw_memory: &mut DrawMemory,
        stack_labels: bool,
        mem_utf: bool,
        show_shortcuts: bool,
    ) {
        let total_size = f.size();
        let h_height = if show_shortcuts { 4 } else { 0 };

        if let [app, footer] = Layout::default()
            .constraints(
                [Constraint::Ratio(100 - h_height, 100), Constraint::Ratio(h_height, 100)].as_ref(),
            )
            .direction(Direction::Vertical)
            .split(total_size)[..]
        {
            if let [op_pane, stack_pane, memory_pane, src_pane] = Layout::default()
                .direction(Direction::Vertical)
                .constraints(
                    [
                        Constraint::Ratio(1, 6),
                        Constraint::Ratio(1, 6),
                        Constraint::Ratio(1, 6),
                        Constraint::Ratio(3, 6),
                    ]
                    .as_ref(),
                )
                .split(app)[..]
            {
                if show_shortcuts {
                    Tui::draw_footer(f, footer);
                }
                Tui::draw_src(
                    f,
                    address,
                    identified_contracts,
                    pc_ic_maps,
                    contracts_sources,
                    debug_steps[current_step].pc,
                    call_kind,
                    src_pane,
                );
                Tui::draw_op_list(
                    f,
                    address,
                    debug_steps,
                    opcode_list,
                    current_step,
                    draw_memory,
                    op_pane,
                );
                Tui::draw_stack(
                    f,
                    debug_steps,
                    current_step,
                    stack_pane,
                    stack_labels,
                    draw_memory,
                );
                Tui::draw_memory(f, debug_steps, current_step, memory_pane, mem_utf, draw_memory);
            } else {
                panic!("unable to create vertical panes")
            }
        } else {
            panic!("unable to create footer / app")
        };
    }

    #[allow(clippy::too_many_arguments)]
    fn square_layout<B: Backend>(
        f: &mut Frame<B>,
        address: Address,
        identified_contracts: &HashMap<Address, String>,
        pc_ic_maps: &BTreeMap<String, (PCICMap, PCICMap)>,
        contracts_sources: &ContractSources,
        debug_steps: &[DebugStep],
        opcode_list: &[String],
        current_step: usize,
        call_kind: CallKind,
        draw_memory: &mut DrawMemory,
        stack_labels: bool,
        mem_utf: bool,
        show_shortcuts: bool,
    ) {
        let total_size = f.size();
        let h_height = if show_shortcuts { 4 } else { 0 };

        // split in 2 vertically

        if let [app, footer] = Layout::default()
            .direction(Direction::Vertical)
            .constraints(
                [Constraint::Ratio(100 - h_height, 100), Constraint::Ratio(h_height, 100)].as_ref(),
            )
            .split(total_size)[..]
        {
            if let [left_pane, right_pane] = Layout::default()
                .direction(Direction::Horizontal)
                .constraints([Constraint::Ratio(1, 2), Constraint::Ratio(1, 2)].as_ref())
                .split(app)[..]
            {
                // split right pane horizontally to construct stack and memory
                if let [op_pane, src_pane] = Layout::default()
                    .direction(Direction::Vertical)
                    .constraints([Constraint::Ratio(1, 4), Constraint::Ratio(3, 4)].as_ref())
                    .split(left_pane)[..]
                {
                    if let [stack_pane, memory_pane] = Layout::default()
                        .direction(Direction::Vertical)
                        .constraints([Constraint::Ratio(1, 4), Constraint::Ratio(3, 4)].as_ref())
                        .split(right_pane)[..]
                    {
                        if show_shortcuts {
                            Tui::draw_footer(f, footer)
                        };
                        Tui::draw_src(
                            f,
                            address,
                            identified_contracts,
                            pc_ic_maps,
                            contracts_sources,
                            debug_steps[current_step].pc,
                            call_kind,
                            src_pane,
                        );
                        Tui::draw_op_list(
                            f,
                            address,
                            debug_steps,
                            opcode_list,
                            current_step,
                            draw_memory,
                            op_pane,
                        );
                        Tui::draw_stack(
                            f,
                            debug_steps,
                            current_step,
                            stack_pane,
                            stack_labels,
                            draw_memory,
                        );
                        Tui::draw_memory(
                            f,
                            debug_steps,
                            current_step,
                            memory_pane,
                            mem_utf,
                            draw_memory,
                        );
                    }
                } else {
                    panic!("Couldn't generate horizontal split layout 1:2.");
                }
            } else {
                panic!("Couldn't generate vertical split layout 1:2.");
            }
        } else {
            panic!("Couldn't generate application & footer")
        }
    }

    fn draw_footer<B: Backend>(f: &mut Frame<B>, area: Rect) {
        let block_controls = Block::default();

        let text_output = vec![Line::from(Span::styled(
            "[q]: quit | [k/j]: prev/next op | [a/s]: prev/next jump | [c/C]: prev/next call | [g/G]: start/end", Style::default().add_modifier(Modifier::DIM))),
Line::from(Span::styled("[t]: stack labels | [m]: memory decoding | [shift + j/k]: scroll stack | [ctrl + j/k]: scroll memory | ['<char>]: goto breakpoint | [h] toggle help", Style::default().add_modifier(Modifier::DIM)))];

        let paragraph = Paragraph::new(text_output)
            .block(block_controls)
            .alignment(Alignment::Center)
            .wrap(Wrap { trim: false });

        f.render_widget(paragraph, area);
    }

    #[allow(clippy::too_many_arguments)]
    fn draw_src<B: Backend>(
        f: &mut Frame<B>,
        address: Address,
        identified_contracts: &HashMap<Address, String>,
        pc_ic_maps: &BTreeMap<String, (PCICMap, PCICMap)>,
        contracts_sources: &ContractSources,
        pc: usize,
        call_kind: CallKind,
        area: Rect,
    ) {
        let block_source_code = Block::default()
            .title(match call_kind {
                CallKind::Create | CallKind::Create2 => "Contract creation",
                CallKind::Call => "Contract call",
                CallKind::StaticCall => "Contract staticcall",
                CallKind::CallCode => "Contract callcode",
                CallKind::DelegateCall => "Contract delegatecall",
            })
            .borders(Borders::ALL);

        let mut text_output: Text = Text::from("");

        if let Some(contract_name) = identified_contracts.get(&address) {
            if let Some(files_source_code) = contracts_sources.get(contract_name) {
                let pc_ic_map = pc_ic_maps.get(contract_name);
                // find the contract source with the correct source_element's file_id
                if let Some((source_element, source_code)) = files_source_code.iter().find_map(
                    |(file_id, (source_code, contract_source))| {
                        // grab either the creation source map or runtime sourcemap
                        if let Some((Ok(source_map), ic)) =
                            if matches!(call_kind, CallKind::Create | CallKind::Create2) {
                                contract_source
                                    .bytecode
                                    .source_map()
                                    .zip(pc_ic_map.and_then(|(c, _)| c.get(&pc)))
                            } else {
                                contract_source
                                    .deployed_bytecode
                                    .bytecode
                                    .as_ref()
                                    .expect("no bytecode")
                                    .source_map()
                                    .zip(pc_ic_map.and_then(|(_, r)| r.get(&pc)))
                            }
                        {
                            let source_element = source_map[*ic].clone();
                            if let Some(index) = source_element.index {
                                if *file_id == index {
                                    Some((source_element, source_code))
                                } else {
                                    None
                                }
                            } else {
                                None
                            }
                        } else {
                            None
                        }
                    },
                ) {
                    // we are handed a vector of SourceElements that give
                    // us a span of sourcecode that is currently being executed
                    // This includes an offset and length. This vector is in
                    // instruction pointer order, meaning the location of
                    // the instruction - sum(push_bytes[..pc])
                    let offset = source_element.offset;
                    let len = source_element.length;
                    let max = source_code.len();

                    // split source into before, relevant, and after chunks
                    // split by line as well to do some formatting stuff
                    let mut before = source_code[..std::cmp::min(offset, max)]
                        .split_inclusive('\n')
                        .collect::<Vec<&str>>();
                    let actual = source_code
                        [std::cmp::min(offset, max)..std::cmp::min(offset + len, max)]
                        .split_inclusive('\n')
                        .map(|s| s.to_string())
                        .collect::<Vec<String>>();
                    let mut after = source_code[std::cmp::min(offset + len, max)..]
                        .split_inclusive('\n')
                        .collect::<VecDeque<&str>>();

                    let mut line_number = 0;

                    let num_lines = before.len() + actual.len() + after.len();
                    let height = area.height as usize;
                    let needed_highlight = actual.len();
                    let mid_len = before.len() + actual.len();

                    // adjust what text we show of the source code
                    let (start_line, end_line) = if needed_highlight > height {
                        // highlighted section is more lines than we have avail
                        (before.len(), before.len() + needed_highlight)
                    } else if height > num_lines {
                        // we can fit entire source
                        (0, num_lines)
                    } else {
                        let remaining = height - needed_highlight;
                        let mut above = remaining / 2;
                        let mut below = remaining / 2;
                        if below > after.len() {
                            // unused space below the highlight
                            above += below - after.len();
                        } else if above > before.len() {
                            // we have unused space above the highlight
                            below += above - before.len();
                        } else {
                            // no unused space
                        }

<<<<<<< HEAD
                        (before.len().saturating_sub(above), mid_len + below)
                    };

                    let max_line_num = num_lines.to_string().len();
                    // We check if there is other text on the same line before the
                    // highlight starts
                    if let Some(last) = before.pop() {
                        if !last.ends_with('\n') {
                            before.iter().skip(start_line).for_each(|line| {
                                text_output.lines.push(Spans::from(vec![
                                    Span::styled(
                                        format!(
                                            "{: >max_line_num$}",
                                            line_number.to_string(),
                                            max_line_num = max_line_num
                                        ),
                                        Style::default().fg(Color::Gray).bg(Color::DarkGray),
                                    ),
                                    Span::styled(
                                        "\u{2800} ".to_string() + line,
                                        Style::default().add_modifier(Modifier::DIM),
                                    ),
                                ]));
                                line_number += 1;
                            });

                            text_output.lines.push(Spans::from(vec![
                                Span::styled(
                                    format!(
                                        "{: >max_line_num$}",
                                        line_number.to_string(),
                                        max_line_num = max_line_num
                                    ),
                                    Style::default()
                                        .fg(Color::Cyan)
                                        .bg(Color::DarkGray)
                                        .add_modifier(Modifier::BOLD),
                                ),
                                Span::raw("\u{2800} "),
                                Span::raw(last),
                                Span::styled(
                                    actual[0].to_string(),
                                    Style::default().fg(Color::Cyan).add_modifier(Modifier::BOLD),
                                ),
                            ]));
                            line_number += 1;

                            actual.iter().skip(1).for_each(|s| {
                                text_output.lines.push(Spans::from(vec![
                                    Span::styled(
                                        format!(
                                            "{: >max_line_num$}",
                                            line_number.to_string(),
                                            max_line_num = max_line_num
                                        ),
                                        Style::default()
                                            .fg(Color::Cyan)
                                            .bg(Color::DarkGray)
                                            .add_modifier(Modifier::BOLD),
                                    ),
                                    Span::raw("\u{2800} "),
                                    Span::styled(
                                        // this is a hack to add coloring
                                        // because tui does weird trimming
                                        if s.is_empty() || s == "\n" {
                                            "\u{2800} \n".to_string()
                                        } else {
                                            s.to_string()
                                        },
                                        Style::default()
                                            .fg(Color::Cyan)
                                            .add_modifier(Modifier::BOLD),
                                    ),
                                ]));
                                line_number += 1;
                            });
                        } else {
                            before.push(last);
                            before.iter().skip(start_line).for_each(|line| {
                                text_output.lines.push(Spans::from(vec![
                                    Span::styled(
                                        format!(
                                            "{: >max_line_num$}",
                                            line_number.to_string(),
                                            max_line_num = max_line_num
                                        ),
                                        Style::default().fg(Color::Gray).bg(Color::DarkGray),
                                    ),
                                    Span::styled(
                                        "\u{2800} ".to_string() + line,
                                        Style::default().add_modifier(Modifier::DIM),
                                    ),
                                ]));

                                line_number += 1;
                            });
                            actual.iter().for_each(|s| {
                                text_output.lines.push(Spans::from(vec![
                                    Span::styled(
                                        format!(
                                            "{: >max_line_num$}",
                                            line_number.to_string(),
                                            max_line_num = max_line_num
                                        ),
                                        Style::default()
                                            .fg(Color::Cyan)
                                            .bg(Color::DarkGray)
                                            .add_modifier(Modifier::BOLD),
                                    ),
                                    Span::raw("\u{2800} "),
                                    Span::styled(
                                        if s.is_empty() || s == "\n" {
                                            "\u{2800} \n".to_string()
                                        } else {
                                            s.to_string()
                                        },
                                        Style::default()
                                            .fg(Color::Cyan)
                                            .add_modifier(Modifier::BOLD),
                                    ),
                                ]));
                                line_number += 1;
                            });
                        }
                    } else {
                        actual.iter().for_each(|s| {
                            text_output.lines.push(Spans::from(vec![
                                Span::styled(
                                    format!(
                                        "{: >max_line_num$}",
                                        line_number.to_string(),
                                        max_line_num = max_line_num
                                    ),
                                    Style::default()
                                        .fg(Color::Cyan)
                                        .bg(Color::DarkGray)
                                        .add_modifier(Modifier::BOLD),
                                ),
                                Span::raw("\u{2800} "),
                                Span::styled(
                                    if s.is_empty() || s == "\n" {
                                        "\u{2800} \n".to_string()
                                    } else {
                                        s.to_string()
                                    },
                                    Style::default().fg(Color::Cyan).add_modifier(Modifier::BOLD),
                                ),
                            ]));
                            line_number += 1;
                        });
                    }

                    // fill in the rest of the line as unhighlighted
                    if let Some(last) = actual.last() {
                        if !last.ends_with('\n') {
                            if let Some(post) = after.pop_front() {
                                if let Some(last) = text_output.lines.last_mut() {
                                    last.0.push(Span::raw(post));
=======
                                        (before.len().saturating_sub(above), mid_len + below)
                                    };

                                    let max_line_num = num_lines.to_string().len();
                                    // We check if there is other text on the same line before the
                                    // highlight starts
                                    if let Some(last) = before.pop() {
                                        if !last.ends_with('\n') {
                                            before.iter().skip(start_line).for_each(|line| {
                                                text_output.lines.push(Line::from(vec![
                                                    Span::styled(
                                                        format!(
                                                            "{: >max_line_num$}",
                                                            line_number.to_string(),
                                                            max_line_num = max_line_num
                                                        ),
                                                        Style::default()
                                                            .fg(Color::Gray)
                                                            .bg(Color::DarkGray),
                                                    ),
                                                    Span::styled(
                                                        "\u{2800} ".to_string() + line,
                                                        Style::default()
                                                            .add_modifier(Modifier::DIM),
                                                    ),
                                                ]));
                                                line_number += 1;
                                            });

                                            text_output.lines.push(Line::from(vec![
                                                Span::styled(
                                                    format!(
                                                        "{: >max_line_num$}",
                                                        line_number.to_string(),
                                                        max_line_num = max_line_num
                                                    ),
                                                    Style::default()
                                                        .fg(Color::Cyan)
                                                        .bg(Color::DarkGray)
                                                        .add_modifier(Modifier::BOLD),
                                                ),
                                                Span::raw("\u{2800} "),
                                                Span::raw(last),
                                                Span::styled(
                                                    actual[0].to_string(),
                                                    Style::default()
                                                        .fg(Color::Cyan)
                                                        .add_modifier(Modifier::BOLD),
                                                ),
                                            ]));
                                            line_number += 1;

                                            actual.iter().skip(1).for_each(|s| {
                                                text_output.lines.push(Line::from(vec![
                                                    Span::styled(
                                                        format!(
                                                            "{: >max_line_num$}",
                                                            line_number.to_string(),
                                                            max_line_num = max_line_num
                                                        ),
                                                        Style::default()
                                                            .fg(Color::Cyan)
                                                            .bg(Color::DarkGray)
                                                            .add_modifier(Modifier::BOLD),
                                                    ),
                                                    Span::raw("\u{2800} "),
                                                    Span::styled(
                                                        // this is a hack to add coloring
                                                        // because tui does weird trimming
                                                        if s.is_empty() || s == "\n" {
                                                            "\u{2800} \n".to_string()
                                                        } else {
                                                            s.to_string()
                                                        },
                                                        Style::default()
                                                            .fg(Color::Cyan)
                                                            .add_modifier(Modifier::BOLD),
                                                    ),
                                                ]));
                                                line_number += 1;
                                            });
                                        } else {
                                            before.push(last);
                                            before.iter().skip(start_line).for_each(|line| {
                                                text_output.lines.push(Line::from(vec![
                                                    Span::styled(
                                                        format!(
                                                            "{: >max_line_num$}",
                                                            line_number.to_string(),
                                                            max_line_num = max_line_num
                                                        ),
                                                        Style::default()
                                                            .fg(Color::Gray)
                                                            .bg(Color::DarkGray),
                                                    ),
                                                    Span::styled(
                                                        "\u{2800} ".to_string() + line,
                                                        Style::default()
                                                            .add_modifier(Modifier::DIM),
                                                    ),
                                                ]));

                                                line_number += 1;
                                            });
                                            actual.iter().for_each(|s| {
                                                text_output.lines.push(Line::from(vec![
                                                    Span::styled(
                                                        format!(
                                                            "{: >max_line_num$}",
                                                            line_number.to_string(),
                                                            max_line_num = max_line_num
                                                        ),
                                                        Style::default()
                                                            .fg(Color::Cyan)
                                                            .bg(Color::DarkGray)
                                                            .add_modifier(Modifier::BOLD),
                                                    ),
                                                    Span::raw("\u{2800} "),
                                                    Span::styled(
                                                        if s.is_empty() || s == "\n" {
                                                            "\u{2800} \n".to_string()
                                                        } else {
                                                            s.to_string()
                                                        },
                                                        Style::default()
                                                            .fg(Color::Cyan)
                                                            .add_modifier(Modifier::BOLD),
                                                    ),
                                                ]));
                                                line_number += 1;
                                            });
                                        }
                                    } else {
                                        actual.iter().for_each(|s| {
                                            text_output.lines.push(Line::from(vec![
                                                Span::styled(
                                                    format!(
                                                        "{: >max_line_num$}",
                                                        line_number.to_string(),
                                                        max_line_num = max_line_num
                                                    ),
                                                    Style::default()
                                                        .fg(Color::Cyan)
                                                        .bg(Color::DarkGray)
                                                        .add_modifier(Modifier::BOLD),
                                                ),
                                                Span::raw("\u{2800} "),
                                                Span::styled(
                                                    if s.is_empty() || s == "\n" {
                                                        "\u{2800} \n".to_string()
                                                    } else {
                                                        s.to_string()
                                                    },
                                                    Style::default()
                                                        .fg(Color::Cyan)
                                                        .add_modifier(Modifier::BOLD),
                                                ),
                                            ]));
                                            line_number += 1;
                                        });
                                    }

                                    // fill in the rest of the line as unhighlighted
                                    if let Some(last) = actual.last() {
                                        if !last.ends_with('\n') {
                                            if let Some(post) = after.pop_front() {
                                                if let Some(last) = text_output.lines.last_mut() {
                                                    last.spans.push(Span::raw(post));
                                                }
                                            }
                                        }
                                    }

                                    // add after highlighted text
                                    while mid_len + after.len() > end_line {
                                        after.pop_back();
                                    }
                                    after.iter().for_each(|line| {
                                        text_output.lines.push(Line::from(vec![
                                            Span::styled(
                                                format!(
                                                    "{: >max_line_num$}",
                                                    line_number.to_string(),
                                                    max_line_num = max_line_num
                                                ),
                                                Style::default()
                                                    .fg(Color::Gray)
                                                    .bg(Color::DarkGray),
                                            ),
                                            Span::styled(
                                                "\u{2800} ".to_string() + line,
                                                Style::default().add_modifier(Modifier::DIM),
                                            ),
                                        ]));
                                        line_number += 1;
                                    });
                                } else {
                                    text_output.extend(Text::from("No source for srcmap index"));
>>>>>>> 8515d4a6
                                }
                            }
                        }
                    }

                    // add after highlighted text
                    while mid_len + after.len() > end_line {
                        after.pop_back();
                    }
                    after.iter().for_each(|line| {
                        text_output.lines.push(Spans::from(vec![
                            Span::styled(
                                format!(
                                    "{: >max_line_num$}",
                                    line_number.to_string(),
                                    max_line_num = max_line_num
                                ),
                                Style::default().fg(Color::Gray).bg(Color::DarkGray),
                            ),
                            Span::styled(
                                "\u{2800} ".to_string() + line,
                                Style::default().add_modifier(Modifier::DIM),
                            ),
                        ]));
                        line_number += 1;
                    });
                    // TODO: if file_id not here
                    // } else {
                    //     text_output.extend(Text::from("No srcmap index"));
                    // }
                    // TODO: if source_element don't match
                    // Err(e) => text_output.extend(Text::from(format!(
                    //     "Error in source map parsing: '{e}', please open an issue"
                    // ))),
                } else {
                    text_output.extend(Text::from("No sourcemap for contract"));
                }
            } else {
                text_output.extend(Text::from(format!("Unknown contract at address {address:?}")));
            }
        } else {
            text_output.extend(Text::from(format!("Unknown contract at address {address:?}")));
        }

        let paragraph =
            Paragraph::new(text_output).block(block_source_code).wrap(Wrap { trim: false });
        f.render_widget(paragraph, area);
    }

    /// Draw opcode list into main component
    fn draw_op_list<B: Backend>(
        f: &mut Frame<B>,
        address: Address,
        debug_steps: &[DebugStep],
        opcode_list: &[String],
        current_step: usize,
        draw_memory: &mut DrawMemory,
        area: Rect,
    ) {
        let block_source_code = Block::default()
            .title(format!(
                "Address: {:?} | PC: {} | Gas used in call: {}",
                address,
                if let Some(step) = debug_steps.get(current_step) {
                    step.pc.to_string()
                } else {
                    "END".to_string()
                },
                debug_steps[current_step].total_gas_used,
            ))
            .borders(Borders::ALL);
        let mut text_output: Vec<Line> = Vec::new();

        // Scroll:
        // Focused line is line that should always be at the center of the screen.
        let display_start;

        let height = area.height as i32;
        let extra_top_lines = height / 2;
        let prev_start = draw_memory.current_startline;
        // Absolute minimum start line
        let abs_min_start = 0;
        // Adjust for weird scrolling for max top line
        let abs_max_start = (opcode_list.len() as i32 - 1) - (height / 2);
        // actual minimum start line
        let mut min_start =
            max(current_step as i32 - height + extra_top_lines, abs_min_start) as usize;

        // actual max start line
        let mut max_start =
            max(min(current_step as i32 - extra_top_lines, abs_max_start), abs_min_start) as usize;

        // Sometimes, towards end of file, maximum and minim lines have swapped values. Swap if the
        // case
        if min_start > max_start {
            std::mem::swap(&mut min_start, &mut max_start);
        }

        if prev_start < min_start {
            display_start = min_start;
        } else if prev_start > max_start {
            display_start = max_start;
        } else {
            display_start = prev_start;
        }
        draw_memory.current_startline = display_start;

        let max_pc_len =
            debug_steps.iter().fold(0, |max_val, val| val.pc.max(max_val)).to_string().len();

        // Define closure that prints one more line of source code
        let mut add_new_line = |line_number| {
            let bg_color = if line_number == current_step { Color::DarkGray } else { Color::Reset };

            // Format line number
            let line_number_format = if line_number == current_step {
                let step: &DebugStep = &debug_steps[line_number];
                format!("{:0>max_pc_len$x}|▶", step.pc)
            } else if line_number < debug_steps.len() {
                let step: &DebugStep = &debug_steps[line_number];
                format!("{:0>max_pc_len$x}| ", step.pc)
            } else {
                "END CALL".to_string()
            };

            if let Some(op) = opcode_list.get(line_number) {
                text_output.push(Line::from(Span::styled(
                    format!("{line_number_format}{op}"),
                    Style::default().fg(Color::White).bg(bg_color),
                )));
            } else {
                text_output.push(Line::from(Span::styled(
                    line_number_format,
                    Style::default().fg(Color::White).bg(bg_color),
                )));
            }
        };
        for number in display_start..opcode_list.len() {
            add_new_line(number);
        }
        // Add one more "phantom" line so we see line where current segment execution ends
        add_new_line(opcode_list.len());
        let paragraph =
            Paragraph::new(text_output).block(block_source_code).wrap(Wrap { trim: true });
        f.render_widget(paragraph, area);
    }

    /// Draw the stack into the stack pane
    fn draw_stack<B: Backend>(
        f: &mut Frame<B>,
        debug_steps: &[DebugStep],
        current_step: usize,
        area: Rect,
        stack_labels: bool,
        draw_memory: &DrawMemory,
    ) {
        let stack = &debug_steps[current_step].stack;
        let stack_space =
            Block::default().title(format!("Stack: {}", stack.len())).borders(Borders::ALL);
        let min_len = usize::max(format!("{}", stack.len()).len(), 2);

        let indices_affected =
            if let Instruction::OpCode(op) = debug_steps[current_step].instruction {
                stack_indices_affected(op)
            } else {
                vec![]
            };

        let text: Vec<Line> = stack
            .iter()
            .rev()
            .enumerate()
            .skip(draw_memory.current_stack_startline)
            .map(|(i, stack_item)| {
                let affected =
                    indices_affected.iter().find(|(affected_index, _name)| *affected_index == i);

                let mut words: Vec<Span> = (0..32)
                    .rev()
                    .map(|i| stack_item.byte(i))
                    .map(|byte| {
                        Span::styled(
                            format!("{byte:02x} "),
                            if affected.is_some() {
                                Style::default().fg(Color::Cyan)
                            } else if byte == 0 {
                                // this improves compatibility across terminals by not combining
                                // color with DIM modifier
                                Style::default().add_modifier(Modifier::DIM)
                            } else {
                                Style::default().fg(Color::White)
                            },
                        )
                    })
                    .collect();

                if stack_labels {
                    if let Some((_, name)) = affected {
                        words.push(Span::raw(format!("| {name}")));
                    } else {
                        words.push(Span::raw("| ".to_string()));
                    }
                }

                let mut spans = vec![Span::styled(
                    format!("{i:0min_len$}| "),
                    Style::default().fg(Color::White),
                )];
                spans.extend(words);
                spans.push(Span::raw("\n"));

                Line::from(spans)
            })
            .collect();

        let paragraph = Paragraph::new(text).block(stack_space).wrap(Wrap { trim: true });
        f.render_widget(paragraph, area);
    }

    /// Draw memory in memory pane
    fn draw_memory<B: Backend>(
        f: &mut Frame<B>,
        debug_steps: &[DebugStep],
        current_step: usize,
        area: Rect,
        mem_utf8: bool,
        draw_mem: &DrawMemory,
    ) {
        let memory = &debug_steps[current_step].memory;
        let stack_space = Block::default()
            .title(format!("Memory (max expansion: {} bytes)", memory.effective_len()))
            .borders(Borders::ALL);
        let memory = memory.data();
        let max_i = memory.len() / 32;
        let min_len = format!("{:x}", max_i * 32).len();

        // color memory words based on write/read
        let mut word = None;
        let mut color = None;
        if let Instruction::OpCode(op) = debug_steps[current_step].instruction {
            let stack_len = debug_steps[current_step].stack.len();
            if stack_len > 0 {
                let w = debug_steps[current_step].stack[stack_len - 1];
                match op {
                    opcode::MLOAD => {
                        word = Some(w.as_usize());
                        color = Some(Color::Cyan);
                    }
                    opcode::MSTORE => {
                        word = Some(w.as_usize());
                        color = Some(Color::Red);
                    }
                    _ => {}
                }
            }
        }

        // color word on previous write op
        if current_step > 0 {
            let prev_step = current_step - 1;
            let stack_len = debug_steps[prev_step].stack.len();
            if let Instruction::OpCode(op) = debug_steps[prev_step].instruction {
                if op == opcode::MSTORE {
                    let prev_top = debug_steps[prev_step].stack[stack_len - 1];
                    word = Some(prev_top.as_usize());
                    color = Some(Color::Green);
                }
            }
        }

        let height = area.height as usize;
        let end_line = draw_mem.current_mem_startline + height;

        let text: Vec<Line> = memory
            .chunks(32)
            .enumerate()
            .skip(draw_mem.current_mem_startline)
            .take_while(|(i, _)| i < &end_line)
            .map(|(i, mem_word)| {
                let words: Vec<Span> = mem_word
                    .iter()
                    .enumerate()
                    .map(|(j, byte)| {
                        Span::styled(
                            format!("{byte:02x} "),
                            if let (Some(w), Some(color)) = (word, color) {
                                if (i == w / 32 && j >= w % 32) || (i == w / 32 + 1 && j < w % 32) {
                                    Style::default().fg(color)
                                } else if *byte == 0 {
                                    Style::default().add_modifier(Modifier::DIM)
                                } else {
                                    Style::default().fg(Color::White)
                                }
                            } else if *byte == 0 {
                                Style::default().add_modifier(Modifier::DIM)
                            } else {
                                Style::default().fg(Color::White)
                            },
                        )
                    })
                    .collect();

                let mut spans = vec![Span::styled(
                    format!("{:0min_len$x}| ", i * 32),
                    Style::default().fg(Color::White),
                )];
                spans.extend(words);

                if mem_utf8 {
                    let chars: Vec<Span> = mem_word
                        .chunks(4)
                        .map(|utf| {
                            if let Ok(utf_str) = std::str::from_utf8(utf) {
                                Span::raw(utf_str.replace(char::from(0), "."))
                            } else {
                                Span::raw(".")
                            }
                        })
                        .collect();
                    spans.push(Span::raw("|"));
                    spans.extend(chars);
                }

                spans.push(Span::raw("\n"));

                Line::from(spans)
            })
            .collect();
        let paragraph = Paragraph::new(text).block(stack_space).wrap(Wrap { trim: true });
        f.render_widget(paragraph, area);
    }
}

impl Ui for Tui {
    fn launch(&mut self) -> Result<TUIExitReason> {
        // If something panics inside here, we should do everything we can to
        // not corrupt the user's terminal.
        std::panic::set_hook(Box::new(|e| {
            disable_raw_mode().expect("Unable to disable raw mode");
            execute!(io::stdout(), LeaveAlternateScreen, DisableMouseCapture)
                .expect("unable to execute disable mouse capture");
            println!("{e}");
        }));
        // This is the recommend tick rate from tui-rs, based on their examples
        let tick_rate = Duration::from_millis(200);

        // Setup a channel to send interrupts
        let (tx, rx) = mpsc::channel();
<<<<<<< HEAD
        thread::spawn(move || {
            let mut last_tick = Instant::now();
            loop {
                // Poll events since last tick - if last tick is greater than tick_rate, we
                // demand immediate availability of the event. This may affect
                // interactivity, but I'm not sure as it is hard to test.
                if event::poll(tick_rate.saturating_sub(last_tick.elapsed())).unwrap() {
                    let event = event::read().unwrap();
                    if let Event::Key(key) = event {
                        if tx.send(Interrupt::KeyPressed(key)).is_err() {
                            return
=======
        thread::Builder::new()
            .name("event-listener".into())
            .spawn(move || {
                let mut last_tick = Instant::now();
                loop {
                    // Poll events since last tick - if last tick is greater than tick_rate, we
                    // demand immediate availability of the event. This may affect interactivity,
                    // but I'm not sure as it is hard to test.
                    if event::poll(tick_rate.saturating_sub(last_tick.elapsed())).unwrap() {
                        let event = event::read().unwrap();
                        if let Event::Key(key) = event {
                            if tx.send(Interrupt::KeyPressed(key)).is_err() {
                                return
                            }
                        } else if let Event::Mouse(mouse) = event {
                            if tx.send(Interrupt::MouseEvent(mouse)).is_err() {
                                return
                            }
>>>>>>> 8515d4a6
                        }
                    }
                    // Force update if time has passed
                    if last_tick.elapsed() > tick_rate {
                        if tx.send(Interrupt::IntervalElapsed).is_err() {
                            return
                        }
                        last_tick = Instant::now();
                    }
                }
            })
            .expect("failed to spawn thread");

        self.terminal.clear()?;

        // UI thread that manages drawing
        loop {
            if self.last_index != self.draw_memory.inner_call_index {
                self.opcode_list = self.debug_arena[self.draw_memory.inner_call_index]
                    .1
                    .iter()
                    .map(|step| step.pretty_opcode())
                    .collect();
                self.last_index = self.draw_memory.inner_call_index;
            }
            // Grab interrupt

            let receiver = rx.recv()?;

            if let Some(c) = receiver.char_press() {
                if self.key_buffer.ends_with('\'') {
                    // Find the location of the called breakpoint in the whole debug arena (at
                    // this address with this pc)
                    if let Some((caller, pc)) = self.breakpoints.get(&c) {
                        for (i, (_caller, debug_steps, _)) in self.debug_arena.iter().enumerate() {
                            if _caller == caller {
                                if let Some(step) =
                                    debug_steps.iter().position(|step| step.pc == *pc)
                                {
                                    self.draw_memory.inner_call_index = i;
                                    self.current_step = step;
                                    break
                                }
                            }
                        }
                    }
                    self.key_buffer.clear();
                } else if let Interrupt::KeyPressed(event) = receiver {
                    match event.code {
                        // Exit
                        KeyCode::Char('q') => {
                            disable_raw_mode()?;
                            execute!(
                                self.terminal.backend_mut(),
                                LeaveAlternateScreen,
                                DisableMouseCapture
                            )?;
                            return Ok(TUIExitReason::CharExit)
                        }
                        // Move down
                        KeyCode::Char('j') | KeyCode::Down => {
                            // Grab number of times to do it
                            for _ in 0..Tui::buffer_as_number(&self.key_buffer, 1) {
                                if event.modifiers.contains(KeyModifiers::CONTROL) {
                                    let max_mem = (self.debug_arena
                                        [self.draw_memory.inner_call_index]
                                        .1[self.current_step]
                                        .memory
                                        .len() /
                                        32)
                                    .saturating_sub(1);
                                    if self.draw_memory.current_mem_startline < max_mem {
                                        self.draw_memory.current_mem_startline += 1;
                                    }
                                } else if self.current_step < self.opcode_list.len() - 1 {
                                    self.current_step += 1;
                                } else if self.draw_memory.inner_call_index <
                                    self.debug_arena.len() - 1
                                {
                                    self.draw_memory.inner_call_index += 1;
                                    self.current_step = 0;
                                }
                            }
                            self.key_buffer.clear();
                        }
                        KeyCode::Char('J') => {
                            for _ in 0..Tui::buffer_as_number(&self.key_buffer, 1) {
                                let max_stack = self.debug_arena[self.draw_memory.inner_call_index]
                                    .1[self.current_step]
                                    .stack
                                    .len()
                                    .saturating_sub(1);
                                if self.draw_memory.current_stack_startline < max_stack {
                                    self.draw_memory.current_stack_startline += 1;
                                }
                            }
                            self.key_buffer.clear();
                        }
                        // Move up
                        KeyCode::Char('k') | KeyCode::Up => {
                            for _ in 0..Tui::buffer_as_number(&self.key_buffer, 1) {
                                if event.modifiers.contains(KeyModifiers::CONTROL) {
                                    self.draw_memory.current_mem_startline =
                                        self.draw_memory.current_mem_startline.saturating_sub(1);
                                } else if self.current_step > 0 {
                                    self.current_step -= 1;
                                } else if self.draw_memory.inner_call_index > 0 {
                                    self.draw_memory.inner_call_index -= 1;
                                    self.current_step = self.debug_arena
                                        [self.draw_memory.inner_call_index]
                                        .1
                                        .len() -
                                        1;
                                }
                            }
                            self.key_buffer.clear();
                        }
                        KeyCode::Char('K') => {
                            for _ in 0..Tui::buffer_as_number(&self.key_buffer, 1) {
                                self.draw_memory.current_stack_startline =
                                    self.draw_memory.current_stack_startline.saturating_sub(1);
                            }
                            self.key_buffer.clear();
                        }
                        // Go to top of file
                        KeyCode::Char('g') => {
                            self.draw_memory.inner_call_index = 0;
                            self.current_step = 0;
                            self.key_buffer.clear();
                        }
                        // Go to bottom of file
                        KeyCode::Char('G') => {
                            self.draw_memory.inner_call_index = self.debug_arena.len() - 1;
                            self.current_step =
                                self.debug_arena[self.draw_memory.inner_call_index].1.len() - 1;
                            self.key_buffer.clear();
                        }
                        // Go to previous call
                        KeyCode::Char('c') => {
                            self.draw_memory.inner_call_index =
                                self.draw_memory.inner_call_index.saturating_sub(1);
                            self.current_step =
                                self.debug_arena[self.draw_memory.inner_call_index].1.len() - 1;
                            self.key_buffer.clear();
                        }
                        // Go to next call
                        KeyCode::Char('C') => {
                            if self.debug_arena.len() > self.draw_memory.inner_call_index + 1 {
                                self.draw_memory.inner_call_index += 1;
                                self.current_step = 0;
                            }
                            self.key_buffer.clear();
                        }
                        // Step forward
                        KeyCode::Char('s') => {
                            for _ in 0..Tui::buffer_as_number(&self.key_buffer, 1) {
                                let remaining_ops =
                                    self.opcode_list[self.current_step..].to_vec().clone();
                                self.current_step += remaining_ops
                                    .iter()
                                    .enumerate()
                                    .find_map(|(i, op)| {
                                        if i < remaining_ops.len() - 1 {
                                            match (
                                                op.contains("JUMP") && op != "JUMPDEST",
                                                &*remaining_ops[i + 1],
                                            ) {
                                                (true, "JUMPDEST") => Some(i + 1),
                                                _ => None,
                                            }
                                        } else {
                                            None
                                        }
                                    })
                                    .unwrap_or(self.opcode_list.len() - 1);
                                if self.current_step > self.opcode_list.len() {
                                    self.current_step = self.opcode_list.len() - 1
                                };
                            }
                            self.key_buffer.clear();
                        }
                        // Step backwards
                        KeyCode::Char('a') => {
                            for _ in 0..Tui::buffer_as_number(&self.key_buffer, 1) {
                                let prev_ops =
                                    self.opcode_list[..self.current_step].to_vec().clone();
                                self.current_step = prev_ops
                                    .iter()
                                    .enumerate()
                                    .rev()
                                    .find_map(|(i, op)| {
                                        if i > 0 {
                                            match (
                                                prev_ops[i - 1].contains("JUMP") &&
                                                    prev_ops[i - 1] != "JUMPDEST",
                                                &**op,
                                            ) {
                                                (true, "JUMPDEST") => Some(i - 1),
                                                _ => None,
                                            }
                                        } else {
                                            None
                                        }
                                    })
                                    .unwrap_or_default();
                            }
                            self.key_buffer.clear();
                        }
                        // toggle stack labels
                        KeyCode::Char('t') => {
                            self.stack_labels = !self.stack_labels;
                        }
                        // toggle memory utf8 decoding
                        KeyCode::Char('m') => {
                            self.mem_utf = !self.mem_utf;
                        }
                        // toggle help notice
                        KeyCode::Char('h') => {
                            self.show_shortcuts = !self.show_shortcuts;
                        }
                        KeyCode::Char(other) => match other {
                            '0' | '1' | '2' | '3' | '4' | '5' | '6' | '7' | '8' | '9' | '\'' => {
                                self.key_buffer.push(other);
                            }
                            _ => {
                                // Invalid key, clear buffer
                                self.key_buffer.clear();
                            }
                        },
                        _ => {
                            self.key_buffer.clear();
                        }
                    }
                }
            } else {
                match receiver {
                    Interrupt::MouseEvent(event) => match event.kind {
                        MouseEventKind::ScrollUp => {
                            if self.current_step > 0 {
                                self.current_step -= 1;
                            } else if self.draw_memory.inner_call_index > 0 {
                                self.draw_memory.inner_call_index -= 1;
                                self.draw_memory.current_mem_startline = 0;
                                self.draw_memory.current_stack_startline = 0;
                                self.current_step =
                                    self.debug_arena[self.draw_memory.inner_call_index].1.len() - 1;
                            }
                        }
                        MouseEventKind::ScrollDown => {
                            if self.current_step < self.opcode_list.len() - 1 {
                                self.current_step += 1;
                            } else if self.draw_memory.inner_call_index < self.debug_arena.len() - 1
                            {
                                self.draw_memory.inner_call_index += 1;
                                self.draw_memory.current_mem_startline = 0;
                                self.draw_memory.current_stack_startline = 0;
                                self.current_step = 0;
                            }
                        }
                        _ => {}
                    },
                    Interrupt::IntervalElapsed => {}
                    _ => (),
                }
            }

            // Draw
            let current_step = self.current_step;
            self.terminal.draw(|f| {
                Tui::draw_layout(
                    f,
                    self.debug_arena[self.draw_memory.inner_call_index].0,
                    &self.identified_contracts,
                    &self.pc_ic_maps,
                    &self.contracts_sources,
                    &self.debug_arena[self.draw_memory.inner_call_index].1[..],
                    &self.opcode_list,
                    current_step,
                    self.debug_arena[self.draw_memory.inner_call_index].2,
                    &mut self.draw_memory,
                    self.stack_labels,
                    self.mem_utf,
                    self.show_shortcuts,
                )
            })?;
        }
    }
}

/// Why did we wake up drawing thread?
enum Interrupt {
    KeyPressed(KeyEvent),
    MouseEvent(MouseEvent),
    IntervalElapsed,
}

impl Interrupt {
    fn char_press(&self) -> Option<char> {
        if let Self::KeyPressed(event) = &self {
            if let KeyCode::Char(c) = event.code {
                if c.is_alphanumeric() || c == '\'' {
                    return Some(c)
                }
            }
        }

        None
    }
}

/// This is currently used to remember last scroll
/// position so screen doesn't wiggle as much.
struct DrawMemory {
    pub current_startline: usize,
    pub inner_call_index: usize,
    pub current_mem_startline: usize,
    pub current_stack_startline: usize,
}

impl DrawMemory {
    fn default() -> Self {
        DrawMemory {
            current_startline: 0,
            inner_call_index: 0,
            current_mem_startline: 0,
            current_stack_startline: 0,
        }
    }
}<|MERGE_RESOLUTION|>--- conflicted
+++ resolved
@@ -38,7 +38,7 @@
 /// Trait for starting the UI
 pub trait Ui {
     /// Start the agent that will now take over
-    fn launch(&mut self) -> Result<TUIExitReason>;
+    fn start(self) -> Result<TUIExitReason>;
 }
 
 /// Used to indicate why the UI stopped
@@ -66,12 +66,6 @@
     /// A mapping of source -> (PC -> IC map for deploy code, PC -> IC map for runtime code)
     pc_ic_maps: BTreeMap<String, (PCICMap, PCICMap)>,
     breakpoints: Breakpoints,
-    draw_memory: DrawMemory,
-    opcode_list: Vec<String>,
-    last_index: usize,
-    stack_labels: bool,
-    mem_utf: bool,
-    show_shortcuts: bool,
 }
 
 impl Tui {
@@ -117,7 +111,7 @@
             })
             .collect();
         Ok(Tui {
-            debug_arena: debug_arena.clone(),
+            debug_arena,
             terminal,
             key_buffer: String::new(),
             current_step,
@@ -125,12 +119,6 @@
             contracts_sources,
             pc_ic_maps,
             breakpoints,
-            draw_memory: DrawMemory::default(),
-            opcode_list: debug_arena[0].1.iter().map(|step| step.pretty_opcode()).collect(),
-            last_index: 0,
-            mem_utf: false,
-            stack_labels: false,
-            show_shortcuts: false,
         })
     }
 
@@ -499,7 +487,6 @@
                             // no unused space
                         }
 
-<<<<<<< HEAD
                         (before.len().saturating_sub(above), mid_len + below)
                     };
 
@@ -509,7 +496,7 @@
                     if let Some(last) = before.pop() {
                         if !last.ends_with('\n') {
                             before.iter().skip(start_line).for_each(|line| {
-                                text_output.lines.push(Spans::from(vec![
+                                text_output.lines.push(Line::from(vec![
                                     Span::styled(
                                         format!(
                                             "{: >max_line_num$}",
@@ -526,7 +513,7 @@
                                 line_number += 1;
                             });
 
-                            text_output.lines.push(Spans::from(vec![
+                            text_output.lines.push(Line::from(vec![
                                 Span::styled(
                                     format!(
                                         "{: >max_line_num$}",
@@ -548,7 +535,7 @@
                             line_number += 1;
 
                             actual.iter().skip(1).for_each(|s| {
-                                text_output.lines.push(Spans::from(vec![
+                                text_output.lines.push(Line::from(vec![
                                     Span::styled(
                                         format!(
                                             "{: >max_line_num$}",
@@ -579,7 +566,7 @@
                         } else {
                             before.push(last);
                             before.iter().skip(start_line).for_each(|line| {
-                                text_output.lines.push(Spans::from(vec![
+                                text_output.lines.push(Line::from(vec![
                                     Span::styled(
                                         format!(
                                             "{: >max_line_num$}",
@@ -597,7 +584,7 @@
                                 line_number += 1;
                             });
                             actual.iter().for_each(|s| {
-                                text_output.lines.push(Spans::from(vec![
+                                text_output.lines.push(Line::from(vec![
                                     Span::styled(
                                         format!(
                                             "{: >max_line_num$}",
@@ -626,7 +613,7 @@
                         }
                     } else {
                         actual.iter().for_each(|s| {
-                            text_output.lines.push(Spans::from(vec![
+                            text_output.lines.push(Line::from(vec![
                                 Span::styled(
                                     format!(
                                         "{: >max_line_num$}",
@@ -657,207 +644,7 @@
                         if !last.ends_with('\n') {
                             if let Some(post) = after.pop_front() {
                                 if let Some(last) = text_output.lines.last_mut() {
-                                    last.0.push(Span::raw(post));
-=======
-                                        (before.len().saturating_sub(above), mid_len + below)
-                                    };
-
-                                    let max_line_num = num_lines.to_string().len();
-                                    // We check if there is other text on the same line before the
-                                    // highlight starts
-                                    if let Some(last) = before.pop() {
-                                        if !last.ends_with('\n') {
-                                            before.iter().skip(start_line).for_each(|line| {
-                                                text_output.lines.push(Line::from(vec![
-                                                    Span::styled(
-                                                        format!(
-                                                            "{: >max_line_num$}",
-                                                            line_number.to_string(),
-                                                            max_line_num = max_line_num
-                                                        ),
-                                                        Style::default()
-                                                            .fg(Color::Gray)
-                                                            .bg(Color::DarkGray),
-                                                    ),
-                                                    Span::styled(
-                                                        "\u{2800} ".to_string() + line,
-                                                        Style::default()
-                                                            .add_modifier(Modifier::DIM),
-                                                    ),
-                                                ]));
-                                                line_number += 1;
-                                            });
-
-                                            text_output.lines.push(Line::from(vec![
-                                                Span::styled(
-                                                    format!(
-                                                        "{: >max_line_num$}",
-                                                        line_number.to_string(),
-                                                        max_line_num = max_line_num
-                                                    ),
-                                                    Style::default()
-                                                        .fg(Color::Cyan)
-                                                        .bg(Color::DarkGray)
-                                                        .add_modifier(Modifier::BOLD),
-                                                ),
-                                                Span::raw("\u{2800} "),
-                                                Span::raw(last),
-                                                Span::styled(
-                                                    actual[0].to_string(),
-                                                    Style::default()
-                                                        .fg(Color::Cyan)
-                                                        .add_modifier(Modifier::BOLD),
-                                                ),
-                                            ]));
-                                            line_number += 1;
-
-                                            actual.iter().skip(1).for_each(|s| {
-                                                text_output.lines.push(Line::from(vec![
-                                                    Span::styled(
-                                                        format!(
-                                                            "{: >max_line_num$}",
-                                                            line_number.to_string(),
-                                                            max_line_num = max_line_num
-                                                        ),
-                                                        Style::default()
-                                                            .fg(Color::Cyan)
-                                                            .bg(Color::DarkGray)
-                                                            .add_modifier(Modifier::BOLD),
-                                                    ),
-                                                    Span::raw("\u{2800} "),
-                                                    Span::styled(
-                                                        // this is a hack to add coloring
-                                                        // because tui does weird trimming
-                                                        if s.is_empty() || s == "\n" {
-                                                            "\u{2800} \n".to_string()
-                                                        } else {
-                                                            s.to_string()
-                                                        },
-                                                        Style::default()
-                                                            .fg(Color::Cyan)
-                                                            .add_modifier(Modifier::BOLD),
-                                                    ),
-                                                ]));
-                                                line_number += 1;
-                                            });
-                                        } else {
-                                            before.push(last);
-                                            before.iter().skip(start_line).for_each(|line| {
-                                                text_output.lines.push(Line::from(vec![
-                                                    Span::styled(
-                                                        format!(
-                                                            "{: >max_line_num$}",
-                                                            line_number.to_string(),
-                                                            max_line_num = max_line_num
-                                                        ),
-                                                        Style::default()
-                                                            .fg(Color::Gray)
-                                                            .bg(Color::DarkGray),
-                                                    ),
-                                                    Span::styled(
-                                                        "\u{2800} ".to_string() + line,
-                                                        Style::default()
-                                                            .add_modifier(Modifier::DIM),
-                                                    ),
-                                                ]));
-
-                                                line_number += 1;
-                                            });
-                                            actual.iter().for_each(|s| {
-                                                text_output.lines.push(Line::from(vec![
-                                                    Span::styled(
-                                                        format!(
-                                                            "{: >max_line_num$}",
-                                                            line_number.to_string(),
-                                                            max_line_num = max_line_num
-                                                        ),
-                                                        Style::default()
-                                                            .fg(Color::Cyan)
-                                                            .bg(Color::DarkGray)
-                                                            .add_modifier(Modifier::BOLD),
-                                                    ),
-                                                    Span::raw("\u{2800} "),
-                                                    Span::styled(
-                                                        if s.is_empty() || s == "\n" {
-                                                            "\u{2800} \n".to_string()
-                                                        } else {
-                                                            s.to_string()
-                                                        },
-                                                        Style::default()
-                                                            .fg(Color::Cyan)
-                                                            .add_modifier(Modifier::BOLD),
-                                                    ),
-                                                ]));
-                                                line_number += 1;
-                                            });
-                                        }
-                                    } else {
-                                        actual.iter().for_each(|s| {
-                                            text_output.lines.push(Line::from(vec![
-                                                Span::styled(
-                                                    format!(
-                                                        "{: >max_line_num$}",
-                                                        line_number.to_string(),
-                                                        max_line_num = max_line_num
-                                                    ),
-                                                    Style::default()
-                                                        .fg(Color::Cyan)
-                                                        .bg(Color::DarkGray)
-                                                        .add_modifier(Modifier::BOLD),
-                                                ),
-                                                Span::raw("\u{2800} "),
-                                                Span::styled(
-                                                    if s.is_empty() || s == "\n" {
-                                                        "\u{2800} \n".to_string()
-                                                    } else {
-                                                        s.to_string()
-                                                    },
-                                                    Style::default()
-                                                        .fg(Color::Cyan)
-                                                        .add_modifier(Modifier::BOLD),
-                                                ),
-                                            ]));
-                                            line_number += 1;
-                                        });
-                                    }
-
-                                    // fill in the rest of the line as unhighlighted
-                                    if let Some(last) = actual.last() {
-                                        if !last.ends_with('\n') {
-                                            if let Some(post) = after.pop_front() {
-                                                if let Some(last) = text_output.lines.last_mut() {
-                                                    last.spans.push(Span::raw(post));
-                                                }
-                                            }
-                                        }
-                                    }
-
-                                    // add after highlighted text
-                                    while mid_len + after.len() > end_line {
-                                        after.pop_back();
-                                    }
-                                    after.iter().for_each(|line| {
-                                        text_output.lines.push(Line::from(vec![
-                                            Span::styled(
-                                                format!(
-                                                    "{: >max_line_num$}",
-                                                    line_number.to_string(),
-                                                    max_line_num = max_line_num
-                                                ),
-                                                Style::default()
-                                                    .fg(Color::Gray)
-                                                    .bg(Color::DarkGray),
-                                            ),
-                                            Span::styled(
-                                                "\u{2800} ".to_string() + line,
-                                                Style::default().add_modifier(Modifier::DIM),
-                                            ),
-                                        ]));
-                                        line_number += 1;
-                                    });
-                                } else {
-                                    text_output.extend(Text::from("No source for srcmap index"));
->>>>>>> 8515d4a6
+                                    last.spans.push(Span::raw(post));
                                 }
                             }
                         }
@@ -868,7 +655,7 @@
                         after.pop_back();
                     }
                     after.iter().for_each(|line| {
-                        text_output.lines.push(Spans::from(vec![
+                        text_output.lines.push(Line::from(vec![
                             Span::styled(
                                 format!(
                                     "{: >max_line_num$}",
@@ -1192,7 +979,7 @@
 }
 
 impl Ui for Tui {
-    fn launch(&mut self) -> Result<TUIExitReason> {
+    fn start(mut self) -> Result<TUIExitReason> {
         // If something panics inside here, we should do everything we can to
         // not corrupt the user's terminal.
         std::panic::set_hook(Box::new(|e| {
@@ -1206,19 +993,6 @@
 
         // Setup a channel to send interrupts
         let (tx, rx) = mpsc::channel();
-<<<<<<< HEAD
-        thread::spawn(move || {
-            let mut last_tick = Instant::now();
-            loop {
-                // Poll events since last tick - if last tick is greater than tick_rate, we
-                // demand immediate availability of the event. This may affect
-                // interactivity, but I'm not sure as it is hard to test.
-                if event::poll(tick_rate.saturating_sub(last_tick.elapsed())).unwrap() {
-                    let event = event::read().unwrap();
-                    if let Event::Key(key) = event {
-                        if tx.send(Interrupt::KeyPressed(key)).is_err() {
-                            return
-=======
         thread::Builder::new()
             .name("event-listener".into())
             .spawn(move || {
@@ -1237,7 +1011,6 @@
                             if tx.send(Interrupt::MouseEvent(mouse)).is_err() {
                                 return
                             }
->>>>>>> 8515d4a6
                         }
                     }
                     // Force update if time has passed
@@ -1252,16 +1025,25 @@
             .expect("failed to spawn thread");
 
         self.terminal.clear()?;
-
+        let mut draw_memory: DrawMemory = DrawMemory::default();
+
+        let debug_call: Vec<(Address, Vec<DebugStep>, CallKind)> = self.debug_arena.clone();
+        let mut opcode_list: Vec<String> =
+            debug_call[0].1.iter().map(|step| step.pretty_opcode()).collect();
+        let mut last_index = 0;
+
+        let mut stack_labels = false;
+        let mut mem_utf = false;
+        let mut show_shortcuts = true;
         // UI thread that manages drawing
         loop {
-            if self.last_index != self.draw_memory.inner_call_index {
-                self.opcode_list = self.debug_arena[self.draw_memory.inner_call_index]
+            if last_index != draw_memory.inner_call_index {
+                opcode_list = debug_call[draw_memory.inner_call_index]
                     .1
                     .iter()
                     .map(|step| step.pretty_opcode())
                     .collect();
-                self.last_index = self.draw_memory.inner_call_index;
+                last_index = draw_memory.inner_call_index;
             }
             // Grab interrupt
 
@@ -1269,15 +1051,15 @@
 
             if let Some(c) = receiver.char_press() {
                 if self.key_buffer.ends_with('\'') {
-                    // Find the location of the called breakpoint in the whole debug arena (at
-                    // this address with this pc)
+                    // Find the location of the called breakpoint in the whole debug arena (at this
+                    // address with this pc)
                     if let Some((caller, pc)) = self.breakpoints.get(&c) {
-                        for (i, (_caller, debug_steps, _)) in self.debug_arena.iter().enumerate() {
+                        for (i, (_caller, debug_steps, _)) in debug_call.iter().enumerate() {
                             if _caller == caller {
                                 if let Some(step) =
                                     debug_steps.iter().position(|step| step.pc == *pc)
                                 {
-                                    self.draw_memory.inner_call_index = i;
+                                    draw_memory.inner_call_index = i;
                                     self.current_step = step;
                                     break
                                 }
@@ -1302,22 +1084,19 @@
                             // Grab number of times to do it
                             for _ in 0..Tui::buffer_as_number(&self.key_buffer, 1) {
                                 if event.modifiers.contains(KeyModifiers::CONTROL) {
-                                    let max_mem = (self.debug_arena
-                                        [self.draw_memory.inner_call_index]
-                                        .1[self.current_step]
+                                    let max_mem = (debug_call[draw_memory.inner_call_index].1
+                                        [self.current_step]
                                         .memory
                                         .len() /
                                         32)
                                     .saturating_sub(1);
-                                    if self.draw_memory.current_mem_startline < max_mem {
-                                        self.draw_memory.current_mem_startline += 1;
+                                    if draw_memory.current_mem_startline < max_mem {
+                                        draw_memory.current_mem_startline += 1;
                                     }
-                                } else if self.current_step < self.opcode_list.len() - 1 {
+                                } else if self.current_step < opcode_list.len() - 1 {
                                     self.current_step += 1;
-                                } else if self.draw_memory.inner_call_index <
-                                    self.debug_arena.len() - 1
-                                {
-                                    self.draw_memory.inner_call_index += 1;
+                                } else if draw_memory.inner_call_index < debug_call.len() - 1 {
+                                    draw_memory.inner_call_index += 1;
                                     self.current_step = 0;
                                 }
                             }
@@ -1325,13 +1104,13 @@
                         }
                         KeyCode::Char('J') => {
                             for _ in 0..Tui::buffer_as_number(&self.key_buffer, 1) {
-                                let max_stack = self.debug_arena[self.draw_memory.inner_call_index]
-                                    .1[self.current_step]
+                                let max_stack = debug_call[draw_memory.inner_call_index].1
+                                    [self.current_step]
                                     .stack
                                     .len()
                                     .saturating_sub(1);
-                                if self.draw_memory.current_stack_startline < max_stack {
-                                    self.draw_memory.current_stack_startline += 1;
+                                if draw_memory.current_stack_startline < max_stack {
+                                    draw_memory.current_stack_startline += 1;
                                 }
                             }
                             self.key_buffer.clear();
@@ -1340,53 +1119,50 @@
                         KeyCode::Char('k') | KeyCode::Up => {
                             for _ in 0..Tui::buffer_as_number(&self.key_buffer, 1) {
                                 if event.modifiers.contains(KeyModifiers::CONTROL) {
-                                    self.draw_memory.current_mem_startline =
-                                        self.draw_memory.current_mem_startline.saturating_sub(1);
+                                    draw_memory.current_mem_startline =
+                                        draw_memory.current_mem_startline.saturating_sub(1);
                                 } else if self.current_step > 0 {
                                     self.current_step -= 1;
-                                } else if self.draw_memory.inner_call_index > 0 {
-                                    self.draw_memory.inner_call_index -= 1;
-                                    self.current_step = self.debug_arena
-                                        [self.draw_memory.inner_call_index]
-                                        .1
-                                        .len() -
-                                        1;
+                                } else if draw_memory.inner_call_index > 0 {
+                                    draw_memory.inner_call_index -= 1;
+                                    self.current_step =
+                                        debug_call[draw_memory.inner_call_index].1.len() - 1;
                                 }
                             }
                             self.key_buffer.clear();
                         }
                         KeyCode::Char('K') => {
                             for _ in 0..Tui::buffer_as_number(&self.key_buffer, 1) {
-                                self.draw_memory.current_stack_startline =
-                                    self.draw_memory.current_stack_startline.saturating_sub(1);
+                                draw_memory.current_stack_startline =
+                                    draw_memory.current_stack_startline.saturating_sub(1);
                             }
                             self.key_buffer.clear();
                         }
                         // Go to top of file
                         KeyCode::Char('g') => {
-                            self.draw_memory.inner_call_index = 0;
+                            draw_memory.inner_call_index = 0;
                             self.current_step = 0;
                             self.key_buffer.clear();
                         }
                         // Go to bottom of file
                         KeyCode::Char('G') => {
-                            self.draw_memory.inner_call_index = self.debug_arena.len() - 1;
+                            draw_memory.inner_call_index = debug_call.len() - 1;
                             self.current_step =
-                                self.debug_arena[self.draw_memory.inner_call_index].1.len() - 1;
+                                debug_call[draw_memory.inner_call_index].1.len() - 1;
                             self.key_buffer.clear();
                         }
                         // Go to previous call
                         KeyCode::Char('c') => {
-                            self.draw_memory.inner_call_index =
-                                self.draw_memory.inner_call_index.saturating_sub(1);
+                            draw_memory.inner_call_index =
+                                draw_memory.inner_call_index.saturating_sub(1);
                             self.current_step =
-                                self.debug_arena[self.draw_memory.inner_call_index].1.len() - 1;
+                                debug_call[draw_memory.inner_call_index].1.len() - 1;
                             self.key_buffer.clear();
                         }
                         // Go to next call
                         KeyCode::Char('C') => {
-                            if self.debug_arena.len() > self.draw_memory.inner_call_index + 1 {
-                                self.draw_memory.inner_call_index += 1;
+                            if debug_call.len() > draw_memory.inner_call_index + 1 {
+                                draw_memory.inner_call_index += 1;
                                 self.current_step = 0;
                             }
                             self.key_buffer.clear();
@@ -1395,7 +1171,7 @@
                         KeyCode::Char('s') => {
                             for _ in 0..Tui::buffer_as_number(&self.key_buffer, 1) {
                                 let remaining_ops =
-                                    self.opcode_list[self.current_step..].to_vec().clone();
+                                    opcode_list[self.current_step..].to_vec().clone();
                                 self.current_step += remaining_ops
                                     .iter()
                                     .enumerate()
@@ -1412,9 +1188,9 @@
                                             None
                                         }
                                     })
-                                    .unwrap_or(self.opcode_list.len() - 1);
-                                if self.current_step > self.opcode_list.len() {
-                                    self.current_step = self.opcode_list.len() - 1
+                                    .unwrap_or(opcode_list.len() - 1);
+                                if self.current_step > opcode_list.len() {
+                                    self.current_step = opcode_list.len() - 1
                                 };
                             }
                             self.key_buffer.clear();
@@ -1422,8 +1198,7 @@
                         // Step backwards
                         KeyCode::Char('a') => {
                             for _ in 0..Tui::buffer_as_number(&self.key_buffer, 1) {
-                                let prev_ops =
-                                    self.opcode_list[..self.current_step].to_vec().clone();
+                                let prev_ops = opcode_list[..self.current_step].to_vec().clone();
                                 self.current_step = prev_ops
                                     .iter()
                                     .enumerate()
@@ -1448,15 +1223,15 @@
                         }
                         // toggle stack labels
                         KeyCode::Char('t') => {
-                            self.stack_labels = !self.stack_labels;
+                            stack_labels = !stack_labels;
                         }
                         // toggle memory utf8 decoding
                         KeyCode::Char('m') => {
-                            self.mem_utf = !self.mem_utf;
+                            mem_utf = !mem_utf;
                         }
                         // toggle help notice
                         KeyCode::Char('h') => {
-                            self.show_shortcuts = !self.show_shortcuts;
+                            show_shortcuts = !show_shortcuts;
                         }
                         KeyCode::Char(other) => match other {
                             '0' | '1' | '2' | '3' | '4' | '5' | '6' | '7' | '8' | '9' | '\'' => {
@@ -1478,22 +1253,21 @@
                         MouseEventKind::ScrollUp => {
                             if self.current_step > 0 {
                                 self.current_step -= 1;
-                            } else if self.draw_memory.inner_call_index > 0 {
-                                self.draw_memory.inner_call_index -= 1;
-                                self.draw_memory.current_mem_startline = 0;
-                                self.draw_memory.current_stack_startline = 0;
+                            } else if draw_memory.inner_call_index > 0 {
+                                draw_memory.inner_call_index -= 1;
+                                draw_memory.current_mem_startline = 0;
+                                draw_memory.current_stack_startline = 0;
                                 self.current_step =
-                                    self.debug_arena[self.draw_memory.inner_call_index].1.len() - 1;
+                                    debug_call[draw_memory.inner_call_index].1.len() - 1;
                             }
                         }
                         MouseEventKind::ScrollDown => {
-                            if self.current_step < self.opcode_list.len() - 1 {
+                            if self.current_step < opcode_list.len() - 1 {
                                 self.current_step += 1;
-                            } else if self.draw_memory.inner_call_index < self.debug_arena.len() - 1
-                            {
-                                self.draw_memory.inner_call_index += 1;
-                                self.draw_memory.current_mem_startline = 0;
-                                self.draw_memory.current_stack_startline = 0;
+                            } else if draw_memory.inner_call_index < debug_call.len() - 1 {
+                                draw_memory.inner_call_index += 1;
+                                draw_memory.current_mem_startline = 0;
+                                draw_memory.current_stack_startline = 0;
                                 self.current_step = 0;
                             }
                         }
@@ -1509,18 +1283,18 @@
             self.terminal.draw(|f| {
                 Tui::draw_layout(
                     f,
-                    self.debug_arena[self.draw_memory.inner_call_index].0,
+                    debug_call[draw_memory.inner_call_index].0,
                     &self.identified_contracts,
                     &self.pc_ic_maps,
                     &self.contracts_sources,
-                    &self.debug_arena[self.draw_memory.inner_call_index].1[..],
-                    &self.opcode_list,
+                    &debug_call[draw_memory.inner_call_index].1[..],
+                    &opcode_list,
                     current_step,
-                    self.debug_arena[self.draw_memory.inner_call_index].2,
-                    &mut self.draw_memory,
-                    self.stack_labels,
-                    self.mem_utf,
-                    self.show_shortcuts,
+                    debug_call[draw_memory.inner_call_index].2,
+                    &mut draw_memory,
+                    stack_labels,
+                    mem_utf,
+                    show_shortcuts,
                 )
             })?;
         }
