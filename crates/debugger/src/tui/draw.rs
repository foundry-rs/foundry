//! TUI draw implementation.

use super::context::{BufferKind, DebuggerContext};
use crate::op::OpcodeParam;
use alloy_primitives::U256;
use foundry_compilers::artifacts::sourcemap::SourceElement;
use foundry_evm_traces::debug::SourceData;
use ratatui::{
    layout::{Alignment, Constraint, Direction, Layout, Rect},
    style::{Color, Modifier, Style},
    terminal::Frame,
    text::{Line, Span, Text},
    widgets::{Block, Borders, List, ListItem, ListState, Paragraph, Wrap},
};
use revm::interpreter::opcode;
use revm_inspectors::tracing::types::CallKind;
use std::{collections::VecDeque, fmt::Write, io};

impl DebuggerContext<'_> {
    /// Draws the TUI layout and subcomponents to the given terminal.
    pub(crate) fn draw(&self, terminal: &mut super::DebuggerTerminal) -> io::Result<()> {
        terminal.draw(|f| self.draw_layout(f)).map(drop)
    }

    #[inline]
    fn draw_layout(&self, f: &mut Frame<'_>) {
        // We need 100 columns to display a 32 byte word in the memory and stack panes.
        let size = f.size();
        let min_width = 100;
        let min_height = 16;
        if size.width < min_width || size.height < min_height {
            self.size_too_small(f, min_width, min_height);
            return;
        }

        // The horizontal layout draws these panes at 50% width.
        let min_column_width_for_horizontal = 200;
        if size.width >= min_column_width_for_horizontal {
            self.horizontal_layout(f);
        } else {
            self.vertical_layout(f);
        }
    }

    fn size_too_small(&self, f: &mut Frame<'_>, min_width: u16, min_height: u16) {
        let mut lines = Vec::with_capacity(4);

        let l1 = "Terminal size too small:";
        lines.push(Line::from(l1));

        let size = f.size();
        let width_color = if size.width >= min_width { Color::Green } else { Color::Red };
        let height_color = if size.height >= min_height { Color::Green } else { Color::Red };
        let l2 = vec![
            Span::raw("Width = "),
            Span::styled(size.width.to_string(), Style::new().fg(width_color)),
            Span::raw(" Height = "),
            Span::styled(size.height.to_string(), Style::new().fg(height_color)),
        ];
        lines.push(Line::from(l2));

        let l3 = "Needed for current config:";
        lines.push(Line::from(l3));
        let l4 = format!("Width = {min_width} Height = {min_height}");
        lines.push(Line::from(l4));

        let paragraph =
            Paragraph::new(lines).alignment(Alignment::Center).wrap(Wrap { trim: true });
        f.render_widget(paragraph, size)
    }

    /// Draws the layout in vertical mode.
    ///
    /// ```text
    /// |-----------------------------|
    /// |             op              |
    /// |-----------------------------|
    /// |            stack            |
    /// |-----------------------------|
    /// |             buf             |
    /// |-----------------------------|
    /// |                             |
    /// |             src             |
    /// |                             |
    /// |-----------------------------|
    /// ```
    fn vertical_layout(&self, f: &mut Frame<'_>) {
        let area = f.size();
        let h_height = if self.show_shortcuts { 4 } else { 0 };

        // NOTE: `Layout::split` always returns a slice of the same length as the number of
        // constraints, so the `else` branch is unreachable.

        // Split off footer.
        let [app, footer] = Layout::new(
            Direction::Vertical,
            [Constraint::Ratio(100 - h_height, 100), Constraint::Ratio(h_height, 100)],
        )
        .split(area)[..] else {
            unreachable!()
        };

        // Split the app in 4 vertically to construct all the panes.
        let [op_pane, stack_pane, memory_pane, src_pane] = Layout::new(
            Direction::Vertical,
            [
                Constraint::Ratio(1, 6),
                Constraint::Ratio(1, 6),
                Constraint::Ratio(1, 6),
                Constraint::Ratio(3, 6),
            ],
        )
        .split(app)[..] else {
            unreachable!()
        };

        if self.show_shortcuts {
            self.draw_footer(f, footer);
        }
        self.draw_src(f, src_pane);
        self.draw_op_list(f, op_pane);
        self.draw_stack(f, stack_pane);
        self.draw_buffer(f, memory_pane);
    }

    /// Draws the layout in horizontal mode.
    ///
    /// ```text
    /// |-----------------|-----------|
    /// |        op       |   stack   |
    /// |-----------------|-----------|
    /// |                 |           |
    /// |       src       |    buf    |
    /// |                 |           |
    /// |-----------------|-----------|
    /// ```
    fn horizontal_layout(&self, f: &mut Frame<'_>) {
        let area = f.size();
        let h_height = if self.show_shortcuts { 4 } else { 0 };

        // Split off footer.
        let [app, footer] = Layout::new(
            Direction::Vertical,
            [Constraint::Ratio(100 - h_height, 100), Constraint::Ratio(h_height, 100)],
        )
        .split(area)[..] else {
            unreachable!()
        };

        // Split app in 2 horizontally.
        let [app_left, app_right] =
            Layout::new(Direction::Horizontal, [Constraint::Ratio(1, 2), Constraint::Ratio(1, 2)])
                .split(app)[..]
        else {
            unreachable!()
        };

        // Split left pane in 2 vertically to opcode list and source.
        let [op_pane, src_pane] =
            Layout::new(Direction::Vertical, [Constraint::Ratio(1, 4), Constraint::Ratio(3, 4)])
                .split(app_left)[..]
        else {
            unreachable!()
        };

        // Split right pane horizontally to construct stack and memory.
        let [stack_pane, memory_pane] =
            Layout::new(Direction::Vertical, [Constraint::Ratio(1, 4), Constraint::Ratio(3, 4)])
                .split(app_right)[..]
        else {
            unreachable!()
        };

        if self.show_shortcuts {
            self.draw_footer(f, footer);
        }
        self.draw_src(f, src_pane);
        self.draw_op_list(f, op_pane);
        self.draw_stack(f, stack_pane);
        self.draw_buffer(f, memory_pane);
    }

    fn draw_footer(&self, f: &mut Frame<'_>, area: Rect) {
        let l1 = "[q]: quit | [k/j]: prev/next op | [a/s]: prev/next jump | [c/C]: prev/next call | [g/G]: start/end | [b]: cycle memory/calldata/returndata buffers";
        let l2 = "[t]: stack labels | [m]: buffer decoding | [shift + j/k]: scroll stack | [ctrl + j/k]: scroll buffer | ['<char>]: goto breakpoint | [h] toggle help";
        let dimmed = Style::new().add_modifier(Modifier::DIM);
        let lines =
            vec![Line::from(Span::styled(l1, dimmed)), Line::from(Span::styled(l2, dimmed))];
        let paragraph =
            Paragraph::new(lines).alignment(Alignment::Center).wrap(Wrap { trim: false });
        f.render_widget(paragraph, area);
    }

    fn draw_src(&self, f: &mut Frame<'_>, area: Rect) {
        let (text_output, source_name) = self.src_text(area);
        let call_kind_text = match self.call_kind() {
            CallKind::Create | CallKind::Create2 => "Contract creation",
            CallKind::Call => "Contract call",
            CallKind::StaticCall => "Contract staticcall",
            CallKind::CallCode => "Contract callcode",
            CallKind::DelegateCall => "Contract delegatecall",
            CallKind::AuthCall => "Contract authcall",
            CallKind::EOFCreate => "EOF contract creation",
        };
        let title = format!(
            "{} {} ",
            call_kind_text,
            source_name.map(|s| format!("| {s}")).unwrap_or_default()
        );
        let block = Block::default().title(title).borders(Borders::ALL);
        let paragraph = Paragraph::new(text_output).block(block).wrap(Wrap { trim: false });
        f.render_widget(paragraph, area);
    }

    fn src_text(&self, area: Rect) -> (Text<'_>, Option<&str>) {
        let (source_element, source) = match self.src_map() {
            Ok(r) => r,
            Err(e) => return (Text::from(e), None),
        };

        // We are handed a vector of SourceElements that give us a span of sourcecode that is
        // currently being executed. This includes an offset and length.
        // This vector is in instruction pointer order, meaning the location of the instruction
        // minus `sum(push_bytes[..pc])`.
        let offset = source_element.offset() as usize;
        let len = source_element.length() as usize;
        let max = source.source.len();

        // Split source into before, relevant, and after chunks, split by line, for formatting.
        let actual_start = offset.min(max);
        let actual_end = (offset + len).min(max);

        let mut before: Vec<_> = source.source[..actual_start].split_inclusive('\n').collect();
        let actual: Vec<_> =
            source.source[actual_start..actual_end].split_inclusive('\n').collect();
        let mut after: VecDeque<_> = source.source[actual_end..].split_inclusive('\n').collect();

        let num_lines = before.len() + actual.len() + after.len();
        let height = area.height as usize;
        let needed_highlight = actual.len();
        let mid_len = before.len() + actual.len();

        // adjust what text we show of the source code
        let (start_line, end_line) = if needed_highlight > height {
            // highlighted section is more lines than we have available
            let start_line = before.len().saturating_sub(1);
            (start_line, before.len() + needed_highlight)
        } else if height > num_lines {
            // we can fit entire source
            (0, num_lines)
        } else {
            let remaining = height - needed_highlight;
            let mut above = remaining / 2;
            let mut below = remaining / 2;
            if below > after.len() {
                // unused space below the highlight
                above += below - after.len();
            } else if above > before.len() {
                // we have unused space above the highlight
                below += above - before.len();
            } else {
                // no unused space
            }

            // since above is subtracted from before.len(), and the resulting
            // start_line is used to index into before, above must be at least
            // 1 to avoid out-of-range accesses.
            if above == 0 {
                above = 1;
            }
            (before.len().saturating_sub(above), mid_len + below)
        };

        // Unhighlighted line number: gray.
        let u_num = Style::new().fg(Color::Gray);
        // Unhighlighted text: default, dimmed.
        let u_text = Style::new().add_modifier(Modifier::DIM);
        // Highlighted line number: cyan.
        let h_num = Style::new().fg(Color::Cyan);
        // Highlighted text: cyan, bold.
        let h_text = Style::new().fg(Color::Cyan).add_modifier(Modifier::BOLD);

        let mut lines = SourceLines::new(start_line, end_line);

        // We check if there is other text on the same line before the highlight starts.
        if let Some(last) = before.pop() {
            let last_has_nl = last.ends_with('\n');

            if last_has_nl {
                before.push(last);
            }
            for line in &before[start_line..] {
                lines.push(u_num, line, u_text);
            }

            let first = if !last_has_nl {
                lines.push_raw(h_num, &[Span::raw(last), Span::styled(actual[0], h_text)]);
                1
            } else {
                0
            };

            // Skip the first line if it has already been handled above.
            for line in &actual[first..] {
                lines.push(h_num, line, h_text);
            }
        } else {
            // No text before the current line.
            for line in &actual {
                lines.push(h_num, line, h_text);
            }
        }

        // Fill in the rest of the line as unhighlighted.
        if let Some(last) = actual.last() {
            if !last.ends_with('\n') {
                if let Some(post) = after.pop_front() {
                    if let Some(last) = lines.lines.last_mut() {
                        last.spans.push(Span::raw(post));
                    }
                }
            }
        }

        // Add after highlighted text.
        while mid_len + after.len() > end_line {
            after.pop_back();
        }
        for line in after {
            lines.push(u_num, line, u_text);
        }

        // pad with empty to each line to ensure the previous text is cleared
        for line in &mut lines.lines {
            // note that the \n is not included in the line length
            if area.width as usize > line.width() + 1 {
                line.push_span(Span::raw(" ".repeat(area.width as usize - line.width() - 1)));
            }
        }

        (Text::from(lines.lines), source.path.to_str())
    }

    /// Returns source map, source code and source name of the current line.
    fn src_map(&self) -> Result<(SourceElement, &SourceData), String> {
        let address = self.address();
        let Some(contract_name) = self.debugger.identified_contracts.get(address) else {
            return Err(format!("Unknown contract at address {address}"));
        };

<<<<<<< HEAD
        let Some(mut files_source_code) =
            self.debugger.contracts_sources.get_sources(contract_name)
        else {
            return Err(format!("No source map index for contract {contract_name}"));
        };

        let Some((create_map, rt_map)) = self.debugger.pc_ic_maps.get(contract_name) else {
            return Err(format!("No PC-IC maps for contract {contract_name}"));
        };

        let is_create =
            matches!(self.call_kind(), CallKind::Create | CallKind::Create2 | CallKind::EOFCreate);
        let pc = self.current_step().pc;
        let Some((source_element, source_code, source_file)) =
            files_source_code.find_map(|(artifact, source)| {
                let bytecode = if is_create {
                    &artifact.bytecode.bytecode
                } else {
                    artifact.bytecode.deployed_bytecode.bytecode.as_ref()?
                };
                let source_map = bytecode.source_map()?.expect("failed to parse");

                let pc_ic_map = if is_create { create_map } else { rt_map };
                let ic = pc_ic_map.get(pc)?;

                // Solc indexes source maps by instruction counter, but Vyper indexes by program
                // counter.
                let source_element = if matches!(source.language, MultiCompilerLanguage::Solc(_)) {
                    source_map.get(ic)?
                } else {
                    source_map.get(pc)?
                };
                // if the source element has an index, find the sourcemap for that index
                let res = source_element
                    .index()
                    // if index matches current file_id, return current source code
                    .and_then(|index| {
                        (index == artifact.file_id)
                            .then(|| (source_element.clone(), source.source.as_str(), &source.name))
                    })
                    .or_else(|| {
                        // otherwise find the source code for the element's index
                        self.debugger
                            .contracts_sources
                            .sources_by_id
                            .get(&artifact.build_id)?
                            .get(&source_element.index()?)
                            .map(|source| {
                                (source_element.clone(), source.source.as_str(), &source.name)
                            })
                    });

                res
            })
        else {
            return Err(format!("No source map for contract {contract_name}"));
        };

        Ok((source_element, source_code, source_file))
=======
        self.debugger
            .contracts_sources
            .find_source_mapping(
                contract_name,
                self.current_step().pc,
                self.debug_call().kind.is_any_create(),
            )
            .ok_or_else(|| format!("No source map for contract {contract_name}"))
>>>>>>> b98590c7
    }

    fn draw_op_list(&self, f: &mut Frame<'_>, area: Rect) {
        let debug_steps = self.debug_steps();
        let max_pc = debug_steps.iter().map(|step| step.pc).max().unwrap_or(0);
        let max_pc_len = hex_digits(max_pc);

        let items = debug_steps
            .iter()
            .enumerate()
            .map(|(i, step)| {
                let mut content = String::with_capacity(64);
                write!(content, "{:0>max_pc_len$x}|", step.pc).unwrap();
                if let Some(op) = self.opcode_list.get(i) {
                    content.push_str(op);
                }
                ListItem::new(Span::styled(content, Style::new().fg(Color::White)))
            })
            .collect::<Vec<_>>();

        let title = format!(
            "Address: {} | PC: {} | Gas used in call: {}",
            self.address(),
            self.current_step().pc,
            self.current_step().gas_used,
        );
        let block = Block::default().title(title).borders(Borders::ALL);
        let list = List::new(items)
            .block(block)
            .highlight_symbol("▶")
            .highlight_style(Style::new().fg(Color::White).bg(Color::DarkGray))
            .scroll_padding(1);
        let mut state = ListState::default().with_selected(Some(self.current_step));
        f.render_stateful_widget(list, area, &mut state);
    }

    fn draw_stack(&self, f: &mut Frame<'_>, area: Rect) {
        let step = self.current_step();
        let stack = step.stack.as_ref();
        let stack_len = stack.map_or(0, |s| s.len());

        let min_len = decimal_digits(stack_len).max(2);

        let params = OpcodeParam::of(step.op.get());

        let text: Vec<Line<'_>> = stack
            .map(|stack| {
                stack
                    .iter()
                    .rev()
                    .enumerate()
                    .skip(self.draw_memory.current_stack_startline)
                    .map(|(i, stack_item)| {
                        let param = params.iter().find(|param| param.index == i);

                        let mut spans = Vec::with_capacity(1 + 32 * 2 + 3);

                        // Stack index.
                        spans.push(Span::styled(
                            format!("{i:0min_len$}| "),
                            Style::new().fg(Color::White),
                        ));

                        // Item hex bytes.
                        hex_bytes_spans(&stack_item.to_be_bytes::<32>(), &mut spans, |_, _| {
                            if param.is_some() {
                                Style::new().fg(Color::Cyan)
                            } else {
                                Style::new().fg(Color::White)
                            }
                        });

                        if self.stack_labels {
                            if let Some(param) = param {
                                spans.push(Span::raw("| "));
                                spans.push(Span::raw(param.name));
                            }
                        }

                        spans.push(Span::raw("\n"));

                        Line::from(spans)
                    })
                    .collect()
            })
            .unwrap_or_default();

        let title = format!("Stack: {stack_len}");
        let block = Block::default().title(title).borders(Borders::ALL);
        let paragraph = Paragraph::new(text).block(block).wrap(Wrap { trim: true });
        f.render_widget(paragraph, area);
    }

    fn draw_buffer(&self, f: &mut Frame<'_>, area: Rect) {
        let call = self.debug_call();
        let step = self.current_step();
        let buf = match self.active_buffer {
            BufferKind::Memory => step.memory.as_ref().unwrap().as_ref(),
            BufferKind::Calldata => call.calldata.as_ref(),
            BufferKind::Returndata => step.returndata.as_ref(),
        };

        let min_len = hex_digits(buf.len());

        // Color memory region based on read/write.
        let mut offset = None;
        let mut size = None;
        let mut write_offset = None;
        let mut write_size = None;
        let mut color = None;
        let stack_len = step.stack.as_ref().map_or(0, |s| s.len());
        if stack_len > 0 {
            if let Some(stack) = step.stack.as_ref() {
                if let Some(accesses) = get_buffer_accesses(step.op.get(), stack) {
                    if let Some(read_access) = accesses.read {
                        offset = Some(read_access.1.offset);
                        size = Some(read_access.1.size);
                        color = Some(Color::Cyan);
                    }
                    if let Some(write_access) = accesses.write {
                        if self.active_buffer == BufferKind::Memory {
                            write_offset = Some(write_access.offset);
                            write_size = Some(write_access.size);
                        }
                    }
                }
            }
        }

        // color word on previous write op
        // TODO: technically it's possible for this to conflict with the current op, ie, with
        // subsequent MCOPYs, but solc can't seem to generate that code even with high optimizer
        // settings
        if self.current_step > 0 {
            let prev_step = self.current_step - 1;
            let prev_step = &self.debug_steps()[prev_step];
            if let Some(stack) = prev_step.stack.as_ref() {
                if let Some(write_access) =
                    get_buffer_accesses(prev_step.op.get(), stack).and_then(|a| a.write)
                {
                    if self.active_buffer == BufferKind::Memory {
                        offset = Some(write_access.offset);
                        size = Some(write_access.size);
                        color = Some(Color::Green);
                    }
                }
            }
        }

        let height = area.height as usize;
        let end_line = self.draw_memory.current_buf_startline + height;

        let text: Vec<Line<'_>> = buf
            .chunks(32)
            .enumerate()
            .skip(self.draw_memory.current_buf_startline)
            .take_while(|(i, _)| *i < end_line)
            .map(|(i, buf_word)| {
                let mut spans = Vec::with_capacity(1 + 32 * 2 + 1 + 32 / 4 + 1);

                // Buffer index.
                spans.push(Span::styled(
                    format!("{:0min_len$x}| ", i * 32),
                    Style::new().fg(Color::White),
                ));

                // Word hex bytes.
                hex_bytes_spans(buf_word, &mut spans, |j, _| {
                    let mut byte_color = Color::White;
                    let mut end = None;
                    let idx = i * 32 + j;
                    if let (Some(offset), Some(size), Some(color)) = (offset, size, color) {
                        end = Some(offset + size);
                        if (offset..offset + size).contains(&idx) {
                            // [offset, offset + size] is the memory region to be colored.
                            // If a byte at row i and column j in the memory panel
                            // falls in this region, set the color.
                            byte_color = color;
                        }
                    }
                    if let (Some(write_offset), Some(write_size)) = (write_offset, write_size) {
                        // check for overlap with read region
                        let write_end = write_offset + write_size;
                        if let Some(read_end) = end {
                            let read_start = offset.unwrap();
                            if (write_offset..write_end).contains(&read_end) {
                                // if it contains end, start from write_start up to read_end
                                if (write_offset..read_end).contains(&idx) {
                                    return Style::new().fg(Color::Yellow);
                                }
                            } else if (write_offset..write_end).contains(&read_start) {
                                // otherwise if it contains read start, start from read_start up to
                                // write_end
                                if (read_start..write_end).contains(&idx) {
                                    return Style::new().fg(Color::Yellow);
                                }
                            }
                        }
                        if (write_offset..write_end).contains(&idx) {
                            byte_color = Color::Red;
                        }
                    }

                    Style::new().fg(byte_color)
                });

                if self.buf_utf {
                    spans.push(Span::raw("|"));
                    for utf in buf_word.chunks(4) {
                        if let Ok(utf_str) = std::str::from_utf8(utf) {
                            spans.push(Span::raw(utf_str.replace('\0', ".")));
                        } else {
                            spans.push(Span::raw("."));
                        }
                    }
                }

                spans.push(Span::raw("\n"));

                Line::from(spans)
            })
            .collect();

        let title = self.active_buffer.title(buf.len());
        let block = Block::default().title(title).borders(Borders::ALL);
        let paragraph = Paragraph::new(text).block(block).wrap(Wrap { trim: true });
        f.render_widget(paragraph, area);
    }
}

/// Wrapper around a list of [`Line`]s that prepends the line number on each new line.
struct SourceLines<'a> {
    lines: Vec<Line<'a>>,
    start_line: usize,
    max_line_num: usize,
}

impl<'a> SourceLines<'a> {
    fn new(start_line: usize, end_line: usize) -> Self {
        Self { lines: Vec::new(), start_line, max_line_num: decimal_digits(end_line) }
    }

    fn push(&mut self, line_number_style: Style, line: &'a str, line_style: Style) {
        self.push_raw(line_number_style, &[Span::styled(line, line_style)]);
    }

    fn push_raw(&mut self, line_number_style: Style, spans: &[Span<'a>]) {
        let mut line_spans = Vec::with_capacity(4);

        let line_number = format!(
            "{number: >width$} ",
            number = self.start_line + self.lines.len() + 1,
            width = self.max_line_num
        );
        line_spans.push(Span::styled(line_number, line_number_style));

        // Space between line number and line text.
        line_spans.push(Span::raw("  "));

        line_spans.extend_from_slice(spans);

        self.lines.push(Line::from(line_spans));
    }
}

/// Container for buffer access information.
struct BufferAccess {
    offset: usize,
    size: usize,
}

/// Container for read and write buffer access information.
struct BufferAccesses {
    /// The read buffer kind and access information.
    read: Option<(BufferKind, BufferAccess)>,
    /// The only mutable buffer is the memory buffer, so don't store the buffer kind.
    write: Option<BufferAccess>,
}

/// The memory_access variable stores the index on the stack that indicates the buffer
/// offset/size accessed by the given opcode:
///    (read buffer, buffer read offset, buffer read size, write memory offset, write memory size)
///    \>= 1: the stack index
///    0: no memory access
///    -1: a fixed size of 32 bytes
///    -2: a fixed size of 1 byte
///
/// The return value is a tuple about accessed buffer region by the given opcode:
///    (read buffer, buffer read offset, buffer read size, write memory offset, write memory size)
fn get_buffer_accesses(op: u8, stack: &[U256]) -> Option<BufferAccesses> {
    let buffer_access = match op {
        opcode::KECCAK256 | opcode::RETURN | opcode::REVERT => {
            (Some((BufferKind::Memory, 1, 2)), None)
        }
        opcode::CALLDATACOPY => (Some((BufferKind::Calldata, 2, 3)), Some((1, 3))),
        opcode::RETURNDATACOPY => (Some((BufferKind::Returndata, 2, 3)), Some((1, 3))),
        opcode::CALLDATALOAD => (Some((BufferKind::Calldata, 1, -1)), None),
        opcode::CODECOPY => (None, Some((1, 3))),
        opcode::EXTCODECOPY => (None, Some((2, 4))),
        opcode::MLOAD => (Some((BufferKind::Memory, 1, -1)), None),
        opcode::MSTORE => (None, Some((1, -1))),
        opcode::MSTORE8 => (None, Some((1, -2))),
        opcode::LOG0 | opcode::LOG1 | opcode::LOG2 | opcode::LOG3 | opcode::LOG4 => {
            (Some((BufferKind::Memory, 1, 2)), None)
        }
        opcode::CREATE | opcode::CREATE2 => (Some((BufferKind::Memory, 2, 3)), None),
        opcode::CALL | opcode::CALLCODE => (Some((BufferKind::Memory, 4, 5)), None),
        opcode::DELEGATECALL | opcode::STATICCALL => (Some((BufferKind::Memory, 3, 4)), None),
        opcode::MCOPY => (Some((BufferKind::Memory, 2, 3)), Some((1, 3))),
        _ => Default::default(),
    };

    let stack_len = stack.len();
    let get_size = |stack_index| match stack_index {
        -2 => Some(1),
        -1 => Some(32),
        0 => None,
        1.. => {
            if (stack_index as usize) <= stack_len {
                Some(stack[stack_len - stack_index as usize].saturating_to())
            } else {
                None
            }
        }
        _ => panic!("invalid stack index"),
    };

    if buffer_access.0.is_some() || buffer_access.1.is_some() {
        let (read, write) = buffer_access;
        let read_access = read.and_then(|b| {
            let (buffer, offset, size) = b;
            Some((buffer, BufferAccess { offset: get_size(offset)?, size: get_size(size)? }))
        });
        let write_access = write.and_then(|b| {
            let (offset, size) = b;
            Some(BufferAccess { offset: get_size(offset)?, size: get_size(size)? })
        });
        Some(BufferAccesses { read: read_access, write: write_access })
    } else {
        None
    }
}

fn hex_bytes_spans(bytes: &[u8], spans: &mut Vec<Span<'_>>, f: impl Fn(usize, u8) -> Style) {
    for (i, &byte) in bytes.iter().enumerate() {
        if i > 0 {
            spans.push(Span::raw(" "));
        }
        spans.push(Span::styled(alloy_primitives::hex::encode([byte]), f(i, byte)));
    }
}

/// Returns the number of decimal digits in the given number.
///
/// This is the same as `n.to_string().len()`.
fn decimal_digits(n: usize) -> usize {
    n.checked_ilog10().unwrap_or(0) as usize + 1
}

/// Returns the number of hexadecimal digits in the given number.
///
/// This is the same as `format!("{n:x}").len()`.
fn hex_digits(n: usize) -> usize {
    n.checked_ilog(16).unwrap_or(0) as usize + 1
}

#[cfg(test)]
mod tests {
    #[test]
    fn decimal_digits() {
        assert_eq!(super::decimal_digits(0), 1);
        assert_eq!(super::decimal_digits(1), 1);
        assert_eq!(super::decimal_digits(2), 1);
        assert_eq!(super::decimal_digits(9), 1);
        assert_eq!(super::decimal_digits(10), 2);
        assert_eq!(super::decimal_digits(11), 2);
        assert_eq!(super::decimal_digits(50), 2);
        assert_eq!(super::decimal_digits(99), 2);
        assert_eq!(super::decimal_digits(100), 3);
        assert_eq!(super::decimal_digits(101), 3);
        assert_eq!(super::decimal_digits(201), 3);
        assert_eq!(super::decimal_digits(999), 3);
        assert_eq!(super::decimal_digits(1000), 4);
        assert_eq!(super::decimal_digits(1001), 4);
    }

    #[test]
    fn hex_digits() {
        assert_eq!(super::hex_digits(0), 1);
        assert_eq!(super::hex_digits(1), 1);
        assert_eq!(super::hex_digits(2), 1);
        assert_eq!(super::hex_digits(9), 1);
        assert_eq!(super::hex_digits(10), 1);
        assert_eq!(super::hex_digits(11), 1);
        assert_eq!(super::hex_digits(15), 1);
        assert_eq!(super::hex_digits(16), 2);
        assert_eq!(super::hex_digits(17), 2);
        assert_eq!(super::hex_digits(0xff), 2);
        assert_eq!(super::hex_digits(0x100), 3);
        assert_eq!(super::hex_digits(0x101), 3);
    }
}<|MERGE_RESOLUTION|>--- conflicted
+++ resolved
@@ -348,67 +348,6 @@
             return Err(format!("Unknown contract at address {address}"));
         };
 
-<<<<<<< HEAD
-        let Some(mut files_source_code) =
-            self.debugger.contracts_sources.get_sources(contract_name)
-        else {
-            return Err(format!("No source map index for contract {contract_name}"));
-        };
-
-        let Some((create_map, rt_map)) = self.debugger.pc_ic_maps.get(contract_name) else {
-            return Err(format!("No PC-IC maps for contract {contract_name}"));
-        };
-
-        let is_create =
-            matches!(self.call_kind(), CallKind::Create | CallKind::Create2 | CallKind::EOFCreate);
-        let pc = self.current_step().pc;
-        let Some((source_element, source_code, source_file)) =
-            files_source_code.find_map(|(artifact, source)| {
-                let bytecode = if is_create {
-                    &artifact.bytecode.bytecode
-                } else {
-                    artifact.bytecode.deployed_bytecode.bytecode.as_ref()?
-                };
-                let source_map = bytecode.source_map()?.expect("failed to parse");
-
-                let pc_ic_map = if is_create { create_map } else { rt_map };
-                let ic = pc_ic_map.get(pc)?;
-
-                // Solc indexes source maps by instruction counter, but Vyper indexes by program
-                // counter.
-                let source_element = if matches!(source.language, MultiCompilerLanguage::Solc(_)) {
-                    source_map.get(ic)?
-                } else {
-                    source_map.get(pc)?
-                };
-                // if the source element has an index, find the sourcemap for that index
-                let res = source_element
-                    .index()
-                    // if index matches current file_id, return current source code
-                    .and_then(|index| {
-                        (index == artifact.file_id)
-                            .then(|| (source_element.clone(), source.source.as_str(), &source.name))
-                    })
-                    .or_else(|| {
-                        // otherwise find the source code for the element's index
-                        self.debugger
-                            .contracts_sources
-                            .sources_by_id
-                            .get(&artifact.build_id)?
-                            .get(&source_element.index()?)
-                            .map(|source| {
-                                (source_element.clone(), source.source.as_str(), &source.name)
-                            })
-                    });
-
-                res
-            })
-        else {
-            return Err(format!("No source map for contract {contract_name}"));
-        };
-
-        Ok((source_element, source_code, source_file))
-=======
         self.debugger
             .contracts_sources
             .find_source_mapping(
@@ -417,7 +356,6 @@
                 self.debug_call().kind.is_any_create(),
             )
             .ok_or_else(|| format!("No source map for contract {contract_name}"))
->>>>>>> b98590c7
     }
 
     fn draw_op_list(&self, f: &mut Frame<'_>, area: Rect) {
