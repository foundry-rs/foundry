//! # foundry-config
//!
//! Foundry configuration.

#![cfg_attr(not(test), warn(unused_crate_dependencies))]
#![cfg_attr(docsrs, feature(doc_cfg, doc_auto_cfg))]

#[macro_use]
extern crate tracing;

use crate::cache::StorageCachingConfig;
use alloy_primitives::{Address, B256, FixedBytes, U256, address, map::AddressHashMap};
use eyre::{ContextCompat, WrapErr};
use figment::{
    Error, Figment, Metadata, Profile, Provider,
    providers::{Env, Format, Serialized, Toml},
    value::{Dict, Map, Value},
};
use filter::GlobMatcher;
use foundry_compilers::{
    ArtifactOutput, ConfigurableArtifacts, Graph, Project, ProjectPathsConfig,
    RestrictionsWithVersion, VyperLanguage,
    artifacts::{
        BytecodeHash, DebuggingSettings, EvmVersion, Libraries, ModelCheckerSettings,
        ModelCheckerTarget, Optimizer, OptimizerDetails, RevertStrings, Settings, SettingsMetadata,
        Severity,
        output_selection::{ContractOutputSelection, OutputSelection},
        remappings::{RelativeRemapping, Remapping},
        serde_helpers,
    },
    cache::SOLIDITY_FILES_CACHE_FILENAME,
    compilers::{
        Compiler,
        multi::{MultiCompiler, MultiCompilerSettings},
        solc::{Solc, SolcCompiler},
        vyper::{Vyper, VyperSettings},
    },
    error::SolcError,
    multi::{MultiCompilerParser, MultiCompilerRestrictions},
    solc::{CliSettings, SolcSettings},
};
use regex::Regex;
use revm::primitives::hardfork::SpecId;
use semver::Version;
use serde::{Deserialize, Serialize, Serializer};
use std::{
    borrow::Cow,
    collections::BTreeMap,
    fs,
    path::{Path, PathBuf},
    str::FromStr,
};

mod macros;

pub mod utils;
pub use utils::*;

mod endpoints;
pub use endpoints::{
    ResolvedRpcEndpoint, ResolvedRpcEndpoints, RpcEndpoint, RpcEndpointUrl, RpcEndpoints,
};

mod etherscan;
use etherscan::{
    EtherscanConfigError, EtherscanConfigs, EtherscanEnvProvider, ResolvedEtherscanConfig,
};

pub mod resolve;
pub use resolve::UnresolvedEnvVarError;

pub mod cache;
use cache::{Cache, ChainCache};

pub mod fmt;
pub use fmt::FormatterConfig;

pub mod lint;
pub use lint::{LinterConfig, Severity as LintSeverity};

pub mod fs_permissions;
pub use fs_permissions::FsPermissions;
use fs_permissions::PathPermission;

pub mod error;
use error::ExtractConfigError;
pub use error::SolidityErrorCode;

pub mod doc;
pub use doc::DocConfig;

pub mod filter;
pub use filter::SkipBuildFilters;

mod warning;
pub use warning::*;

pub mod fix;

// reexport so cli types can implement `figment::Provider` to easily merge compiler arguments
pub use alloy_chains::{Chain, NamedChain};
pub use figment;
use foundry_block_explorers::EtherscanApiVersion;

pub mod providers;
pub use providers::Remappings;
use providers::*;

mod fuzz;
pub use fuzz::{FuzzConfig, FuzzCorpusConfig, FuzzDictionaryConfig};

mod invariant;
pub use invariant::InvariantConfig;

mod inline;
pub use inline::{InlineConfig, InlineConfigError, NatSpec};

pub mod soldeer;
use soldeer::{SoldeerConfig, SoldeerDependencyConfig};

mod vyper;
pub use vyper::VyperConfig;

mod bind_json;
use bind_json::BindJsonConfig;

mod compilation;
pub use compilation::{CompilationRestrictions, SettingsOverrides};

pub mod extend;
use extend::Extends;

pub use semver;

/// Foundry configuration
///
/// # Defaults
///
/// All configuration values have a default, documented in the [fields](#fields)
/// section below. [`Config::default()`] returns the default values for
/// the default profile while [`Config::with_root()`] returns the values based on the given
/// directory. [`Config::load()`] starts with the default profile and merges various providers into
/// the config, same for [`Config::load_with_root()`], but there the default values are determined
/// by [`Config::with_root()`]
///
/// # Provider Details
///
/// `Config` is a Figment [`Provider`] with the following characteristics:
///
///   * **Profile**
///
///     The profile is set to the value of the `profile` field.
///
///   * **Metadata**
///
///     This provider is named `Foundry Config`. It does not specify a
///     [`Source`](figment::Source) and uses default interpolation.
///
///   * **Data**
///
///     The data emitted by this provider are the keys and values corresponding
///     to the fields and values of the structure. The dictionary is emitted to
///     the "default" meta-profile.
///
/// Note that these behaviors differ from those of [`Config::figment()`].
#[derive(Clone, Debug, PartialEq, Serialize, Deserialize)]
pub struct Config {
    /// The selected profile. **(default: _default_ `default`)**
    ///
    /// **Note:** This field is never serialized nor deserialized. When a
    /// `Config` is merged into a `Figment` as a `Provider`, this profile is
    /// selected on the `Figment`. When a `Config` is extracted, this field is
    /// set to the extracting Figment's selected `Profile`.
    #[serde(skip)]
    pub profile: Profile,
    /// The list of all profiles defined in the config.
    ///
    /// See `profile`.
    #[serde(skip)]
    pub profiles: Vec<Profile>,

    /// The root path where the config detection started from, [`Config::with_root`].
    // We're skipping serialization here, so it won't be included in the [`Config::to_string()`]
    // representation, but will be deserialized from the `Figment` so that forge commands can
    // override it.
    #[serde(default = "root_default", skip_serializing)]
    pub root: PathBuf,

    /// Configuration for extending from another foundry.toml (base) file.
    ///
    /// Can be either a string path or an object with path and strategy.
    /// Base files cannot extend (inherit) other files.
    #[serde(default, skip_serializing)]
    pub extends: Option<Extends>,

    /// path of the source contracts dir, like `src` or `contracts`
    pub src: PathBuf,
    /// path of the test dir
    pub test: PathBuf,
    /// path of the script dir
    pub script: PathBuf,
    /// path to where artifacts shut be written to
    pub out: PathBuf,
    /// all library folders to include, `lib`, `node_modules`
    pub libs: Vec<PathBuf>,
    /// `Remappings` to use for this repo
    pub remappings: Vec<RelativeRemapping>,
    /// Whether to autodetect remappings by scanning the `libs` folders recursively
    pub auto_detect_remappings: bool,
    /// library addresses to link
    pub libraries: Vec<String>,
    /// whether to enable cache
    pub cache: bool,
    /// whether to dynamically link tests
    pub dynamic_test_linking: bool,
    /// where the cache is stored if enabled
    pub cache_path: PathBuf,
    /// where the gas snapshots are stored
    pub snapshots: PathBuf,
    /// whether to check for differences against previously stored gas snapshots
    pub gas_snapshot_check: bool,
    /// whether to emit gas snapshots to disk
    pub gas_snapshot_emit: bool,
    /// where the broadcast logs are stored
    pub broadcast: PathBuf,
    /// additional solc allow paths for `--allow-paths`
    pub allow_paths: Vec<PathBuf>,
    /// additional solc include paths for `--include-path`
    pub include_paths: Vec<PathBuf>,
    /// glob patterns to skip
    pub skip: Vec<GlobMatcher>,
    /// whether to force a `project.clean()`
    pub force: bool,
    /// evm version to use
    #[serde(with = "from_str_lowercase")]
    pub evm_version: EvmVersion,
    /// list of contracts to report gas of
    pub gas_reports: Vec<String>,
    /// list of contracts to ignore for gas reports
    pub gas_reports_ignore: Vec<String>,
    /// Whether to include gas reports for tests.
    pub gas_reports_include_tests: bool,
    /// The Solc instance to use if any.
    ///
    /// This takes precedence over `auto_detect_solc`, if a version is set then this overrides
    /// auto-detection.
    ///
    /// **Note** for backwards compatibility reasons this also accepts solc_version from the toml
    /// file, see `BackwardsCompatTomlProvider`.
    ///
    /// Avoid using this field directly; call the related `solc` methods instead.
    #[doc(hidden)]
    pub solc: Option<SolcReq>,
    /// Whether to autodetect the solc compiler version to use.
    pub auto_detect_solc: bool,
    /// Offline mode, if set, network access (downloading solc) is disallowed.
    ///
    /// Relationship with `auto_detect_solc`:
    ///    - if `auto_detect_solc = true` and `offline = true`, the required solc version(s) will
    ///      be auto detected but if the solc version is not installed, it will _not_ try to
    ///      install it
    pub offline: bool,
    /// Whether to activate optimizer
    pub optimizer: Option<bool>,
    /// The number of runs specifies roughly how often each opcode of the deployed code will be
    /// executed across the life-time of the contract. This means it is a trade-off parameter
    /// between code size (deploy cost) and code execution cost (cost after deployment).
    /// An `optimizer_runs` parameter of `1` will produce short but expensive code. In contrast, a
    /// larger `optimizer_runs` parameter will produce longer but more gas efficient code. The
    /// maximum value of the parameter is `2**32-1`.
    ///
    /// A common misconception is that this parameter specifies the number of iterations of the
    /// optimizer. This is not true: The optimizer will always run as many times as it can
    /// still improve the code.
    pub optimizer_runs: Option<usize>,
    /// Switch optimizer components on or off in detail.
    /// The "enabled" switch above provides two defaults which can be
    /// tweaked here. If "details" is given, "enabled" can be omitted.
    pub optimizer_details: Option<OptimizerDetails>,
    /// Model checker settings.
    pub model_checker: Option<ModelCheckerSettings>,
    /// verbosity to use
    pub verbosity: u8,
    /// url of the rpc server that should be used for any rpc calls
    pub eth_rpc_url: Option<String>,
    /// Whether to accept invalid certificates for the rpc server.
    pub eth_rpc_accept_invalid_certs: bool,
    /// JWT secret that should be used for any rpc calls
    pub eth_rpc_jwt: Option<String>,
    /// Timeout that should be used for any rpc calls
    pub eth_rpc_timeout: Option<u64>,
    /// Headers that should be used for any rpc calls
    ///
    /// # Example
    ///
    /// rpc_headers = ["x-custom-header:value", "x-another-header:another-value"]
    ///
    /// You can also the ETH_RPC_HEADERS env variable like so:
    /// `ETH_RPC_HEADERS="x-custom-header:value x-another-header:another-value"`
    pub eth_rpc_headers: Option<Vec<String>>,
    /// etherscan API key, or alias for an `EtherscanConfig` in `etherscan` table
    pub etherscan_api_key: Option<String>,
    /// etherscan API version
    pub etherscan_api_version: Option<EtherscanApiVersion>,
    /// Multiple etherscan api configs and their aliases
    #[serde(default, skip_serializing_if = "EtherscanConfigs::is_empty")]
    pub etherscan: EtherscanConfigs,
    /// list of solidity error codes to always silence in the compiler output
    pub ignored_error_codes: Vec<SolidityErrorCode>,
    /// list of file paths to ignore
    #[serde(rename = "ignored_warnings_from")]
    pub ignored_file_paths: Vec<PathBuf>,
    /// When true, compiler warnings are treated as errors
    pub deny_warnings: bool,
    /// Only run test functions matching the specified regex pattern.
    #[serde(rename = "match_test")]
    pub test_pattern: Option<RegexWrapper>,
    /// Only run test functions that do not match the specified regex pattern.
    #[serde(rename = "no_match_test")]
    pub test_pattern_inverse: Option<RegexWrapper>,
    /// Only run tests in contracts matching the specified regex pattern.
    #[serde(rename = "match_contract")]
    pub contract_pattern: Option<RegexWrapper>,
    /// Only run tests in contracts that do not match the specified regex pattern.
    #[serde(rename = "no_match_contract")]
    pub contract_pattern_inverse: Option<RegexWrapper>,
    /// Only run tests in source files matching the specified glob pattern.
    #[serde(rename = "match_path", with = "from_opt_glob")]
    pub path_pattern: Option<globset::Glob>,
    /// Only run tests in source files that do not match the specified glob pattern.
    #[serde(rename = "no_match_path", with = "from_opt_glob")]
    pub path_pattern_inverse: Option<globset::Glob>,
    /// Only show coverage for files that do not match the specified regex pattern.
    #[serde(rename = "no_match_coverage")]
    pub coverage_pattern_inverse: Option<RegexWrapper>,
    /// Path where last test run failures are recorded.
    pub test_failures_file: PathBuf,
    /// Max concurrent threads to use.
    pub threads: Option<usize>,
    /// Whether to show test execution progress.
    pub show_progress: bool,
    /// Configuration for fuzz testing
    pub fuzz: FuzzConfig,
    /// Configuration for invariant testing
    pub invariant: InvariantConfig,
    /// Whether to allow ffi cheatcodes in test
    pub ffi: bool,
    /// Whether to allow `expectRevert` for internal functions.
    pub allow_internal_expect_revert: bool,
    /// Use the create 2 factory in all cases including tests and non-broadcasting scripts.
    pub always_use_create_2_factory: bool,
    /// Sets a timeout in seconds for vm.prompt cheatcodes
    pub prompt_timeout: u64,
    /// The address which will be executing all tests
    pub sender: Address,
    /// The tx.origin value during EVM execution
    pub tx_origin: Address,
    /// the initial balance of each deployed test contract
    pub initial_balance: U256,
    /// the block.number value during EVM execution
    #[serde(
        deserialize_with = "crate::deserialize_u64_to_u256",
        serialize_with = "crate::serialize_u64_or_u256"
    )]
    pub block_number: U256,
    /// pins the block number for the state fork
    pub fork_block_number: Option<u64>,
    /// The chain name or EIP-155 chain ID.
    #[serde(rename = "chain_id", alias = "chain")]
    pub chain: Option<Chain>,
    /// Block gas limit.
    pub gas_limit: GasLimit,
    /// EIP-170: Contract code size limit in bytes. Useful to increase this because of tests.
    pub code_size_limit: Option<usize>,
    /// `tx.gasprice` value during EVM execution.
    ///
    /// This is an Option, so we can determine in fork mode whether to use the config's gas price
    /// (if set by user) or the remote client's gas price.
    pub gas_price: Option<u64>,
    /// The base fee in a block.
    pub block_base_fee_per_gas: u64,
    /// The `block.coinbase` value during EVM execution.
    pub block_coinbase: Address,
    /// The `block.timestamp` value during EVM execution.
    #[serde(
        deserialize_with = "crate::deserialize_u64_to_u256",
        serialize_with = "crate::serialize_u64_or_u256"
    )]
    pub block_timestamp: U256,
    /// The `block.difficulty` value during EVM execution.
    pub block_difficulty: u64,
    /// Before merge the `block.max_hash`, after merge it is `block.prevrandao`.
    pub block_prevrandao: B256,
    /// The `block.gaslimit` value during EVM execution.
    pub block_gas_limit: Option<GasLimit>,
    /// The memory limit per EVM execution in bytes.
    /// If this limit is exceeded, a `MemoryLimitOOG` result is thrown.
    ///
    /// The default is 128MiB.
    pub memory_limit: u64,
    /// Additional output selection for all contracts, such as "ir", "devdoc", "storageLayout",
    /// etc.
    ///
    /// See the [Solc Compiler Api](https://docs.soliditylang.org/en/latest/using-the-compiler.html#compiler-api) for more information.
    ///
    /// The following values are always set because they're required by `forge`:
    /// ```json
    /// {
    ///   "*": [
    ///       "abi",
    ///       "evm.bytecode",
    ///       "evm.deployedBytecode",
    ///       "evm.methodIdentifiers"
    ///     ]
    /// }
    /// ```
    #[serde(default)]
    pub extra_output: Vec<ContractOutputSelection>,
    /// If set, a separate JSON file will be emitted for every contract depending on the
    /// selection, eg. `extra_output_files = ["metadata"]` will create a `metadata.json` for
    /// each contract in the project.
    ///
    /// See [Contract Metadata](https://docs.soliditylang.org/en/latest/metadata.html) for more information.
    ///
    /// The difference between `extra_output = ["metadata"]` and
    /// `extra_output_files = ["metadata"]` is that the former will include the
    /// contract's metadata in the contract's json artifact, whereas the latter will emit the
    /// output selection as separate files.
    #[serde(default)]
    pub extra_output_files: Vec<ContractOutputSelection>,
    /// Whether to print the names of the compiled contracts.
    pub names: bool,
    /// Whether to print the sizes of the compiled contracts.
    pub sizes: bool,
    /// If set to true, changes compilation pipeline to go through the Yul intermediate
    /// representation.
    pub via_ir: bool,
    /// Whether to include the AST as JSON in the compiler output.
    pub ast: bool,
    /// RPC storage caching settings determines what chains and endpoints to cache
    pub rpc_storage_caching: StorageCachingConfig,
    /// Disables storage caching entirely. This overrides any settings made in
    /// `rpc_storage_caching`
    pub no_storage_caching: bool,
    /// Disables rate limiting entirely. This overrides any settings made in
    /// `compute_units_per_second`
    pub no_rpc_rate_limit: bool,
    /// Multiple rpc endpoints and their aliases
    #[serde(default, skip_serializing_if = "RpcEndpoints::is_empty")]
    pub rpc_endpoints: RpcEndpoints,
    /// Whether to store the referenced sources in the metadata as literal data.
    pub use_literal_content: bool,
    /// Whether to include the metadata hash.
    ///
    /// The metadata hash is machine dependent. By default, this is set to [BytecodeHash::None] to allow for deterministic code, See: <https://docs.soliditylang.org/en/latest/metadata.html>
    #[serde(with = "from_str_lowercase")]
    pub bytecode_hash: BytecodeHash,
    /// Whether to append the metadata hash to the bytecode.
    ///
    /// If this is `false` and the `bytecode_hash` option above is not `None` solc will issue a
    /// warning.
    pub cbor_metadata: bool,
    /// How to treat revert (and require) reason strings.
    #[serde(with = "serde_helpers::display_from_str_opt")]
    pub revert_strings: Option<RevertStrings>,
    /// Whether to compile in sparse mode
    ///
    /// If this option is enabled, only the required contracts/files will be selected to be
    /// included in solc's output selection, see also [`OutputSelection`].
    pub sparse_mode: bool,
    /// Generates additional build info json files for every new build, containing the
    /// `CompilerInput` and `CompilerOutput`.
    pub build_info: bool,
    /// The path to the `build-info` directory that contains the build info json files.
    pub build_info_path: Option<PathBuf>,
    /// Configuration for `forge fmt`
    pub fmt: FormatterConfig,
    /// Configuration for `forge lint`
    pub lint: LinterConfig,
    /// Configuration for `forge doc`
    pub doc: DocConfig,
    /// Configuration for `forge bind-json`
    pub bind_json: BindJsonConfig,
    /// Configures the permissions of cheat codes that touch the file system.
    ///
    /// This includes what operations can be executed (read, write)
    pub fs_permissions: FsPermissions,

    /// Whether to enable call isolation.
    ///
    /// Useful for more correct gas accounting and EVM behavior in general.
    pub isolate: bool,

    /// Whether to disable the block gas limit.
    pub disable_block_gas_limit: bool,

    /// Address labels
    pub labels: AddressHashMap<String>,

    /// Whether to enable safety checks for `vm.getCode` and `vm.getDeployedCode` invocations.
    /// If disabled, it is possible to access artifacts which were not recompiled or cached.
    pub unchecked_cheatcode_artifacts: bool,

    /// CREATE2 salt to use for the library deployment in scripts.
    pub create2_library_salt: B256,

    /// The CREATE2 deployer address to use.
    pub create2_deployer: Address,

    /// Configuration for Vyper compiler
    pub vyper: VyperConfig,

    /// Soldeer dependencies
    pub dependencies: Option<SoldeerDependencyConfig>,

    /// Soldeer custom configs
    pub soldeer: Option<SoldeerConfig>,

    /// Whether failed assertions should revert.
    ///
    /// Note that this only applies to native (cheatcode) assertions, invoked on Vm contract.
    pub assertions_revert: bool,

    /// Whether `failed()` should be invoked to check if the test have failed.
    pub legacy_assertions: bool,

    /// Optional additional CLI arguments to pass to `solc` binary.
    #[serde(default, skip_serializing_if = "Vec::is_empty")]
    pub extra_args: Vec<String>,

    /// Whether to enable Odyssey features.
    #[serde(alias = "alphanet")]
    pub odyssey: bool,

    /// Timeout for transactions in seconds.
    pub transaction_timeout: u64,

    /// Warnings gathered when loading the Config. See [`WarningsProvider`] for more information.
    #[serde(rename = "__warnings", default, skip_serializing)]
    pub warnings: Vec<Warning>,

    /// Additional settings profiles to use when compiling.
    #[serde(default)]
    pub additional_compiler_profiles: Vec<SettingsOverrides>,

    /// Restrictions on compilation of certain files.
    #[serde(default)]
    pub compilation_restrictions: Vec<CompilationRestrictions>,

    /// Whether to enable script execution protection.
    pub script_execution_protection: bool,

    /// PRIVATE: This structure may grow, As such, constructing this structure should
    /// _always_ be done using a public constructor or update syntax:
    ///
    /// ```ignore
    /// use foundry_config::Config;
    ///
    /// let config = Config { src: "other".into(), ..Default::default() };
    /// ```
    #[doc(hidden)]
    #[serde(skip)]
    pub _non_exhaustive: (),
}

/// Mapping of fallback standalone sections. See [`FallbackProfileProvider`].
pub const STANDALONE_FALLBACK_SECTIONS: &[(&str, &str)] = &[("invariant", "fuzz")];

/// Deprecated keys and their replacements.
///
/// See [Warning::DeprecatedKey]
pub const DEPRECATIONS: &[(&str, &str)] = &[("cancun", "evm_version = Cancun")];

impl Config {
    /// The default profile: "default"
    pub const DEFAULT_PROFILE: Profile = Profile::Default;

    /// The hardhat profile: "hardhat"
    pub const HARDHAT_PROFILE: Profile = Profile::const_new("hardhat");

    /// TOML section for profiles
    pub const PROFILE_SECTION: &'static str = "profile";

    /// Standalone sections in the config which get integrated into the selected profile
    pub const STANDALONE_SECTIONS: &'static [&'static str] = &[
        "rpc_endpoints",
        "etherscan",
        "fmt",
        "lint",
        "doc",
        "fuzz",
        "invariant",
        "labels",
        "dependencies",
        "soldeer",
        "vyper",
        "bind_json",
    ];

    /// File name of config toml file
    pub const FILE_NAME: &'static str = "foundry.toml";

    /// The name of the directory foundry reserves for itself under the user's home directory: `~`
    pub const FOUNDRY_DIR_NAME: &'static str = ".foundry";

    /// Default address for tx.origin
    ///
    /// `0x1804c8AB1F12E6bbf3894d4083f33e07309d1f38`
    pub const DEFAULT_SENDER: Address = address!("0x1804c8AB1F12E6bbf3894d4083f33e07309d1f38");

    /// Default salt for create2 library deployments
    pub const DEFAULT_CREATE2_LIBRARY_SALT: FixedBytes<32> = FixedBytes::<32>::ZERO;

    /// Default create2 deployer
    pub const DEFAULT_CREATE2_DEPLOYER: Address =
        address!("0x4e59b44847b379578588920ca78fbf26c0b4956c");

    /// Loads the `Config` from the current directory.
    ///
    /// See [`figment`](Self::figment) for more details.
    pub fn load() -> Result<Self, ExtractConfigError> {
        Self::from_provider(Self::figment())
    }

    /// Loads the `Config` with the given `providers` preset.
    ///
    /// See [`figment`](Self::figment) for more details.
    pub fn load_with_providers(providers: FigmentProviders) -> Result<Self, ExtractConfigError> {
        Self::from_provider(Self::default().to_figment(providers))
    }

    /// Loads the `Config` from the given root directory.
    ///
    /// See [`figment_with_root`](Self::figment_with_root) for more details.
    #[track_caller]
    pub fn load_with_root(root: impl AsRef<Path>) -> Result<Self, ExtractConfigError> {
        Self::from_provider(Self::figment_with_root(root.as_ref()))
    }

    /// Attempts to extract a `Config` from `provider`, returning the result.
    ///
    /// # Example
    ///
    /// ```rust
    /// use figment::providers::{Env, Format, Toml};
    /// use foundry_config::Config;
    ///
    /// // Use foundry's default `Figment`, but allow values from `other.toml`
    /// // to supersede its values.
    /// let figment = Config::figment().merge(Toml::file("other.toml").nested());
    ///
    /// let config = Config::from_provider(figment);
    /// ```
    #[doc(alias = "try_from")]
    pub fn from_provider<T: Provider>(provider: T) -> Result<Self, ExtractConfigError> {
        trace!("load config with provider: {:?}", provider.metadata());
        Self::from_figment(Figment::from(provider))
    }

    #[doc(hidden)]
    #[deprecated(note = "use `Config::from_provider` instead")]
    pub fn try_from<T: Provider>(provider: T) -> Result<Self, ExtractConfigError> {
        Self::from_provider(provider)
    }

    fn from_figment(figment: Figment) -> Result<Self, ExtractConfigError> {
        let mut config = figment.extract::<Self>().map_err(ExtractConfigError::new)?;
        config.profile = figment.profile().clone();

        // The `"profile"` profile contains all the profiles as keys.
        let mut add_profile = |profile: &Profile| {
            if !config.profiles.contains(profile) {
                config.profiles.push(profile.clone());
            }
        };
        let figment = figment.select(Self::PROFILE_SECTION);
        if let Ok(data) = figment.data()
            && let Some(profiles) = data.get(&Profile::new(Self::PROFILE_SECTION))
        {
            for profile in profiles.keys() {
                add_profile(&Profile::new(profile));
            }
        }
        add_profile(&Self::DEFAULT_PROFILE);
        add_profile(&config.profile);

        config.normalize_optimizer_settings();

        Ok(config)
    }

    /// Returns the populated [Figment] using the requested [FigmentProviders] preset.
    ///
    /// This will merge various providers, such as env,toml,remappings into the figment if
    /// requested.
    pub fn to_figment(&self, providers: FigmentProviders) -> Figment {
        // Note that `Figment::from` here is a method on `Figment` rather than the `From` impl below

        if providers.is_none() {
            return Figment::from(self);
        }

        let root = self.root.as_path();
        let profile = Self::selected_profile();
        let mut figment = Figment::default().merge(DappHardhatDirProvider(root));

        // merge global foundry.toml file
        if let Some(global_toml) = Self::foundry_dir_toml().filter(|p| p.exists()) {
            figment = Self::merge_toml_provider(
                figment,
                TomlFileProvider::new(None, global_toml).cached(),
                profile.clone(),
            );
        }
        // merge local foundry.toml file
        figment = Self::merge_toml_provider(
            figment,
            TomlFileProvider::new(Some("FOUNDRY_CONFIG"), root.join(Self::FILE_NAME)).cached(),
            profile.clone(),
        );

        // merge environment variables
        figment = figment
            .merge(
                Env::prefixed("DAPP_")
                    .ignore(&["REMAPPINGS", "LIBRARIES", "FFI", "FS_PERMISSIONS"])
                    .global(),
            )
            .merge(
                Env::prefixed("DAPP_TEST_")
                    .ignore(&["CACHE", "FUZZ_RUNS", "DEPTH", "FFI", "FS_PERMISSIONS"])
                    .global(),
            )
            .merge(DappEnvCompatProvider)
            .merge(EtherscanEnvProvider::default())
            .merge(
                Env::prefixed("FOUNDRY_")
                    .ignore(&["PROFILE", "REMAPPINGS", "LIBRARIES", "FFI", "FS_PERMISSIONS"])
                    .map(|key| {
                        let key = key.as_str();
                        if Self::STANDALONE_SECTIONS.iter().any(|section| {
                            key.starts_with(&format!("{}_", section.to_ascii_uppercase()))
                        }) {
                            key.replacen('_', ".", 1).into()
                        } else {
                            key.into()
                        }
                    })
                    .global(),
            )
            .select(profile.clone());

        // only resolve remappings if all providers are requested
        if providers.is_all() {
            // we try to merge remappings after we've merged all other providers, this prevents
            // redundant fs lookups to determine the default remappings that are eventually updated
            // by other providers, like the toml file
            let remappings = RemappingsProvider {
                auto_detect_remappings: figment
                    .extract_inner::<bool>("auto_detect_remappings")
                    .unwrap_or(true),
                lib_paths: figment
                    .extract_inner::<Vec<PathBuf>>("libs")
                    .map(Cow::Owned)
                    .unwrap_or_else(|_| Cow::Borrowed(&self.libs)),
                root,
                remappings: figment.extract_inner::<Vec<Remapping>>("remappings"),
            };
            figment = figment.merge(remappings);
        }

        // normalize defaults
        figment = self.normalize_defaults(figment);

        Figment::from(self).merge(figment).select(profile)
    }

    /// The config supports relative paths and tracks the root path separately see
    /// `Config::with_root`
    ///
    /// This joins all relative paths with the current root and attempts to make them canonic
    #[must_use]
    pub fn canonic(self) -> Self {
        let root = self.root.clone();
        self.canonic_at(root)
    }

    /// Joins all relative paths with the given root so that paths that are defined as:
    ///
    /// ```toml
    /// [profile.default]
    /// src = "src"
    /// out = "./out"
    /// libs = ["lib", "/var/lib"]
    /// ```
    ///
    /// Will be made canonic with the given root:
    ///
    /// ```toml
    /// [profile.default]
    /// src = "<root>/src"
    /// out = "<root>/out"
    /// libs = ["<root>/lib", "/var/lib"]
    /// ```
    #[must_use]
    pub fn canonic_at(mut self, root: impl Into<PathBuf>) -> Self {
        let root = canonic(root);

        fn p(root: &Path, rem: &Path) -> PathBuf {
            canonic(root.join(rem))
        }

        self.src = p(&root, &self.src);
        self.test = p(&root, &self.test);
        self.script = p(&root, &self.script);
        self.out = p(&root, &self.out);
        self.broadcast = p(&root, &self.broadcast);
        self.cache_path = p(&root, &self.cache_path);
        self.snapshots = p(&root, &self.snapshots);

        if let Some(build_info_path) = self.build_info_path {
            self.build_info_path = Some(p(&root, &build_info_path));
        }

        self.libs = self.libs.into_iter().map(|lib| p(&root, &lib)).collect();

        self.remappings =
            self.remappings.into_iter().map(|r| RelativeRemapping::new(r.into(), &root)).collect();

        self.allow_paths = self.allow_paths.into_iter().map(|allow| p(&root, &allow)).collect();

        self.include_paths = self.include_paths.into_iter().map(|allow| p(&root, &allow)).collect();

        self.fs_permissions.join_all(&root);

        if let Some(model_checker) = &mut self.model_checker {
            model_checker.contracts = std::mem::take(&mut model_checker.contracts)
                .into_iter()
                .map(|(path, contracts)| {
                    (format!("{}", p(&root, path.as_ref()).display()), contracts)
                })
                .collect();
        }

        self
    }

    /// Normalizes the evm version if a [SolcReq] is set
    pub fn normalized_evm_version(mut self) -> Self {
        self.normalize_evm_version();
        self
    }

    /// Normalizes optimizer settings.
    /// See <https://github.com/foundry-rs/foundry/issues/9665>
    pub fn normalized_optimizer_settings(mut self) -> Self {
        self.normalize_optimizer_settings();
        self
    }

    /// Normalizes the evm version if a [SolcReq] is set to a valid version.
    pub fn normalize_evm_version(&mut self) {
        self.evm_version = self.get_normalized_evm_version();
    }

    /// Normalizes optimizer settings:
    /// - with default settings, optimizer is set to false and optimizer runs to 200
    /// - if optimizer is set and optimizer runs not specified, then optimizer runs is set to 200
    /// - enable optimizer if not explicitly set and optimizer runs set to a value greater than 0
    pub fn normalize_optimizer_settings(&mut self) {
        match (self.optimizer, self.optimizer_runs) {
            // Default: set the optimizer to false and optimizer runs to 200.
            (None, None) => {
                self.optimizer = Some(false);
                self.optimizer_runs = Some(200);
            }
            // Set the optimizer runs to 200 if the `optimizer` config set.
            (Some(_), None) => self.optimizer_runs = Some(200),
            // Enables optimizer if the `optimizer_runs` has been set with a value greater than 0.
            (None, Some(runs)) => self.optimizer = Some(runs > 0),
            _ => {}
        }
    }

    /// Returns the normalized [EvmVersion] for the current solc version, or the configured one.
    pub fn get_normalized_evm_version(&self) -> EvmVersion {
        if let Some(version) = self.solc_version()
            && let Some(evm_version) = self.evm_version.normalize_version_solc(&version)
        {
            return evm_version;
        }
        self.evm_version
    }

    /// Returns a sanitized version of the Config where are paths are set correctly and potential
    /// duplicates are resolved
    ///
    /// See [`Self::canonic`]
    #[must_use]
    pub fn sanitized(self) -> Self {
        let mut config = self.canonic();

        config.sanitize_remappings();

        config.libs.sort_unstable();
        config.libs.dedup();

        config
    }

    /// Cleans up any duplicate `Remapping` and sorts them
    ///
    /// On windows this will convert any `\` in the remapping path into a `/`
    pub fn sanitize_remappings(&mut self) {
        #[cfg(target_os = "windows")]
        {
            // force `/` in remappings on windows
            use path_slash::PathBufExt;
            self.remappings.iter_mut().for_each(|r| {
                r.path.path = r.path.path.to_slash_lossy().into_owned().into();
            });
        }
    }

    /// Returns the directory in which dependencies should be installed
    ///
    /// Returns the first dir from `libs` that is not `node_modules` or `lib` if `libs` is empty
    pub fn install_lib_dir(&self) -> &Path {
        self.libs
            .iter()
            .find(|p| !p.ends_with("node_modules"))
            .map(|p| p.as_path())
            .unwrap_or_else(|| Path::new("lib"))
    }

    /// Serves as the entrypoint for obtaining the project.
    ///
    /// Returns the `Project` configured with all `solc` and path related values.
    ///
    /// *Note*: this also _cleans_ [`Project::cleanup`] the workspace if `force` is set to true.
    ///
    /// # Example
    ///
    /// ```
    /// use foundry_config::Config;
    /// let config = Config::load_with_root(".")?.sanitized();
    /// let project = config.project()?;
    /// # Ok::<_, eyre::Error>(())
    /// ```
    pub fn project(&self) -> Result<Project<MultiCompiler>, SolcError> {
        self.create_project(self.cache, false)
    }

    /// Same as [`Self::project()`] but sets configures the project to not emit artifacts and ignore
    /// cache.
    pub fn ephemeral_project(&self) -> Result<Project<MultiCompiler>, SolcError> {
        self.create_project(false, true)
    }

<<<<<<< HEAD
    /// Same as [`Self::ephemeral_project()`] but configures the project to not emit any artifacts.
    pub fn solar_project(&self) -> Result<Project<MultiCompiler>, SolcError> {
        let mut project = self.ephemeral_project()?;
=======
    /// A cached, in-memory project that does not request any artifacts.
    ///
    /// Use this when you just want the source graph or the Solar compiler context.
    pub fn solar_project(&self) -> Result<Project<MultiCompiler>, SolcError> {
        let mut project = self.project()?;
>>>>>>> d80fcf60
        project.update_output_selection(|selection| {
            *selection = OutputSelection::common_output_selection([]);
        });
        Ok(project)
    }

    /// Builds mapping with additional settings profiles.
    fn additional_settings(
        &self,
        base: &MultiCompilerSettings,
    ) -> BTreeMap<String, MultiCompilerSettings> {
        let mut map = BTreeMap::new();

        for profile in &self.additional_compiler_profiles {
            let mut settings = base.clone();
            profile.apply(&mut settings);
            map.insert(profile.name.clone(), settings);
        }

        map
    }

    /// Resolves globs and builds a mapping from individual source files to their restrictions
    #[expect(clippy::disallowed_macros)]
    fn restrictions(
        &self,
        paths: &ProjectPathsConfig,
    ) -> Result<BTreeMap<PathBuf, RestrictionsWithVersion<MultiCompilerRestrictions>>, SolcError>
    {
        let mut map = BTreeMap::new();
        if self.compilation_restrictions.is_empty() {
            return Ok(BTreeMap::new());
        }

        let graph = Graph::<MultiCompilerParser>::resolve(paths)?;
        let (sources, _) = graph.into_sources();

        for res in &self.compilation_restrictions {
            for source in sources.keys().filter(|path| {
                if res.paths.is_match(path) {
                    true
                } else if let Ok(path) = path.strip_prefix(&paths.root) {
                    res.paths.is_match(path)
                } else {
                    false
                }
            }) {
                let res: RestrictionsWithVersion<_> =
                    res.clone().try_into().map_err(SolcError::msg)?;
                if !map.contains_key(source) {
                    map.insert(source.clone(), res);
                } else {
                    let value = map.remove(source.as_path()).unwrap();
                    if let Some(merged) = value.clone().merge(res) {
                        map.insert(source.clone(), merged);
                    } else {
                        // `sh_warn!` is a circular dependency, preventing us from using it here.
                        eprintln!(
                            "{}",
                            yansi::Paint::yellow(&format!(
                                "Failed to merge compilation restrictions for {}",
                                source.display()
                            ))
                        );
                        map.insert(source.clone(), value);
                    }
                }
            }
        }

        Ok(map)
    }

    /// Creates a [`Project`] with the given `cached` and `no_artifacts` flags.
    ///
    /// Prefer using [`Self::project`] or [`Self::ephemeral_project`] instead.
    pub fn create_project(&self, cached: bool, no_artifacts: bool) -> Result<Project, SolcError> {
        let settings = self.compiler_settings()?;
        let paths = self.project_paths();
        let mut builder = Project::builder()
            .artifacts(self.configured_artifacts_handler())
            .additional_settings(self.additional_settings(&settings))
            .restrictions(self.restrictions(&paths)?)
            .settings(settings)
            .paths(paths)
            .ignore_error_codes(self.ignored_error_codes.iter().copied().map(Into::into))
            .ignore_paths(self.ignored_file_paths.clone())
            .set_compiler_severity_filter(if self.deny_warnings {
                Severity::Warning
            } else {
                Severity::Error
            })
            .set_offline(self.offline)
            .set_cached(cached)
            .set_build_info(!no_artifacts && self.build_info)
            .set_no_artifacts(no_artifacts);

        if !self.skip.is_empty() {
            let filter = SkipBuildFilters::new(self.skip.clone(), self.root.clone());
            builder = builder.sparse_output(filter);
        }

        let project = builder.build(self.compiler()?)?;

        if self.force {
            self.cleanup(&project)?;
        }

        Ok(project)
    }

    /// Cleans the project.
    pub fn cleanup<C: Compiler, T: ArtifactOutput<CompilerContract = C::CompilerContract>>(
        &self,
        project: &Project<C, T>,
    ) -> Result<(), SolcError> {
        project.cleanup()?;

        // Remove last test run failures file.
        let _ = fs::remove_file(&self.test_failures_file);

        // Remove fuzz and invariant cache directories.
        let remove_test_dir = |test_dir: &Option<PathBuf>| {
            if let Some(test_dir) = test_dir {
                let path = project.root().join(test_dir);
                if path.exists() {
                    let _ = fs::remove_dir_all(&path);
                }
            }
        };
        remove_test_dir(&self.fuzz.failure_persist_dir);
        remove_test_dir(&self.fuzz.corpus.corpus_dir);
        remove_test_dir(&self.invariant.corpus.corpus_dir);
        remove_test_dir(&self.invariant.failure_persist_dir);

        Ok(())
    }

    /// Ensures that the configured version is installed if explicitly set
    ///
    /// If `solc` is [`SolcReq::Version`] then this will download and install the solc version if
    /// it's missing, unless the `offline` flag is enabled, in which case an error is thrown.
    ///
    /// If `solc` is [`SolcReq::Local`] then this will ensure that the path exists.
    fn ensure_solc(&self) -> Result<Option<Solc>, SolcError> {
        if let Some(solc) = &self.solc {
            let solc = match solc {
                SolcReq::Version(version) => {
                    if let Some(solc) = Solc::find_svm_installed_version(version)? {
                        solc
                    } else {
                        if self.offline {
                            return Err(SolcError::msg(format!(
                                "can't install missing solc {version} in offline mode"
                            )));
                        }
                        Solc::blocking_install(version)?
                    }
                }
                SolcReq::Local(solc) => {
                    if !solc.is_file() {
                        return Err(SolcError::msg(format!(
                            "`solc` {} does not exist",
                            solc.display()
                        )));
                    }
                    Solc::new(solc)?
                }
            };
            return Ok(Some(solc));
        }

        Ok(None)
    }

    /// Returns the [SpecId] derived from the configured [EvmVersion]
    pub fn evm_spec_id(&self) -> SpecId {
        evm_spec_id(self.evm_version, self.odyssey)
    }

    /// Returns whether the compiler version should be auto-detected
    ///
    /// Returns `false` if `solc_version` is explicitly set, otherwise returns the value of
    /// `auto_detect_solc`
    pub fn is_auto_detect(&self) -> bool {
        if self.solc.is_some() {
            return false;
        }
        self.auto_detect_solc
    }

    /// Whether caching should be enabled for the given chain id
    pub fn enable_caching(&self, endpoint: &str, chain_id: impl Into<u64>) -> bool {
        !self.no_storage_caching
            && self.rpc_storage_caching.enable_for_chain_id(chain_id.into())
            && self.rpc_storage_caching.enable_for_endpoint(endpoint)
    }

    /// Returns the `ProjectPathsConfig` sub set of the config.
    ///
    /// **NOTE**: this uses the paths as they are and does __not__ modify them, see
    /// `[Self::sanitized]`
    ///
    /// # Example
    ///
    /// ```
    /// use foundry_compilers::solc::Solc;
    /// use foundry_config::Config;
    /// let config = Config::load_with_root(".")?.sanitized();
    /// let paths = config.project_paths::<Solc>();
    /// # Ok::<_, eyre::Error>(())
    /// ```
    pub fn project_paths<L>(&self) -> ProjectPathsConfig<L> {
        let mut builder = ProjectPathsConfig::builder()
            .cache(self.cache_path.join(SOLIDITY_FILES_CACHE_FILENAME))
            .sources(&self.src)
            .tests(&self.test)
            .scripts(&self.script)
            .artifacts(&self.out)
            .libs(self.libs.iter())
            .remappings(self.get_all_remappings())
            .allowed_path(&self.root)
            .allowed_paths(&self.libs)
            .allowed_paths(&self.allow_paths)
            .include_paths(&self.include_paths);

        if let Some(build_info_path) = &self.build_info_path {
            builder = builder.build_infos(build_info_path);
        }

        builder.build_with_root(&self.root)
    }

    /// Returns configuration for a compiler to use when setting up a [Project].
    pub fn solc_compiler(&self) -> Result<SolcCompiler, SolcError> {
        if let Some(solc) = self.ensure_solc()? {
            Ok(SolcCompiler::Specific(solc))
        } else {
            Ok(SolcCompiler::AutoDetect)
        }
    }

    /// Returns the solc version, if any.
    pub fn solc_version(&self) -> Option<Version> {
        self.solc.as_ref().and_then(|solc| solc.try_version().ok())
    }

    /// Returns configured [Vyper] compiler.
    pub fn vyper_compiler(&self) -> Result<Option<Vyper>, SolcError> {
        // Only instantiate Vyper if there are any Vyper files in the project.
        if !self.project_paths::<VyperLanguage>().has_input_files() {
            return Ok(None);
        }
        let vyper = if let Some(path) = &self.vyper.path {
            Some(Vyper::new(path)?)
        } else {
            Vyper::new("vyper").ok()
        };
        Ok(vyper)
    }

    /// Returns configuration for a compiler to use when setting up a [Project].
    pub fn compiler(&self) -> Result<MultiCompiler, SolcError> {
        Ok(MultiCompiler { solc: Some(self.solc_compiler()?), vyper: self.vyper_compiler()? })
    }

    /// Returns configured [MultiCompilerSettings].
    pub fn compiler_settings(&self) -> Result<MultiCompilerSettings, SolcError> {
        Ok(MultiCompilerSettings { solc: self.solc_settings()?, vyper: self.vyper_settings()? })
    }

    /// Returns all configured remappings.
    pub fn get_all_remappings(&self) -> impl Iterator<Item = Remapping> + '_ {
        self.remappings.iter().map(|m| m.clone().into())
    }

    /// Returns the configured rpc jwt secret
    ///
    /// Returns:
    ///    - The jwt secret, if configured
    ///
    /// # Example
    ///
    /// ```
    /// use foundry_config::Config;
    /// # fn t() {
    /// let config = Config::with_root("./");
    /// let rpc_jwt = config.get_rpc_jwt_secret().unwrap().unwrap();
    /// # }
    /// ```
    pub fn get_rpc_jwt_secret(&self) -> Result<Option<Cow<'_, str>>, UnresolvedEnvVarError> {
        Ok(self.eth_rpc_jwt.as_ref().map(|jwt| Cow::Borrowed(jwt.as_str())))
    }

    /// Returns the configured rpc url
    ///
    /// Returns:
    ///    - the matching, resolved url of  `rpc_endpoints` if `eth_rpc_url` is an alias
    ///    - the `eth_rpc_url` as-is if it isn't an alias
    ///
    /// # Example
    ///
    /// ```
    /// use foundry_config::Config;
    /// # fn t() {
    /// let config = Config::with_root("./");
    /// let rpc_url = config.get_rpc_url().unwrap().unwrap();
    /// # }
    /// ```
    pub fn get_rpc_url(&self) -> Option<Result<Cow<'_, str>, UnresolvedEnvVarError>> {
        let maybe_alias = self.eth_rpc_url.as_ref().or(self.etherscan_api_key.as_ref())?;
        if let Some(alias) = self.get_rpc_url_with_alias(maybe_alias) {
            Some(alias)
        } else {
            Some(Ok(Cow::Borrowed(self.eth_rpc_url.as_deref()?)))
        }
    }

    /// Resolves the given alias to a matching rpc url
    ///
    /// # Returns
    ///
    /// In order of resolution:
    ///
    /// - the matching, resolved url of `rpc_endpoints` if `maybe_alias` is an alias
    /// - a mesc resolved url if `maybe_alias` is a known alias in mesc
    /// - `None` otherwise
    ///
    /// # Note on mesc
    ///
    /// The endpoint is queried for in mesc under the `foundry` profile, allowing users to customize
    /// endpoints for Foundry specifically.
    ///
    /// # Example
    ///
    /// ```
    /// use foundry_config::Config;
    /// # fn t() {
    /// let config = Config::with_root("./");
    /// let rpc_url = config.get_rpc_url_with_alias("mainnet").unwrap().unwrap();
    /// # }
    /// ```
    pub fn get_rpc_url_with_alias(
        &self,
        maybe_alias: &str,
    ) -> Option<Result<Cow<'_, str>, UnresolvedEnvVarError>> {
        let mut endpoints = self.rpc_endpoints.clone().resolved();
        if let Some(endpoint) = endpoints.remove(maybe_alias) {
            return Some(endpoint.url().map(Cow::Owned));
        }

        if let Some(mesc_url) = self.get_rpc_url_from_mesc(maybe_alias) {
            return Some(Ok(Cow::Owned(mesc_url)));
        }

        None
    }

    /// Attempts to resolve the URL for the given alias from [`mesc`](https://github.com/paradigmxyz/mesc)
    pub fn get_rpc_url_from_mesc(&self, maybe_alias: &str) -> Option<String> {
        // Note: mesc requires a MESC_PATH in the env, which the user can configure and is expected
        // to be part of the shell profile, default is ~/mesc.json
        let mesc_config = mesc::load::load_config_data()
            .inspect_err(|err| debug!(%err, "failed to load mesc config"))
            .ok()?;

        if let Ok(Some(endpoint)) =
            mesc::query::get_endpoint_by_query(&mesc_config, maybe_alias, Some("foundry"))
        {
            return Some(endpoint.url);
        }

        if maybe_alias.chars().all(|c| c.is_numeric()) {
            // try to lookup the mesc network by chain id if alias is numeric
            // This only succeeds if the chain id has a default:
            // "network_defaults": {
            //    "50104": "sophon_50104"
            // }
            if let Ok(Some(endpoint)) =
                mesc::query::get_endpoint_by_network(&mesc_config, maybe_alias, Some("foundry"))
            {
                return Some(endpoint.url);
            }
        }

        None
    }

    /// Returns the configured rpc, or the fallback url
    ///
    /// # Example
    ///
    /// ```
    /// use foundry_config::Config;
    /// # fn t() {
    /// let config = Config::with_root("./");
    /// let rpc_url = config.get_rpc_url_or("http://localhost:8545").unwrap();
    /// # }
    /// ```
    pub fn get_rpc_url_or<'a>(
        &'a self,
        fallback: impl Into<Cow<'a, str>>,
    ) -> Result<Cow<'a, str>, UnresolvedEnvVarError> {
        if let Some(url) = self.get_rpc_url() { url } else { Ok(fallback.into()) }
    }

    /// Returns the configured rpc or `"http://localhost:8545"` if no `eth_rpc_url` is set
    ///
    /// # Example
    ///
    /// ```
    /// use foundry_config::Config;
    /// # fn t() {
    /// let config = Config::with_root("./");
    /// let rpc_url = config.get_rpc_url_or_localhost_http().unwrap();
    /// # }
    /// ```
    pub fn get_rpc_url_or_localhost_http(&self) -> Result<Cow<'_, str>, UnresolvedEnvVarError> {
        self.get_rpc_url_or("http://localhost:8545")
    }

    /// Returns the `EtherscanConfig` to use, if any
    ///
    /// Returns
    ///  - the matching `ResolvedEtherscanConfig` of the `etherscan` table if `etherscan_api_key` is
    ///    an alias
    ///  - the matching `ResolvedEtherscanConfig` of the `etherscan` table if a `chain` is
    ///    configured. an alias
    ///  - the Mainnet  `ResolvedEtherscanConfig` if `etherscan_api_key` is set, `None` otherwise
    ///
    /// # Example
    ///
    /// ```
    /// use foundry_config::Config;
    /// # fn t() {
    /// let config = Config::with_root("./");
    /// let etherscan_config = config.get_etherscan_config().unwrap().unwrap();
    /// let client = etherscan_config.into_client().unwrap();
    /// # }
    /// ```
    pub fn get_etherscan_config(
        &self,
    ) -> Option<Result<ResolvedEtherscanConfig, EtherscanConfigError>> {
        self.get_etherscan_config_with_chain(None).transpose()
    }

    /// Same as [`Self::get_etherscan_config()`] but optionally updates the config with the given
    /// `chain`, and `etherscan_api_key`
    ///
    /// If not matching alias was found, then this will try to find the first entry in the table
    /// with a matching chain id. If an etherscan_api_key is already set it will take precedence
    /// over the chain's entry in the table.
    pub fn get_etherscan_config_with_chain(
        &self,
        chain: Option<Chain>,
    ) -> Result<Option<ResolvedEtherscanConfig>, EtherscanConfigError> {
        let default_api_version = self.etherscan_api_version.unwrap_or_default();

        if let Some(maybe_alias) = self.etherscan_api_key.as_ref().or(self.eth_rpc_url.as_ref())
            && self.etherscan.contains_key(maybe_alias)
        {
            return self
                .etherscan
                .clone()
                .resolved(default_api_version)
                .remove(maybe_alias)
                .transpose();
        }

        // try to find by comparing chain IDs after resolving
        if let Some(res) = chain.or(self.chain).and_then(|chain| {
            self.etherscan.clone().resolved(default_api_version).find_chain(chain)
        }) {
            match (res, self.etherscan_api_key.as_ref()) {
                (Ok(mut config), Some(key)) => {
                    // we update the key, because if an etherscan_api_key is set, it should take
                    // precedence over the entry, since this is usually set via env var or CLI args.
                    config.key.clone_from(key);
                    return Ok(Some(config));
                }
                (Ok(config), None) => return Ok(Some(config)),
                (Err(err), None) => return Err(err),
                (Err(_), Some(_)) => {
                    // use the etherscan key as fallback
                }
            }
        }

        // etherscan fallback via API key
        if let Some(key) = self.etherscan_api_key.as_ref() {
            match ResolvedEtherscanConfig::create(
                key,
                chain.or(self.chain).unwrap_or_default(),
                default_api_version,
            ) {
                Some(config) => return Ok(Some(config)),
                None => {
                    return Err(EtherscanConfigError::UnknownChain(
                        String::new(),
                        chain.unwrap_or_default(),
                    ));
                }
            }
        }
        Ok(None)
    }

    /// Helper function to just get the API key
    ///
    /// Optionally updates the config with the given `chain`.
    ///
    /// See also [Self::get_etherscan_config_with_chain]
    pub fn get_etherscan_api_key(&self, chain: Option<Chain>) -> Option<String> {
        self.get_etherscan_config_with_chain(chain).ok().flatten().map(|c| c.key)
    }

    /// Helper function to get the API version.
    ///
    /// See also [Self::get_etherscan_config_with_chain]
    pub fn get_etherscan_api_version(&self, chain: Option<Chain>) -> EtherscanApiVersion {
        self.get_etherscan_config_with_chain(chain)
            .ok()
            .flatten()
            .map(|c| c.api_version)
            .unwrap_or_default()
    }

    /// Returns the remapping for the project's _src_ directory
    ///
    /// **Note:** this will add an additional `<src>/=<src path>` remapping here so imports that
    /// look like `import {Foo} from "src/Foo.sol";` are properly resolved.
    ///
    /// This is due the fact that `solc`'s VFS resolves [direct imports](https://docs.soliditylang.org/en/develop/path-resolution.html#direct-imports) that start with the source directory's name.
    pub fn get_source_dir_remapping(&self) -> Option<Remapping> {
        get_dir_remapping(&self.src)
    }

    /// Returns the remapping for the project's _test_ directory, but only if it exists
    pub fn get_test_dir_remapping(&self) -> Option<Remapping> {
        if self.root.join(&self.test).exists() { get_dir_remapping(&self.test) } else { None }
    }

    /// Returns the remapping for the project's _script_ directory, but only if it exists
    pub fn get_script_dir_remapping(&self) -> Option<Remapping> {
        if self.root.join(&self.script).exists() { get_dir_remapping(&self.script) } else { None }
    }

    /// Returns the `Optimizer` based on the configured settings
    ///
    /// Note: optimizer details can be set independently of `enabled`
    /// See also: <https://github.com/foundry-rs/foundry/issues/7689>
    /// and  <https://github.com/ethereum/solidity/blob/bbb7f58be026fdc51b0b4694a6f25c22a1425586/docs/using-the-compiler.rst?plain=1#L293-L294>
    pub fn optimizer(&self) -> Optimizer {
        Optimizer {
            enabled: self.optimizer,
            runs: self.optimizer_runs,
            // we always set the details because `enabled` is effectively a specific details profile
            // that can still be modified
            details: self.optimizer_details.clone(),
        }
    }

    /// returns the [`foundry_compilers::ConfigurableArtifacts`] for this config, that includes the
    /// `extra_output` fields
    pub fn configured_artifacts_handler(&self) -> ConfigurableArtifacts {
        let mut extra_output = self.extra_output.clone();

        // Sourcify verification requires solc metadata output. Since, it doesn't
        // affect the UX & performance of the compiler, output the metadata files
        // by default.
        // For more info see: <https://github.com/foundry-rs/foundry/issues/2795>
        // Metadata is not emitted as separate file because this breaks typechain support: <https://github.com/foundry-rs/foundry/issues/2969>
        if !extra_output.contains(&ContractOutputSelection::Metadata) {
            extra_output.push(ContractOutputSelection::Metadata);
        }

        ConfigurableArtifacts::new(extra_output, self.extra_output_files.iter().copied())
    }

    /// Parses all libraries in the form of
    /// `<file>:<lib>:<addr>`
    pub fn parsed_libraries(&self) -> Result<Libraries, SolcError> {
        Libraries::parse(&self.libraries)
    }

    /// Returns all libraries with applied remappings. Same as `self.solc_settings()?.libraries`.
    pub fn libraries_with_remappings(&self) -> Result<Libraries, SolcError> {
        let paths: ProjectPathsConfig = self.project_paths();
        Ok(self.parsed_libraries()?.apply(|libs| paths.apply_lib_remappings(libs)))
    }

    /// Returns the configured `solc` `Settings` that includes:
    /// - all libraries
    /// - the optimizer (including details, if configured)
    /// - evm version
    pub fn solc_settings(&self) -> Result<SolcSettings, SolcError> {
        // By default if no targets are specifically selected the model checker uses all targets.
        // This might be too much here, so only enable assertion checks.
        // If users wish to enable all options they need to do so explicitly.
        let mut model_checker = self.model_checker.clone();
        if let Some(model_checker_settings) = &mut model_checker
            && model_checker_settings.targets.is_none()
        {
            model_checker_settings.targets = Some(vec![ModelCheckerTarget::Assert]);
        }

        let mut settings = Settings {
            libraries: self.libraries_with_remappings()?,
            optimizer: self.optimizer(),
            evm_version: Some(self.evm_version),
            metadata: Some(SettingsMetadata {
                use_literal_content: Some(self.use_literal_content),
                bytecode_hash: Some(self.bytecode_hash),
                cbor_metadata: Some(self.cbor_metadata),
            }),
            debug: self.revert_strings.map(|revert_strings| DebuggingSettings {
                revert_strings: Some(revert_strings),
                // Not used.
                debug_info: Vec::new(),
            }),
            model_checker,
            via_ir: Some(self.via_ir),
            // Not used.
            stop_after: None,
            // Set in project paths.
            remappings: Vec::new(),
            // Set with `with_extra_output` below.
            output_selection: Default::default(),
        }
        .with_extra_output(self.configured_artifacts_handler().output_selection());

        // We're keeping AST in `--build-info` for backwards compatibility with HardHat.
        if self.ast || self.build_info {
            settings = settings.with_ast();
        }

        let cli_settings =
            CliSettings { extra_args: self.extra_args.clone(), ..Default::default() };

        Ok(SolcSettings { settings, cli_settings })
    }

    /// Returns the configured [VyperSettings] that includes:
    /// - evm version
    pub fn vyper_settings(&self) -> Result<VyperSettings, SolcError> {
        Ok(VyperSettings {
            evm_version: Some(self.evm_version),
            optimize: self.vyper.optimize,
            bytecode_metadata: None,
            // TODO: We don't yet have a way to deserialize other outputs correctly, so request only
            // those for now. It should be enough to run tests and deploy contracts.
            output_selection: OutputSelection::common_output_selection([
                "abi".to_string(),
                "evm.bytecode".to_string(),
                "evm.deployedBytecode".to_string(),
            ]),
            search_paths: None,
            experimental_codegen: self.vyper.experimental_codegen,
        })
    }

    /// Returns the default figment
    ///
    /// The default figment reads from the following sources, in ascending
    /// priority order:
    ///
    ///   1. [`Config::default()`] (see [defaults](#defaults))
    ///   2. `foundry.toml` _or_ filename in `FOUNDRY_CONFIG` environment variable
    ///   3. `FOUNDRY_` prefixed environment variables
    ///
    /// The profile selected is the value set in the `FOUNDRY_PROFILE`
    /// environment variable. If it is not set, it defaults to `default`.
    ///
    /// # Example
    ///
    /// ```rust
    /// use foundry_config::Config;
    /// use serde::Deserialize;
    ///
    /// let my_config = Config::figment().extract::<Config>();
    /// ```
    pub fn figment() -> Figment {
        Self::default().into()
    }

    /// Returns the default figment enhanced with additional context extracted from the provided
    /// root, like remappings and directories.
    ///
    /// # Example
    ///
    /// ```rust
    /// use foundry_config::Config;
    /// use serde::Deserialize;
    ///
    /// let my_config = Config::figment_with_root(".").extract::<Config>();
    /// ```
    pub fn figment_with_root(root: impl AsRef<Path>) -> Figment {
        Self::with_root(root.as_ref()).into()
    }

    #[doc(hidden)]
    #[track_caller]
    pub fn figment_with_root_opt(root: Option<&Path>) -> Figment {
        let root = match root {
            Some(root) => root,
            None => &find_project_root(None).expect("could not determine project root"),
        };
        Self::figment_with_root(root)
    }

    /// Creates a new Config that adds additional context extracted from the provided root.
    ///
    /// # Example
    ///
    /// ```rust
    /// use foundry_config::Config;
    /// let my_config = Config::with_root(".");
    /// ```
    pub fn with_root(root: impl AsRef<Path>) -> Self {
        Self::_with_root(root.as_ref())
    }

    fn _with_root(root: &Path) -> Self {
        // autodetect paths
        let paths = ProjectPathsConfig::builder().build_with_root::<()>(root);
        let artifacts: PathBuf = paths.artifacts.file_name().unwrap().into();
        Self {
            root: paths.root,
            src: paths.sources.file_name().unwrap().into(),
            out: artifacts.clone(),
            libs: paths.libraries.into_iter().map(|lib| lib.file_name().unwrap().into()).collect(),
            remappings: paths
                .remappings
                .into_iter()
                .map(|r| RelativeRemapping::new(r, root))
                .collect(),
            fs_permissions: FsPermissions::new([PathPermission::read(artifacts)]),
            ..Self::default()
        }
    }

    /// Returns the default config but with hardhat paths
    pub fn hardhat() -> Self {
        Self {
            src: "contracts".into(),
            out: "artifacts".into(),
            libs: vec!["node_modules".into()],
            ..Self::default()
        }
    }

    /// Returns the default config that uses dapptools style paths
    pub fn dapptools() -> Self {
        Self {
            chain: Some(Chain::from_id(99)),
            block_timestamp: U256::ZERO,
            block_number: U256::ZERO,
            ..Self::default()
        }
    }

    /// Extracts a basic subset of the config, used for initialisations.
    ///
    /// # Example
    ///
    /// ```rust
    /// use foundry_config::Config;
    /// let my_config = Config::with_root(".").into_basic();
    /// ```
    pub fn into_basic(self) -> BasicConfig {
        BasicConfig {
            profile: self.profile,
            src: self.src,
            out: self.out,
            libs: self.libs,
            remappings: self.remappings,
        }
    }

    /// Updates the `foundry.toml` file for the given `root` based on the provided closure.
    ///
    /// **Note:** the closure will only be invoked if the `foundry.toml` file exists, See
    /// [Self::get_config_path()] and if the closure returns `true`.
    pub fn update_at<F>(root: &Path, f: F) -> eyre::Result<()>
    where
        F: FnOnce(&Self, &mut toml_edit::DocumentMut) -> bool,
    {
        let config = Self::load_with_root(root)?.sanitized();
        config.update(|doc| f(&config, doc))
    }

    /// Updates the `foundry.toml` file this `Config` ias based on with the provided closure.
    ///
    /// **Note:** the closure will only be invoked if the `foundry.toml` file exists, See
    /// [Self::get_config_path()] and if the closure returns `true`
    pub fn update<F>(&self, f: F) -> eyre::Result<()>
    where
        F: FnOnce(&mut toml_edit::DocumentMut) -> bool,
    {
        let file_path = self.get_config_path();
        if !file_path.exists() {
            return Ok(());
        }
        let contents = fs::read_to_string(&file_path)?;
        let mut doc = contents.parse::<toml_edit::DocumentMut>()?;
        if f(&mut doc) {
            fs::write(file_path, doc.to_string())?;
        }
        Ok(())
    }

    /// Sets the `libs` entry inside a `foundry.toml` file but only if it exists
    ///
    /// # Errors
    ///
    /// An error if the `foundry.toml` could not be parsed.
    pub fn update_libs(&self) -> eyre::Result<()> {
        self.update(|doc| {
            let profile = self.profile.as_str().as_str();
            let root = &self.root;
            let libs: toml_edit::Value = self
                .libs
                .iter()
                .map(|path| {
                    let path =
                        if let Ok(relative) = path.strip_prefix(root) { relative } else { path };
                    toml_edit::Value::from(&*path.to_string_lossy())
                })
                .collect();
            let libs = toml_edit::value(libs);
            doc[Self::PROFILE_SECTION][profile]["libs"] = libs;
            true
        })
    }

    /// Serialize the config type as a String of TOML.
    ///
    /// This serializes to a table with the name of the profile
    ///
    /// ```toml
    /// [profile.default]
    /// src = "src"
    /// out = "out"
    /// libs = ["lib"]
    /// # ...
    /// ```
    pub fn to_string_pretty(&self) -> Result<String, toml::ser::Error> {
        // serializing to value first to prevent `ValueAfterTable` errors
        let mut value = toml::Value::try_from(self)?;
        // Config map always gets serialized as a table
        let value_table = value.as_table_mut().unwrap();
        // remove standalone sections from inner table
        let standalone_sections = Self::STANDALONE_SECTIONS
            .iter()
            .filter_map(|section| {
                let section = section.to_string();
                value_table.remove(&section).map(|value| (section, value))
            })
            .collect::<Vec<_>>();
        // wrap inner table in [profile.<profile>]
        let mut wrapping_table = [(
            Self::PROFILE_SECTION.into(),
            toml::Value::Table([(self.profile.to_string(), value)].into_iter().collect()),
        )]
        .into_iter()
        .collect::<toml::map::Map<_, _>>();
        // insert standalone sections
        for (section, value) in standalone_sections {
            wrapping_table.insert(section, value);
        }
        // stringify
        toml::to_string_pretty(&toml::Value::Table(wrapping_table))
    }

    /// Returns the path to the `foundry.toml` of this `Config`.
    pub fn get_config_path(&self) -> PathBuf {
        self.root.join(Self::FILE_NAME)
    }

    /// Returns the selected profile.
    ///
    /// If the `FOUNDRY_PROFILE` env variable is not set, this returns the `DEFAULT_PROFILE`.
    pub fn selected_profile() -> Profile {
        // Can't cache in tests because the env var can change.
        #[cfg(test)]
        {
            Self::force_selected_profile()
        }
        #[cfg(not(test))]
        {
            static CACHE: std::sync::OnceLock<Profile> = std::sync::OnceLock::new();
            CACHE.get_or_init(Self::force_selected_profile).clone()
        }
    }

    fn force_selected_profile() -> Profile {
        Profile::from_env_or("FOUNDRY_PROFILE", Self::DEFAULT_PROFILE)
    }

    /// Returns the path to foundry's global TOML file: `~/.foundry/foundry.toml`.
    pub fn foundry_dir_toml() -> Option<PathBuf> {
        Self::foundry_dir().map(|p| p.join(Self::FILE_NAME))
    }

    /// Returns the path to foundry's config dir: `~/.foundry/`.
    pub fn foundry_dir() -> Option<PathBuf> {
        dirs::home_dir().map(|p| p.join(Self::FOUNDRY_DIR_NAME))
    }

    /// Returns the path to foundry's cache dir: `~/.foundry/cache`.
    pub fn foundry_cache_dir() -> Option<PathBuf> {
        Self::foundry_dir().map(|p| p.join("cache"))
    }

    /// Returns the path to foundry rpc cache dir: `~/.foundry/cache/rpc`.
    pub fn foundry_rpc_cache_dir() -> Option<PathBuf> {
        Some(Self::foundry_cache_dir()?.join("rpc"))
    }
    /// Returns the path to foundry chain's cache dir: `~/.foundry/cache/rpc/<chain>`
    pub fn foundry_chain_cache_dir(chain_id: impl Into<Chain>) -> Option<PathBuf> {
        Some(Self::foundry_rpc_cache_dir()?.join(chain_id.into().to_string()))
    }

    /// Returns the path to foundry's etherscan cache dir: `~/.foundry/cache/etherscan`.
    pub fn foundry_etherscan_cache_dir() -> Option<PathBuf> {
        Some(Self::foundry_cache_dir()?.join("etherscan"))
    }

    /// Returns the path to foundry's keystores dir: `~/.foundry/keystores`.
    pub fn foundry_keystores_dir() -> Option<PathBuf> {
        Some(Self::foundry_dir()?.join("keystores"))
    }

    /// Returns the path to foundry's etherscan cache dir for `chain_id`:
    /// `~/.foundry/cache/etherscan/<chain>`
    pub fn foundry_etherscan_chain_cache_dir(chain_id: impl Into<Chain>) -> Option<PathBuf> {
        Some(Self::foundry_etherscan_cache_dir()?.join(chain_id.into().to_string()))
    }

    /// Returns the path to the cache dir of the `block` on the `chain`:
    /// `~/.foundry/cache/rpc/<chain>/<block>`
    pub fn foundry_block_cache_dir(chain_id: impl Into<Chain>, block: u64) -> Option<PathBuf> {
        Some(Self::foundry_chain_cache_dir(chain_id)?.join(format!("{block}")))
    }

    /// Returns the path to the cache file of the `block` on the `chain`:
    /// `~/.foundry/cache/rpc/<chain>/<block>/storage.json`
    pub fn foundry_block_cache_file(chain_id: impl Into<Chain>, block: u64) -> Option<PathBuf> {
        Some(Self::foundry_block_cache_dir(chain_id, block)?.join("storage.json"))
    }

    /// Returns the path to `foundry`'s data directory inside the user's data directory.
    ///
    /// | Platform | Value                                         | Example                                          |
    /// | -------  | --------------------------------------------- | ------------------------------------------------ |
    /// | Linux    | `$XDG_CONFIG_HOME` or `$HOME`/.config/foundry | /home/alice/.config/foundry                      |
    /// | macOS    | `$HOME`/Library/Application Support/foundry   | /Users/Alice/Library/Application Support/foundry |
    /// | Windows  | `{FOLDERID_RoamingAppData}/foundry`           | C:\Users\Alice\AppData\Roaming/foundry           |
    pub fn data_dir() -> eyre::Result<PathBuf> {
        let path = dirs::data_dir().wrap_err("Failed to find data directory")?.join("foundry");
        std::fs::create_dir_all(&path).wrap_err("Failed to create module directory")?;
        Ok(path)
    }

    /// Returns the path to the `foundry.toml` file, the file is searched for in
    /// the current working directory and all parent directories until the root,
    /// and the first hit is used.
    ///
    /// If this search comes up empty, then it checks if a global `foundry.toml` exists at
    /// `~/.foundry/foundry.toml`, see [`Self::foundry_dir_toml`].
    pub fn find_config_file() -> Option<PathBuf> {
        fn find(path: &Path) -> Option<PathBuf> {
            if path.is_absolute() {
                return match path.is_file() {
                    true => Some(path.to_path_buf()),
                    false => None,
                };
            }
            let cwd = std::env::current_dir().ok()?;
            let mut cwd = cwd.as_path();
            loop {
                let file_path = cwd.join(path);
                if file_path.is_file() {
                    return Some(file_path);
                }
                cwd = cwd.parent()?;
            }
        }
        find(Env::var_or("FOUNDRY_CONFIG", Self::FILE_NAME).as_ref())
            .or_else(|| Self::foundry_dir_toml().filter(|p| p.exists()))
    }

    /// Clears the foundry cache.
    pub fn clean_foundry_cache() -> eyre::Result<()> {
        if let Some(cache_dir) = Self::foundry_cache_dir() {
            let path = cache_dir.as_path();
            let _ = fs::remove_dir_all(path);
        } else {
            eyre::bail!("failed to get foundry_cache_dir");
        }

        Ok(())
    }

    /// Clears the foundry cache for `chain`.
    pub fn clean_foundry_chain_cache(chain: Chain) -> eyre::Result<()> {
        if let Some(cache_dir) = Self::foundry_chain_cache_dir(chain) {
            let path = cache_dir.as_path();
            let _ = fs::remove_dir_all(path);
        } else {
            eyre::bail!("failed to get foundry_chain_cache_dir");
        }

        Ok(())
    }

    /// Clears the foundry cache for `chain` and `block`.
    pub fn clean_foundry_block_cache(chain: Chain, block: u64) -> eyre::Result<()> {
        if let Some(cache_dir) = Self::foundry_block_cache_dir(chain, block) {
            let path = cache_dir.as_path();
            let _ = fs::remove_dir_all(path);
        } else {
            eyre::bail!("failed to get foundry_block_cache_dir");
        }

        Ok(())
    }

    /// Clears the foundry etherscan cache.
    pub fn clean_foundry_etherscan_cache() -> eyre::Result<()> {
        if let Some(cache_dir) = Self::foundry_etherscan_cache_dir() {
            let path = cache_dir.as_path();
            let _ = fs::remove_dir_all(path);
        } else {
            eyre::bail!("failed to get foundry_etherscan_cache_dir");
        }

        Ok(())
    }

    /// Clears the foundry etherscan cache for `chain`.
    pub fn clean_foundry_etherscan_chain_cache(chain: Chain) -> eyre::Result<()> {
        if let Some(cache_dir) = Self::foundry_etherscan_chain_cache_dir(chain) {
            let path = cache_dir.as_path();
            let _ = fs::remove_dir_all(path);
        } else {
            eyre::bail!("failed to get foundry_etherscan_cache_dir for chain: {}", chain);
        }

        Ok(())
    }

    /// List the data in the foundry cache.
    pub fn list_foundry_cache() -> eyre::Result<Cache> {
        if let Some(cache_dir) = Self::foundry_rpc_cache_dir() {
            let mut cache = Cache { chains: vec![] };
            if !cache_dir.exists() {
                return Ok(cache);
            }
            if let Ok(entries) = cache_dir.as_path().read_dir() {
                for entry in entries.flatten().filter(|x| x.path().is_dir()) {
                    match Chain::from_str(&entry.file_name().to_string_lossy()) {
                        Ok(chain) => cache.chains.push(Self::list_foundry_chain_cache(chain)?),
                        Err(_) => continue,
                    }
                }
                Ok(cache)
            } else {
                eyre::bail!("failed to access foundry_cache_dir");
            }
        } else {
            eyre::bail!("failed to get foundry_cache_dir");
        }
    }

    /// List the cached data for `chain`.
    pub fn list_foundry_chain_cache(chain: Chain) -> eyre::Result<ChainCache> {
        let block_explorer_data_size = match Self::foundry_etherscan_chain_cache_dir(chain) {
            Some(cache_dir) => Self::get_cached_block_explorer_data(&cache_dir)?,
            None => {
                warn!("failed to access foundry_etherscan_chain_cache_dir");
                0
            }
        };

        if let Some(cache_dir) = Self::foundry_chain_cache_dir(chain) {
            let blocks = Self::get_cached_blocks(&cache_dir)?;
            Ok(ChainCache {
                name: chain.to_string(),
                blocks,
                block_explorer: block_explorer_data_size,
            })
        } else {
            eyre::bail!("failed to get foundry_chain_cache_dir");
        }
    }

    /// The path provided to this function should point to a cached chain folder.
    fn get_cached_blocks(chain_path: &Path) -> eyre::Result<Vec<(String, u64)>> {
        let mut blocks = vec![];
        if !chain_path.exists() {
            return Ok(blocks);
        }
        for block in chain_path.read_dir()?.flatten() {
            let file_type = block.file_type()?;
            let file_name = block.file_name();
            let filepath = if file_type.is_dir() {
                block.path().join("storage.json")
            } else if file_type.is_file()
                && file_name.to_string_lossy().chars().all(char::is_numeric)
            {
                block.path()
            } else {
                continue;
            };
            blocks.push((file_name.to_string_lossy().into_owned(), fs::metadata(filepath)?.len()));
        }
        Ok(blocks)
    }

    /// The path provided to this function should point to the etherscan cache for a chain.
    fn get_cached_block_explorer_data(chain_path: &Path) -> eyre::Result<u64> {
        if !chain_path.exists() {
            return Ok(0);
        }

        fn dir_size_recursive(mut dir: fs::ReadDir) -> eyre::Result<u64> {
            dir.try_fold(0, |acc, file| {
                let file = file?;
                let size = match file.metadata()? {
                    data if data.is_dir() => dir_size_recursive(fs::read_dir(file.path())?)?,
                    data => data.len(),
                };
                Ok(acc + size)
            })
        }

        dir_size_recursive(fs::read_dir(chain_path)?)
    }

    fn merge_toml_provider(
        mut figment: Figment,
        toml_provider: impl Provider,
        profile: Profile,
    ) -> Figment {
        figment = figment.select(profile.clone());

        // add warnings
        figment = {
            let warnings = WarningsProvider::for_figment(&toml_provider, &figment);
            figment.merge(warnings)
        };

        // use [profile.<profile>] as [<profile>]
        let mut profiles = vec![Self::DEFAULT_PROFILE];
        if profile != Self::DEFAULT_PROFILE {
            profiles.push(profile.clone());
        }
        let provider = toml_provider.strict_select(profiles);

        // apply any key fixes
        let provider = &BackwardsCompatTomlProvider(ForcedSnakeCaseData(provider));

        // merge the default profile as a base
        if profile != Self::DEFAULT_PROFILE {
            figment = figment.merge(provider.rename(Self::DEFAULT_PROFILE, profile.clone()));
        }
        // merge special keys into config
        for standalone_key in Self::STANDALONE_SECTIONS {
            if let Some((_, fallback)) =
                STANDALONE_FALLBACK_SECTIONS.iter().find(|(key, _)| standalone_key == key)
            {
                figment = figment.merge(
                    provider
                        .fallback(standalone_key, fallback)
                        .wrap(profile.clone(), standalone_key),
                );
            } else {
                figment = figment.merge(provider.wrap(profile.clone(), standalone_key));
            }
        }
        // merge the profile
        figment = figment.merge(provider);
        figment
    }

    /// Check if any defaults need to be normalized.
    ///
    /// This normalizes the default `evm_version` if a `solc` was provided in the config.
    ///
    /// See also <https://github.com/foundry-rs/foundry/issues/7014>
    fn normalize_defaults(&self, mut figment: Figment) -> Figment {
        // TODO: add a warning if evm_version is provided but incompatible
        if figment.contains("evm_version") {
            return figment;
        }

        // Normalize `evm_version` based on the provided solc version.
        if let Ok(solc) = figment.extract_inner::<SolcReq>("solc")
            && let Some(version) = solc
                .try_version()
                .ok()
                .and_then(|version| self.evm_version.normalize_version_solc(&version))
        {
            figment = figment.merge(("evm_version", version));
        }

        figment
    }
}

impl From<Config> for Figment {
    fn from(c: Config) -> Self {
        (&c).into()
    }
}
impl From<&Config> for Figment {
    fn from(c: &Config) -> Self {
        c.to_figment(FigmentProviders::All)
    }
}

/// Determines what providers should be used when loading the [`Figment`] for a [`Config`].
#[derive(Debug, Clone, Copy, PartialEq, Eq, Default)]
pub enum FigmentProviders {
    /// Include all providers.
    #[default]
    All,
    /// Only include necessary providers that are useful for cast commands.
    ///
    /// This will exclude more expensive providers such as remappings.
    Cast,
    /// Only include necessary providers that are useful for anvil.
    ///
    /// This will exclude more expensive providers such as remappings.
    Anvil,
    /// Don't include any providers.
    None,
}

impl FigmentProviders {
    /// Returns true if all providers should be included.
    pub const fn is_all(&self) -> bool {
        matches!(self, Self::All)
    }

    /// Returns true if this is the cast preset.
    pub const fn is_cast(&self) -> bool {
        matches!(self, Self::Cast)
    }

    /// Returns true if this is the anvil preset.
    pub const fn is_anvil(&self) -> bool {
        matches!(self, Self::Anvil)
    }

    /// Returns true if no providers should be included.
    pub const fn is_none(&self) -> bool {
        matches!(self, Self::None)
    }
}

/// Wrapper type for [`regex::Regex`] that implements [`PartialEq`] and [`serde`] traits.
#[derive(Clone, Debug, Serialize, Deserialize)]
#[serde(transparent)]
pub struct RegexWrapper {
    #[serde(with = "serde_regex")]
    inner: regex::Regex,
}

impl std::ops::Deref for RegexWrapper {
    type Target = regex::Regex;

    fn deref(&self) -> &Self::Target {
        &self.inner
    }
}

impl std::cmp::PartialEq for RegexWrapper {
    fn eq(&self, other: &Self) -> bool {
        self.as_str() == other.as_str()
    }
}

impl Eq for RegexWrapper {}

impl From<RegexWrapper> for regex::Regex {
    fn from(wrapper: RegexWrapper) -> Self {
        wrapper.inner
    }
}

impl From<regex::Regex> for RegexWrapper {
    fn from(re: Regex) -> Self {
        Self { inner: re }
    }
}

mod serde_regex {
    use regex::Regex;
    use serde::{Deserialize, Deserializer, Serializer};

    pub(crate) fn serialize<S>(value: &Regex, serializer: S) -> Result<S::Ok, S::Error>
    where
        S: Serializer,
    {
        serializer.serialize_str(value.as_str())
    }

    pub(crate) fn deserialize<'de, D>(deserializer: D) -> Result<Regex, D::Error>
    where
        D: Deserializer<'de>,
    {
        let s = String::deserialize(deserializer)?;
        Regex::new(&s).map_err(serde::de::Error::custom)
    }
}

/// Ser/de `globset::Glob` explicitly to handle `Option<Glob>` properly
pub(crate) mod from_opt_glob {
    use serde::{Deserialize, Deserializer, Serializer};

    pub fn serialize<S>(value: &Option<globset::Glob>, serializer: S) -> Result<S::Ok, S::Error>
    where
        S: Serializer,
    {
        match value {
            Some(glob) => serializer.serialize_str(glob.glob()),
            None => serializer.serialize_none(),
        }
    }

    pub fn deserialize<'de, D>(deserializer: D) -> Result<Option<globset::Glob>, D::Error>
    where
        D: Deserializer<'de>,
    {
        let s: Option<String> = Option::deserialize(deserializer)?;
        if let Some(s) = s {
            return Ok(Some(globset::Glob::new(&s).map_err(serde::de::Error::custom)?));
        }
        Ok(None)
    }
}

/// Parses a config profile
///
/// All `Profile` date is ignored by serde, however the `Config::to_string_pretty` includes it and
/// returns a toml table like
///
/// ```toml
/// #[profile.default]
/// src = "..."
/// ```
/// This ignores the `#[profile.default]` part in the toml
pub fn parse_with_profile<T: serde::de::DeserializeOwned>(
    s: &str,
) -> Result<Option<(Profile, T)>, Error> {
    let figment = Config::merge_toml_provider(
        Figment::new(),
        Toml::string(s).nested(),
        Config::DEFAULT_PROFILE,
    );
    if figment.profiles().any(|p| p == Config::DEFAULT_PROFILE) {
        Ok(Some((Config::DEFAULT_PROFILE, figment.select(Config::DEFAULT_PROFILE).extract()?)))
    } else {
        Ok(None)
    }
}

impl Provider for Config {
    fn metadata(&self) -> Metadata {
        Metadata::named("Foundry Config")
    }

    #[track_caller]
    fn data(&self) -> Result<Map<Profile, Dict>, figment::Error> {
        let mut data = Serialized::defaults(self).data()?;
        if let Some(entry) = data.get_mut(&self.profile) {
            entry.insert("root".to_string(), Value::serialize(self.root.clone())?);
        }
        Ok(data)
    }

    fn profile(&self) -> Option<Profile> {
        Some(self.profile.clone())
    }
}

impl Default for Config {
    fn default() -> Self {
        Self {
            profile: Self::DEFAULT_PROFILE,
            profiles: vec![Self::DEFAULT_PROFILE],
            fs_permissions: FsPermissions::new([PathPermission::read("out")]),
            isolate: cfg!(feature = "isolate-by-default"),
            root: root_default(),
            extends: None,
            src: "src".into(),
            test: "test".into(),
            script: "script".into(),
            out: "out".into(),
            libs: vec!["lib".into()],
            cache: true,
            dynamic_test_linking: false,
            cache_path: "cache".into(),
            broadcast: "broadcast".into(),
            snapshots: "snapshots".into(),
            gas_snapshot_check: false,
            gas_snapshot_emit: true,
            allow_paths: vec![],
            include_paths: vec![],
            force: false,
            evm_version: EvmVersion::Prague,
            gas_reports: vec!["*".to_string()],
            gas_reports_ignore: vec![],
            gas_reports_include_tests: false,
            solc: None,
            vyper: Default::default(),
            auto_detect_solc: true,
            offline: false,
            optimizer: None,
            optimizer_runs: None,
            optimizer_details: None,
            model_checker: None,
            extra_output: Default::default(),
            extra_output_files: Default::default(),
            names: false,
            sizes: false,
            test_pattern: None,
            test_pattern_inverse: None,
            contract_pattern: None,
            contract_pattern_inverse: None,
            path_pattern: None,
            path_pattern_inverse: None,
            coverage_pattern_inverse: None,
            test_failures_file: "cache/test-failures".into(),
            threads: None,
            show_progress: false,
            fuzz: FuzzConfig::new("cache/fuzz".into()),
            invariant: InvariantConfig::new("cache/invariant".into()),
            always_use_create_2_factory: false,
            ffi: false,
            allow_internal_expect_revert: false,
            prompt_timeout: 120,
            sender: Self::DEFAULT_SENDER,
            tx_origin: Self::DEFAULT_SENDER,
            initial_balance: U256::from((1u128 << 96) - 1),
            block_number: U256::from(1),
            fork_block_number: None,
            chain: None,
            gas_limit: (1u64 << 30).into(), // ~1B
            code_size_limit: None,
            gas_price: None,
            block_base_fee_per_gas: 0,
            block_coinbase: Address::ZERO,
            block_timestamp: U256::from(1),
            block_difficulty: 0,
            block_prevrandao: Default::default(),
            block_gas_limit: None,
            disable_block_gas_limit: false,
            memory_limit: 1 << 27, // 2**27 = 128MiB = 134_217_728 bytes
            eth_rpc_url: None,
            eth_rpc_accept_invalid_certs: false,
            eth_rpc_jwt: None,
            eth_rpc_timeout: None,
            eth_rpc_headers: None,
            etherscan_api_key: None,
            etherscan_api_version: None,
            verbosity: 0,
            remappings: vec![],
            auto_detect_remappings: true,
            libraries: vec![],
            ignored_error_codes: vec![
                SolidityErrorCode::SpdxLicenseNotProvided,
                SolidityErrorCode::ContractExceeds24576Bytes,
                SolidityErrorCode::ContractInitCodeSizeExceeds49152Bytes,
                SolidityErrorCode::TransientStorageUsed,
            ],
            ignored_file_paths: vec![],
            deny_warnings: false,
            via_ir: false,
            ast: false,
            rpc_storage_caching: Default::default(),
            rpc_endpoints: Default::default(),
            etherscan: Default::default(),
            no_storage_caching: false,
            no_rpc_rate_limit: false,
            use_literal_content: false,
            bytecode_hash: BytecodeHash::Ipfs,
            cbor_metadata: true,
            revert_strings: None,
            sparse_mode: false,
            build_info: false,
            build_info_path: None,
            fmt: Default::default(),
            lint: Default::default(),
            doc: Default::default(),
            bind_json: Default::default(),
            labels: Default::default(),
            unchecked_cheatcode_artifacts: false,
            create2_library_salt: Self::DEFAULT_CREATE2_LIBRARY_SALT,
            create2_deployer: Self::DEFAULT_CREATE2_DEPLOYER,
            skip: vec![],
            dependencies: Default::default(),
            soldeer: Default::default(),
            assertions_revert: true,
            legacy_assertions: false,
            warnings: vec![],
            extra_args: vec![],
            odyssey: false,
            transaction_timeout: 120,
            additional_compiler_profiles: Default::default(),
            compilation_restrictions: Default::default(),
            script_execution_protection: true,
            _non_exhaustive: (),
        }
    }
}

/// Wrapper for the config's `gas_limit` value necessary because toml-rs can't handle larger number
/// because integers are stored signed: <https://github.com/alexcrichton/toml-rs/issues/256>
///
/// Due to this limitation this type will be serialized/deserialized as String if it's larger than
/// `i64`
#[derive(Clone, Copy, Debug, Default, PartialEq, Eq, Deserialize)]
pub struct GasLimit(#[serde(deserialize_with = "crate::deserialize_u64_or_max")] pub u64);

impl From<u64> for GasLimit {
    fn from(gas: u64) -> Self {
        Self(gas)
    }
}

impl From<GasLimit> for u64 {
    fn from(gas: GasLimit) -> Self {
        gas.0
    }
}

impl Serialize for GasLimit {
    fn serialize<S>(&self, serializer: S) -> Result<S::Ok, S::Error>
    where
        S: Serializer,
    {
        if self.0 == u64::MAX {
            serializer.serialize_str("max")
        } else if self.0 > i64::MAX as u64 {
            serializer.serialize_str(&self.0.to_string())
        } else {
            serializer.serialize_u64(self.0)
        }
    }
}

/// Variants for selecting the [`Solc`] instance
#[derive(Clone, Debug, PartialEq, Eq, Serialize, Deserialize)]
#[serde(untagged)]
pub enum SolcReq {
    /// Requires a specific solc version, that's either already installed (via `svm`) or will be
    /// auto installed (via `svm`)
    Version(Version),
    /// Path to an existing local solc installation
    Local(PathBuf),
}

impl SolcReq {
    /// Tries to get the solc version from the `SolcReq`
    ///
    /// If the `SolcReq` is a `Version` it will return the version, if it's a path to a binary it
    /// will try to get the version from the binary.
    fn try_version(&self) -> Result<Version, SolcError> {
        match self {
            Self::Version(version) => Ok(version.clone()),
            Self::Local(path) => Solc::new(path).map(|solc| solc.version),
        }
    }
}

impl<T: AsRef<str>> From<T> for SolcReq {
    fn from(s: T) -> Self {
        let s = s.as_ref();
        if let Ok(v) = Version::from_str(s) { Self::Version(v) } else { Self::Local(s.into()) }
    }
}

/// A subset of the foundry `Config`
/// used to initialize a `foundry.toml` file
///
/// # Example
///
/// ```rust
/// use foundry_config::{BasicConfig, Config};
/// use serde::Deserialize;
///
/// let my_config = Config::figment().extract::<BasicConfig>();
/// ```
#[derive(Clone, Debug, PartialEq, Eq, Serialize, Deserialize)]
pub struct BasicConfig {
    /// the profile tag: `[profile.default]`
    #[serde(skip)]
    pub profile: Profile,
    /// path of the source contracts dir, like `src` or `contracts`
    pub src: PathBuf,
    /// path to where artifacts shut be written to
    pub out: PathBuf,
    /// all library folders to include, `lib`, `node_modules`
    pub libs: Vec<PathBuf>,
    /// `Remappings` to use for this repo
    #[serde(default, skip_serializing_if = "Vec::is_empty")]
    pub remappings: Vec<RelativeRemapping>,
}

impl BasicConfig {
    /// Serialize the config as a String of TOML.
    ///
    /// This serializes to a table with the name of the profile
    pub fn to_string_pretty(&self) -> Result<String, toml::ser::Error> {
        let s = toml::to_string_pretty(self)?;
        Ok(format!(
            "\
[profile.{}]
{s}
# See more config options https://github.com/foundry-rs/foundry/blob/master/crates/config/README.md#all-options\n",
            self.profile
        ))
    }
}

pub(crate) mod from_str_lowercase {
    use serde::{Deserialize, Deserializer, Serializer};
    use std::str::FromStr;

    pub fn serialize<T, S>(value: &T, serializer: S) -> Result<S::Ok, S::Error>
    where
        T: std::fmt::Display,
        S: Serializer,
    {
        serializer.collect_str(&value.to_string().to_lowercase())
    }

    pub fn deserialize<'de, T, D>(deserializer: D) -> Result<T, D::Error>
    where
        D: Deserializer<'de>,
        T: FromStr,
        T::Err: std::fmt::Display,
    {
        String::deserialize(deserializer)?.to_lowercase().parse().map_err(serde::de::Error::custom)
    }
}

fn canonic(path: impl Into<PathBuf>) -> PathBuf {
    let path = path.into();
    foundry_compilers::utils::canonicalize(&path).unwrap_or(path)
}

fn root_default() -> PathBuf {
    ".".into()
}

#[cfg(test)]
mod tests {
    use super::*;
    use crate::{
        cache::{CachedChains, CachedEndpoints},
        endpoints::RpcEndpointType,
        etherscan::ResolvedEtherscanConfigs,
        fmt::IndentStyle,
    };
    use NamedChain::Moonbeam;
    use endpoints::{RpcAuth, RpcEndpointConfig};
    use figment::error::Kind::InvalidType;
    use foundry_compilers::artifacts::{
        ModelCheckerEngine, YulDetails, vyper::VyperOptimizationMode,
    };
    use similar_asserts::assert_eq;
    use soldeer_core::remappings::RemappingsLocation;
    use std::{fs::File, io::Write};
    use tempfile::tempdir;

    // Helper function to clear `__warnings` in config, since it will be populated during loading
    // from file, causing testing problem when comparing to those created from `default()`, etc.
    fn clear_warning(config: &mut Config) {
        config.warnings = vec![];
    }

    #[test]
    fn default_sender() {
        assert_eq!(Config::DEFAULT_SENDER, address!("0x1804c8AB1F12E6bbf3894d4083f33e07309d1f38"));
    }

    #[test]
    fn test_caching() {
        let mut config = Config::default();
        let chain_id = NamedChain::Mainnet;
        let url = "https://eth-mainnet.alchemyapi";
        assert!(config.enable_caching(url, chain_id));

        config.no_storage_caching = true;
        assert!(!config.enable_caching(url, chain_id));

        config.no_storage_caching = false;
        assert!(!config.enable_caching(url, NamedChain::Dev));
    }

    #[test]
    fn test_install_dir() {
        figment::Jail::expect_with(|jail| {
            let config = Config::load().unwrap();
            assert_eq!(config.install_lib_dir(), PathBuf::from("lib"));
            jail.create_file(
                "foundry.toml",
                r"
                [profile.default]
                libs = ['node_modules', 'lib']
            ",
            )?;
            let config = Config::load().unwrap();
            assert_eq!(config.install_lib_dir(), PathBuf::from("lib"));

            jail.create_file(
                "foundry.toml",
                r"
                [profile.default]
                libs = ['custom', 'node_modules', 'lib']
            ",
            )?;
            let config = Config::load().unwrap();
            assert_eq!(config.install_lib_dir(), PathBuf::from("custom"));

            Ok(())
        });
    }

    #[test]
    fn test_figment_is_default() {
        figment::Jail::expect_with(|_| {
            let mut default: Config = Config::figment().extract()?;
            let default2 = Config::default();
            default.profile = default2.profile.clone();
            default.profiles = default2.profiles.clone();
            assert_eq!(default, default2);
            Ok(())
        });
    }

    #[test]
    fn figment_profiles() {
        figment::Jail::expect_with(|jail| {
            jail.create_file(
                "foundry.toml",
                r"
                [foo.baz]
                libs = ['node_modules', 'lib']

                [profile.default]
                libs = ['node_modules', 'lib']

                [profile.ci]
                libs = ['node_modules', 'lib']

                [profile.local]
                libs = ['node_modules', 'lib']
            ",
            )?;

            let config = crate::Config::load().unwrap();
            let expected: &[figment::Profile] = &["ci".into(), "default".into(), "local".into()];
            assert_eq!(config.profiles, expected);

            Ok(())
        });
    }

    #[test]
    fn test_default_round_trip() {
        figment::Jail::expect_with(|_| {
            let original = Config::figment();
            let roundtrip = Figment::from(Config::from_provider(&original).unwrap());
            for figment in &[original, roundtrip] {
                let config = Config::from_provider(figment).unwrap();
                assert_eq!(config, Config::default().normalized_optimizer_settings());
            }
            Ok(())
        });
    }

    #[test]
    fn ffi_env_disallowed() {
        figment::Jail::expect_with(|jail| {
            jail.set_env("FOUNDRY_FFI", "true");
            jail.set_env("FFI", "true");
            jail.set_env("DAPP_FFI", "true");
            let config = Config::load().unwrap();
            assert!(!config.ffi);

            Ok(())
        });
    }

    #[test]
    fn test_profile_env() {
        figment::Jail::expect_with(|jail| {
            jail.set_env("FOUNDRY_PROFILE", "default");
            let figment = Config::figment();
            assert_eq!(figment.profile(), "default");

            jail.set_env("FOUNDRY_PROFILE", "hardhat");
            let figment: Figment = Config::hardhat().into();
            assert_eq!(figment.profile(), "hardhat");

            jail.create_file(
                "foundry.toml",
                r"
                [profile.default]
                libs = ['lib']
                [profile.local]
                libs = ['modules']
            ",
            )?;
            jail.set_env("FOUNDRY_PROFILE", "local");
            let config = Config::load().unwrap();
            assert_eq!(config.libs, vec![PathBuf::from("modules")]);

            Ok(())
        });
    }

    #[test]
    fn test_default_test_path() {
        figment::Jail::expect_with(|_| {
            let config = Config::default();
            let paths_config = config.project_paths::<Solc>();
            assert_eq!(paths_config.tests, PathBuf::from(r"test"));
            Ok(())
        });
    }

    #[test]
    fn test_default_libs() {
        figment::Jail::expect_with(|jail| {
            let config = Config::load().unwrap();
            assert_eq!(config.libs, vec![PathBuf::from("lib")]);

            fs::create_dir_all(jail.directory().join("node_modules")).unwrap();
            let config = Config::load().unwrap();
            assert_eq!(config.libs, vec![PathBuf::from("node_modules")]);

            fs::create_dir_all(jail.directory().join("lib")).unwrap();
            let config = Config::load().unwrap();
            assert_eq!(config.libs, vec![PathBuf::from("lib"), PathBuf::from("node_modules")]);

            Ok(())
        });
    }

    #[test]
    fn test_inheritance_from_default_test_path() {
        figment::Jail::expect_with(|jail| {
            jail.create_file(
                "foundry.toml",
                r#"
                [profile.default]
                test = "defaulttest"
                src  = "defaultsrc"
                libs = ['lib', 'node_modules']

                [profile.custom]
                src = "customsrc"
            "#,
            )?;

            let config = Config::load().unwrap();
            assert_eq!(config.src, PathBuf::from("defaultsrc"));
            assert_eq!(config.libs, vec![PathBuf::from("lib"), PathBuf::from("node_modules")]);

            jail.set_env("FOUNDRY_PROFILE", "custom");
            let config = Config::load().unwrap();
            assert_eq!(config.src, PathBuf::from("customsrc"));
            assert_eq!(config.test, PathBuf::from("defaulttest"));
            assert_eq!(config.libs, vec![PathBuf::from("lib"), PathBuf::from("node_modules")]);

            Ok(())
        });
    }

    #[test]
    fn test_custom_test_path() {
        figment::Jail::expect_with(|jail| {
            jail.create_file(
                "foundry.toml",
                r#"
                [profile.default]
                test = "mytest"
            "#,
            )?;

            let config = Config::load().unwrap();
            let paths_config = config.project_paths::<Solc>();
            assert_eq!(paths_config.tests, PathBuf::from(r"mytest"));
            Ok(())
        });
    }

    #[test]
    fn test_remappings() {
        figment::Jail::expect_with(|jail| {
            jail.create_file(
                "foundry.toml",
                r#"
                [profile.default]
                src = "some-source"
                out = "some-out"
                cache = true
            "#,
            )?;
            let config = Config::load().unwrap();
            assert!(config.remappings.is_empty());

            jail.create_file(
                "remappings.txt",
                r"
                file-ds-test/=lib/ds-test/
                file-other/=lib/other/
            ",
            )?;

            let config = Config::load().unwrap();
            assert_eq!(
                config.remappings,
                vec![
                    Remapping::from_str("file-ds-test/=lib/ds-test/").unwrap().into(),
                    Remapping::from_str("file-other/=lib/other/").unwrap().into(),
                ],
            );

            jail.set_env("DAPP_REMAPPINGS", "ds-test=lib/ds-test/\nother/=lib/other/");
            let config = Config::load().unwrap();

            assert_eq!(
                config.remappings,
                vec![
                    // From environment (should have precedence over remapping.txt)
                    Remapping::from_str("ds-test=lib/ds-test/").unwrap().into(),
                    Remapping::from_str("other/=lib/other/").unwrap().into(),
                    // From remapping.txt (should have less precedence than remapping.txt)
                    Remapping::from_str("file-ds-test/=lib/ds-test/").unwrap().into(),
                    Remapping::from_str("file-other/=lib/other/").unwrap().into(),
                ],
            );

            Ok(())
        });
    }

    #[test]
    fn test_remappings_override() {
        figment::Jail::expect_with(|jail| {
            jail.create_file(
                "foundry.toml",
                r#"
                [profile.default]
                src = "some-source"
                out = "some-out"
                cache = true
            "#,
            )?;
            let config = Config::load().unwrap();
            assert!(config.remappings.is_empty());

            jail.create_file(
                "remappings.txt",
                r"
                ds-test/=lib/ds-test/
                other/=lib/other/
            ",
            )?;

            let config = Config::load().unwrap();
            assert_eq!(
                config.remappings,
                vec![
                    Remapping::from_str("ds-test/=lib/ds-test/").unwrap().into(),
                    Remapping::from_str("other/=lib/other/").unwrap().into(),
                ],
            );

            jail.set_env("DAPP_REMAPPINGS", "ds-test/=lib/ds-test/src/\nenv-lib/=lib/env-lib/");
            let config = Config::load().unwrap();

            // Remappings should now be:
            // - ds-test from environment (lib/ds-test/src/)
            // - other from remappings.txt (lib/other/)
            // - env-lib from environment (lib/env-lib/)
            assert_eq!(
                config.remappings,
                vec![
                    Remapping::from_str("ds-test/=lib/ds-test/src/").unwrap().into(),
                    Remapping::from_str("env-lib/=lib/env-lib/").unwrap().into(),
                    Remapping::from_str("other/=lib/other/").unwrap().into(),
                ],
            );

            // contains additional remapping to the source dir
            assert_eq!(
                config.get_all_remappings().collect::<Vec<_>>(),
                vec![
                    Remapping::from_str("ds-test/=lib/ds-test/src/").unwrap(),
                    Remapping::from_str("env-lib/=lib/env-lib/").unwrap(),
                    Remapping::from_str("other/=lib/other/").unwrap(),
                ],
            );

            Ok(())
        });
    }

    #[test]
    fn test_can_update_libs() {
        figment::Jail::expect_with(|jail| {
            jail.create_file(
                "foundry.toml",
                r#"
                [profile.default]
                libs = ["node_modules"]
            "#,
            )?;

            let mut config = Config::load().unwrap();
            config.libs.push("libs".into());
            config.update_libs().unwrap();

            let config = Config::load().unwrap();
            assert_eq!(config.libs, vec![PathBuf::from("node_modules"), PathBuf::from("libs"),]);
            Ok(())
        });
    }

    #[test]
    fn test_large_gas_limit() {
        figment::Jail::expect_with(|jail| {
            let gas = u64::MAX;
            jail.create_file(
                "foundry.toml",
                &format!(
                    r#"
                [profile.default]
                gas_limit = "{gas}"
            "#
                ),
            )?;

            let config = Config::load().unwrap();
            assert_eq!(
                config,
                Config {
                    gas_limit: gas.into(),
                    ..Config::default().normalized_optimizer_settings()
                }
            );

            Ok(())
        });
    }

    #[test]
    #[should_panic]
    fn test_toml_file_parse_failure() {
        figment::Jail::expect_with(|jail| {
            jail.create_file(
                "foundry.toml",
                r#"
                [profile.default]
                eth_rpc_url = "https://example.com/
            "#,
            )?;

            let _config = Config::load().unwrap();

            Ok(())
        });
    }

    #[test]
    #[should_panic]
    fn test_toml_file_non_existing_config_var_failure() {
        figment::Jail::expect_with(|jail| {
            jail.set_env("FOUNDRY_CONFIG", "this config does not exist");

            let _config = Config::load().unwrap();

            Ok(())
        });
    }

    #[test]
    fn test_resolve_etherscan_with_chain() {
        figment::Jail::expect_with(|jail| {
            let env_key = "__BSC_ETHERSCAN_API_KEY";
            let env_value = "env value";
            jail.create_file(
                "foundry.toml",
                r#"
                [profile.default]

                [etherscan]
                bsc = { key = "${__BSC_ETHERSCAN_API_KEY}", url = "https://api.bscscan.com/api" }
            "#,
            )?;

            let config = Config::load().unwrap();
            assert!(
                config
                    .get_etherscan_config_with_chain(Some(NamedChain::BinanceSmartChain.into()))
                    .is_err()
            );

            unsafe {
                std::env::set_var(env_key, env_value);
            }

            assert_eq!(
                config
                    .get_etherscan_config_with_chain(Some(NamedChain::BinanceSmartChain.into()))
                    .unwrap()
                    .unwrap()
                    .key,
                env_value
            );

            let mut with_key = config;
            with_key.etherscan_api_key = Some("via etherscan_api_key".to_string());

            assert_eq!(
                with_key
                    .get_etherscan_config_with_chain(Some(NamedChain::BinanceSmartChain.into()))
                    .unwrap()
                    .unwrap()
                    .key,
                "via etherscan_api_key"
            );

            unsafe {
                std::env::remove_var(env_key);
            }
            Ok(())
        });
    }

    #[test]
    fn test_resolve_etherscan() {
        figment::Jail::expect_with(|jail| {
            jail.create_file(
                "foundry.toml",
                r#"
                [profile.default]

                [etherscan]
                mainnet = { key = "FX42Z3BBJJEWXWGYV2X1CIPRSCN" }
                moonbeam = { key = "${_CONFIG_ETHERSCAN_MOONBEAM}" }
            "#,
            )?;

            let config = Config::load().unwrap();

            assert!(config.etherscan.clone().resolved(EtherscanApiVersion::V2).has_unresolved());

            jail.set_env("_CONFIG_ETHERSCAN_MOONBEAM", "123456789");

            let configs = config.etherscan.resolved(EtherscanApiVersion::V2);
            assert!(!configs.has_unresolved());

            let mb_urls = Moonbeam.etherscan_urls().unwrap();
            let mainnet_urls = NamedChain::Mainnet.etherscan_urls().unwrap();
            assert_eq!(
                configs,
                ResolvedEtherscanConfigs::new([
                    (
                        "mainnet",
                        ResolvedEtherscanConfig {
                            api_url: mainnet_urls.0.to_string(),
                            chain: Some(NamedChain::Mainnet.into()),
                            browser_url: Some(mainnet_urls.1.to_string()),
                            api_version: EtherscanApiVersion::V2,
                            key: "FX42Z3BBJJEWXWGYV2X1CIPRSCN".to_string(),
                        }
                    ),
                    (
                        "moonbeam",
                        ResolvedEtherscanConfig {
                            api_url: mb_urls.0.to_string(),
                            chain: Some(Moonbeam.into()),
                            browser_url: Some(mb_urls.1.to_string()),
                            api_version: EtherscanApiVersion::V2,
                            key: "123456789".to_string(),
                        }
                    ),
                ])
            );

            Ok(())
        });
    }

    #[test]
    fn test_resolve_etherscan_with_versions() {
        figment::Jail::expect_with(|jail| {
            jail.create_file(
                "foundry.toml",
                r#"
                [profile.default]

                [etherscan]
                mainnet = { key = "FX42Z3BBJJEWXWGYV2X1CIPRSCN", api_version = "v2" }
                moonbeam = { key = "${_CONFIG_ETHERSCAN_MOONBEAM}", api_version = "v1" }
            "#,
            )?;

            let config = Config::load().unwrap();

            assert!(config.etherscan.clone().resolved(EtherscanApiVersion::V2).has_unresolved());

            jail.set_env("_CONFIG_ETHERSCAN_MOONBEAM", "123456789");

            let configs = config.etherscan.resolved(EtherscanApiVersion::V2);
            assert!(!configs.has_unresolved());

            let mb_urls = Moonbeam.etherscan_urls().unwrap();
            let mainnet_urls = NamedChain::Mainnet.etherscan_urls().unwrap();
            assert_eq!(
                configs,
                ResolvedEtherscanConfigs::new([
                    (
                        "mainnet",
                        ResolvedEtherscanConfig {
                            api_url: mainnet_urls.0.to_string(),
                            chain: Some(NamedChain::Mainnet.into()),
                            browser_url: Some(mainnet_urls.1.to_string()),
                            api_version: EtherscanApiVersion::V2,
                            key: "FX42Z3BBJJEWXWGYV2X1CIPRSCN".to_string(),
                        }
                    ),
                    (
                        "moonbeam",
                        ResolvedEtherscanConfig {
                            api_url: mb_urls.0.to_string(),
                            chain: Some(Moonbeam.into()),
                            browser_url: Some(mb_urls.1.to_string()),
                            api_version: EtherscanApiVersion::V1,
                            key: "123456789".to_string(),
                        }
                    ),
                ])
            );

            Ok(())
        });
    }

    #[test]
    fn test_resolve_etherscan_chain_id() {
        figment::Jail::expect_with(|jail| {
            jail.create_file(
                "foundry.toml",
                r#"
                [profile.default]
                chain_id = "sepolia"

                [etherscan]
                sepolia = { key = "FX42Z3BBJJEWXWGYV2X1CIPRSCN" }
            "#,
            )?;

            let config = Config::load().unwrap();
            let etherscan = config.get_etherscan_config().unwrap().unwrap();
            assert_eq!(etherscan.chain, Some(NamedChain::Sepolia.into()));
            assert_eq!(etherscan.key, "FX42Z3BBJJEWXWGYV2X1CIPRSCN");

            Ok(())
        });
    }

    #[test]
    fn test_resolve_rpc_url() {
        figment::Jail::expect_with(|jail| {
            jail.create_file(
                "foundry.toml",
                r#"
                [profile.default]
                [rpc_endpoints]
                optimism = "https://example.com/"
                mainnet = "${_CONFIG_MAINNET}"
            "#,
            )?;
            jail.set_env("_CONFIG_MAINNET", "https://eth-mainnet.alchemyapi.io/v2/123455");

            let mut config = Config::load().unwrap();
            assert_eq!("http://localhost:8545", config.get_rpc_url_or_localhost_http().unwrap());

            config.eth_rpc_url = Some("mainnet".to_string());
            assert_eq!(
                "https://eth-mainnet.alchemyapi.io/v2/123455",
                config.get_rpc_url_or_localhost_http().unwrap()
            );

            config.eth_rpc_url = Some("optimism".to_string());
            assert_eq!("https://example.com/", config.get_rpc_url_or_localhost_http().unwrap());

            Ok(())
        })
    }

    #[test]
    fn test_resolve_rpc_url_if_etherscan_set() {
        figment::Jail::expect_with(|jail| {
            jail.create_file(
                "foundry.toml",
                r#"
                [profile.default]
                etherscan_api_key = "dummy"
                [rpc_endpoints]
                optimism = "https://example.com/"
            "#,
            )?;

            let config = Config::load().unwrap();
            assert_eq!("http://localhost:8545", config.get_rpc_url_or_localhost_http().unwrap());

            Ok(())
        })
    }

    #[test]
    fn test_resolve_rpc_url_alias() {
        figment::Jail::expect_with(|jail| {
            jail.create_file(
                "foundry.toml",
                r#"
                [profile.default]
                [rpc_endpoints]
                polygonMumbai = "https://polygon-mumbai.g.alchemy.com/v2/${_RESOLVE_RPC_ALIAS}"
            "#,
            )?;
            let mut config = Config::load().unwrap();
            config.eth_rpc_url = Some("polygonMumbai".to_string());
            assert!(config.get_rpc_url().unwrap().is_err());

            jail.set_env("_RESOLVE_RPC_ALIAS", "123455");

            let mut config = Config::load().unwrap();
            config.eth_rpc_url = Some("polygonMumbai".to_string());
            assert_eq!(
                "https://polygon-mumbai.g.alchemy.com/v2/123455",
                config.get_rpc_url().unwrap().unwrap()
            );

            Ok(())
        })
    }

    #[test]
    fn test_resolve_rpc_aliases() {
        figment::Jail::expect_with(|jail| {
            jail.create_file(
                "foundry.toml",
                r#"
               [profile.default]
               [etherscan]
               arbitrum_alias = { key = "${TEST_RESOLVE_RPC_ALIAS_ARBISCAN}" }
               [rpc_endpoints]
               arbitrum_alias = "https://arb-mainnet.g.alchemy.com/v2/${TEST_RESOLVE_RPC_ALIAS_ARB_ONE}"
            "#,
            )?;

            jail.set_env("TEST_RESOLVE_RPC_ALIAS_ARB_ONE", "123455");
            jail.set_env("TEST_RESOLVE_RPC_ALIAS_ARBISCAN", "123455");

            let config = Config::load().unwrap();

            let config = config.get_etherscan_config_with_chain(Some(NamedChain::Arbitrum.into()));
            assert!(config.is_err());
            assert_eq!(
                config.unwrap_err().to_string(),
                "At least one of `url` or `chain` must be present for Etherscan config with unknown alias `arbitrum_alias`"
            );

            Ok(())
        });
    }

    #[test]
    fn test_resolve_rpc_config() {
        figment::Jail::expect_with(|jail| {
            jail.create_file(
                "foundry.toml",
                r#"
                [rpc_endpoints]
                optimism = "https://example.com/"
                mainnet = { endpoint = "${_CONFIG_MAINNET}", retries = 3, retry_backoff = 1000, compute_units_per_second = 1000 }
            "#,
            )?;
            jail.set_env("_CONFIG_MAINNET", "https://eth-mainnet.alchemyapi.io/v2/123455");

            let config = Config::load().unwrap();
            assert_eq!(
                RpcEndpoints::new([
                    (
                        "optimism",
                        RpcEndpointType::String(RpcEndpointUrl::Url(
                            "https://example.com/".to_string()
                        ))
                    ),
                    (
                        "mainnet",
                        RpcEndpointType::Config(RpcEndpoint {
                            endpoint: RpcEndpointUrl::Env("${_CONFIG_MAINNET}".to_string()),
                            config: RpcEndpointConfig {
                                retries: Some(3),
                                retry_backoff: Some(1000),
                                compute_units_per_second: Some(1000),
                            },
                            auth: None,
                        })
                    ),
                ]),
                config.rpc_endpoints
            );

            let resolved = config.rpc_endpoints.resolved();
            assert_eq!(
                RpcEndpoints::new([
                    (
                        "optimism",
                        RpcEndpointType::String(RpcEndpointUrl::Url(
                            "https://example.com/".to_string()
                        ))
                    ),
                    (
                        "mainnet",
                        RpcEndpointType::Config(RpcEndpoint {
                            endpoint: RpcEndpointUrl::Env("${_CONFIG_MAINNET}".to_string()),
                            config: RpcEndpointConfig {
                                retries: Some(3),
                                retry_backoff: Some(1000),
                                compute_units_per_second: Some(1000),
                            },
                            auth: None,
                        })
                    ),
                ])
                .resolved(),
                resolved
            );
            Ok(())
        })
    }

    #[test]
    fn test_resolve_auth() {
        figment::Jail::expect_with(|jail| {
            jail.create_file(
                "foundry.toml",
                r#"
                [profile.default]
                eth_rpc_url = "optimism"
                [rpc_endpoints]
                optimism = "https://example.com/"
                mainnet = { endpoint = "${_CONFIG_MAINNET}", retries = 3, retry_backoff = 1000, compute_units_per_second = 1000, auth = "Bearer ${_CONFIG_AUTH}" }
            "#,
            )?;

            let config = Config::load().unwrap();

            jail.set_env("_CONFIG_AUTH", "123456");
            jail.set_env("_CONFIG_MAINNET", "https://eth-mainnet.alchemyapi.io/v2/123455");

            assert_eq!(
                RpcEndpoints::new([
                    (
                        "optimism",
                        RpcEndpointType::String(RpcEndpointUrl::Url(
                            "https://example.com/".to_string()
                        ))
                    ),
                    (
                        "mainnet",
                        RpcEndpointType::Config(RpcEndpoint {
                            endpoint: RpcEndpointUrl::Env("${_CONFIG_MAINNET}".to_string()),
                            config: RpcEndpointConfig {
                                retries: Some(3),
                                retry_backoff: Some(1000),
                                compute_units_per_second: Some(1000)
                            },
                            auth: Some(RpcAuth::Env("Bearer ${_CONFIG_AUTH}".to_string())),
                        })
                    ),
                ]),
                config.rpc_endpoints
            );
            let resolved = config.rpc_endpoints.resolved();
            assert_eq!(
                RpcEndpoints::new([
                    (
                        "optimism",
                        RpcEndpointType::String(RpcEndpointUrl::Url(
                            "https://example.com/".to_string()
                        ))
                    ),
                    (
                        "mainnet",
                        RpcEndpointType::Config(RpcEndpoint {
                            endpoint: RpcEndpointUrl::Url(
                                "https://eth-mainnet.alchemyapi.io/v2/123455".to_string()
                            ),
                            config: RpcEndpointConfig {
                                retries: Some(3),
                                retry_backoff: Some(1000),
                                compute_units_per_second: Some(1000)
                            },
                            auth: Some(RpcAuth::Raw("Bearer 123456".to_string())),
                        })
                    ),
                ])
                .resolved(),
                resolved
            );

            Ok(())
        });
    }

    #[test]
    fn test_resolve_endpoints() {
        figment::Jail::expect_with(|jail| {
            jail.create_file(
                "foundry.toml",
                r#"
                [profile.default]
                eth_rpc_url = "optimism"
                [rpc_endpoints]
                optimism = "https://example.com/"
                mainnet = "${_CONFIG_MAINNET}"
                mainnet_2 = "https://eth-mainnet.alchemyapi.io/v2/${_CONFIG_API_KEY1}"
                mainnet_3 = "https://eth-mainnet.alchemyapi.io/v2/${_CONFIG_API_KEY1}/${_CONFIG_API_KEY2}"
            "#,
            )?;

            let config = Config::load().unwrap();

            assert_eq!(config.get_rpc_url().unwrap().unwrap(), "https://example.com/");

            assert!(config.rpc_endpoints.clone().resolved().has_unresolved());

            jail.set_env("_CONFIG_MAINNET", "https://eth-mainnet.alchemyapi.io/v2/123455");
            jail.set_env("_CONFIG_API_KEY1", "123456");
            jail.set_env("_CONFIG_API_KEY2", "98765");

            let endpoints = config.rpc_endpoints.resolved();

            assert!(!endpoints.has_unresolved());

            assert_eq!(
                endpoints,
                RpcEndpoints::new([
                    ("optimism", RpcEndpointUrl::Url("https://example.com/".to_string())),
                    (
                        "mainnet",
                        RpcEndpointUrl::Url(
                            "https://eth-mainnet.alchemyapi.io/v2/123455".to_string()
                        )
                    ),
                    (
                        "mainnet_2",
                        RpcEndpointUrl::Url(
                            "https://eth-mainnet.alchemyapi.io/v2/123456".to_string()
                        )
                    ),
                    (
                        "mainnet_3",
                        RpcEndpointUrl::Url(
                            "https://eth-mainnet.alchemyapi.io/v2/123456/98765".to_string()
                        )
                    ),
                ])
                .resolved()
            );

            Ok(())
        });
    }

    #[test]
    fn test_extract_etherscan_config() {
        figment::Jail::expect_with(|jail| {
            jail.create_file(
                "foundry.toml",
                r#"
                [profile.default]
                etherscan_api_key = "optimism"

                [etherscan]
                optimism = { key = "https://etherscan-optimism.com/" }
                mumbai = { key = "https://etherscan-mumbai.com/" }
            "#,
            )?;

            let mut config = Config::load().unwrap();

            let optimism = config.get_etherscan_api_key(Some(NamedChain::Optimism.into()));
            assert_eq!(optimism, Some("https://etherscan-optimism.com/".to_string()));

            config.etherscan_api_key = Some("mumbai".to_string());

            let mumbai = config.get_etherscan_api_key(Some(NamedChain::PolygonMumbai.into()));
            assert_eq!(mumbai, Some("https://etherscan-mumbai.com/".to_string()));

            Ok(())
        });
    }

    #[test]
    fn test_extract_etherscan_config_by_chain() {
        figment::Jail::expect_with(|jail| {
            jail.create_file(
                "foundry.toml",
                r#"
                [profile.default]

                [etherscan]
                mumbai = { key = "https://etherscan-mumbai.com/", chain = 80001 }
            "#,
            )?;

            let config = Config::load().unwrap();

            let mumbai = config
                .get_etherscan_config_with_chain(Some(NamedChain::PolygonMumbai.into()))
                .unwrap()
                .unwrap();
            assert_eq!(mumbai.key, "https://etherscan-mumbai.com/".to_string());

            Ok(())
        });
    }

    #[test]
    fn test_extract_etherscan_config_by_chain_with_url() {
        figment::Jail::expect_with(|jail| {
            jail.create_file(
                "foundry.toml",
                r#"
                [profile.default]

                [etherscan]
                mumbai = { key = "https://etherscan-mumbai.com/", chain = 80001 , url =  "https://verifier-url.com/"}
            "#,
            )?;

            let config = Config::load().unwrap();

            let mumbai = config
                .get_etherscan_config_with_chain(Some(NamedChain::PolygonMumbai.into()))
                .unwrap()
                .unwrap();
            assert_eq!(mumbai.key, "https://etherscan-mumbai.com/".to_string());
            assert_eq!(mumbai.api_url, "https://verifier-url.com/".to_string());

            Ok(())
        });
    }

    #[test]
    fn test_extract_etherscan_config_by_chain_and_alias() {
        figment::Jail::expect_with(|jail| {
            jail.create_file(
                "foundry.toml",
                r#"
                [profile.default]
                eth_rpc_url = "mumbai"

                [etherscan]
                mumbai = { key = "https://etherscan-mumbai.com/" }

                [rpc_endpoints]
                mumbai = "https://polygon-mumbai.g.alchemy.com/v2/mumbai"
            "#,
            )?;

            let config = Config::load().unwrap();

            let mumbai = config.get_etherscan_config_with_chain(None).unwrap().unwrap();
            assert_eq!(mumbai.key, "https://etherscan-mumbai.com/".to_string());

            let mumbai_rpc = config.get_rpc_url().unwrap().unwrap();
            assert_eq!(mumbai_rpc, "https://polygon-mumbai.g.alchemy.com/v2/mumbai");
            Ok(())
        });
    }

    #[test]
    fn test_toml_file() {
        figment::Jail::expect_with(|jail| {
            jail.create_file(
                "foundry.toml",
                r#"
                [profile.default]
                src = "some-source"
                out = "some-out"
                cache = true
                eth_rpc_url = "https://example.com/"
                verbosity = 3
                remappings = ["ds-test=lib/ds-test/"]
                via_ir = true
                rpc_storage_caching = { chains = [1, "optimism", 999999], endpoints = "all"}
                use_literal_content = false
                bytecode_hash = "ipfs"
                cbor_metadata = true
                revert_strings = "strip"
                allow_paths = ["allow", "paths"]
                build_info_path = "build-info"
                always_use_create_2_factory = true

                [rpc_endpoints]
                optimism = "https://example.com/"
                mainnet = "${RPC_MAINNET}"
                mainnet_2 = "https://eth-mainnet.alchemyapi.io/v2/${API_KEY}"
                mainnet_3 = "https://eth-mainnet.alchemyapi.io/v2/${API_KEY}/${ANOTHER_KEY}"
            "#,
            )?;

            let config = Config::load().unwrap();
            assert_eq!(
                config,
                Config {
                    src: "some-source".into(),
                    out: "some-out".into(),
                    cache: true,
                    eth_rpc_url: Some("https://example.com/".to_string()),
                    remappings: vec![Remapping::from_str("ds-test=lib/ds-test/").unwrap().into()],
                    verbosity: 3,
                    via_ir: true,
                    rpc_storage_caching: StorageCachingConfig {
                        chains: CachedChains::Chains(vec![
                            Chain::mainnet(),
                            Chain::optimism_mainnet(),
                            Chain::from_id(999999)
                        ]),
                        endpoints: CachedEndpoints::All,
                    },
                    use_literal_content: false,
                    bytecode_hash: BytecodeHash::Ipfs,
                    cbor_metadata: true,
                    revert_strings: Some(RevertStrings::Strip),
                    allow_paths: vec![PathBuf::from("allow"), PathBuf::from("paths")],
                    rpc_endpoints: RpcEndpoints::new([
                        ("optimism", RpcEndpointUrl::Url("https://example.com/".to_string())),
                        ("mainnet", RpcEndpointUrl::Env("${RPC_MAINNET}".to_string())),
                        (
                            "mainnet_2",
                            RpcEndpointUrl::Env(
                                "https://eth-mainnet.alchemyapi.io/v2/${API_KEY}".to_string()
                            )
                        ),
                        (
                            "mainnet_3",
                            RpcEndpointUrl::Env(
                                "https://eth-mainnet.alchemyapi.io/v2/${API_KEY}/${ANOTHER_KEY}"
                                    .to_string()
                            )
                        ),
                    ]),
                    build_info_path: Some("build-info".into()),
                    always_use_create_2_factory: true,
                    ..Config::default().normalized_optimizer_settings()
                }
            );

            Ok(())
        });
    }

    #[test]
    fn test_load_remappings() {
        figment::Jail::expect_with(|jail| {
            jail.create_file(
                "foundry.toml",
                r"
                [profile.default]
                remappings = ['nested/=lib/nested/']
            ",
            )?;

            let config = Config::load_with_root(jail.directory()).unwrap();
            assert_eq!(
                config.remappings,
                vec![Remapping::from_str("nested/=lib/nested/").unwrap().into()]
            );

            Ok(())
        });
    }

    #[test]
    fn test_load_full_toml() {
        figment::Jail::expect_with(|jail| {
            jail.create_file(
                "foundry.toml",
                r#"
                [profile.default]
                auto_detect_solc = true
                block_base_fee_per_gas = 0
                block_coinbase = '0x0000000000000000000000000000000000000000'
                block_difficulty = 0
                block_prevrandao = '0x0000000000000000000000000000000000000000000000000000000000000000'
                block_number = 1
                block_timestamp = 1
                use_literal_content = false
                bytecode_hash = 'ipfs'
                cbor_metadata = true
                cache = true
                cache_path = 'cache'
                evm_version = 'london'
                extra_output = []
                extra_output_files = []
                always_use_create_2_factory = false
                ffi = false
                force = false
                gas_limit = 9223372036854775807
                gas_price = 0
                gas_reports = ['*']
                ignored_error_codes = [1878]
                ignored_warnings_from = ["something"]
                deny_warnings = false
                initial_balance = '0xffffffffffffffffffffffff'
                libraries = []
                libs = ['lib']
                memory_limit = 134217728
                names = false
                no_storage_caching = false
                no_rpc_rate_limit = false
                offline = false
                optimizer = true
                optimizer_runs = 200
                out = 'out'
                remappings = ['nested/=lib/nested/']
                sender = '0x1804c8AB1F12E6bbf3894d4083f33e07309d1f38'
                sizes = false
                sparse_mode = false
                src = 'src'
                test = 'test'
                tx_origin = '0x1804c8AB1F12E6bbf3894d4083f33e07309d1f38'
                verbosity = 0
                via_ir = false

                [profile.default.rpc_storage_caching]
                chains = 'all'
                endpoints = 'all'

                [rpc_endpoints]
                optimism = "https://example.com/"
                mainnet = "${RPC_MAINNET}"
                mainnet_2 = "https://eth-mainnet.alchemyapi.io/v2/${API_KEY}"

                [fuzz]
                runs = 256
                seed = '0x3e8'
                max_test_rejects = 65536

                [invariant]
                runs = 256
                depth = 500
                fail_on_revert = false
                call_override = false
                shrink_run_limit = 5000
            "#,
            )?;

            let config = Config::load_with_root(jail.directory()).unwrap();

            assert_eq!(config.ignored_file_paths, vec![PathBuf::from("something")]);
            assert_eq!(config.fuzz.seed, Some(U256::from(1000)));
            assert_eq!(
                config.remappings,
                vec![Remapping::from_str("nested/=lib/nested/").unwrap().into()]
            );

            assert_eq!(
                config.rpc_endpoints,
                RpcEndpoints::new([
                    ("optimism", RpcEndpointUrl::Url("https://example.com/".to_string())),
                    ("mainnet", RpcEndpointUrl::Env("${RPC_MAINNET}".to_string())),
                    (
                        "mainnet_2",
                        RpcEndpointUrl::Env(
                            "https://eth-mainnet.alchemyapi.io/v2/${API_KEY}".to_string()
                        )
                    ),
                ]),
            );

            Ok(())
        });
    }

    #[test]
    fn test_solc_req() {
        figment::Jail::expect_with(|jail| {
            jail.create_file(
                "foundry.toml",
                r#"
                [profile.default]
                solc_version = "0.8.12"
            "#,
            )?;

            let config = Config::load().unwrap();
            assert_eq!(config.solc, Some(SolcReq::Version(Version::new(0, 8, 12))));

            jail.create_file(
                "foundry.toml",
                r#"
                [profile.default]
                solc = "0.8.12"
            "#,
            )?;

            let config = Config::load().unwrap();
            assert_eq!(config.solc, Some(SolcReq::Version(Version::new(0, 8, 12))));

            jail.create_file(
                "foundry.toml",
                r#"
                [profile.default]
                solc = "path/to/local/solc"
            "#,
            )?;

            let config = Config::load().unwrap();
            assert_eq!(config.solc, Some(SolcReq::Local("path/to/local/solc".into())));

            jail.set_env("FOUNDRY_SOLC_VERSION", "0.6.6");
            let config = Config::load().unwrap();
            assert_eq!(config.solc, Some(SolcReq::Version(Version::new(0, 6, 6))));
            Ok(())
        });
    }

    // ensures the newer `solc` takes precedence over `solc_version`
    #[test]
    fn test_backwards_solc_version() {
        figment::Jail::expect_with(|jail| {
            jail.create_file(
                "foundry.toml",
                r#"
                [default]
                solc = "0.8.12"
                solc_version = "0.8.20"
            "#,
            )?;

            let config = Config::load().unwrap();
            assert_eq!(config.solc, Some(SolcReq::Version(Version::new(0, 8, 12))));

            Ok(())
        });

        figment::Jail::expect_with(|jail| {
            jail.create_file(
                "foundry.toml",
                r#"
                [default]
                solc_version = "0.8.20"
            "#,
            )?;

            let config = Config::load().unwrap();
            assert_eq!(config.solc, Some(SolcReq::Version(Version::new(0, 8, 20))));

            Ok(())
        });
    }

    #[test]
    fn test_toml_casing_file() {
        figment::Jail::expect_with(|jail| {
            jail.create_file(
                "foundry.toml",
                r#"
                [profile.default]
                src = "some-source"
                out = "some-out"
                cache = true
                eth-rpc-url = "https://example.com/"
                evm-version = "berlin"
                auto-detect-solc = false
            "#,
            )?;

            let config = Config::load().unwrap();
            assert_eq!(
                config,
                Config {
                    src: "some-source".into(),
                    out: "some-out".into(),
                    cache: true,
                    eth_rpc_url: Some("https://example.com/".to_string()),
                    auto_detect_solc: false,
                    evm_version: EvmVersion::Berlin,
                    ..Config::default().normalized_optimizer_settings()
                }
            );

            Ok(())
        });
    }

    #[test]
    fn test_output_selection() {
        figment::Jail::expect_with(|jail| {
            jail.create_file(
                "foundry.toml",
                r#"
                [profile.default]
                extra_output = ["metadata", "ir-optimized"]
                extra_output_files = ["metadata"]
            "#,
            )?;

            let config = Config::load().unwrap();

            assert_eq!(
                config.extra_output,
                vec![ContractOutputSelection::Metadata, ContractOutputSelection::IrOptimized]
            );
            assert_eq!(config.extra_output_files, vec![ContractOutputSelection::Metadata]);

            Ok(())
        });
    }

    #[test]
    fn test_precedence() {
        figment::Jail::expect_with(|jail| {
            jail.create_file(
                "foundry.toml",
                r#"
                [profile.default]
                src = "mysrc"
                out = "myout"
                verbosity = 3
            "#,
            )?;

            let config = Config::load().unwrap();
            assert_eq!(
                config,
                Config {
                    src: "mysrc".into(),
                    out: "myout".into(),
                    verbosity: 3,
                    ..Config::default().normalized_optimizer_settings()
                }
            );

            jail.set_env("FOUNDRY_SRC", r"other-src");
            let config = Config::load().unwrap();
            assert_eq!(
                config,
                Config {
                    src: "other-src".into(),
                    out: "myout".into(),
                    verbosity: 3,
                    ..Config::default().normalized_optimizer_settings()
                }
            );

            jail.set_env("FOUNDRY_PROFILE", "foo");
            let val: Result<String, _> = Config::figment().extract_inner("profile");
            assert!(val.is_err());

            Ok(())
        });
    }

    #[test]
    fn test_extract_basic() {
        figment::Jail::expect_with(|jail| {
            jail.create_file(
                "foundry.toml",
                r#"
                [profile.default]
                src = "mysrc"
                out = "myout"
                verbosity = 3
                evm_version = 'berlin'

                [profile.other]
                src = "other-src"
            "#,
            )?;
            let loaded = Config::load().unwrap();
            assert_eq!(loaded.evm_version, EvmVersion::Berlin);
            let base = loaded.into_basic();
            let default = Config::default();
            assert_eq!(
                base,
                BasicConfig {
                    profile: Config::DEFAULT_PROFILE,
                    src: "mysrc".into(),
                    out: "myout".into(),
                    libs: default.libs.clone(),
                    remappings: default.remappings.clone(),
                }
            );
            jail.set_env("FOUNDRY_PROFILE", r"other");
            let base = Config::figment().extract::<BasicConfig>().unwrap();
            assert_eq!(
                base,
                BasicConfig {
                    profile: Config::DEFAULT_PROFILE,
                    src: "other-src".into(),
                    out: "myout".into(),
                    libs: default.libs.clone(),
                    remappings: default.remappings,
                }
            );
            Ok(())
        });
    }

    #[test]
    #[should_panic]
    fn test_parse_invalid_fuzz_weight() {
        figment::Jail::expect_with(|jail| {
            jail.create_file(
                "foundry.toml",
                r"
                [fuzz]
                dictionary_weight = 101
            ",
            )?;
            let _config = Config::load().unwrap();
            Ok(())
        });
    }

    #[test]
    fn test_fallback_provider() {
        figment::Jail::expect_with(|jail| {
            jail.create_file(
                "foundry.toml",
                r"
                [fuzz]
                runs = 1
                include_storage = false
                dictionary_weight = 99

                [invariant]
                runs = 420

                [profile.ci.fuzz]
                dictionary_weight = 5

                [profile.ci.invariant]
                runs = 400
            ",
            )?;

            let invariant_default = InvariantConfig::default();
            let config = Config::load().unwrap();

            assert_ne!(config.invariant.runs, config.fuzz.runs);
            assert_eq!(config.invariant.runs, 420);

            assert_ne!(
                config.fuzz.dictionary.include_storage,
                invariant_default.dictionary.include_storage
            );
            assert_eq!(
                config.invariant.dictionary.include_storage,
                config.fuzz.dictionary.include_storage
            );

            assert_ne!(
                config.fuzz.dictionary.dictionary_weight,
                invariant_default.dictionary.dictionary_weight
            );
            assert_eq!(
                config.invariant.dictionary.dictionary_weight,
                config.fuzz.dictionary.dictionary_weight
            );

            jail.set_env("FOUNDRY_PROFILE", "ci");
            let ci_config = Config::load().unwrap();
            assert_eq!(ci_config.fuzz.runs, 1);
            assert_eq!(ci_config.invariant.runs, 400);
            assert_eq!(ci_config.fuzz.dictionary.dictionary_weight, 5);
            assert_eq!(
                ci_config.invariant.dictionary.dictionary_weight,
                config.fuzz.dictionary.dictionary_weight
            );

            Ok(())
        })
    }

    #[test]
    fn test_standalone_profile_sections() {
        figment::Jail::expect_with(|jail| {
            jail.create_file(
                "foundry.toml",
                r"
                [fuzz]
                runs = 100

                [invariant]
                runs = 120

                [profile.ci.fuzz]
                runs = 420

                [profile.ci.invariant]
                runs = 500
            ",
            )?;

            let config = Config::load().unwrap();
            assert_eq!(config.fuzz.runs, 100);
            assert_eq!(config.invariant.runs, 120);

            jail.set_env("FOUNDRY_PROFILE", "ci");
            let config = Config::load().unwrap();
            assert_eq!(config.fuzz.runs, 420);
            assert_eq!(config.invariant.runs, 500);

            Ok(())
        });
    }

    #[test]
    fn can_handle_deviating_dapp_aliases() {
        figment::Jail::expect_with(|jail| {
            let addr = Address::ZERO;
            jail.set_env("DAPP_TEST_NUMBER", 1337);
            jail.set_env("DAPP_TEST_ADDRESS", format!("{addr:?}"));
            jail.set_env("DAPP_TEST_FUZZ_RUNS", 420);
            jail.set_env("DAPP_TEST_DEPTH", 20);
            jail.set_env("DAPP_FORK_BLOCK", 100);
            jail.set_env("DAPP_BUILD_OPTIMIZE_RUNS", 999);
            jail.set_env("DAPP_BUILD_OPTIMIZE", 0);

            let config = Config::load().unwrap();

            assert_eq!(config.block_number, U256::from(1337));
            assert_eq!(config.sender, addr);
            assert_eq!(config.fuzz.runs, 420);
            assert_eq!(config.invariant.depth, 20);
            assert_eq!(config.fork_block_number, Some(100));
            assert_eq!(config.optimizer_runs, Some(999));
            assert!(!config.optimizer.unwrap());

            Ok(())
        });
    }

    #[test]
    fn can_parse_libraries() {
        figment::Jail::expect_with(|jail| {
            jail.set_env(
                "DAPP_LIBRARIES",
                "[src/DssSpell.sol:DssExecLib:0x8De6DDbCd5053d32292AAA0D2105A32d108484a6]",
            );
            let config = Config::load().unwrap();
            assert_eq!(
                config.libraries,
                vec![
                    "src/DssSpell.sol:DssExecLib:0x8De6DDbCd5053d32292AAA0D2105A32d108484a6"
                        .to_string()
                ]
            );

            jail.set_env(
                "DAPP_LIBRARIES",
                "src/DssSpell.sol:DssExecLib:0x8De6DDbCd5053d32292AAA0D2105A32d108484a6",
            );
            let config = Config::load().unwrap();
            assert_eq!(
                config.libraries,
                vec![
                    "src/DssSpell.sol:DssExecLib:0x8De6DDbCd5053d32292AAA0D2105A32d108484a6"
                        .to_string(),
                ]
            );

            jail.set_env(
                "DAPP_LIBRARIES",
                "src/DssSpell.sol:DssExecLib:0x8De6DDbCd5053d32292AAA0D2105A32d108484a6,src/DssSpell.sol:DssExecLib:0x8De6DDbCd5053d32292AAA0D2105A32d108484a6",
            );
            let config = Config::load().unwrap();
            assert_eq!(
                config.libraries,
                vec![
                    "src/DssSpell.sol:DssExecLib:0x8De6DDbCd5053d32292AAA0D2105A32d108484a6"
                        .to_string(),
                    "src/DssSpell.sol:DssExecLib:0x8De6DDbCd5053d32292AAA0D2105A32d108484a6"
                        .to_string()
                ]
            );

            Ok(())
        });
    }

    #[test]
    fn test_parse_many_libraries() {
        figment::Jail::expect_with(|jail| {
            jail.create_file(
                "foundry.toml",
                r"
                [profile.default]
               libraries= [
                        './src/SizeAuctionDiscount.sol:Chainlink:0xffedba5e171c4f15abaaabc86e8bd01f9b54dae5',
                        './src/SizeAuction.sol:ChainlinkTWAP:0xffedba5e171c4f15abaaabc86e8bd01f9b54dae5',
                        './src/SizeAuction.sol:Math:0x902f6cf364b8d9470d5793a9b2b2e86bddd21e0c',
                        './src/test/ChainlinkTWAP.t.sol:ChainlinkTWAP:0xffedba5e171c4f15abaaabc86e8bd01f9b54dae5',
                        './src/SizeAuctionDiscount.sol:Math:0x902f6cf364b8d9470d5793a9b2b2e86bddd21e0c',
                    ]
            ",
            )?;
            let config = Config::load().unwrap();

            let libs = config.parsed_libraries().unwrap().libs;

            similar_asserts::assert_eq!(
                libs,
                BTreeMap::from([
                    (
                        PathBuf::from("./src/SizeAuctionDiscount.sol"),
                        BTreeMap::from([
                            (
                                "Chainlink".to_string(),
                                "0xffedba5e171c4f15abaaabc86e8bd01f9b54dae5".to_string()
                            ),
                            (
                                "Math".to_string(),
                                "0x902f6cf364b8d9470d5793a9b2b2e86bddd21e0c".to_string()
                            )
                        ])
                    ),
                    (
                        PathBuf::from("./src/SizeAuction.sol"),
                        BTreeMap::from([
                            (
                                "ChainlinkTWAP".to_string(),
                                "0xffedba5e171c4f15abaaabc86e8bd01f9b54dae5".to_string()
                            ),
                            (
                                "Math".to_string(),
                                "0x902f6cf364b8d9470d5793a9b2b2e86bddd21e0c".to_string()
                            )
                        ])
                    ),
                    (
                        PathBuf::from("./src/test/ChainlinkTWAP.t.sol"),
                        BTreeMap::from([(
                            "ChainlinkTWAP".to_string(),
                            "0xffedba5e171c4f15abaaabc86e8bd01f9b54dae5".to_string()
                        )])
                    ),
                ])
            );

            Ok(())
        });
    }

    #[test]
    fn config_roundtrip() {
        figment::Jail::expect_with(|jail| {
            let default = Config::default().normalized_optimizer_settings();
            let basic = default.clone().into_basic();
            jail.create_file("foundry.toml", &basic.to_string_pretty().unwrap())?;

            let mut other = Config::load().unwrap();
            clear_warning(&mut other);
            assert_eq!(default, other);

            let other = other.into_basic();
            assert_eq!(basic, other);

            jail.create_file("foundry.toml", &default.to_string_pretty().unwrap())?;
            let mut other = Config::load().unwrap();
            clear_warning(&mut other);
            assert_eq!(default, other);

            Ok(())
        });
    }

    #[test]
    fn test_fs_permissions() {
        figment::Jail::expect_with(|jail| {
            jail.create_file(
                "foundry.toml",
                r#"
                [profile.default]
                fs_permissions = [{ access = "read-write", path = "./"}]
            "#,
            )?;
            let loaded = Config::load().unwrap();

            assert_eq!(
                loaded.fs_permissions,
                FsPermissions::new(vec![PathPermission::read_write("./")])
            );

            jail.create_file(
                "foundry.toml",
                r#"
                [profile.default]
                fs_permissions = [{ access = "none", path = "./"}]
            "#,
            )?;
            let loaded = Config::load().unwrap();
            assert_eq!(loaded.fs_permissions, FsPermissions::new(vec![PathPermission::none("./")]));

            Ok(())
        });
    }

    #[test]
    fn test_optimizer_settings_basic() {
        figment::Jail::expect_with(|jail| {
            jail.create_file(
                "foundry.toml",
                r"
                [profile.default]
                optimizer = true

                [profile.default.optimizer_details]
                yul = false

                [profile.default.optimizer_details.yulDetails]
                stackAllocation = true
            ",
            )?;
            let mut loaded = Config::load().unwrap();
            clear_warning(&mut loaded);
            assert_eq!(
                loaded.optimizer_details,
                Some(OptimizerDetails {
                    yul: Some(false),
                    yul_details: Some(YulDetails {
                        stack_allocation: Some(true),
                        ..Default::default()
                    }),
                    ..Default::default()
                })
            );

            let s = loaded.to_string_pretty().unwrap();
            jail.create_file("foundry.toml", &s)?;

            let mut reloaded = Config::load().unwrap();
            clear_warning(&mut reloaded);
            assert_eq!(loaded, reloaded);

            Ok(())
        });
    }

    #[test]
    fn test_model_checker_settings_basic() {
        figment::Jail::expect_with(|jail| {
            jail.create_file(
                "foundry.toml",
                r"
                [profile.default]

                [profile.default.model_checker]
                contracts = { 'a.sol' = [ 'A1', 'A2' ], 'b.sol' = [ 'B1', 'B2' ] }
                engine = 'chc'
                targets = [ 'assert', 'outOfBounds' ]
                timeout = 10000
            ",
            )?;
            let mut loaded = Config::load().unwrap();
            clear_warning(&mut loaded);
            assert_eq!(
                loaded.model_checker,
                Some(ModelCheckerSettings {
                    contracts: BTreeMap::from([
                        ("a.sol".to_string(), vec!["A1".to_string(), "A2".to_string()]),
                        ("b.sol".to_string(), vec!["B1".to_string(), "B2".to_string()]),
                    ]),
                    engine: Some(ModelCheckerEngine::CHC),
                    targets: Some(vec![
                        ModelCheckerTarget::Assert,
                        ModelCheckerTarget::OutOfBounds
                    ]),
                    timeout: Some(10000),
                    invariants: None,
                    show_unproved: None,
                    div_mod_with_slacks: None,
                    solvers: None,
                    show_unsupported: None,
                    show_proved_safe: None,
                })
            );

            let s = loaded.to_string_pretty().unwrap();
            jail.create_file("foundry.toml", &s)?;

            let mut reloaded = Config::load().unwrap();
            clear_warning(&mut reloaded);
            assert_eq!(loaded, reloaded);

            Ok(())
        });
    }

    #[test]
    fn test_model_checker_settings_relative_paths() {
        figment::Jail::expect_with(|jail| {
            jail.create_file(
                "foundry.toml",
                r"
                [profile.default]

                [profile.default.model_checker]
                contracts = { 'a.sol' = [ 'A1', 'A2' ], 'b.sol' = [ 'B1', 'B2' ] }
                engine = 'chc'
                targets = [ 'assert', 'outOfBounds' ]
                timeout = 10000
            ",
            )?;
            let loaded = Config::load().unwrap().sanitized();

            // NOTE(onbjerg): We have to canonicalize the path here using dunce because figment will
            // canonicalize the jail path using the standard library. The standard library *always*
            // transforms Windows paths to some weird extended format, which none of our code base
            // does.
            let dir = foundry_compilers::utils::canonicalize(jail.directory())
                .expect("Could not canonicalize jail path");
            assert_eq!(
                loaded.model_checker,
                Some(ModelCheckerSettings {
                    contracts: BTreeMap::from([
                        (
                            format!("{}", dir.join("a.sol").display()),
                            vec!["A1".to_string(), "A2".to_string()]
                        ),
                        (
                            format!("{}", dir.join("b.sol").display()),
                            vec!["B1".to_string(), "B2".to_string()]
                        ),
                    ]),
                    engine: Some(ModelCheckerEngine::CHC),
                    targets: Some(vec![
                        ModelCheckerTarget::Assert,
                        ModelCheckerTarget::OutOfBounds
                    ]),
                    timeout: Some(10000),
                    invariants: None,
                    show_unproved: None,
                    div_mod_with_slacks: None,
                    solvers: None,
                    show_unsupported: None,
                    show_proved_safe: None,
                })
            );

            Ok(())
        });
    }

    #[test]
    fn test_fmt_config() {
        figment::Jail::expect_with(|jail| {
            jail.create_file(
                "foundry.toml",
                r#"
                [fmt]
                line_length = 100
                tab_width = 2
                bracket_spacing = true
                style = "space"
            "#,
            )?;
            let loaded = Config::load().unwrap().sanitized();
            assert_eq!(
                loaded.fmt,
                FormatterConfig {
                    line_length: 100,
                    tab_width: 2,
                    bracket_spacing: true,
                    style: IndentStyle::Space,
                    ..Default::default()
                }
            );

            Ok(())
        });
    }

    #[test]
    fn test_lint_config() {
        figment::Jail::expect_with(|jail| {
            jail.create_file(
                "foundry.toml",
                r"
                [lint]
                severity = ['high', 'medium']
                exclude_lints = ['incorrect-shift']
                ",
            )?;
            let loaded = Config::load().unwrap().sanitized();
            assert_eq!(
                loaded.lint,
                LinterConfig {
                    severity: vec![LintSeverity::High, LintSeverity::Med],
                    exclude_lints: vec!["incorrect-shift".into()],
                    ..Default::default()
                }
            );

            Ok(())
        });
    }

    #[test]
    fn test_invariant_config() {
        figment::Jail::expect_with(|jail| {
            jail.create_file(
                "foundry.toml",
                r"
                [invariant]
                runs = 512
                depth = 10
            ",
            )?;

            let loaded = Config::load().unwrap().sanitized();
            assert_eq!(
                loaded.invariant,
                InvariantConfig {
                    runs: 512,
                    depth: 10,
                    failure_persist_dir: Some(PathBuf::from("cache/invariant")),
                    ..Default::default()
                }
            );

            Ok(())
        });
    }

    #[test]
    fn test_standalone_sections_env() {
        figment::Jail::expect_with(|jail| {
            jail.create_file(
                "foundry.toml",
                r"
                [fuzz]
                runs = 100

                [invariant]
                depth = 1
            ",
            )?;

            jail.set_env("FOUNDRY_FMT_LINE_LENGTH", "95");
            jail.set_env("FOUNDRY_FUZZ_DICTIONARY_WEIGHT", "99");
            jail.set_env("FOUNDRY_INVARIANT_DEPTH", "5");

            let config = Config::load().unwrap();
            assert_eq!(config.fmt.line_length, 95);
            assert_eq!(config.fuzz.dictionary.dictionary_weight, 99);
            assert_eq!(config.invariant.depth, 5);

            Ok(())
        });
    }

    #[test]
    fn test_parse_with_profile() {
        let foundry_str = r"
            [profile.default]
            src = 'src'
            out = 'out'
            libs = ['lib']

            # See more config options https://github.com/foundry-rs/foundry/blob/master/crates/config/README.md#all-options
        ";
        assert_eq!(
            parse_with_profile::<BasicConfig>(foundry_str).unwrap().unwrap(),
            (
                Config::DEFAULT_PROFILE,
                BasicConfig {
                    profile: Config::DEFAULT_PROFILE,
                    src: "src".into(),
                    out: "out".into(),
                    libs: vec!["lib".into()],
                    remappings: vec![]
                }
            )
        );
    }

    #[test]
    fn test_implicit_profile_loads() {
        figment::Jail::expect_with(|jail| {
            jail.create_file(
                "foundry.toml",
                r"
                [default]
                src = 'my-src'
                out = 'my-out'
            ",
            )?;
            let loaded = Config::load().unwrap().sanitized();
            assert_eq!(loaded.src.file_name().unwrap(), "my-src");
            assert_eq!(loaded.out.file_name().unwrap(), "my-out");
            assert_eq!(
                loaded.warnings,
                vec![Warning::UnknownSection {
                    unknown_section: Profile::new("default"),
                    source: Some("foundry.toml".into())
                }]
            );

            Ok(())
        });
    }

    #[test]
    fn test_etherscan_api_key() {
        figment::Jail::expect_with(|jail| {
            jail.create_file(
                "foundry.toml",
                r"
                [default]
            ",
            )?;
            jail.set_env("ETHERSCAN_API_KEY", "");
            let loaded = Config::load().unwrap().sanitized();
            assert!(loaded.etherscan_api_key.is_none());

            jail.set_env("ETHERSCAN_API_KEY", "DUMMY");
            let loaded = Config::load().unwrap().sanitized();
            assert_eq!(loaded.etherscan_api_key, Some("DUMMY".into()));

            Ok(())
        });
    }

    #[test]
    fn test_etherscan_api_key_figment() {
        figment::Jail::expect_with(|jail| {
            jail.create_file(
                "foundry.toml",
                r"
                [default]
                etherscan_api_key = 'DUMMY'
            ",
            )?;
            jail.set_env("ETHERSCAN_API_KEY", "ETHER");

            let figment = Config::figment_with_root(jail.directory())
                .merge(("etherscan_api_key", "USER_KEY"));

            let loaded = Config::from_provider(figment).unwrap();
            assert_eq!(loaded.etherscan_api_key, Some("USER_KEY".into()));

            Ok(())
        });
    }

    #[test]
    fn test_normalize_defaults() {
        figment::Jail::expect_with(|jail| {
            jail.create_file(
                "foundry.toml",
                r"
                [default]
                solc = '0.8.13'
            ",
            )?;

            let loaded = Config::load().unwrap().sanitized();
            assert_eq!(loaded.evm_version, EvmVersion::London);
            Ok(())
        });
    }

    // a test to print the config, mainly used to update the example config in the README
    #[expect(clippy::disallowed_macros)]
    #[test]
    #[ignore]
    fn print_config() {
        let config = Config {
            optimizer_details: Some(OptimizerDetails {
                peephole: None,
                inliner: None,
                jumpdest_remover: None,
                order_literals: None,
                deduplicate: None,
                cse: None,
                constant_optimizer: Some(true),
                yul: Some(true),
                yul_details: Some(YulDetails {
                    stack_allocation: None,
                    optimizer_steps: Some("dhfoDgvulfnTUtnIf".to_string()),
                }),
                simple_counter_for_loop_unchecked_increment: None,
            }),
            ..Default::default()
        };
        println!("{}", config.to_string_pretty().unwrap());
    }

    #[test]
    fn can_use_impl_figment_macro() {
        #[derive(Default, Serialize)]
        struct MyArgs {
            #[serde(skip_serializing_if = "Option::is_none")]
            root: Option<PathBuf>,
        }
        impl_figment_convert!(MyArgs);

        impl Provider for MyArgs {
            fn metadata(&self) -> Metadata {
                Metadata::default()
            }

            fn data(&self) -> Result<Map<Profile, Dict>, Error> {
                let value = Value::serialize(self)?;
                let error = InvalidType(value.to_actual(), "map".into());
                let dict = value.into_dict().ok_or(error)?;
                Ok(Map::from([(Config::selected_profile(), dict)]))
            }
        }

        let _figment: Figment = From::from(&MyArgs::default());

        #[derive(Default)]
        struct Outer {
            start: MyArgs,
            other: MyArgs,
            another: MyArgs,
        }
        impl_figment_convert!(Outer, start, other, another);

        let _figment: Figment = From::from(&Outer::default());
    }

    #[test]
    fn list_cached_blocks() -> eyre::Result<()> {
        fn fake_block_cache(chain_path: &Path, block_number: &str, size_bytes: usize) {
            let block_path = chain_path.join(block_number);
            fs::create_dir(block_path.as_path()).unwrap();
            let file_path = block_path.join("storage.json");
            let mut file = File::create(file_path).unwrap();
            writeln!(file, "{}", vec![' '; size_bytes - 1].iter().collect::<String>()).unwrap();
        }

        fn fake_block_cache_block_path_as_file(
            chain_path: &Path,
            block_number: &str,
            size_bytes: usize,
        ) {
            let block_path = chain_path.join(block_number);
            let mut file = File::create(block_path).unwrap();
            writeln!(file, "{}", vec![' '; size_bytes - 1].iter().collect::<String>()).unwrap();
        }

        let chain_dir = tempdir()?;

        fake_block_cache(chain_dir.path(), "1", 100);
        fake_block_cache(chain_dir.path(), "2", 500);
        fake_block_cache_block_path_as_file(chain_dir.path(), "3", 900);
        // Pollution file that should not show up in the cached block
        let mut pol_file = File::create(chain_dir.path().join("pol.txt")).unwrap();
        writeln!(pol_file, "{}", [' '; 10].iter().collect::<String>()).unwrap();

        let result = Config::get_cached_blocks(chain_dir.path())?;

        assert_eq!(result.len(), 3);
        let block1 = &result.iter().find(|x| x.0 == "1").unwrap();
        let block2 = &result.iter().find(|x| x.0 == "2").unwrap();
        let block3 = &result.iter().find(|x| x.0 == "3").unwrap();

        assert_eq!(block1.0, "1");
        assert_eq!(block1.1, 100);
        assert_eq!(block2.0, "2");
        assert_eq!(block2.1, 500);
        assert_eq!(block3.0, "3");
        assert_eq!(block3.1, 900);

        chain_dir.close()?;
        Ok(())
    }

    #[test]
    fn list_etherscan_cache() -> eyre::Result<()> {
        fn fake_etherscan_cache(chain_path: &Path, address: &str, size_bytes: usize) {
            let metadata_path = chain_path.join("sources");
            let abi_path = chain_path.join("abi");
            let _ = fs::create_dir(metadata_path.as_path());
            let _ = fs::create_dir(abi_path.as_path());

            let metadata_file_path = metadata_path.join(address);
            let mut metadata_file = File::create(metadata_file_path).unwrap();
            writeln!(metadata_file, "{}", vec![' '; size_bytes / 2 - 1].iter().collect::<String>())
                .unwrap();

            let abi_file_path = abi_path.join(address);
            let mut abi_file = File::create(abi_file_path).unwrap();
            writeln!(abi_file, "{}", vec![' '; size_bytes / 2 - 1].iter().collect::<String>())
                .unwrap();
        }

        let chain_dir = tempdir()?;

        fake_etherscan_cache(chain_dir.path(), "1", 100);
        fake_etherscan_cache(chain_dir.path(), "2", 500);

        let result = Config::get_cached_block_explorer_data(chain_dir.path())?;

        assert_eq!(result, 600);

        chain_dir.close()?;
        Ok(())
    }

    #[test]
    fn test_parse_error_codes() {
        figment::Jail::expect_with(|jail| {
            jail.create_file(
                "foundry.toml",
                r#"
                [default]
                ignored_error_codes = ["license", "unreachable", 1337]
            "#,
            )?;

            let config = Config::load().unwrap();
            assert_eq!(
                config.ignored_error_codes,
                vec![
                    SolidityErrorCode::SpdxLicenseNotProvided,
                    SolidityErrorCode::Unreachable,
                    SolidityErrorCode::Other(1337)
                ]
            );

            Ok(())
        });
    }

    #[test]
    fn test_parse_file_paths() {
        figment::Jail::expect_with(|jail| {
            jail.create_file(
                "foundry.toml",
                r#"
                [default]
                ignored_warnings_from = ["something"]
            "#,
            )?;

            let config = Config::load().unwrap();
            assert_eq!(config.ignored_file_paths, vec![Path::new("something").to_path_buf()]);

            Ok(())
        });
    }

    #[test]
    fn test_parse_optimizer_settings() {
        figment::Jail::expect_with(|jail| {
            jail.create_file(
                "foundry.toml",
                r"
                [default]
                [profile.default.optimizer_details]
            ",
            )?;

            let config = Config::load().unwrap();
            assert_eq!(config.optimizer_details, Some(OptimizerDetails::default()));

            Ok(())
        });
    }

    #[test]
    fn test_parse_labels() {
        figment::Jail::expect_with(|jail| {
            jail.create_file(
                "foundry.toml",
                r#"
                [labels]
                0x1F98431c8aD98523631AE4a59f267346ea31F984 = "Uniswap V3: Factory"
                0xC36442b4a4522E871399CD717aBDD847Ab11FE88 = "Uniswap V3: Positions NFT"
            "#,
            )?;

            let config = Config::load().unwrap();
            assert_eq!(
                config.labels,
                AddressHashMap::from_iter(vec![
                    (
                        address!("0x1F98431c8aD98523631AE4a59f267346ea31F984"),
                        "Uniswap V3: Factory".to_string()
                    ),
                    (
                        address!("0xC36442b4a4522E871399CD717aBDD847Ab11FE88"),
                        "Uniswap V3: Positions NFT".to_string()
                    ),
                ])
            );

            Ok(())
        });
    }

    #[test]
    fn test_parse_vyper() {
        figment::Jail::expect_with(|jail| {
            jail.create_file(
                "foundry.toml",
                r#"
                [vyper]
                optimize = "codesize"
                path = "/path/to/vyper"
                experimental_codegen = true
            "#,
            )?;

            let config = Config::load().unwrap();
            assert_eq!(
                config.vyper,
                VyperConfig {
                    optimize: Some(VyperOptimizationMode::Codesize),
                    path: Some("/path/to/vyper".into()),
                    experimental_codegen: Some(true),
                }
            );

            Ok(())
        });
    }

    #[test]
    fn test_parse_soldeer() {
        figment::Jail::expect_with(|jail| {
            jail.create_file(
                "foundry.toml",
                r#"
                [soldeer]
                remappings_generate = true
                remappings_regenerate = false
                remappings_version = true
                remappings_prefix = "@"
                remappings_location = "txt"
                recursive_deps = true
            "#,
            )?;

            let config = Config::load().unwrap();

            assert_eq!(
                config.soldeer,
                Some(SoldeerConfig {
                    remappings_generate: true,
                    remappings_regenerate: false,
                    remappings_version: true,
                    remappings_prefix: "@".to_string(),
                    remappings_location: RemappingsLocation::Txt,
                    recursive_deps: true,
                })
            );

            Ok(())
        });
    }

    // <https://github.com/foundry-rs/foundry/issues/10926>
    #[test]
    fn test_resolve_mesc_by_chain_id() {
        let s = r#"{
    "mesc_version": "0.2.1",
    "default_endpoint": null,
    "endpoints": {
        "sophon_50104": {
            "name": "sophon_50104",
            "url": "https://rpc.sophon.xyz",
            "chain_id": "50104",
            "endpoint_metadata": {}
        }
    },
    "network_defaults": {
    },
    "network_names": {},
    "profiles": {
        "foundry": {
            "name": "foundry",
            "default_endpoint": "local_ethereum",
            "network_defaults": {
                "50104": "sophon_50104"
            },
            "profile_metadata": {},
            "use_mesc": true
        }
    },
    "global_metadata": {}
}"#;

        let config = serde_json::from_str(s).unwrap();
        let endpoint = mesc::query::get_endpoint_by_network(&config, "50104", Some("foundry"))
            .unwrap()
            .unwrap();
        assert_eq!(endpoint.url, "https://rpc.sophon.xyz");

        let s = r#"{
    "mesc_version": "0.2.1",
    "default_endpoint": null,
    "endpoints": {
        "sophon_50104": {
            "name": "sophon_50104",
            "url": "https://rpc.sophon.xyz",
            "chain_id": "50104",
            "endpoint_metadata": {}
        }
    },
    "network_defaults": {
        "50104": "sophon_50104"
    },
    "network_names": {},
    "profiles": {},
    "global_metadata": {}
}"#;

        let config = serde_json::from_str(s).unwrap();
        let endpoint = mesc::query::get_endpoint_by_network(&config, "50104", Some("foundry"))
            .unwrap()
            .unwrap();
        assert_eq!(endpoint.url, "https://rpc.sophon.xyz");
    }

    #[test]
    fn test_get_etherscan_config_with_unknown_chain() {
        figment::Jail::expect_with(|jail| {
            jail.create_file(
                "foundry.toml",
                r#"
                [etherscan]
                mainnet = { chain = 3658348, key = "api-key"}
            "#,
            )?;
            let config = Config::load().unwrap();
            let unknown_chain = Chain::from_id(3658348);
            let result = config.get_etherscan_config_with_chain(Some(unknown_chain));
            assert!(result.is_err());
            let error_msg = result.unwrap_err().to_string();
            assert!(error_msg.contains("No known Etherscan API URL for chain `3658348`"));
            assert!(error_msg.contains("Specify a `url`"));
            assert!(error_msg.contains("Verify the chain `3658348` is correct"));

            Ok(())
        });
    }

    #[test]
    fn test_get_etherscan_config_with_existing_chain_and_url() {
        figment::Jail::expect_with(|jail| {
            jail.create_file(
                "foundry.toml",
                r#"
                [etherscan]
                mainnet = { chain = 1, key = "api-key" }
            "#,
            )?;
            let config = Config::load().unwrap();
            let unknown_chain = Chain::from_id(1);
            let result = config.get_etherscan_config_with_chain(Some(unknown_chain));
            assert!(result.is_ok());
            Ok(())
        });
    }

    #[test]
    fn test_can_inherit_a_base_toml() {
        figment::Jail::expect_with(|jail| {
            // Create base config file with optimizer_runs = 800
            jail.create_file(
                "base-config.toml",
                r#"
                    [profile.default]
                    optimizer_runs = 800

                    [invariant]
                    runs = 1000

                    [rpc_endpoints]
                    mainnet = "https://example.com"
                    optimism = "https://example-2.com/"
                    "#,
            )?;

            // Create local config that inherits from base-config.toml
            jail.create_file(
                "foundry.toml",
                r#"
                    [profile.default]
                    extends = "base-config.toml"

                    [invariant]
                    runs = 333
                    depth = 15

                    [rpc_endpoints]
                    mainnet = "https://reth-ethereum.ithaca.xyz/rpc"
                    "#,
            )?;

            let config = Config::load().unwrap();
            assert_eq!(config.extends, Some(Extends::Path("base-config.toml".to_string())));

            // optimizer_runs should be inherited from base-config.toml
            assert_eq!(config.optimizer_runs, Some(800));

            // invariant settings should be overridden by local config
            assert_eq!(config.invariant.runs, 333);
            assert_eq!(config.invariant.depth, 15);

            // rpc_endpoints.mainnet should be overridden by local config
            // optimism should be inherited from base config
            let endpoints = config.rpc_endpoints.resolved();
            assert!(
                endpoints
                    .get("mainnet")
                    .unwrap()
                    .url()
                    .unwrap()
                    .contains("reth-ethereum.ithaca.xyz")
            );
            assert!(endpoints.get("optimism").unwrap().url().unwrap().contains("example-2.com"));

            Ok(())
        });
    }

    #[test]
    fn test_inheritance_validation() {
        figment::Jail::expect_with(|jail| {
            // Test 1: Base file with 'extends' should fail
            jail.create_file(
                "base-with-inherit.toml",
                r#"
                    [profile.default]
                    extends = "another.toml"
                    optimizer_runs = 800
                    "#,
            )?;

            jail.create_file(
                "foundry.toml",
                r#"
                    [profile.default]
                    extends = "base-with-inherit.toml"
                    "#,
            )?;

            // Should fail because base file has 'extends'
            let result = Config::load();
            assert!(result.is_err());
            assert!(result.unwrap_err().to_string().contains("Nested inheritance is not allowed"));

            // Test 2: Circular reference should fail
            jail.create_file(
                "foundry.toml",
                r#"
                    [profile.default]
                    extends = "foundry.toml"
                    "#,
            )?;

            let result = Config::load();
            assert!(result.is_err());
            assert!(result.unwrap_err().to_string().contains("cannot inherit from itself"));

            // Test 3: Non-existent base file should fail
            jail.create_file(
                "foundry.toml",
                r#"
                    [profile.default]
                    extends = "non-existent.toml"
                    "#,
            )?;

            let result = Config::load();
            assert!(result.is_err());
            let err_msg = result.unwrap_err().to_string();
            assert!(
                err_msg.contains("does not exist")
                    || err_msg.contains("Failed to resolve inherited config path"),
                "Error message: {err_msg}"
            );

            Ok(())
        });
    }

    #[test]
    fn test_complex_inheritance_merging() {
        figment::Jail::expect_with(|jail| {
            // Create a comprehensive base config
            jail.create_file(
                "base.toml",
                r#"
                    [profile.default]
                    optimizer = true
                    optimizer_runs = 1000
                    via_ir = false
                    solc = "0.8.19"

                    [invariant]
                    runs = 500
                    depth = 100

                    [fuzz]
                    runs = 256
                    seed = "0x123"

                    [rpc_endpoints]
                    mainnet = "https://base-mainnet.com"
                    optimism = "https://base-optimism.com"
                    arbitrum = "https://base-arbitrum.com"
                    "#,
            )?;

            // Create local config that overrides some values
            jail.create_file(
                "foundry.toml",
                r#"
                    [profile.default]
                    extends = "base.toml"
                    optimizer_runs = 200  # Override
                    via_ir = true        # Override
                    # optimizer and solc are inherited

                    [invariant]
                    runs = 333  # Override
                    # depth is inherited

                    # fuzz section is fully inherited

                    [rpc_endpoints]
                    mainnet = "https://local-mainnet.com"  # Override
                    # optimism and arbitrum are inherited
                    polygon = "https://local-polygon.com"  # New
                    "#,
            )?;

            let config = Config::load().unwrap();

            // Check profile.default values
            assert_eq!(config.optimizer, Some(true));
            assert_eq!(config.optimizer_runs, Some(200));
            assert_eq!(config.via_ir, true);
            assert_eq!(config.solc, Some(SolcReq::Version(Version::new(0, 8, 19))));

            // Check invariant section
            assert_eq!(config.invariant.runs, 333);
            assert_eq!(config.invariant.depth, 100);

            // Check fuzz section (fully inherited)
            assert_eq!(config.fuzz.runs, 256);
            assert_eq!(config.fuzz.seed, Some(U256::from(0x123)));

            // Check rpc_endpoints
            let endpoints = config.rpc_endpoints.resolved();
            assert!(endpoints.get("mainnet").unwrap().url().unwrap().contains("local-mainnet"));
            assert!(endpoints.get("optimism").unwrap().url().unwrap().contains("base-optimism"));
            assert!(endpoints.get("arbitrum").unwrap().url().unwrap().contains("base-arbitrum"));
            assert!(endpoints.get("polygon").unwrap().url().unwrap().contains("local-polygon"));

            Ok(())
        });
    }

    #[test]
    fn test_inheritance_with_different_profiles() {
        figment::Jail::expect_with(|jail| {
            // Create base config with multiple profiles
            jail.create_file(
                "base.toml",
                r#"
                    [profile.default]
                    optimizer = true
                    optimizer_runs = 200

                    [profile.ci]
                    optimizer = true
                    optimizer_runs = 10000
                    via_ir = true

                    [profile.dev]
                    optimizer = false
                    "#,
            )?;

            // Local config inherits from base - only for default profile
            jail.create_file(
                "foundry.toml",
                r#"
                    [profile.default]
                    extends = "base.toml"
                    verbosity = 3

                    [profile.ci]
                    optimizer_runs = 5000  # This doesn't inherit from base.toml's ci profile
                    "#,
            )?;

            // Test default profile
            let config = Config::load().unwrap();
            assert_eq!(config.optimizer, Some(true));
            assert_eq!(config.optimizer_runs, Some(200));
            assert_eq!(config.verbosity, 3);

            // Test CI profile (NO 'extends', so doesn't inherit from base)
            jail.set_env("FOUNDRY_PROFILE", "ci");
            let config = Config::load().unwrap();
            assert_eq!(config.optimizer_runs, Some(5000));
            assert_eq!(config.optimizer, Some(true));
            // via_ir is not set in local ci profile and there's no 'extends', so default
            assert_eq!(config.via_ir, false);

            Ok(())
        });
    }

    #[test]
    fn test_inheritance_with_env_vars() {
        figment::Jail::expect_with(|jail| {
            jail.create_file(
                "base.toml",
                r#"
                    [profile.default]
                    optimizer_runs = 500
                    sender = "0x0000000000000000000000000000000000000001"
                    verbosity = 1
                    "#,
            )?;

            jail.create_file(
                "foundry.toml",
                r#"
                    [profile.default]
                    extends = "base.toml"
                    verbosity = 2
                    "#,
            )?;

            // Environment variables should override both base and local values
            jail.set_env("FOUNDRY_OPTIMIZER_RUNS", "999");
            jail.set_env("FOUNDRY_VERBOSITY", "4");

            let config = Config::load().unwrap();
            assert_eq!(config.optimizer_runs, Some(999));
            assert_eq!(config.verbosity, 4);
            assert_eq!(
                config.sender,
                "0x0000000000000000000000000000000000000001"
                    .parse::<alloy_primitives::Address>()
                    .unwrap()
            );

            Ok(())
        });
    }

    #[test]
    fn test_inheritance_with_subdirectories() {
        figment::Jail::expect_with(|jail| {
            // Create base config in a subdirectory
            jail.create_dir("configs")?;
            jail.create_file(
                "configs/base.toml",
                r#"
                    [profile.default]
                    optimizer_runs = 800
                    src = "contracts"
                    "#,
            )?;

            // Reference it with relative path
            jail.create_file(
                "foundry.toml",
                r#"
                    [profile.default]
                    extends = "configs/base.toml"
                    test = "tests"
                    "#,
            )?;

            let config = Config::load().unwrap();
            assert_eq!(config.optimizer_runs, Some(800));
            assert_eq!(config.src, PathBuf::from("contracts"));
            assert_eq!(config.test, PathBuf::from("tests"));

            // Test with parent directory reference
            jail.create_dir("project")?;
            jail.create_file(
                "shared-base.toml",
                r#"
                    [profile.default]
                    optimizer_runs = 1500
                    "#,
            )?;

            jail.create_file(
                "project/foundry.toml",
                r#"
                    [profile.default]
                    extends = "../shared-base.toml"
                    "#,
            )?;

            std::env::set_current_dir(jail.directory().join("project")).unwrap();
            let config = Config::load().unwrap();
            assert_eq!(config.optimizer_runs, Some(1500));

            Ok(())
        });
    }

    #[test]
    fn test_inheritance_with_empty_files() {
        figment::Jail::expect_with(|jail| {
            // Empty base file
            jail.create_file(
                "base.toml",
                r#"
                    [profile.default]
                    "#,
            )?;

            jail.create_file(
                "foundry.toml",
                r#"
                    [profile.default]
                    extends = "base.toml"
                    optimizer_runs = 300
                    "#,
            )?;

            let config = Config::load().unwrap();
            assert_eq!(config.optimizer_runs, Some(300));

            // Empty local file (only 'extends')
            jail.create_file(
                "base2.toml",
                r#"
                    [profile.default]
                    optimizer_runs = 400
                    via_ir = true
                    "#,
            )?;

            jail.create_file(
                "foundry.toml",
                r#"
                    [profile.default]
                    extends = "base2.toml"
                    "#,
            )?;

            let config = Config::load().unwrap();
            assert_eq!(config.optimizer_runs, Some(400));
            assert!(config.via_ir);

            Ok(())
        });
    }

    #[test]
    fn test_inheritance_array_and_table_merging() {
        figment::Jail::expect_with(|jail| {
            jail.create_file(
                "base.toml",
                r#"
                    [profile.default]
                    libs = ["lib", "node_modules"]
                    ignored_error_codes = [5667, 1878]
                    extra_output = ["metadata", "ir"]

                    [profile.default.model_checker]
                    engine = "chc"
                    timeout = 10000
                    targets = ["assert"]

                    [profile.default.optimizer_details]
                    peephole = true
                    inliner = true
                    "#,
            )?;

            jail.create_file(
                "foundry.toml",
                r#"
                    [profile.default]
                    extends = "base.toml"
                    libs = ["custom-lib"]  # Concatenates with base array
                    ignored_error_codes = [2018]  # Concatenates with base array

                    [profile.default.model_checker]
                    timeout = 5000  # Overrides base value
                    # engine and targets are inherited

                    [profile.default.optimizer_details]
                    jumpdest_remover = true  # Adds new field
                    # peephole and inliner are inherited
                    "#,
            )?;

            let config = Config::load().unwrap();

            // Arrays are now concatenated with admerge (base + local)
            assert_eq!(
                config.libs,
                vec![
                    PathBuf::from("lib"),
                    PathBuf::from("node_modules"),
                    PathBuf::from("custom-lib")
                ]
            );
            assert_eq!(
                config.ignored_error_codes,
                vec![
                    SolidityErrorCode::UnusedFunctionParameter, // 5667 from base.toml
                    SolidityErrorCode::SpdxLicenseNotProvided,  // 1878 from base.toml
                    SolidityErrorCode::FunctionStateMutabilityCanBeRestricted  // 2018 from local
                ]
            );

            // Tables are deep-merged
            assert_eq!(config.model_checker.as_ref().unwrap().timeout, Some(5000));
            assert_eq!(
                config.model_checker.as_ref().unwrap().engine,
                Some(ModelCheckerEngine::CHC)
            );
            assert_eq!(
                config.model_checker.as_ref().unwrap().targets,
                Some(vec![ModelCheckerTarget::Assert])
            );

            // optimizer_details table is actually merged, not replaced
            assert_eq!(config.optimizer_details.as_ref().unwrap().peephole, Some(true));
            assert_eq!(config.optimizer_details.as_ref().unwrap().inliner, Some(true));
            assert_eq!(config.optimizer_details.as_ref().unwrap().jumpdest_remover, None);

            Ok(())
        });
    }

    #[test]
    fn test_inheritance_with_special_sections() {
        figment::Jail::expect_with(|jail| {
            jail.create_file(
                "base.toml",
                r#"
                    [profile.default]
                    # Base file should not have 'extends' to avoid nested inheritance

                    [labels]
                    "0x0000000000000000000000000000000000000001" = "Alice"
                    "0x0000000000000000000000000000000000000002" = "Bob"

                    [[profile.default.fs_permissions]]
                    access = "read"
                    path = "./src"

                    [[profile.default.fs_permissions]]
                    access = "read-write"
                    path = "./cache"
                    "#,
            )?;

            jail.create_file(
                "foundry.toml",
                r#"
                    [profile.default]
                    extends = "base.toml"

                    [labels]
                    "0x0000000000000000000000000000000000000002" = "Bob Updated"
                    "0x0000000000000000000000000000000000000003" = "Charlie"

                    [[profile.default.fs_permissions]]
                    access = "read"
                    path = "./test"
                    "#,
            )?;

            let config = Config::load().unwrap();

            // Labels should be merged
            assert_eq!(
                config.labels.get(
                    &"0x0000000000000000000000000000000000000001"
                        .parse::<alloy_primitives::Address>()
                        .unwrap()
                ),
                Some(&"Alice".to_string())
            );
            assert_eq!(
                config.labels.get(
                    &"0x0000000000000000000000000000000000000002"
                        .parse::<alloy_primitives::Address>()
                        .unwrap()
                ),
                Some(&"Bob Updated".to_string())
            );
            assert_eq!(
                config.labels.get(
                    &"0x0000000000000000000000000000000000000003"
                        .parse::<alloy_primitives::Address>()
                        .unwrap()
                ),
                Some(&"Charlie".to_string())
            );

            // fs_permissions array is now concatenated with addmerge (base + local)
            assert_eq!(config.fs_permissions.permissions.len(), 3); // 2 from base + 1 from local
            // Check that all permissions are present
            assert!(
                config
                    .fs_permissions
                    .permissions
                    .iter()
                    .any(|p| p.path.to_str().unwrap() == "./src")
            );
            assert!(
                config
                    .fs_permissions
                    .permissions
                    .iter()
                    .any(|p| p.path.to_str().unwrap() == "./cache")
            );
            assert!(
                config
                    .fs_permissions
                    .permissions
                    .iter()
                    .any(|p| p.path.to_str().unwrap() == "./test")
            );

            Ok(())
        });
    }

    #[test]
    fn test_inheritance_with_compilation_settings() {
        figment::Jail::expect_with(|jail| {
            jail.create_file(
                "base.toml",
                r#"
                    [profile.default]
                    solc = "0.8.19"
                    evm_version = "paris"
                    via_ir = false
                    optimizer = true
                    optimizer_runs = 200

                    [profile.default.optimizer_details]
                    peephole = true
                    inliner = false
                    jumpdest_remover = true
                    order_literals = false
                    deduplicate = true
                    cse = true
                    constant_optimizer = true
                    yul = true

                    [profile.default.optimizer_details.yul_details]
                    stack_allocation = true
                    optimizer_steps = "dhfoDgvulfnTUtnIf"
                    "#,
            )?;

            jail.create_file(
                "foundry.toml",
                r#"
                    [profile.default]
                    extends = "base.toml"
                    evm_version = "shanghai"  # Override
                    optimizer_runs = 1000  # Override

                    [profile.default.optimizer_details]
                    inliner = true  # Override
                    # Rest inherited
                    "#,
            )?;

            let config = Config::load().unwrap();

            // Check compilation settings
            assert_eq!(config.solc, Some(SolcReq::Version(Version::new(0, 8, 19))));
            assert_eq!(config.evm_version, EvmVersion::Shanghai);
            assert_eq!(config.via_ir, false);
            assert_eq!(config.optimizer, Some(true));
            assert_eq!(config.optimizer_runs, Some(1000));

            // Check optimizer details - the table is actually merged
            let details = config.optimizer_details.as_ref().unwrap();
            assert_eq!(details.peephole, Some(true));
            assert_eq!(details.inliner, Some(true));
            assert_eq!(details.jumpdest_remover, None);
            assert_eq!(details.order_literals, None);
            assert_eq!(details.deduplicate, Some(true));
            assert_eq!(details.cse, Some(true));
            assert_eq!(details.constant_optimizer, None);
            assert_eq!(details.yul, Some(true));

            // Check yul details - inherited from base
            if let Some(yul_details) = details.yul_details.as_ref() {
                assert_eq!(yul_details.stack_allocation, Some(true));
                assert_eq!(yul_details.optimizer_steps, Some("dhfoDgvulfnTUtnIf".to_string()));
            }

            Ok(())
        });
    }

    #[test]
    fn test_inheritance_with_remappings() {
        figment::Jail::expect_with(|jail| {
            jail.create_file(
                "base.toml",
                r#"
                    [profile.default]
                    remappings = [
                        "forge-std/=lib/forge-std/src/",
                        "@openzeppelin/=lib/openzeppelin-contracts/",
                        "ds-test/=lib/ds-test/src/"
                    ]
                    auto_detect_remappings = false
                    "#,
            )?;

            jail.create_file(
                "foundry.toml",
                r#"
                    [profile.default]
                    extends = "base.toml"
                    remappings = [
                        "@custom/=lib/custom/",
                        "ds-test/=lib/forge-std/lib/ds-test/src/"  # Note: This will be added alongside base remappings
                    ]
                    "#,
            )?;

            let config = Config::load().unwrap();

            // Remappings array is now concatenated with admerge (base + local)
            assert!(config.remappings.iter().any(|r| r.to_string().contains("@custom/")));
            assert!(config.remappings.iter().any(|r| r.to_string().contains("ds-test/")));
            assert!(config.remappings.iter().any(|r| r.to_string().contains("forge-std/")));
            assert!(config.remappings.iter().any(|r| r.to_string().contains("@openzeppelin/")));

            // auto_detect_remappings should be inherited
            assert!(!config.auto_detect_remappings);

            Ok(())
        });
    }

    #[test]
    fn test_inheritance_with_multiple_profiles_and_single_file() {
        figment::Jail::expect_with(|jail| {
            // Create base config with prod and test profiles
            jail.create_file(
                "base.toml",
                r#"
                    [profile.prod]
                    optimizer = true
                    optimizer_runs = 10000
                    via_ir = true

                    [profile.test]
                    optimizer = false

                    [profile.test.fuzz]
                    runs = 100
                    "#,
            )?;

            // Local config inherits from base for prod profile
            jail.create_file(
                "foundry.toml",
                r#"
                    [profile.prod]
                    extends = "base.toml"
                    evm_version = "shanghai"  # Additional setting

                    [profile.test]
                    extends = "base.toml"

                    [profile.test.fuzz]
                    runs = 500  # Override
                    "#,
            )?;

            // Test prod profile
            jail.set_env("FOUNDRY_PROFILE", "prod");
            let config = Config::load().unwrap();
            assert_eq!(config.optimizer, Some(true));
            assert_eq!(config.optimizer_runs, Some(10000));
            assert_eq!(config.via_ir, true);
            assert_eq!(config.evm_version, EvmVersion::Shanghai);

            // Test test profile
            jail.set_env("FOUNDRY_PROFILE", "test");
            let config = Config::load().unwrap();
            assert_eq!(config.optimizer, Some(false));
            assert_eq!(config.fuzz.runs, 500);

            Ok(())
        });
    }

    #[test]
    fn test_inheritance_with_multiple_profiles_and_files() {
        figment::Jail::expect_with(|jail| {
            jail.create_file(
                "prod.toml",
                r#"
                    [profile.prod]
                    optimizer = true
                    optimizer_runs = 20000
                    gas_limit = 50000000
                    "#,
            )?;
            jail.create_file(
                "dev.toml",
                r#"
                    [profile.dev]
                    optimizer = true
                    optimizer_runs = 333
                    gas_limit = 555555
                    "#,
            )?;

            // Local config with only both profiles
            jail.create_file(
                "foundry.toml",
                r#"
                    [profile.dev]
                    extends = "dev.toml"
                    sender = "0x0000000000000000000000000000000000000001"

                    [profile.prod]
                    extends = "prod.toml"
                    sender = "0x0000000000000000000000000000000000000002"
                    "#,
            )?;

            // Test that prod profile correctly inherits even without a default profile
            jail.set_env("FOUNDRY_PROFILE", "dev");
            let config = Config::load().unwrap();
            assert_eq!(config.optimizer, Some(true));
            assert_eq!(config.optimizer_runs, Some(333));
            assert_eq!(config.gas_limit, 555555.into());
            assert_eq!(
                config.sender,
                "0x0000000000000000000000000000000000000001"
                    .parse::<alloy_primitives::Address>()
                    .unwrap()
            );

            // Test that prod profile correctly inherits even without a default profile
            jail.set_env("FOUNDRY_PROFILE", "prod");
            let config = Config::load().unwrap();
            assert_eq!(config.optimizer, Some(true));
            assert_eq!(config.optimizer_runs, Some(20000));
            assert_eq!(config.gas_limit, 50000000.into());
            assert_eq!(
                config.sender,
                "0x0000000000000000000000000000000000000002"
                    .parse::<alloy_primitives::Address>()
                    .unwrap()
            );

            Ok(())
        });
    }

    #[test]
    fn test_extends_strategy_extend_arrays() {
        figment::Jail::expect_with(|jail| {
            // Create base config with arrays
            jail.create_file(
                "base.toml",
                r#"
                    [profile.default]
                    libs = ["lib", "node_modules"]
                    ignored_error_codes = [5667, 1878]
                    optimizer_runs = 200
                    "#,
            )?;

            // Local config extends with extend-arrays strategy (concatenates arrays)
            jail.create_file(
                "foundry.toml",
                r#"
                    [profile.default]
                    extends = "base.toml"
                    libs = ["mylib", "customlib"]
                    ignored_error_codes = [1234]
                    optimizer_runs = 500
                    "#,
            )?;

            let config = Config::load().unwrap();

            // Arrays should be concatenated (base + local)
            assert_eq!(config.libs.len(), 4);
            assert!(config.libs.iter().any(|l| l.to_str() == Some("lib")));
            assert!(config.libs.iter().any(|l| l.to_str() == Some("node_modules")));
            assert!(config.libs.iter().any(|l| l.to_str() == Some("mylib")));
            assert!(config.libs.iter().any(|l| l.to_str() == Some("customlib")));

            assert_eq!(config.ignored_error_codes.len(), 3);
            assert!(
                config.ignored_error_codes.contains(&SolidityErrorCode::UnusedFunctionParameter)
            ); // 5667
            assert!(
                config.ignored_error_codes.contains(&SolidityErrorCode::SpdxLicenseNotProvided)
            ); // 1878
            assert!(config.ignored_error_codes.contains(&SolidityErrorCode::from(1234u64))); // 1234 - generic

            // Non-array values should be replaced
            assert_eq!(config.optimizer_runs, Some(500));

            Ok(())
        });
    }

    #[test]
    fn test_extends_strategy_replace_arrays() {
        figment::Jail::expect_with(|jail| {
            // Create base config with arrays
            jail.create_file(
                "base.toml",
                r#"
                    [profile.default]
                    libs = ["lib", "node_modules"]
                    ignored_error_codes = [5667, 1878]
                    optimizer_runs = 200
                    "#,
            )?;

            // Local config extends with replace-arrays strategy (replaces arrays entirely)
            jail.create_file(
                "foundry.toml",
                r#"
                    [profile.default]
                    extends = { path = "base.toml", strategy = "replace-arrays" }
                    libs = ["mylib", "customlib"]
                    ignored_error_codes = [1234]
                    optimizer_runs = 500
                    "#,
            )?;

            let config = Config::load().unwrap();

            // Arrays should be replaced entirely (only local values)
            assert_eq!(config.libs.len(), 2);
            assert!(config.libs.iter().any(|l| l.to_str() == Some("mylib")));
            assert!(config.libs.iter().any(|l| l.to_str() == Some("customlib")));
            assert!(!config.libs.iter().any(|l| l.to_str() == Some("lib")));
            assert!(!config.libs.iter().any(|l| l.to_str() == Some("node_modules")));

            assert_eq!(config.ignored_error_codes.len(), 1);
            assert!(config.ignored_error_codes.contains(&SolidityErrorCode::from(1234u64))); // 1234
            assert!(
                !config.ignored_error_codes.contains(&SolidityErrorCode::UnusedFunctionParameter)
            ); // 5667

            // Non-array values should be replaced
            assert_eq!(config.optimizer_runs, Some(500));

            Ok(())
        });
    }

    #[test]
    fn test_extends_strategy_no_collision_success() {
        figment::Jail::expect_with(|jail| {
            // Create base config
            jail.create_file(
                "base.toml",
                r#"
                    [profile.default]
                    optimizer = true
                    optimizer_runs = 200
                    src = "src"
                    "#,
            )?;

            // Local config extends with no-collision strategy and no conflicts
            jail.create_file(
                "foundry.toml",
                r#"
                    [profile.default]
                    extends = { path = "base.toml", strategy = "no-collision" }
                    test = "tests"
                    libs = ["lib"]
                    "#,
            )?;

            let config = Config::load().unwrap();

            // Values from base should be present
            assert_eq!(config.optimizer, Some(true));
            assert_eq!(config.optimizer_runs, Some(200));
            assert_eq!(config.src, PathBuf::from("src"));

            // Values from local should be present
            assert_eq!(config.test, PathBuf::from("tests"));
            assert_eq!(config.libs.len(), 1);
            assert!(config.libs.iter().any(|l| l.to_str() == Some("lib")));

            Ok(())
        });
    }

    #[test]
    fn test_extends_strategy_no_collision_error() {
        figment::Jail::expect_with(|jail| {
            // Create base config
            jail.create_file(
                "base.toml",
                r#"
                    [profile.default]
                    optimizer = true
                    optimizer_runs = 200
                    libs = ["lib", "node_modules"]
                    "#,
            )?;

            // Local config extends with no-collision strategy but has conflicts
            jail.create_file(
                "foundry.toml",
                r#"
                    [profile.default]
                    extends = { path = "base.toml", strategy = "no-collision" }
                    optimizer_runs = 500
                    libs = ["mylib"]
                    "#,
            )?;

            // Loading should fail due to key collision
            let result = Config::load();

            if let Ok(config) = result {
                panic!(
                    "Expected error but got config with optimizer_runs: {:?}, libs: {:?}",
                    config.optimizer_runs, config.libs
                );
            }

            let err = result.unwrap_err();
            let err_str = err.to_string();
            assert!(
                err_str.contains("Key collision detected") || err_str.contains("collision"),
                "Error message doesn't mention collision: {err_str}"
            );

            Ok(())
        });
    }

    #[test]
    fn test_extends_both_syntaxes() {
        figment::Jail::expect_with(|jail| {
            // Create base config
            jail.create_file(
                "base.toml",
                r#"
                    [profile.default]
                    libs = ["lib"]
                    optimizer = true
                    "#,
            )?;

            // Test 1: Simple string syntax (should use default extend-arrays)
            jail.create_file(
                "foundry_string.toml",
                r#"
                    [profile.default]
                    extends = "base.toml"
                    libs = ["custom"]
                    "#,
            )?;

            // Test 2: Object syntax with explicit strategy
            jail.create_file(
                "foundry_object.toml",
                r#"
                    [profile.default]
                    extends = { path = "base.toml", strategy = "replace-arrays" }
                    libs = ["custom"]
                    "#,
            )?;

            // Test string syntax (default extend-arrays)
            jail.set_env("FOUNDRY_CONFIG", "foundry_string.toml");
            let config = Config::load().unwrap();
            assert_eq!(config.libs.len(), 2); // Should concatenate
            assert!(config.libs.iter().any(|l| l.to_str() == Some("lib")));
            assert!(config.libs.iter().any(|l| l.to_str() == Some("custom")));

            // Test object syntax (replace-arrays)
            jail.set_env("FOUNDRY_CONFIG", "foundry_object.toml");
            let config = Config::load().unwrap();
            assert_eq!(config.libs.len(), 1); // Should replace
            assert!(config.libs.iter().any(|l| l.to_str() == Some("custom")));
            assert!(!config.libs.iter().any(|l| l.to_str() == Some("lib")));

            Ok(())
        });
    }

    #[test]
    fn test_extends_strategy_default_is_extend_arrays() {
        figment::Jail::expect_with(|jail| {
            // Create base config
            jail.create_file(
                "base.toml",
                r#"
                    [profile.default]
                    libs = ["lib", "node_modules"]
                    optimizer = true
                    "#,
            )?;

            // Local config extends without specifying strategy (should default to extend-arrays)
            jail.create_file(
                "foundry.toml",
                r#"
                    [profile.default]
                    extends = "base.toml"
                    libs = ["custom"]
                    optimizer = false
                    "#,
            )?;

            // Should work with default extend-arrays strategy
            let config = Config::load().unwrap();

            // Arrays should be concatenated by default
            assert_eq!(config.libs.len(), 3);
            assert!(config.libs.iter().any(|l| l.to_str() == Some("lib")));
            assert!(config.libs.iter().any(|l| l.to_str() == Some("node_modules")));
            assert!(config.libs.iter().any(|l| l.to_str() == Some("custom")));

            // Non-array values should be replaced
            assert_eq!(config.optimizer, Some(false));

            Ok(())
        });
    }
}<|MERGE_RESOLUTION|>--- conflicted
+++ resolved
@@ -957,17 +957,11 @@
         self.create_project(false, true)
     }
 
-<<<<<<< HEAD
-    /// Same as [`Self::ephemeral_project()`] but configures the project to not emit any artifacts.
-    pub fn solar_project(&self) -> Result<Project<MultiCompiler>, SolcError> {
-        let mut project = self.ephemeral_project()?;
-=======
     /// A cached, in-memory project that does not request any artifacts.
     ///
     /// Use this when you just want the source graph or the Solar compiler context.
     pub fn solar_project(&self) -> Result<Project<MultiCompiler>, SolcError> {
         let mut project = self.project()?;
->>>>>>> d80fcf60
         project.update_output_selection(|selection| {
             *selection = OutputSelection::common_output_selection([]);
         });
