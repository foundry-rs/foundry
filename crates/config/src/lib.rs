//! # foundry-config
//!
//! Foundry configuration.

#![cfg_attr(not(test), warn(unused_crate_dependencies))]
#![cfg_attr(docsrs, feature(doc_cfg, doc_auto_cfg))]

#[macro_use]
extern crate tracing;

use crate::cache::StorageCachingConfig;
use alloy_primitives::{address, Address, B256, U256};
use eyre::{ContextCompat, WrapErr};
use figment::{
    providers::{Env, Format, Serialized, Toml},
    value::{Dict, Map, Value},
    Error, Figment, Metadata, Profile, Provider,
};
use filter::GlobMatcher;
use foundry_compilers::{
    artifacts::{
        output_selection::{ContractOutputSelection, OutputSelection},
        remappings::{RelativeRemapping, Remapping},
        serde_helpers, BytecodeHash, DebuggingSettings, EofVersion, EvmVersion, Libraries,
        ModelCheckerSettings, ModelCheckerTarget, Optimizer, OptimizerDetails, RevertStrings,
        Settings, SettingsMetadata, Severity,
    },
    cache::SOLIDITY_FILES_CACHE_FILENAME,
    compilers::{
        multi::{MultiCompiler, MultiCompilerSettings},
        solc::{Solc, SolcCompiler},
        vyper::{Vyper, VyperSettings},
        Compiler,
    },
    error::SolcError,
    solc::{CliSettings, SolcSettings},
    ConfigurableArtifacts, Project, ProjectPathsConfig, VyperLanguage,
};
use inflector::Inflector;
use regex::Regex;
use revm_primitives::{FixedBytes, SpecId};
use semver::Version;
use serde::{Deserialize, Serialize, Serializer};
use std::{
    borrow::Cow,
    collections::HashMap,
    fs,
    path::{Path, PathBuf},
    str::FromStr,
};

mod macros;

pub mod utils;
pub use utils::*;

mod endpoints;
pub use endpoints::{ResolvedRpcEndpoints, RpcEndpoint, RpcEndpoints};

mod etherscan;
use etherscan::{
    EtherscanConfigError, EtherscanConfigs, EtherscanEnvProvider, ResolvedEtherscanConfig,
};

mod resolve;
pub use resolve::UnresolvedEnvVarError;

pub mod cache;
use cache::{Cache, ChainCache};

pub mod fmt;
pub use fmt::FormatterConfig;

pub mod fs_permissions;
pub use fs_permissions::FsPermissions;
use fs_permissions::PathPermission;

pub mod error;
use error::ExtractConfigError;
pub use error::SolidityErrorCode;

pub mod doc;
pub use doc::DocConfig;

pub mod filter;
pub use filter::SkipBuildFilters;

mod warning;
pub use warning::*;

pub mod fix;

// reexport so cli types can implement `figment::Provider` to easily merge compiler arguments
pub use alloy_chains::{Chain, NamedChain};
pub use figment;

pub mod providers;
use providers::{remappings::RemappingsProvider, FallbackProfileProvider, WarningsProvider};

mod fuzz;
pub use fuzz::{FuzzConfig, FuzzDictionaryConfig};

mod invariant;
pub use invariant::InvariantConfig;

mod inline;
pub use inline::{validate_profiles, InlineConfig, InlineConfigError, InlineConfigParser, NatSpec};

<<<<<<< HEAD
mod mutate;
pub use mutate::MutateConfig;
=======
pub mod soldeer;
use soldeer::SoldeerConfig;

mod vyper;
use vyper::VyperConfig;

mod bind_json;
use bind_json::BindJsonConfig;
>>>>>>> f8aa4afe

/// Foundry configuration
///
/// # Defaults
///
/// All configuration values have a default, documented in the [fields](#fields)
/// section below. [`Config::default()`] returns the default values for
/// the default profile while [`Config::with_root()`] returns the values based on the given
/// directory. [`Config::load()`] starts with the default profile and merges various providers into
/// the config, same for [`Config::load_with_root()`], but there the default values are determined
/// by [`Config::with_root()`]
///
/// # Provider Details
///
/// `Config` is a Figment [`Provider`] with the following characteristics:
///
///   * **Profile**
///
///     The profile is set to the value of the `profile` field.
///
///   * **Metadata**
///
///     This provider is named `Foundry Config`. It does not specify a
///     [`Source`](figment::Source) and uses default interpolation.
///
///   * **Data**
///
///     The data emitted by this provider are the keys and values corresponding
///     to the fields and values of the structure. The dictionary is emitted to
///     the "default" meta-profile.
///
/// Note that these behaviors differ from those of [`Config::figment()`].
#[derive(Clone, Debug, PartialEq, Serialize, Deserialize)]
pub struct Config {
    /// The selected profile. **(default: _default_ `default`)**
    ///
    /// **Note:** This field is never serialized nor deserialized. When a
    /// `Config` is merged into a `Figment` as a `Provider`, this profile is
    /// selected on the `Figment`. When a `Config` is extracted, this field is
    /// set to the extracting Figment's selected `Profile`.
    #[serde(skip)]
    pub profile: Profile,
    /// path of the source contracts dir, like `src` or `contracts`
    pub src: PathBuf,
    /// path of the test dir
    pub test: PathBuf,
    /// path of the script dir
    pub script: PathBuf,
    /// path to where artifacts shut be written to
    pub out: PathBuf,
    /// all library folders to include, `lib`, `node_modules`
    pub libs: Vec<PathBuf>,
    /// `Remappings` to use for this repo
    pub remappings: Vec<RelativeRemapping>,
    /// Whether to autodetect remappings by scanning the `libs` folders recursively
    pub auto_detect_remappings: bool,
    /// library addresses to link
    pub libraries: Vec<String>,
    /// whether to enable cache
    pub cache: bool,
    /// where the cache is stored if enabled
    pub cache_path: PathBuf,
    /// where the broadcast logs are stored
    pub broadcast: PathBuf,
    /// additional solc allow paths for `--allow-paths`
    pub allow_paths: Vec<PathBuf>,
    /// additional solc include paths for `--include-path`
    pub include_paths: Vec<PathBuf>,
    /// glob patterns to skip
    pub skip: Vec<GlobMatcher>,
    /// whether to force a `project.clean()`
    pub force: bool,
    /// evm version to use
    #[serde(with = "from_str_lowercase")]
    pub evm_version: EvmVersion,
    /// list of contracts to report gas of
    pub gas_reports: Vec<String>,
    /// list of contracts to ignore for gas reports
    pub gas_reports_ignore: Vec<String>,
    /// The Solc instance to use if any.
    ///
    /// This takes precedence over `auto_detect_solc`, if a version is set then this overrides
    /// auto-detection.
    ///
    /// **Note** for backwards compatibility reasons this also accepts solc_version from the toml
    /// file, see `BackwardsCompatTomlProvider`.
    pub solc: Option<SolcReq>,
    /// whether to autodetect the solc compiler version to use
    pub auto_detect_solc: bool,
    /// Offline mode, if set, network access (downloading solc) is disallowed.
    ///
    /// Relationship with `auto_detect_solc`:
    ///    - if `auto_detect_solc = true` and `offline = true`, the required solc version(s) will
    ///      be auto detected but if the solc version is not installed, it will _not_ try to
    ///      install it
    pub offline: bool,
    /// Whether to activate optimizer
    pub optimizer: bool,
    /// Sets the optimizer runs
    pub optimizer_runs: usize,
    /// Switch optimizer components on or off in detail.
    /// The "enabled" switch above provides two defaults which can be
    /// tweaked here. If "details" is given, "enabled" can be omitted.
    pub optimizer_details: Option<OptimizerDetails>,
    /// Model checker settings.
    pub model_checker: Option<ModelCheckerSettings>,
    /// verbosity to use
    pub verbosity: u8,
    /// url of the rpc server that should be used for any rpc calls
    pub eth_rpc_url: Option<String>,
    /// JWT secret that should be used for any rpc calls
    pub eth_rpc_jwt: Option<String>,
    /// etherscan API key, or alias for an `EtherscanConfig` in `etherscan` table
    pub etherscan_api_key: Option<String>,
    /// Multiple etherscan api configs and their aliases
    #[serde(default, skip_serializing_if = "EtherscanConfigs::is_empty")]
    pub etherscan: EtherscanConfigs,
    /// list of solidity error codes to always silence in the compiler output
    pub ignored_error_codes: Vec<SolidityErrorCode>,
    /// list of file paths to ignore
    #[serde(rename = "ignored_warnings_from")]
    pub ignored_file_paths: Vec<PathBuf>,
    /// When true, compiler warnings are treated as errors
    pub deny_warnings: bool,
    /// Only run test functions matching the specified regex pattern.
    #[serde(rename = "match_test")]
    pub test_pattern: Option<RegexWrapper>,
    /// Only run test functions that do not match the specified regex pattern.
    #[serde(rename = "no_match_test")]
    pub test_pattern_inverse: Option<RegexWrapper>,
    /// Only run tests in contracts matching the specified regex pattern.
    #[serde(rename = "match_contract")]
    pub contract_pattern: Option<RegexWrapper>,
    /// Only run tests in contracts that do not match the specified regex pattern.
    #[serde(rename = "no_match_contract")]
    pub contract_pattern_inverse: Option<RegexWrapper>,
    /// Only run tests in source files matching the specified glob pattern.
    #[serde(rename = "match_path", with = "from_opt_glob")]
    pub path_pattern: Option<globset::Glob>,
    /// Only run tests in source files that do not match the specified glob pattern.
    #[serde(rename = "no_match_path", with = "from_opt_glob")]
    pub path_pattern_inverse: Option<globset::Glob>,
    /// Only show coverage for files that do not match the specified regex pattern.
    #[serde(rename = "no_match_coverage")]
    pub coverage_pattern_inverse: Option<RegexWrapper>,
    /// Path where last test run failures are recorded.
    pub test_failures_file: PathBuf,
    /// Max concurrent threads to use.
    pub threads: Option<usize>,
    /// Whether to show test execution progress.
    pub show_progress: bool,
    /// Configuration for fuzz testing
    pub fuzz: FuzzConfig,
    /// Configuration for invariant testing
    pub invariant: InvariantConfig,
    /// Whether to allow ffi cheatcodes in test
    pub ffi: bool,
    /// Use the create 2 factory in all cases including tests and non-broadcasting scripts.
    pub always_use_create_2_factory: bool,
    /// Sets a timeout in seconds for vm.prompt cheatcodes
    pub prompt_timeout: u64,
    /// The address which will be executing all tests
    pub sender: Address,
    /// The tx.origin value during EVM execution
    pub tx_origin: Address,
    /// the initial balance of each deployed test contract
    pub initial_balance: U256,
    /// the block.number value during EVM execution
    pub block_number: u64,
    /// pins the block number for the state fork
    pub fork_block_number: Option<u64>,
    /// The chain name or EIP-155 chain ID.
    #[serde(rename = "chain_id", alias = "chain")]
    pub chain: Option<Chain>,
    /// Block gas limit.
    pub gas_limit: GasLimit,
    /// EIP-170: Contract code size limit in bytes. Useful to increase this because of tests.
    pub code_size_limit: Option<usize>,
    /// `tx.gasprice` value during EVM execution.
    ///
    /// This is an Option, so we can determine in fork mode whether to use the config's gas price
    /// (if set by user) or the remote client's gas price.
    pub gas_price: Option<u64>,
    /// The base fee in a block.
    pub block_base_fee_per_gas: u64,
    /// The `block.coinbase` value during EVM execution.
    pub block_coinbase: Address,
    /// The `block.timestamp` value during EVM execution.
    pub block_timestamp: u64,
    /// The `block.difficulty` value during EVM execution.
    pub block_difficulty: u64,
    /// Before merge the `block.max_hash`, after merge it is `block.prevrandao`.
    pub block_prevrandao: B256,
    /// The `block.gaslimit` value during EVM execution.
    pub block_gas_limit: Option<GasLimit>,
    /// The memory limit per EVM execution in bytes.
    /// If this limit is exceeded, a `MemoryLimitOOG` result is thrown.
    ///
    /// The default is 128MiB.
    pub memory_limit: u64,
    /// Additional output selection for all contracts, such as "ir", "devdoc", "storageLayout",
    /// etc.
    ///
    /// See the [Solc Compiler Api](https://docs.soliditylang.org/en/latest/using-the-compiler.html#compiler-api) for more information.
    ///
    /// The following values are always set because they're required by `forge`:
    /// ```json
    /// {
    ///   "*": [
    ///       "abi",
    ///       "evm.bytecode",
    ///       "evm.deployedBytecode",
    ///       "evm.methodIdentifiers"
    ///     ]
    /// }
    /// ```
    #[serde(default)]
    pub extra_output: Vec<ContractOutputSelection>,
    /// If set, a separate JSON file will be emitted for every contract depending on the
    /// selection, eg. `extra_output_files = ["metadata"]` will create a `metadata.json` for
    /// each contract in the project.
    ///
    /// See [Contract Metadata](https://docs.soliditylang.org/en/latest/metadata.html) for more information.
    ///
    /// The difference between `extra_output = ["metadata"]` and
    /// `extra_output_files = ["metadata"]` is that the former will include the
    /// contract's metadata in the contract's json artifact, whereas the latter will emit the
    /// output selection as separate files.
    #[serde(default)]
    pub extra_output_files: Vec<ContractOutputSelection>,
    /// Whether to print the names of the compiled contracts.
    pub names: bool,
    /// Whether to print the sizes of the compiled contracts.
    pub sizes: bool,
    /// If set to true, changes compilation pipeline to go through the Yul intermediate
    /// representation.
    pub via_ir: bool,
    /// Whether to include the AST as JSON in the compiler output.
    pub ast: bool,
    /// RPC storage caching settings determines what chains and endpoints to cache
    pub rpc_storage_caching: StorageCachingConfig,
    /// Disables storage caching entirely. This overrides any settings made in
    /// `rpc_storage_caching`
    pub no_storage_caching: bool,
    /// Disables rate limiting entirely. This overrides any settings made in
    /// `compute_units_per_second`
    pub no_rpc_rate_limit: bool,
    /// Multiple rpc endpoints and their aliases
    #[serde(default, skip_serializing_if = "RpcEndpoints::is_empty")]
    pub rpc_endpoints: RpcEndpoints,
    /// Whether to store the referenced sources in the metadata as literal data.
    pub use_literal_content: bool,
    /// Whether to include the metadata hash.
    ///
    /// The metadata hash is machine dependent. By default, this is set to [BytecodeHash::None] to allow for deterministic code, See: <https://docs.soliditylang.org/en/latest/metadata.html>
    #[serde(with = "from_str_lowercase")]
    pub bytecode_hash: BytecodeHash,
    /// Whether to append the metadata hash to the bytecode.
    ///
    /// If this is `false` and the `bytecode_hash` option above is not `None` solc will issue a
    /// warning.
    pub cbor_metadata: bool,
    /// How to treat revert (and require) reason strings.
    #[serde(with = "serde_helpers::display_from_str_opt")]
    pub revert_strings: Option<RevertStrings>,
    /// Whether to compile in sparse mode
    ///
    /// If this option is enabled, only the required contracts/files will be selected to be
    /// included in solc's output selection, see also [`OutputSelection`].
    pub sparse_mode: bool,
    /// Generates additional build info json files for every new build, containing the
    /// `CompilerInput` and `CompilerOutput`.
    pub build_info: bool,
    /// The path to the `build-info` directory that contains the build info json files.
    pub build_info_path: Option<PathBuf>,
    /// Configuration for `forge fmt`
    pub fmt: FormatterConfig,
    /// Configuration for `forge doc`
    pub doc: DocConfig,
    /// Configuration for `forge bind-json`
    pub bind_json: BindJsonConfig,
    /// Configures the permissions of cheat codes that touch the file system.
    ///
    /// This includes what operations can be executed (read, write)
    pub fs_permissions: FsPermissions,

    /// Whether to enable call isolation.
    ///
    /// Useful for more correct gas accounting and EVM behavior in general.
    pub isolate: bool,

    /// Whether to disable the block gas limit.
    pub disable_block_gas_limit: bool,

    /// Address labels
    pub labels: HashMap<Address, String>,

    /// Whether to enable safety checks for `vm.getCode` and `vm.getDeployedCode` invocations.
    /// If disabled, it is possible to access artifacts which were not recompiled or cached.
    pub unchecked_cheatcode_artifacts: bool,

    /// CREATE2 salt to use for the library deployment in scripts.
    pub create2_library_salt: B256,

    /// Configuration for Vyper compiler
    pub vyper: VyperConfig,

    /// Soldeer dependencies
    pub dependencies: Option<SoldeerConfig>,

    /// The root path where the config detection started from, [`Config::with_root`].
    // We're skipping serialization here, so it won't be included in the [`Config::to_string()`]
    // representation, but will be deserialized from the `Figment` so that forge commands can
    // override it.
    #[serde(default, skip_serializing)]
    pub root: RootPath,

    /// Whether failed assertions should revert.
    ///
    /// Note that this only applies to native (cheatcode) assertions, invoked on Vm contract.
    pub assertions_revert: bool,

    /// Whether `failed()` should be invoked to check if the test have failed.
    pub legacy_assertions: bool,

    /// Optional additional CLI arguments to pass to `solc` binary.
    #[serde(default, skip_serializing_if = "Vec::is_empty")]
    pub extra_args: Vec<String>,

    /// Optional EOF version.
    #[serde(default, skip_serializing_if = "Option::is_none")]
    pub eof_version: Option<EofVersion>,

    /// Whether to enable Alphanet features.
    pub alphanet: bool,

    /// Warnings gathered when loading the Config. See [`WarningsProvider`] for more information
    #[serde(rename = "__warnings", default, skip_serializing)]
    pub warnings: Vec<Warning>,

    /// PRIVATE: This structure may grow, As such, constructing this structure should
    /// _always_ be done using a public constructor or update syntax:
    ///
    /// ```ignore
    /// use foundry_config::Config;
    ///
    /// let config = Config { src: "other".into(), ..Default::default() };
    /// ```
    #[doc(hidden)]
    #[serde(skip)]
<<<<<<< HEAD
    pub __non_exhaustive: (),
    /// Warnings gathered when loading the Config. See [`WarningsProvider`] for more information
    #[serde(default, skip_serializing)]
    pub __warnings: Vec<Warning>,

    /// Configures the Mutate test setup
    pub mutate: MutateConfig,
=======
    pub _non_exhaustive: (),
>>>>>>> f8aa4afe
}

/// Mapping of fallback standalone sections. See [`FallbackProfileProvider`]
pub const STANDALONE_FALLBACK_SECTIONS: &[(&str, &str)] = &[("invariant", "fuzz")];

/// Deprecated keys and their replacements.
///
/// See [Warning::DeprecatedKey]
pub const DEPRECATIONS: &[(&str, &str)] = &[("cancun", "evm_version = Cancun")];

impl Config {
    /// The default profile: "default"
    pub const DEFAULT_PROFILE: Profile = Profile::const_new("default");

    /// The hardhat profile: "hardhat"
    pub const HARDHAT_PROFILE: Profile = Profile::const_new("hardhat");

    /// TOML section for profiles
    pub const PROFILE_SECTION: &'static str = "profile";

    /// Standalone sections in the config which get integrated into the selected profile
    pub const STANDALONE_SECTIONS: &'static [&'static str] = &[
        "rpc_endpoints",
        "etherscan",
        "fmt",
        "doc",
        "fuzz",
        "invariant",
        "labels",
        "dependencies",
        "vyper",
        "bind_json",
    ];

    /// File name of config toml file
    pub const FILE_NAME: &'static str = "foundry.toml";

    /// The name of the directory foundry reserves for itself under the user's home directory: `~`
    pub const FOUNDRY_DIR_NAME: &'static str = ".foundry";

    /// Default address for tx.origin
    ///
    /// `0x1804c8AB1F12E6bbf3894d4083f33e07309d1f38`
    pub const DEFAULT_SENDER: Address = address!("1804c8AB1F12E6bbf3894d4083f33e07309d1f38");

    /// Default salt for create2 library deployments
    pub const DEFAULT_CREATE2_LIBRARY_SALT: FixedBytes<32> = FixedBytes::<32>::ZERO;

    /// Returns the current `Config`
    ///
    /// See `Config::figment`
    #[track_caller]
    pub fn load() -> Self {
        Self::from_provider(Self::figment())
    }

    /// Returns the current `Config` with the given `providers` preset
    ///
    /// See `Config::to_figment`
    #[track_caller]
    pub fn load_with_providers(providers: FigmentProviders) -> Self {
        Self::default().to_figment(providers).extract().unwrap()
    }

    /// Returns the current `Config`
    ///
    /// See `Config::figment_with_root`
    #[track_caller]
    pub fn load_with_root(root: impl Into<PathBuf>) -> Self {
        Self::from_provider(Self::figment_with_root(root))
    }

    /// Extract a `Config` from `provider`, panicking if extraction fails.
    ///
    /// # Panics
    ///
    /// If extraction fails, prints an error message indicating the failure and
    /// panics. For a version that doesn't panic, use [`Config::try_from()`].
    ///
    /// # Example
    ///
    /// ```no_run
    /// use figment::providers::{Env, Format, Toml};
    /// use foundry_config::Config;
    ///
    /// // Use foundry's default `Figment`, but allow values from `other.toml`
    /// // to supersede its values.
    /// let figment = Config::figment().merge(Toml::file("other.toml").nested());
    ///
    /// let config = Config::from_provider(figment);
    /// ```
    #[track_caller]
    pub fn from_provider<T: Provider>(provider: T) -> Self {
        trace!("load config with provider: {:?}", provider.metadata());
        Self::try_from(provider).unwrap_or_else(|err| panic!("{}", err))
    }

    /// Attempts to extract a `Config` from `provider`, returning the result.
    ///
    /// # Example
    ///
    /// ```rust
    /// use figment::providers::{Env, Format, Toml};
    /// use foundry_config::Config;
    ///
    /// // Use foundry's default `Figment`, but allow values from `other.toml`
    /// // to supersede its values.
    /// let figment = Config::figment().merge(Toml::file("other.toml").nested());
    ///
    /// let config = Config::try_from(figment);
    /// ```
    pub fn try_from<T: Provider>(provider: T) -> Result<Self, ExtractConfigError> {
        let figment = Figment::from(provider);
        let mut config = figment.extract::<Self>().map_err(ExtractConfigError::new)?;
        config.profile = figment.profile().clone();
        Ok(config)
    }

    /// Returns the populated [Figment] using the requested [FigmentProviders] preset.
    ///
    /// This will merge various providers, such as env,toml,remappings into the figment.
    pub fn to_figment(self, providers: FigmentProviders) -> Figment {
        let mut c = self;
        let profile = Self::selected_profile();
        let mut figment = Figment::default().merge(DappHardhatDirProvider(&c.root.0));

        // merge global foundry.toml file
        if let Some(global_toml) = Self::foundry_dir_toml().filter(|p| p.exists()) {
            figment = Self::merge_toml_provider(
                figment,
                TomlFileProvider::new(None, global_toml).cached(),
                profile.clone(),
            );
        }
        // merge local foundry.toml file
        figment = Self::merge_toml_provider(
            figment,
            TomlFileProvider::new(Some("FOUNDRY_CONFIG"), c.root.0.join(Self::FILE_NAME)).cached(),
            profile.clone(),
        );

        // merge environment variables
        figment = figment
            .merge(
                Env::prefixed("DAPP_")
                    .ignore(&["REMAPPINGS", "LIBRARIES", "FFI", "FS_PERMISSIONS"])
                    .global(),
            )
            .merge(
                Env::prefixed("DAPP_TEST_")
                    .ignore(&["CACHE", "FUZZ_RUNS", "DEPTH", "FFI", "FS_PERMISSIONS"])
                    .global(),
            )
            .merge(DappEnvCompatProvider)
            .merge(EtherscanEnvProvider::default())
            .merge(
                Env::prefixed("FOUNDRY_")
                    .ignore(&["PROFILE", "REMAPPINGS", "LIBRARIES", "FFI", "FS_PERMISSIONS"])
                    .map(|key| {
                        let key = key.as_str();
                        if Self::STANDALONE_SECTIONS.iter().any(|section| {
                            key.starts_with(&format!("{}_", section.to_ascii_uppercase()))
                        }) {
                            key.replacen('_', ".", 1).into()
                        } else {
                            key.into()
                        }
                    })
                    .global(),
            )
            .select(profile.clone());

        // only resolve remappings if all providers are requested
        if providers.is_all() {
            // we try to merge remappings after we've merged all other providers, this prevents
            // redundant fs lookups to determine the default remappings that are eventually updated
            // by other providers, like the toml file
            let remappings = RemappingsProvider {
                auto_detect_remappings: figment
                    .extract_inner::<bool>("auto_detect_remappings")
                    .unwrap_or(true),
                lib_paths: figment
                    .extract_inner::<Vec<PathBuf>>("libs")
                    .map(Cow::Owned)
                    .unwrap_or_else(|_| Cow::Borrowed(&c.libs)),
                root: &c.root.0,
                remappings: figment.extract_inner::<Vec<Remapping>>("remappings"),
            };
            figment = figment.merge(remappings);
        }

        // normalize defaults
        figment = c.normalize_defaults(figment);

        Figment::from(c).merge(figment).select(profile)
    }

    /// The config supports relative paths and tracks the root path separately see
    /// `Config::with_root`
    ///
    /// This joins all relative paths with the current root and attempts to make them canonic
    #[must_use]
    pub fn canonic(self) -> Self {
        let root = self.root.0.clone();
        self.canonic_at(root)
    }

    /// Joins all relative paths with the given root so that paths that are defined as:
    ///
    /// ```toml
    /// [profile.default]
    /// src = "src"
    /// out = "./out"
    /// libs = ["lib", "/var/lib"]
    /// ```
    ///
    /// Will be made canonic with the given root:
    ///
    /// ```toml
    /// [profile.default]
    /// src = "<root>/src"
    /// out = "<root>/out"
    /// libs = ["<root>/lib", "/var/lib"]
    /// ```
    #[must_use]
    pub fn canonic_at(mut self, root: impl Into<PathBuf>) -> Self {
        let root = canonic(root);

        fn p(root: &Path, rem: &Path) -> PathBuf {
            canonic(root.join(rem))
        }

        self.src = p(&root, &self.src);
        self.test = p(&root, &self.test);
        self.script = p(&root, &self.script);
        self.out = p(&root, &self.out);
        self.broadcast = p(&root, &self.broadcast);
        self.cache_path = p(&root, &self.cache_path);

        if let Some(build_info_path) = self.build_info_path {
            self.build_info_path = Some(p(&root, &build_info_path));
        }

        self.libs = self.libs.into_iter().map(|lib| p(&root, &lib)).collect();

        self.remappings =
            self.remappings.into_iter().map(|r| RelativeRemapping::new(r.into(), &root)).collect();

        self.allow_paths = self.allow_paths.into_iter().map(|allow| p(&root, &allow)).collect();

        self.include_paths = self.include_paths.into_iter().map(|allow| p(&root, &allow)).collect();

        self.fs_permissions.join_all(&root);

        if let Some(ref mut model_checker) = self.model_checker {
            model_checker.contracts = std::mem::take(&mut model_checker.contracts)
                .into_iter()
                .map(|(path, contracts)| {
                    (format!("{}", p(&root, path.as_ref()).display()), contracts)
                })
                .collect();
        }

        self
    }

    /// Normalizes the evm version if a [SolcReq] is set
    pub fn normalized_evm_version(mut self) -> Self {
        self.normalize_evm_version();
        self
    }

    /// Normalizes the evm version if a [SolcReq] is set to a valid version.
    pub fn normalize_evm_version(&mut self) {
        self.evm_version = self.get_normalized_evm_version();
    }

    /// Returns the normalized [EvmVersion] if a [SolcReq] is set to a valid version or if the solc
    /// path is a valid solc binary.
    ///
    /// Otherwise it returns the configured [EvmVersion].
    pub fn get_normalized_evm_version(&self) -> EvmVersion {
        if let Some(version) = self.solc.as_ref().and_then(|solc| solc.try_version().ok()) {
            if let Some(evm_version) = self.evm_version.normalize_version_solc(&version) {
                return evm_version;
            }
        }
        self.evm_version
    }

    /// Returns a sanitized version of the Config where are paths are set correctly and potential
    /// duplicates are resolved
    ///
    /// See [`Self::canonic`]
    #[must_use]
    pub fn sanitized(self) -> Self {
        let mut config = self.canonic();

        config.sanitize_remappings();

        config.libs.sort_unstable();
        config.libs.dedup();

        config
    }

    /// Cleans up any duplicate `Remapping` and sorts them
    ///
    /// On windows this will convert any `\` in the remapping path into a `/`
    pub fn sanitize_remappings(&mut self) {
        #[cfg(target_os = "windows")]
        {
            // force `/` in remappings on windows
            use path_slash::PathBufExt;
            self.remappings.iter_mut().for_each(|r| {
                r.path.path = r.path.path.to_slash_lossy().into_owned().into();
            });
        }
    }

    /// Returns the directory in which dependencies should be installed
    ///
    /// Returns the first dir from `libs` that is not `node_modules` or `lib` if `libs` is empty
    pub fn install_lib_dir(&self) -> &Path {
        self.libs
            .iter()
            .find(|p| !p.ends_with("node_modules"))
            .map(|p| p.as_path())
            .unwrap_or_else(|| Path::new("lib"))
    }

    /// Serves as the entrypoint for obtaining the project.
    ///
    /// Returns the `Project` configured with all `solc` and path related values.
    ///
    /// *Note*: this also _cleans_ [`Project::cleanup`] the workspace if `force` is set to true.
    ///
    /// # Example
    ///
    /// ```
    /// use foundry_config::Config;
    /// let config = Config::load_with_root(".").sanitized();
    /// let project = config.project();
    /// ```
    pub fn project(&self) -> Result<Project<MultiCompiler>, SolcError> {
        self.create_project(self.cache, false)
    }

    /// Same as [`Self::project()`] but sets configures the project to not emit artifacts and ignore
    /// cache.
    pub fn ephemeral_no_artifacts_project(&self) -> Result<Project<MultiCompiler>, SolcError> {
        self.create_project(false, true)
    }

    /// Creates a [Project] with the given `cached` and `no_artifacts` flags
    pub fn create_project(&self, cached: bool, no_artifacts: bool) -> Result<Project, SolcError> {
        let mut builder = Project::builder()
            .artifacts(self.configured_artifacts_handler())
            .paths(self.project_paths())
            .settings(self.compiler_settings()?)
            .ignore_error_codes(self.ignored_error_codes.iter().copied().map(Into::into))
            .ignore_paths(self.ignored_file_paths.clone())
            .set_compiler_severity_filter(if self.deny_warnings {
                Severity::Warning
            } else {
                Severity::Error
            })
            .set_offline(self.offline)
            .set_cached(cached)
            .set_build_info(!no_artifacts && self.build_info)
            .set_no_artifacts(no_artifacts);

        if !self.skip.is_empty() {
            let filter = SkipBuildFilters::new(self.skip.clone(), self.root.0.clone());
            builder = builder.sparse_output(filter);
        }

        let project = builder.build(self.compiler()?)?;

        if self.force {
            self.cleanup(&project)?;
        }

        Ok(project)
    }

    /// Cleans the project.
    pub fn cleanup<C: Compiler>(&self, project: &Project<C>) -> Result<(), SolcError> {
        project.cleanup()?;

        // Remove last test run failures file.
        let _ = fs::remove_file(&self.test_failures_file);

        // Remove fuzz and invariant cache directories.
        let remove_test_dir = |test_dir: &Option<PathBuf>| {
            if let Some(test_dir) = test_dir {
                let path = project.root().join(test_dir);
                if path.exists() {
                    let _ = fs::remove_dir_all(&path);
                }
            }
        };
        remove_test_dir(&self.fuzz.failure_persist_dir);
        remove_test_dir(&self.invariant.failure_persist_dir);

        Ok(())
    }

    /// Ensures that the configured version is installed if explicitly set
    ///
    /// If `solc` is [`SolcReq::Version`] then this will download and install the solc version if
    /// it's missing, unless the `offline` flag is enabled, in which case an error is thrown.
    ///
    /// If `solc` is [`SolcReq::Local`] then this will ensure that the path exists.
    fn ensure_solc(&self) -> Result<Option<Solc>, SolcError> {
        if let Some(ref solc) = self.solc {
            let solc = match solc {
                SolcReq::Version(version) => {
                    if let Some(solc) = Solc::find_svm_installed_version(version)? {
                        solc
                    } else {
                        if self.offline {
                            return Err(SolcError::msg(format!(
                                "can't install missing solc {version} in offline mode"
                            )))
                        }
                        Solc::blocking_install(version)?
                    }
                }
                SolcReq::Local(solc) => {
                    if !solc.is_file() {
                        return Err(SolcError::msg(format!(
                            "`solc` {} does not exist",
                            solc.display()
                        )))
                    }
                    Solc::new(solc)?
                }
            };
            return Ok(Some(solc))
        }

        Ok(None)
    }

    /// Returns the [SpecId] derived from the configured [EvmVersion]
    #[inline]
    pub fn evm_spec_id(&self) -> SpecId {
        evm_spec_id(&self.evm_version, self.alphanet)
    }

    /// Returns whether the compiler version should be auto-detected
    ///
    /// Returns `false` if `solc_version` is explicitly set, otherwise returns the value of
    /// `auto_detect_solc`
    pub fn is_auto_detect(&self) -> bool {
        if self.solc.is_some() {
            return false
        }
        self.auto_detect_solc
    }

    /// Whether caching should be enabled for the given chain id
    pub fn enable_caching(&self, endpoint: &str, chain_id: impl Into<u64>) -> bool {
        !self.no_storage_caching &&
            self.rpc_storage_caching.enable_for_chain_id(chain_id.into()) &&
            self.rpc_storage_caching.enable_for_endpoint(endpoint)
    }

    /// Returns the `ProjectPathsConfig` sub set of the config.
    ///
    /// **NOTE**: this uses the paths as they are and does __not__ modify them, see
    /// `[Self::sanitized]`
    ///
    /// # Example
    ///
    /// ```
    /// use foundry_compilers::solc::Solc;
    /// use foundry_config::Config;
    /// let config = Config::load_with_root(".").sanitized();
    /// let paths = config.project_paths::<Solc>();
    /// ```
    pub fn project_paths<L>(&self) -> ProjectPathsConfig<L> {
        let mut builder = ProjectPathsConfig::builder()
            .cache(self.cache_path.join(SOLIDITY_FILES_CACHE_FILENAME))
            .sources(&self.src)
            .tests(&self.test)
            .scripts(&self.script)
            .artifacts(&self.out)
            .libs(self.libs.iter())
            .remappings(self.get_all_remappings())
            .allowed_path(&self.root.0)
            .allowed_paths(&self.libs)
            .allowed_paths(&self.allow_paths)
            .include_paths(&self.include_paths);

        if let Some(build_info_path) = &self.build_info_path {
            builder = builder.build_infos(build_info_path);
        }

        builder.build_with_root(&self.root.0)
    }

    /// Returns configuration for a compiler to use when setting up a [Project].
    pub fn solc_compiler(&self) -> Result<SolcCompiler, SolcError> {
        if let Some(solc) = self.ensure_solc()? {
            Ok(SolcCompiler::Specific(solc))
        } else {
            Ok(SolcCompiler::AutoDetect)
        }
    }

    /// Returns configured [Vyper] compiler.
    pub fn vyper_compiler(&self) -> Result<Option<Vyper>, SolcError> {
        // Only instantiate Vyper if there are any Vyper files in the project.
        if self.project_paths::<VyperLanguage>().input_files_iter().next().is_none() {
            return Ok(None)
        }
        let vyper = if let Some(path) = &self.vyper.path {
            Some(Vyper::new(path)?)
        } else {
            Vyper::new("vyper").ok()
        };

        Ok(vyper)
    }

    /// Returns configuration for a compiler to use when setting up a [Project].
    pub fn compiler(&self) -> Result<MultiCompiler, SolcError> {
        Ok(MultiCompiler { solc: self.solc_compiler()?, vyper: self.vyper_compiler()? })
    }

    /// Returns configured [MultiCompilerSettings].
    pub fn compiler_settings(&self) -> Result<MultiCompilerSettings, SolcError> {
        Ok(MultiCompilerSettings { solc: self.solc_settings()?, vyper: self.vyper_settings()? })
    }

    /// Returns all configured remappings.
    ///
    /// **Note:** this will add an additional `<src>/=<src path>` remapping here, see
    /// [Self::get_source_dir_remapping()]
    ///
    /// So that
    ///
    /// ```solidity
    /// import "./math/math.sol";
    /// import "contracts/tokens/token.sol";
    /// ```
    ///
    /// in `contracts/contract.sol` are resolved to
    ///
    /// ```text
    /// contracts/tokens/token.sol
    /// contracts/math/math.sol
    /// ```
    pub fn get_all_remappings(&self) -> impl Iterator<Item = Remapping> + '_ {
        self.remappings.iter().map(|m| m.clone().into())
    }

    /// Returns the configured rpc jwt secret
    ///
    /// Returns:
    ///    - The jwt secret, if configured
    ///
    /// # Example
    ///
    /// ```
    /// use foundry_config::Config;
    /// # fn t() {
    /// let config = Config::with_root("./");
    /// let rpc_jwt = config.get_rpc_jwt_secret().unwrap().unwrap();
    /// # }
    /// ```
    pub fn get_rpc_jwt_secret(&self) -> Result<Option<Cow<'_, str>>, UnresolvedEnvVarError> {
        Ok(self.eth_rpc_jwt.as_ref().map(|jwt| Cow::Borrowed(jwt.as_str())))
    }

    /// Returns the configured rpc url
    ///
    /// Returns:
    ///    - the matching, resolved url of  `rpc_endpoints` if `eth_rpc_url` is an alias
    ///    - the `eth_rpc_url` as-is if it isn't an alias
    ///
    /// # Example
    ///
    /// ```
    /// use foundry_config::Config;
    /// # fn t() {
    /// let config = Config::with_root("./");
    /// let rpc_url = config.get_rpc_url().unwrap().unwrap();
    /// # }
    /// ```
    pub fn get_rpc_url(&self) -> Option<Result<Cow<'_, str>, UnresolvedEnvVarError>> {
        let maybe_alias = self.eth_rpc_url.as_ref().or(self.etherscan_api_key.as_ref())?;
        if let Some(alias) = self.get_rpc_url_with_alias(maybe_alias) {
            Some(alias)
        } else {
            Some(Ok(Cow::Borrowed(self.eth_rpc_url.as_deref()?)))
        }
    }

    /// Resolves the given alias to a matching rpc url
    ///
    /// Returns:
    ///    - the matching, resolved url of  `rpc_endpoints` if `maybe_alias` is an alias
    ///    - None otherwise
    ///
    /// # Example
    ///
    /// ```
    /// use foundry_config::Config;
    /// # fn t() {
    /// let config = Config::with_root("./");
    /// let rpc_url = config.get_rpc_url_with_alias("mainnet").unwrap().unwrap();
    /// # }
    /// ```
    pub fn get_rpc_url_with_alias(
        &self,
        maybe_alias: &str,
    ) -> Option<Result<Cow<'_, str>, UnresolvedEnvVarError>> {
        let mut endpoints = self.rpc_endpoints.clone().resolved();
        Some(endpoints.remove(maybe_alias)?.map(Cow::Owned))
    }

    /// Returns the configured rpc, or the fallback url
    ///
    /// # Example
    ///
    /// ```
    /// use foundry_config::Config;
    /// # fn t() {
    /// let config = Config::with_root("./");
    /// let rpc_url = config.get_rpc_url_or("http://localhost:8545").unwrap();
    /// # }
    /// ```
    pub fn get_rpc_url_or<'a>(
        &'a self,
        fallback: impl Into<Cow<'a, str>>,
    ) -> Result<Cow<'_, str>, UnresolvedEnvVarError> {
        if let Some(url) = self.get_rpc_url() {
            url
        } else {
            Ok(fallback.into())
        }
    }

    /// Returns the configured rpc or `"http://localhost:8545"` if no `eth_rpc_url` is set
    ///
    /// # Example
    ///
    /// ```
    /// use foundry_config::Config;
    /// # fn t() {
    /// let config = Config::with_root("./");
    /// let rpc_url = config.get_rpc_url_or_localhost_http().unwrap();
    /// # }
    /// ```
    pub fn get_rpc_url_or_localhost_http(&self) -> Result<Cow<'_, str>, UnresolvedEnvVarError> {
        self.get_rpc_url_or("http://localhost:8545")
    }

    /// Returns the `EtherscanConfig` to use, if any
    ///
    /// Returns
    ///  - the matching `ResolvedEtherscanConfig` of the `etherscan` table if `etherscan_api_key` is
    ///    an alias
    ///  - the matching `ResolvedEtherscanConfig` of the `etherscan` table if a `chain` is
    ///    configured. an alias
    ///  - the Mainnet  `ResolvedEtherscanConfig` if `etherscan_api_key` is set, `None` otherwise
    ///
    /// # Example
    ///
    /// ```
    /// use foundry_config::Config;
    /// # fn t() {
    /// let config = Config::with_root("./");
    /// let etherscan_config = config.get_etherscan_config().unwrap().unwrap();
    /// let client = etherscan_config.into_client().unwrap();
    /// # }
    /// ```
    pub fn get_etherscan_config(
        &self,
    ) -> Option<Result<ResolvedEtherscanConfig, EtherscanConfigError>> {
        self.get_etherscan_config_with_chain(None).transpose()
    }

    /// Same as [`Self::get_etherscan_config()`] but optionally updates the config with the given
    /// `chain`, and `etherscan_api_key`
    ///
    /// If not matching alias was found, then this will try to find the first entry in the table
    /// with a matching chain id. If an etherscan_api_key is already set it will take precedence
    /// over the chain's entry in the table.
    pub fn get_etherscan_config_with_chain(
        &self,
        chain: Option<Chain>,
    ) -> Result<Option<ResolvedEtherscanConfig>, EtherscanConfigError> {
        if let Some(maybe_alias) = self.etherscan_api_key.as_ref().or(self.eth_rpc_url.as_ref()) {
            if self.etherscan.contains_key(maybe_alias) {
                return self.etherscan.clone().resolved().remove(maybe_alias).transpose()
            }
        }

        // try to find by comparing chain IDs after resolving
        if let Some(res) = chain
            .or(self.chain)
            .and_then(|chain| self.etherscan.clone().resolved().find_chain(chain))
        {
            match (res, self.etherscan_api_key.as_ref()) {
                (Ok(mut config), Some(key)) => {
                    // we update the key, because if an etherscan_api_key is set, it should take
                    // precedence over the entry, since this is usually set via env var or CLI args.
                    config.key.clone_from(key);
                    return Ok(Some(config))
                }
                (Ok(config), None) => return Ok(Some(config)),
                (Err(err), None) => return Err(err),
                (Err(_), Some(_)) => {
                    // use the etherscan key as fallback
                }
            }
        }

        // etherscan fallback via API key
        if let Some(key) = self.etherscan_api_key.as_ref() {
            let chain = chain.or(self.chain).unwrap_or_default();
            return Ok(ResolvedEtherscanConfig::create(key, chain))
        }

        Ok(None)
    }

    /// Helper function to just get the API key
    ///
    /// Optionally updates the config with the given `chain`.
    ///
    /// See also [Self::get_etherscan_config_with_chain]
    pub fn get_etherscan_api_key(&self, chain: Option<Chain>) -> Option<String> {
        self.get_etherscan_config_with_chain(chain).ok().flatten().map(|c| c.key)
    }

    /// Returns the remapping for the project's _src_ directory
    ///
    /// **Note:** this will add an additional `<src>/=<src path>` remapping here so imports that
    /// look like `import {Foo} from "src/Foo.sol";` are properly resolved.
    ///
    /// This is due the fact that `solc`'s VFS resolves [direct imports](https://docs.soliditylang.org/en/develop/path-resolution.html#direct-imports) that start with the source directory's name.
    pub fn get_source_dir_remapping(&self) -> Option<Remapping> {
        get_dir_remapping(&self.src)
    }

    /// Returns the remapping for the project's _test_ directory, but only if it exists
    pub fn get_test_dir_remapping(&self) -> Option<Remapping> {
        if self.root.0.join(&self.test).exists() {
            get_dir_remapping(&self.test)
        } else {
            None
        }
    }

    /// Returns the remapping for the project's _script_ directory, but only if it exists
    pub fn get_script_dir_remapping(&self) -> Option<Remapping> {
        if self.root.0.join(&self.script).exists() {
            get_dir_remapping(&self.script)
        } else {
            None
        }
    }

    /// Returns the `Optimizer` based on the configured settings
    ///
    /// Note: optimizer details can be set independently of `enabled`
    /// See also: <https://github.com/foundry-rs/foundry/issues/7689>
    /// and  <https://github.com/ethereum/solidity/blob/bbb7f58be026fdc51b0b4694a6f25c22a1425586/docs/using-the-compiler.rst?plain=1#L293-L294>
    pub fn optimizer(&self) -> Optimizer {
        Optimizer {
            enabled: Some(self.optimizer),
            runs: Some(self.optimizer_runs),
            // we always set the details because `enabled` is effectively a specific details profile
            // that can still be modified
            details: self.optimizer_details.clone(),
        }
    }

    /// returns the [`foundry_compilers::ConfigurableArtifacts`] for this config, that includes the
    /// `extra_output` fields
    pub fn configured_artifacts_handler(&self) -> ConfigurableArtifacts {
        let mut extra_output = self.extra_output.clone();

        // Sourcify verification requires solc metadata output. Since, it doesn't
        // affect the UX & performance of the compiler, output the metadata files
        // by default.
        // For more info see: <https://github.com/foundry-rs/foundry/issues/2795>
        // Metadata is not emitted as separate file because this breaks typechain support: <https://github.com/foundry-rs/foundry/issues/2969>
        if !extra_output.contains(&ContractOutputSelection::Metadata) {
            extra_output.push(ContractOutputSelection::Metadata);
        }

        ConfigurableArtifacts::new(extra_output, self.extra_output_files.iter().cloned())
    }

    /// Parses all libraries in the form of
    /// `<file>:<lib>:<addr>`
    pub fn parsed_libraries(&self) -> Result<Libraries, SolcError> {
        Libraries::parse(&self.libraries)
    }

    /// Returns all libraries with applied remappings. Same as `self.solc_settings()?.libraries`.
    pub fn libraries_with_remappings(&self) -> Result<Libraries, SolcError> {
        let paths: ProjectPathsConfig = self.project_paths();
        Ok(self.parsed_libraries()?.apply(|libs| paths.apply_lib_remappings(libs)))
    }

    /// Returns the configured `solc` `Settings` that includes:
    /// - all libraries
    /// - the optimizer (including details, if configured)
    /// - evm version
    pub fn solc_settings(&self) -> Result<SolcSettings, SolcError> {
        // By default if no targets are specifically selected the model checker uses all targets.
        // This might be too much here, so only enable assertion checks.
        // If users wish to enable all options they need to do so explicitly.
        let mut model_checker = self.model_checker.clone();
        if let Some(model_checker_settings) = &mut model_checker {
            if model_checker_settings.targets.is_none() {
                model_checker_settings.targets = Some(vec![ModelCheckerTarget::Assert]);
            }
        }

        let mut settings = Settings {
            libraries: self.libraries_with_remappings()?,
            optimizer: self.optimizer(),
            evm_version: Some(self.evm_version),
            metadata: Some(SettingsMetadata {
                use_literal_content: Some(self.use_literal_content),
                bytecode_hash: Some(self.bytecode_hash),
                cbor_metadata: Some(self.cbor_metadata),
            }),
            debug: self.revert_strings.map(|revert_strings| DebuggingSettings {
                revert_strings: Some(revert_strings),
                // Not used.
                debug_info: Vec::new(),
            }),
            model_checker,
            via_ir: Some(self.via_ir),
            // Not used.
            stop_after: None,
            // Set in project paths.
            remappings: Vec::new(),
            // Set with `with_extra_output` below.
            output_selection: Default::default(),
            eof_version: self.eof_version,
        }
        .with_extra_output(self.configured_artifacts_handler().output_selection());

        // We're keeping AST in `--build-info` for backwards compatibility with HardHat.
        if self.ast || self.build_info {
            settings = settings.with_ast();
        }

        let cli_settings =
            CliSettings { extra_args: self.extra_args.clone(), ..Default::default() };

        Ok(SolcSettings { settings, cli_settings })
    }

    /// Returns the configured [VyperSettings] that includes:
    /// - evm version
    pub fn vyper_settings(&self) -> Result<VyperSettings, SolcError> {
        Ok(VyperSettings {
            evm_version: Some(self.evm_version),
            optimize: self.vyper.optimize,
            bytecode_metadata: None,
            // TODO: We don't yet have a way to deserialize other outputs correctly, so request only
            // those for now. It should be enough to run tests and deploy contracts.
            output_selection: OutputSelection::common_output_selection([
                "abi".to_string(),
                "evm.bytecode".to_string(),
                "evm.deployedBytecode".to_string(),
            ]),
            search_paths: None,
        })
    }

    /// Returns the default figment
    ///
    /// The default figment reads from the following sources, in ascending
    /// priority order:
    ///
    ///   1. [`Config::default()`] (see [defaults](#defaults))
    ///   2. `foundry.toml` _or_ filename in `FOUNDRY_CONFIG` environment variable
    ///   3. `FOUNDRY_` prefixed environment variables
    ///
    /// The profile selected is the value set in the `FOUNDRY_PROFILE`
    /// environment variable. If it is not set, it defaults to `default`.
    ///
    /// # Example
    ///
    /// ```rust
    /// use foundry_config::Config;
    /// use serde::Deserialize;
    ///
    /// let my_config = Config::figment().extract::<Config>();
    /// ```
    pub fn figment() -> Figment {
        Self::default().into()
    }

    /// Returns the default figment enhanced with additional context extracted from the provided
    /// root, like remappings and directories.
    ///
    /// # Example
    ///
    /// ```rust
    /// use foundry_config::Config;
    /// use serde::Deserialize;
    ///
    /// let my_config = Config::figment_with_root(".").extract::<Config>();
    /// ```
    pub fn figment_with_root(root: impl Into<PathBuf>) -> Figment {
        Self::with_root(root).into()
    }

    /// Creates a new Config that adds additional context extracted from the provided root.
    ///
    /// # Example
    ///
    /// ```rust
    /// use foundry_config::Config;
    /// let my_config = Config::with_root(".");
    /// ```
    pub fn with_root(root: impl Into<PathBuf>) -> Self {
        // autodetect paths
        let root = root.into();
        let paths = ProjectPathsConfig::builder().build_with_root::<()>(&root);
        let artifacts: PathBuf = paths.artifacts.file_name().unwrap().into();
        Self {
            root: paths.root.into(),
            src: paths.sources.file_name().unwrap().into(),
            out: artifacts.clone(),
            libs: paths.libraries.into_iter().map(|lib| lib.file_name().unwrap().into()).collect(),
            remappings: paths
                .remappings
                .into_iter()
                .map(|r| RelativeRemapping::new(r, &root))
                .collect(),
            fs_permissions: FsPermissions::new([PathPermission::read(artifacts)]),
            ..Self::default()
        }
    }

    /// Returns the default config but with hardhat paths
    pub fn hardhat() -> Self {
        Self {
            src: "contracts".into(),
            out: "artifacts".into(),
            libs: vec!["node_modules".into()],
            ..Self::default()
        }
    }

    /// Returns the default config that uses dapptools style paths
    pub fn dapptools() -> Self {
        Self {
            chain: Some(Chain::from_id(99)),
            block_timestamp: 0,
            block_number: 0,
            ..Self::default()
        }
    }

    /// Extracts a basic subset of the config, used for initialisations.
    ///
    /// # Example
    ///
    /// ```rust
    /// use foundry_config::Config;
    /// let my_config = Config::with_root(".").into_basic();
    /// ```
    pub fn into_basic(self) -> BasicConfig {
        BasicConfig {
            profile: self.profile,
            src: self.src,
            out: self.out,
            libs: self.libs,
            remappings: self.remappings,
        }
    }

    /// Updates the `foundry.toml` file for the given `root` based on the provided closure.
    ///
    /// **Note:** the closure will only be invoked if the `foundry.toml` file exists, See
    /// [Self::get_config_path()] and if the closure returns `true`.
    pub fn update_at<F>(root: impl Into<PathBuf>, f: F) -> eyre::Result<()>
    where
        F: FnOnce(&Self, &mut toml_edit::DocumentMut) -> bool,
    {
        let config = Self::load_with_root(root).sanitized();
        config.update(|doc| f(&config, doc))
    }

    /// Updates the `foundry.toml` file this `Config` ias based on with the provided closure.
    ///
    /// **Note:** the closure will only be invoked if the `foundry.toml` file exists, See
    /// [Self::get_config_path()] and if the closure returns `true`
    pub fn update<F>(&self, f: F) -> eyre::Result<()>
    where
        F: FnOnce(&mut toml_edit::DocumentMut) -> bool,
    {
        let file_path = self.get_config_path();
        if !file_path.exists() {
            return Ok(())
        }
        let contents = fs::read_to_string(&file_path)?;
        let mut doc = contents.parse::<toml_edit::DocumentMut>()?;
        if f(&mut doc) {
            fs::write(file_path, doc.to_string())?;
        }
        Ok(())
    }

    /// Sets the `libs` entry inside a `foundry.toml` file but only if it exists
    ///
    /// # Errors
    ///
    /// An error if the `foundry.toml` could not be parsed.
    pub fn update_libs(&self) -> eyre::Result<()> {
        self.update(|doc| {
            let profile = self.profile.as_str().as_str();
            let root = &self.root.0;
            let libs: toml_edit::Value = self
                .libs
                .iter()
                .map(|path| {
                    let path =
                        if let Ok(relative) = path.strip_prefix(root) { relative } else { path };
                    toml_edit::Value::from(&*path.to_string_lossy())
                })
                .collect();
            let libs = toml_edit::value(libs);
            doc[Self::PROFILE_SECTION][profile]["libs"] = libs;
            true
        })
    }

    /// Serialize the config type as a String of TOML.
    ///
    /// This serializes to a table with the name of the profile
    ///
    /// ```toml
    /// [profile.default]
    /// src = "src"
    /// out = "out"
    /// libs = ["lib"]
    /// # ...
    /// ```
    pub fn to_string_pretty(&self) -> Result<String, toml::ser::Error> {
        // serializing to value first to prevent `ValueAfterTable` errors
        let mut value = toml::Value::try_from(self)?;
        // Config map always gets serialized as a table
        let value_table = value.as_table_mut().unwrap();
        // remove standalone sections from inner table
        let standalone_sections = Self::STANDALONE_SECTIONS
            .iter()
            .filter_map(|section| {
                let section = section.to_string();
                value_table.remove(&section).map(|value| (section, value))
            })
            .collect::<Vec<_>>();
        // wrap inner table in [profile.<profile>]
        let mut wrapping_table = [(
            Self::PROFILE_SECTION.into(),
            toml::Value::Table([(self.profile.to_string(), value)].into_iter().collect()),
        )]
        .into_iter()
        .collect::<toml::map::Map<_, _>>();
        // insert standalone sections
        for (section, value) in standalone_sections {
            wrapping_table.insert(section, value);
        }
        // stringify
        toml::to_string_pretty(&toml::Value::Table(wrapping_table))
    }

    /// Returns the path to the `foundry.toml` of this `Config`.
    pub fn get_config_path(&self) -> PathBuf {
        self.root.0.join(Self::FILE_NAME)
    }

    /// Returns the selected profile.
    ///
    /// If the `FOUNDRY_PROFILE` env variable is not set, this returns the `DEFAULT_PROFILE`.
    pub fn selected_profile() -> Profile {
        Profile::from_env_or("FOUNDRY_PROFILE", Self::DEFAULT_PROFILE)
    }

    /// Returns the path to foundry's global TOML file: `~/.foundry/foundry.toml`.
    pub fn foundry_dir_toml() -> Option<PathBuf> {
        Self::foundry_dir().map(|p| p.join(Self::FILE_NAME))
    }

    /// Returns the path to foundry's config dir: `~/.foundry/`.
    pub fn foundry_dir() -> Option<PathBuf> {
        dirs_next::home_dir().map(|p| p.join(Self::FOUNDRY_DIR_NAME))
    }

    /// Returns the path to foundry's cache dir: `~/.foundry/cache`.
    pub fn foundry_cache_dir() -> Option<PathBuf> {
        Self::foundry_dir().map(|p| p.join("cache"))
    }

    /// Returns the path to foundry rpc cache dir: `~/.foundry/cache/rpc`.
    pub fn foundry_rpc_cache_dir() -> Option<PathBuf> {
        Some(Self::foundry_cache_dir()?.join("rpc"))
    }
    /// Returns the path to foundry chain's cache dir: `~/.foundry/cache/rpc/<chain>`
    pub fn foundry_chain_cache_dir(chain_id: impl Into<Chain>) -> Option<PathBuf> {
        Some(Self::foundry_rpc_cache_dir()?.join(chain_id.into().to_string()))
    }

    /// Returns the path to foundry's etherscan cache dir: `~/.foundry/cache/etherscan`.
    pub fn foundry_etherscan_cache_dir() -> Option<PathBuf> {
        Some(Self::foundry_cache_dir()?.join("etherscan"))
    }

    /// Returns the path to foundry's keystores dir: `~/.foundry/keystores`.
    pub fn foundry_keystores_dir() -> Option<PathBuf> {
        Some(Self::foundry_dir()?.join("keystores"))
    }

    /// Returns the path to foundry's etherscan cache dir for `chain_id`:
    /// `~/.foundry/cache/etherscan/<chain>`
    pub fn foundry_etherscan_chain_cache_dir(chain_id: impl Into<Chain>) -> Option<PathBuf> {
        Some(Self::foundry_etherscan_cache_dir()?.join(chain_id.into().to_string()))
    }

    /// Returns the path to the cache dir of the `block` on the `chain`:
    /// `~/.foundry/cache/rpc/<chain>/<block>`
    pub fn foundry_block_cache_dir(chain_id: impl Into<Chain>, block: u64) -> Option<PathBuf> {
        Some(Self::foundry_chain_cache_dir(chain_id)?.join(format!("{block}")))
    }

    /// Returns the path to the cache file of the `block` on the `chain`:
    /// `~/.foundry/cache/rpc/<chain>/<block>/storage.json`
    pub fn foundry_block_cache_file(chain_id: impl Into<Chain>, block: u64) -> Option<PathBuf> {
        Some(Self::foundry_block_cache_dir(chain_id, block)?.join("storage.json"))
    }

    /// Returns the path to `foundry`'s data directory inside the user's data directory.
    ///
    /// | Platform | Value                                         | Example                                          |
    /// | -------  | --------------------------------------------- | ------------------------------------------------ |
    /// | Linux    | `$XDG_CONFIG_HOME` or `$HOME`/.config/foundry | /home/alice/.config/foundry                      |
    /// | macOS    | `$HOME`/Library/Application Support/foundry   | /Users/Alice/Library/Application Support/foundry |
    /// | Windows  | `{FOLDERID_RoamingAppData}/foundry`           | C:\Users\Alice\AppData\Roaming/foundry           |
    pub fn data_dir() -> eyre::Result<PathBuf> {
        let path = dirs_next::data_dir().wrap_err("Failed to find data directory")?.join("foundry");
        std::fs::create_dir_all(&path).wrap_err("Failed to create module directory")?;
        Ok(path)
    }

    /// Returns the path to the `foundry.toml` file, the file is searched for in
    /// the current working directory and all parent directories until the root,
    /// and the first hit is used.
    ///
    /// If this search comes up empty, then it checks if a global `foundry.toml` exists at
    /// `~/.foundry/foundry.toml`, see [`Self::foundry_dir_toml`].
    pub fn find_config_file() -> Option<PathBuf> {
        fn find(path: &Path) -> Option<PathBuf> {
            if path.is_absolute() {
                return match path.is_file() {
                    true => Some(path.to_path_buf()),
                    false => None,
                }
            }
            let cwd = std::env::current_dir().ok()?;
            let mut cwd = cwd.as_path();
            loop {
                let file_path = cwd.join(path);
                if file_path.is_file() {
                    return Some(file_path)
                }
                cwd = cwd.parent()?;
            }
        }
        find(Env::var_or("FOUNDRY_CONFIG", Self::FILE_NAME).as_ref())
            .or_else(|| Self::foundry_dir_toml().filter(|p| p.exists()))
    }

    /// Clears the foundry cache.
    pub fn clean_foundry_cache() -> eyre::Result<()> {
        if let Some(cache_dir) = Self::foundry_cache_dir() {
            let path = cache_dir.as_path();
            let _ = fs::remove_dir_all(path);
        } else {
            eyre::bail!("failed to get foundry_cache_dir");
        }

        Ok(())
    }

    /// Clears the foundry cache for `chain`.
    pub fn clean_foundry_chain_cache(chain: Chain) -> eyre::Result<()> {
        if let Some(cache_dir) = Self::foundry_chain_cache_dir(chain) {
            let path = cache_dir.as_path();
            let _ = fs::remove_dir_all(path);
        } else {
            eyre::bail!("failed to get foundry_chain_cache_dir");
        }

        Ok(())
    }

    /// Clears the foundry cache for `chain` and `block`.
    pub fn clean_foundry_block_cache(chain: Chain, block: u64) -> eyre::Result<()> {
        if let Some(cache_dir) = Self::foundry_block_cache_dir(chain, block) {
            let path = cache_dir.as_path();
            let _ = fs::remove_dir_all(path);
        } else {
            eyre::bail!("failed to get foundry_block_cache_dir");
        }

        Ok(())
    }

    /// Clears the foundry etherscan cache.
    pub fn clean_foundry_etherscan_cache() -> eyre::Result<()> {
        if let Some(cache_dir) = Self::foundry_etherscan_cache_dir() {
            let path = cache_dir.as_path();
            let _ = fs::remove_dir_all(path);
        } else {
            eyre::bail!("failed to get foundry_etherscan_cache_dir");
        }

        Ok(())
    }

    /// Clears the foundry etherscan cache for `chain`.
    pub fn clean_foundry_etherscan_chain_cache(chain: Chain) -> eyre::Result<()> {
        if let Some(cache_dir) = Self::foundry_etherscan_chain_cache_dir(chain) {
            let path = cache_dir.as_path();
            let _ = fs::remove_dir_all(path);
        } else {
            eyre::bail!("failed to get foundry_etherscan_cache_dir for chain: {}", chain);
        }

        Ok(())
    }

    /// List the data in the foundry cache.
    pub fn list_foundry_cache() -> eyre::Result<Cache> {
        if let Some(cache_dir) = Self::foundry_rpc_cache_dir() {
            let mut cache = Cache { chains: vec![] };
            if !cache_dir.exists() {
                return Ok(cache)
            }
            if let Ok(entries) = cache_dir.as_path().read_dir() {
                for entry in entries.flatten().filter(|x| x.path().is_dir()) {
                    match Chain::from_str(&entry.file_name().to_string_lossy()) {
                        Ok(chain) => cache.chains.push(Self::list_foundry_chain_cache(chain)?),
                        Err(_) => continue,
                    }
                }
                Ok(cache)
            } else {
                eyre::bail!("failed to access foundry_cache_dir");
            }
        } else {
            eyre::bail!("failed to get foundry_cache_dir");
        }
    }

    /// List the cached data for `chain`.
    pub fn list_foundry_chain_cache(chain: Chain) -> eyre::Result<ChainCache> {
        let block_explorer_data_size = match Self::foundry_etherscan_chain_cache_dir(chain) {
            Some(cache_dir) => Self::get_cached_block_explorer_data(&cache_dir)?,
            None => {
                warn!("failed to access foundry_etherscan_chain_cache_dir");
                0
            }
        };

        if let Some(cache_dir) = Self::foundry_chain_cache_dir(chain) {
            let blocks = Self::get_cached_blocks(&cache_dir)?;
            Ok(ChainCache {
                name: chain.to_string(),
                blocks,
                block_explorer: block_explorer_data_size,
            })
        } else {
            eyre::bail!("failed to get foundry_chain_cache_dir");
        }
    }

    /// The path provided to this function should point to a cached chain folder.
    fn get_cached_blocks(chain_path: &Path) -> eyre::Result<Vec<(String, u64)>> {
        let mut blocks = vec![];
        if !chain_path.exists() {
            return Ok(blocks)
        }
        for block in chain_path.read_dir()?.flatten() {
            let file_type = block.file_type()?;
            let file_name = block.file_name();
            let filepath = if file_type.is_dir() {
                block.path().join("storage.json")
            } else if file_type.is_file() &&
                file_name.to_string_lossy().chars().all(char::is_numeric)
            {
                block.path()
            } else {
                continue
            };
            blocks.push((file_name.to_string_lossy().into_owned(), fs::metadata(filepath)?.len()));
        }
        Ok(blocks)
    }

    /// The path provided to this function should point to the etherscan cache for a chain.
    fn get_cached_block_explorer_data(chain_path: &Path) -> eyre::Result<u64> {
        if !chain_path.exists() {
            return Ok(0)
        }

        fn dir_size_recursive(mut dir: fs::ReadDir) -> eyre::Result<u64> {
            dir.try_fold(0, |acc, file| {
                let file = file?;
                let size = match file.metadata()? {
                    data if data.is_dir() => dir_size_recursive(fs::read_dir(file.path())?)?,
                    data => data.len(),
                };
                Ok(acc + size)
            })
        }

        dir_size_recursive(fs::read_dir(chain_path)?)
    }

    fn merge_toml_provider(
        mut figment: Figment,
        toml_provider: impl Provider,
        profile: Profile,
    ) -> Figment {
        figment = figment.select(profile.clone());

        // add warnings
        figment = {
            let warnings = WarningsProvider::for_figment(&toml_provider, &figment);
            figment.merge(warnings)
        };

        // use [profile.<profile>] as [<profile>]
        let mut profiles = vec![Self::DEFAULT_PROFILE];
        if profile != Self::DEFAULT_PROFILE {
            profiles.push(profile.clone());
        }
        let provider = toml_provider.strict_select(profiles);

        // apply any key fixes
        let provider = BackwardsCompatTomlProvider(ForcedSnakeCaseData(provider));

        // merge the default profile as a base
        if profile != Self::DEFAULT_PROFILE {
            figment = figment.merge(provider.rename(Self::DEFAULT_PROFILE, profile.clone()));
        }
        // merge special keys into config
        for standalone_key in Self::STANDALONE_SECTIONS {
            if let Some((_, fallback)) =
                STANDALONE_FALLBACK_SECTIONS.iter().find(|(key, _)| standalone_key == key)
            {
                figment = figment.merge(
                    provider
                        .fallback(standalone_key, fallback)
                        .wrap(profile.clone(), standalone_key),
                );
            } else {
                figment = figment.merge(provider.wrap(profile.clone(), standalone_key));
            }
        }
        // merge the profile
        figment = figment.merge(provider);
        figment
    }

    /// Check if any defaults need to be normalized.
    ///
    /// This normalizes the default `evm_version` if a `solc` was provided in the config.
    ///
    /// See also <https://github.com/foundry-rs/foundry/issues/7014>
    fn normalize_defaults(&mut self, figment: Figment) -> Figment {
        if let Ok(solc) = figment.extract_inner::<SolcReq>("solc") {
            // check if evm_version is set
            // TODO: add a warning if evm_version is provided but incompatible
            if figment.find_value("evm_version").is_err() {
                if let Some(version) = solc
                    .try_version()
                    .ok()
                    .and_then(|version| self.evm_version.normalize_version_solc(&version))
                {
                    // normalize evm_version based on the provided solc version
                    self.evm_version = version;
                }
            }
        }

        figment
    }
}

impl From<Config> for Figment {
    fn from(c: Config) -> Self {
        c.to_figment(FigmentProviders::All)
    }
}

/// Determines what providers should be used when loading the [Figment] for a [Config]
#[derive(Debug, Clone, Copy, PartialEq, Eq, Default)]
pub enum FigmentProviders {
    /// Include all providers
    #[default]
    All,
    /// Only include necessary providers that are useful for cast commands
    ///
    /// This will exclude more expensive providers such as remappings
    Cast,
    /// Only include necessary providers that are useful for anvil
    ///
    /// This will exclude more expensive providers such as remappings
    Anvil,
}

impl FigmentProviders {
    /// Returns true if all providers should be included
    pub const fn is_all(&self) -> bool {
        matches!(self, Self::All)
    }

    /// Returns true if this is the cast preset
    pub const fn is_cast(&self) -> bool {
        matches!(self, Self::Cast)
    }
}

/// Wrapper type for `regex::Regex` that implements `PartialEq`
#[derive(Clone, Debug, Serialize, Deserialize)]
#[serde(transparent)]
pub struct RegexWrapper {
    #[serde(with = "serde_regex")]
    inner: regex::Regex,
}

impl std::ops::Deref for RegexWrapper {
    type Target = regex::Regex;

    fn deref(&self) -> &Self::Target {
        &self.inner
    }
}

impl std::cmp::PartialEq for RegexWrapper {
    fn eq(&self, other: &Self) -> bool {
        self.as_str() == other.as_str()
    }
}

impl From<RegexWrapper> for regex::Regex {
    fn from(wrapper: RegexWrapper) -> Self {
        wrapper.inner
    }
}

impl From<regex::Regex> for RegexWrapper {
    fn from(re: Regex) -> Self {
        Self { inner: re }
    }
}

/// Ser/de `globset::Glob` explicitly to handle `Option<Glob>` properly
pub(crate) mod from_opt_glob {
    use serde::{Deserialize, Deserializer, Serializer};

    pub fn serialize<S>(value: &Option<globset::Glob>, serializer: S) -> Result<S::Ok, S::Error>
    where
        S: Serializer,
    {
        match value {
            Some(glob) => serializer.serialize_str(glob.glob()),
            None => serializer.serialize_none(),
        }
    }

    pub fn deserialize<'de, D>(deserializer: D) -> Result<Option<globset::Glob>, D::Error>
    where
        D: Deserializer<'de>,
    {
        let s: Option<String> = Option::deserialize(deserializer)?;
        if let Some(s) = s {
            return Ok(Some(globset::Glob::new(&s).map_err(serde::de::Error::custom)?))
        }
        Ok(None)
    }
}

/// A helper wrapper around the root path used during Config detection
#[derive(Clone, Debug, PartialEq, Eq, PartialOrd, Ord, Hash, Serialize, Deserialize)]
#[serde(transparent)]
pub struct RootPath(pub PathBuf);

impl Default for RootPath {
    fn default() -> Self {
        ".".into()
    }
}

impl<P: Into<PathBuf>> From<P> for RootPath {
    fn from(p: P) -> Self {
        Self(p.into())
    }
}

impl AsRef<Path> for RootPath {
    fn as_ref(&self) -> &Path {
        &self.0
    }
}

/// Parses a config profile
///
/// All `Profile` date is ignored by serde, however the `Config::to_string_pretty` includes it and
/// returns a toml table like
///
/// ```toml
/// #[profile.default]
/// src = "..."
/// ```
/// This ignores the `#[profile.default]` part in the toml
pub fn parse_with_profile<T: serde::de::DeserializeOwned>(
    s: &str,
) -> Result<Option<(Profile, T)>, Error> {
    let figment = Config::merge_toml_provider(
        Figment::new(),
        Toml::string(s).nested(),
        Config::DEFAULT_PROFILE,
    );
    if figment.profiles().any(|p| p == Config::DEFAULT_PROFILE) {
        Ok(Some((Config::DEFAULT_PROFILE, figment.select(Config::DEFAULT_PROFILE).extract()?)))
    } else {
        Ok(None)
    }
}

impl Provider for Config {
    fn metadata(&self) -> Metadata {
        Metadata::named("Foundry Config")
    }

    #[track_caller]
    fn data(&self) -> Result<Map<Profile, Dict>, figment::Error> {
        let mut data = Serialized::defaults(self).data()?;
        if let Some(entry) = data.get_mut(&self.profile) {
            entry.insert("root".to_string(), Value::serialize(self.root.clone())?);
        }
        Ok(data)
    }

    fn profile(&self) -> Option<Profile> {
        Some(self.profile.clone())
    }
}

impl Default for Config {
    fn default() -> Self {
        Self {
            profile: Self::DEFAULT_PROFILE,
            fs_permissions: FsPermissions::new([PathPermission::read("out")]),
            #[cfg(not(feature = "isolate-by-default"))]
            isolate: false,
            #[cfg(feature = "isolate-by-default")]
            isolate: true,
            root: Default::default(),
            src: "src".into(),
            test: "test".into(),
            script: "script".into(),
            out: "out".into(),
            libs: vec!["lib".into()],
            cache: true,
            cache_path: "cache".into(),
            broadcast: "broadcast".into(),
            allow_paths: vec![],
            include_paths: vec![],
            force: false,
            evm_version: EvmVersion::Paris,
            gas_reports: vec!["*".to_string()],
            gas_reports_ignore: vec![],
            solc: None,
            vyper: Default::default(),
            auto_detect_solc: true,
            offline: false,
            optimizer: true,
            optimizer_runs: 200,
            optimizer_details: None,
            model_checker: None,
            extra_output: Default::default(),
            extra_output_files: Default::default(),
            names: false,
            sizes: false,
            test_pattern: None,
            test_pattern_inverse: None,
            contract_pattern: None,
            contract_pattern_inverse: None,
            path_pattern: None,
            path_pattern_inverse: None,
            coverage_pattern_inverse: None,
            test_failures_file: "cache/test-failures".into(),
            threads: None,
            show_progress: false,
            fuzz: FuzzConfig::new("cache/fuzz".into()),
            invariant: InvariantConfig::new("cache/invariant".into()),
            always_use_create_2_factory: false,
            ffi: false,
            prompt_timeout: 120,
            sender: Self::DEFAULT_SENDER,
            tx_origin: Self::DEFAULT_SENDER,
            initial_balance: U256::from((1u128 << 96) - 1),
            block_number: 1,
            fork_block_number: None,
            chain: None,
            gas_limit: (1u64 << 30).into(), // ~1B
            code_size_limit: None,
            gas_price: None,
            block_base_fee_per_gas: 0,
            block_coinbase: Address::ZERO,
            block_timestamp: 1,
            block_difficulty: 0,
            block_prevrandao: Default::default(),
            block_gas_limit: None,
            disable_block_gas_limit: false,
            memory_limit: 1 << 27, // 2**27 = 128MiB = 134_217_728 bytes
            eth_rpc_url: None,
            eth_rpc_jwt: None,
            etherscan_api_key: None,
            verbosity: 0,
            remappings: vec![],
            auto_detect_remappings: true,
            libraries: vec![],
            ignored_error_codes: vec![
                SolidityErrorCode::SpdxLicenseNotProvided,
                SolidityErrorCode::ContractExceeds24576Bytes,
                SolidityErrorCode::ContractInitCodeSizeExceeds49152Bytes,
                SolidityErrorCode::TransientStorageUsed,
            ],
            ignored_file_paths: vec![],
            deny_warnings: false,
            via_ir: false,
            ast: false,
            rpc_storage_caching: Default::default(),
            rpc_endpoints: Default::default(),
            etherscan: Default::default(),
            no_storage_caching: false,
            no_rpc_rate_limit: false,
            use_literal_content: false,
            bytecode_hash: BytecodeHash::Ipfs,
            cbor_metadata: true,
            revert_strings: None,
            sparse_mode: false,
            build_info: false,
            build_info_path: None,
            fmt: Default::default(),
            doc: Default::default(),
<<<<<<< HEAD
            mutate: Default::default(),
            __non_exhaustive: (),
            __warnings: vec![],
=======
            bind_json: Default::default(),
            labels: Default::default(),
            unchecked_cheatcode_artifacts: false,
            create2_library_salt: Self::DEFAULT_CREATE2_LIBRARY_SALT,
            skip: vec![],
            dependencies: Default::default(),
            assertions_revert: true,
            legacy_assertions: false,
            warnings: vec![],
            extra_args: vec![],
            eof_version: None,
            alphanet: false,
            _non_exhaustive: (),
>>>>>>> f8aa4afe
        }
    }
}

/// Wrapper for the config's `gas_limit` value necessary because toml-rs can't handle larger number because integers are stored signed: <https://github.com/alexcrichton/toml-rs/issues/256>
///
/// Due to this limitation this type will be serialized/deserialized as String if it's larger than
/// `i64`
#[derive(Clone, Copy, Debug, PartialEq, Eq, Deserialize)]
pub struct GasLimit(#[serde(deserialize_with = "crate::deserialize_u64_or_max")] pub u64);

impl From<u64> for GasLimit {
    fn from(gas: u64) -> Self {
        Self(gas)
    }
}

impl From<GasLimit> for u64 {
    fn from(gas: GasLimit) -> Self {
        gas.0
    }
}

impl Serialize for GasLimit {
    fn serialize<S>(&self, serializer: S) -> Result<S::Ok, S::Error>
    where
        S: Serializer,
    {
        if self.0 == u64::MAX {
            serializer.serialize_str("max")
        } else if self.0 > i64::MAX as u64 {
            serializer.serialize_str(&self.0.to_string())
        } else {
            serializer.serialize_u64(self.0)
        }
    }
}

/// Variants for selecting the [`Solc`] instance
#[derive(Clone, Debug, PartialEq, Eq, Serialize, Deserialize)]
#[serde(untagged)]
pub enum SolcReq {
    /// Requires a specific solc version, that's either already installed (via `svm`) or will be
    /// auto installed (via `svm`)
    Version(Version),
    /// Path to an existing local solc installation
    Local(PathBuf),
}

impl SolcReq {
    /// Tries to get the solc version from the `SolcReq`
    ///
    /// If the `SolcReq` is a `Version` it will return the version, if it's a path to a binary it
    /// will try to get the version from the binary.
    fn try_version(&self) -> Result<Version, SolcError> {
        match self {
            Self::Version(version) => Ok(version.clone()),
            Self::Local(path) => Solc::new(path).map(|solc| solc.version),
        }
    }
}

impl<T: AsRef<str>> From<T> for SolcReq {
    fn from(s: T) -> Self {
        let s = s.as_ref();
        if let Ok(v) = Version::from_str(s) {
            Self::Version(v)
        } else {
            Self::Local(s.into())
        }
    }
}

/// A convenience provider to retrieve a toml file.
/// This will return an error if the env var is set but the file does not exist
struct TomlFileProvider {
    pub env_var: Option<&'static str>,
    pub default: PathBuf,
    pub cache: Option<Result<Map<Profile, Dict>, Error>>,
}

impl TomlFileProvider {
    fn new(env_var: Option<&'static str>, default: impl Into<PathBuf>) -> Self {
        Self { env_var, default: default.into(), cache: None }
    }

    fn env_val(&self) -> Option<String> {
        self.env_var.and_then(Env::var)
    }

    fn file(&self) -> PathBuf {
        self.env_val().map(PathBuf::from).unwrap_or_else(|| self.default.clone())
    }

    fn is_missing(&self) -> bool {
        if let Some(file) = self.env_val() {
            let path = Path::new(&file);
            if !path.exists() {
                return true
            }
        }
        false
    }

    pub fn cached(mut self) -> Self {
        self.cache = Some(self.read());
        self
    }

    fn read(&self) -> Result<Map<Profile, Dict>, Error> {
        use serde::de::Error as _;
        if let Some(file) = self.env_val() {
            let path = Path::new(&file);
            if !path.exists() {
                return Err(Error::custom(format!(
                    "Config file `{}` set in env var `{}` does not exist",
                    file,
                    self.env_var.unwrap()
                )))
            }
            Toml::file(file)
        } else {
            Toml::file(&self.default)
        }
        .nested()
        .data()
    }
}

impl Provider for TomlFileProvider {
    fn metadata(&self) -> Metadata {
        if self.is_missing() {
            Metadata::named("TOML file provider")
        } else {
            Toml::file(self.file()).nested().metadata()
        }
    }

    fn data(&self) -> Result<Map<Profile, Dict>, Error> {
        if let Some(cache) = self.cache.as_ref() {
            cache.clone()
        } else {
            self.read()
        }
    }
}

/// A Provider that ensures all keys are snake case if they're not standalone sections, See
/// `Config::STANDALONE_SECTIONS`
struct ForcedSnakeCaseData<P>(P);

impl<P: Provider> Provider for ForcedSnakeCaseData<P> {
    fn metadata(&self) -> Metadata {
        self.0.metadata()
    }

    fn data(&self) -> Result<Map<Profile, Dict>, Error> {
        let mut map = Map::new();
        for (profile, dict) in self.0.data()? {
            if Config::STANDALONE_SECTIONS.contains(&profile.as_ref()) {
                // don't force snake case for keys in standalone sections
                map.insert(profile, dict);
                continue
            }
            map.insert(profile, dict.into_iter().map(|(k, v)| (k.to_snake_case(), v)).collect());
        }
        Ok(map)
    }
}

/// A Provider that handles breaking changes in toml files
struct BackwardsCompatTomlProvider<P>(P);

impl<P: Provider> Provider for BackwardsCompatTomlProvider<P> {
    fn metadata(&self) -> Metadata {
        self.0.metadata()
    }

    fn data(&self) -> Result<Map<Profile, Dict>, Error> {
        let mut map = Map::new();
        let solc_env = std::env::var("FOUNDRY_SOLC_VERSION")
            .or_else(|_| std::env::var("DAPP_SOLC_VERSION"))
            .map(Value::from)
            .ok();
        for (profile, mut dict) in self.0.data()? {
            if let Some(v) = solc_env.clone() {
                // ENV var takes precedence over config file
                dict.insert("solc".to_string(), v);
            } else if let Some(v) = dict.remove("solc_version") {
                // only insert older variant if not already included
                if !dict.contains_key("solc") {
                    dict.insert("solc".to_string(), v);
                }
            }
            map.insert(profile, dict);
        }
        Ok(map)
    }
}

/// A provider that sets the `src` and `output` path depending on their existence.
struct DappHardhatDirProvider<'a>(&'a Path);

impl<'a> Provider for DappHardhatDirProvider<'a> {
    fn metadata(&self) -> Metadata {
        Metadata::named("Dapp Hardhat dir compat")
    }

    fn data(&self) -> Result<Map<Profile, Dict>, Error> {
        let mut dict = Dict::new();
        dict.insert(
            "src".to_string(),
            ProjectPathsConfig::find_source_dir(self.0)
                .file_name()
                .unwrap()
                .to_string_lossy()
                .to_string()
                .into(),
        );
        dict.insert(
            "out".to_string(),
            ProjectPathsConfig::find_artifacts_dir(self.0)
                .file_name()
                .unwrap()
                .to_string_lossy()
                .to_string()
                .into(),
        );

        // detect libs folders:
        //   if `lib` _and_ `node_modules` exists: include both
        //   if only `node_modules` exists: include `node_modules`
        //   include `lib` otherwise
        let mut libs = vec![];
        let node_modules = self.0.join("node_modules");
        let lib = self.0.join("lib");
        if node_modules.exists() {
            if lib.exists() {
                libs.push(lib.file_name().unwrap().to_string_lossy().to_string());
            }
            libs.push(node_modules.file_name().unwrap().to_string_lossy().to_string());
        } else {
            libs.push(lib.file_name().unwrap().to_string_lossy().to_string());
        }

        dict.insert("libs".to_string(), libs.into());

        Ok(Map::from([(Config::selected_profile(), dict)]))
    }
}

/// A provider that checks for DAPP_ env vars that are named differently than FOUNDRY_
struct DappEnvCompatProvider;

impl Provider for DappEnvCompatProvider {
    fn metadata(&self) -> Metadata {
        Metadata::named("Dapp env compat")
    }

    fn data(&self) -> Result<Map<Profile, Dict>, Error> {
        use serde::de::Error as _;
        use std::env;

        let mut dict = Dict::new();
        if let Ok(val) = env::var("DAPP_TEST_NUMBER") {
            dict.insert(
                "block_number".to_string(),
                val.parse::<u64>().map_err(figment::Error::custom)?.into(),
            );
        }
        if let Ok(val) = env::var("DAPP_TEST_ADDRESS") {
            dict.insert("sender".to_string(), val.into());
        }
        if let Ok(val) = env::var("DAPP_FORK_BLOCK") {
            dict.insert(
                "fork_block_number".to_string(),
                val.parse::<u64>().map_err(figment::Error::custom)?.into(),
            );
        } else if let Ok(val) = env::var("DAPP_TEST_NUMBER") {
            dict.insert(
                "fork_block_number".to_string(),
                val.parse::<u64>().map_err(figment::Error::custom)?.into(),
            );
        }
        if let Ok(val) = env::var("DAPP_TEST_TIMESTAMP") {
            dict.insert(
                "block_timestamp".to_string(),
                val.parse::<u64>().map_err(figment::Error::custom)?.into(),
            );
        }
        if let Ok(val) = env::var("DAPP_BUILD_OPTIMIZE_RUNS") {
            dict.insert(
                "optimizer_runs".to_string(),
                val.parse::<u64>().map_err(figment::Error::custom)?.into(),
            );
        }
        if let Ok(val) = env::var("DAPP_BUILD_OPTIMIZE") {
            // Activate Solidity optimizer (0 or 1)
            let val = val.parse::<u8>().map_err(figment::Error::custom)?;
            if val > 1 {
                return Err(
                    format!("Invalid $DAPP_BUILD_OPTIMIZE value `{val}`, expected 0 or 1").into()
                )
            }
            dict.insert("optimizer".to_string(), (val == 1).into());
        }

        // libraries in env vars either as `[..]` or single string separated by comma
        if let Ok(val) = env::var("DAPP_LIBRARIES").or_else(|_| env::var("FOUNDRY_LIBRARIES")) {
            dict.insert("libraries".to_string(), utils::to_array_value(&val)?);
        }

        let mut fuzz_dict = Dict::new();
        if let Ok(val) = env::var("DAPP_TEST_FUZZ_RUNS") {
            fuzz_dict.insert(
                "runs".to_string(),
                val.parse::<u32>().map_err(figment::Error::custom)?.into(),
            );
        }
        dict.insert("fuzz".to_string(), fuzz_dict.into());

        let mut invariant_dict = Dict::new();
        if let Ok(val) = env::var("DAPP_TEST_DEPTH") {
            invariant_dict.insert(
                "depth".to_string(),
                val.parse::<u32>().map_err(figment::Error::custom)?.into(),
            );
        }
        dict.insert("invariant".to_string(), invariant_dict.into());

        Ok(Map::from([(Config::selected_profile(), dict)]))
    }
}

/// Renames a profile from `from` to `to`.
///
/// For example given:
///
/// ```toml
/// [from]
/// key = "value"
/// ```
///
/// RenameProfileProvider will output
///
/// ```toml
/// [to]
/// key = "value"
/// ```
struct RenameProfileProvider<P> {
    provider: P,
    from: Profile,
    to: Profile,
}

impl<P> RenameProfileProvider<P> {
    pub fn new(provider: P, from: impl Into<Profile>, to: impl Into<Profile>) -> Self {
        Self { provider, from: from.into(), to: to.into() }
    }
}

impl<P: Provider> Provider for RenameProfileProvider<P> {
    fn metadata(&self) -> Metadata {
        self.provider.metadata()
    }
    fn data(&self) -> Result<Map<Profile, Dict>, Error> {
        let mut data = self.provider.data()?;
        if let Some(data) = data.remove(&self.from) {
            return Ok(Map::from([(self.to.clone(), data)]))
        }
        Ok(Default::default())
    }
    fn profile(&self) -> Option<Profile> {
        Some(self.to.clone())
    }
}

/// Unwraps a profile reducing the key depth
///
/// For example given:
///
/// ```toml
/// [wrapping_key.profile]
/// key = "value"
/// ```
///
/// UnwrapProfileProvider will output:
///
/// ```toml
/// [profile]
/// key = "value"
/// ```
struct UnwrapProfileProvider<P> {
    provider: P,
    wrapping_key: Profile,
    profile: Profile,
}

impl<P> UnwrapProfileProvider<P> {
    pub fn new(provider: P, wrapping_key: impl Into<Profile>, profile: impl Into<Profile>) -> Self {
        Self { provider, wrapping_key: wrapping_key.into(), profile: profile.into() }
    }
}

impl<P: Provider> Provider for UnwrapProfileProvider<P> {
    fn metadata(&self) -> Metadata {
        self.provider.metadata()
    }
    fn data(&self) -> Result<Map<Profile, Dict>, Error> {
        self.provider.data().and_then(|mut data| {
            if let Some(profiles) = data.remove(&self.wrapping_key) {
                for (profile_str, profile_val) in profiles {
                    let profile = Profile::new(&profile_str);
                    if profile != self.profile {
                        continue
                    }
                    match profile_val {
                        Value::Dict(_, dict) => return Ok(profile.collect(dict)),
                        bad_val => {
                            let mut err = Error::from(figment::error::Kind::InvalidType(
                                bad_val.to_actual(),
                                "dict".into(),
                            ));
                            err.metadata = Some(self.provider.metadata());
                            err.profile = Some(self.profile.clone());
                            return Err(err)
                        }
                    }
                }
            }
            Ok(Default::default())
        })
    }
    fn profile(&self) -> Option<Profile> {
        Some(self.profile.clone())
    }
}

/// Wraps a profile in another profile
///
/// For example given:
///
/// ```toml
/// [profile]
/// key = "value"
/// ```
///
/// WrapProfileProvider will output:
///
/// ```toml
/// [wrapping_key.profile]
/// key = "value"
/// ```
struct WrapProfileProvider<P> {
    provider: P,
    wrapping_key: Profile,
    profile: Profile,
}

impl<P> WrapProfileProvider<P> {
    pub fn new(provider: P, wrapping_key: impl Into<Profile>, profile: impl Into<Profile>) -> Self {
        Self { provider, wrapping_key: wrapping_key.into(), profile: profile.into() }
    }
}

impl<P: Provider> Provider for WrapProfileProvider<P> {
    fn metadata(&self) -> Metadata {
        self.provider.metadata()
    }
    fn data(&self) -> Result<Map<Profile, Dict>, Error> {
        if let Some(inner) = self.provider.data()?.remove(&self.profile) {
            let value = Value::from(inner);
            let dict = [(self.profile.to_string().to_snake_case(), value)].into_iter().collect();
            Ok(self.wrapping_key.collect(dict))
        } else {
            Ok(Default::default())
        }
    }
    fn profile(&self) -> Option<Profile> {
        Some(self.profile.clone())
    }
}

/// Extracts the profile from the `profile` key and using the original key as backup, merging
/// values where necessary
///
/// For example given:
///
/// ```toml
/// [profile.cool]
/// key = "value"
///
/// [cool]
/// key2 = "value2"
/// ```
///
/// OptionalStrictProfileProvider will output:
///
/// ```toml
/// [cool]
/// key = "value"
/// key2 = "value2"
/// ```
///
/// And emit a deprecation warning
struct OptionalStrictProfileProvider<P> {
    provider: P,
    profiles: Vec<Profile>,
}

impl<P> OptionalStrictProfileProvider<P> {
    pub const PROFILE_PROFILE: Profile = Profile::const_new("profile");

    pub fn new(provider: P, profiles: impl IntoIterator<Item = impl Into<Profile>>) -> Self {
        Self { provider, profiles: profiles.into_iter().map(|profile| profile.into()).collect() }
    }
}

impl<P: Provider> Provider for OptionalStrictProfileProvider<P> {
    fn metadata(&self) -> Metadata {
        self.provider.metadata()
    }
    fn data(&self) -> Result<Map<Profile, Dict>, Error> {
        let mut figment = Figment::from(&self.provider);
        for profile in &self.profiles {
            figment = figment.merge(UnwrapProfileProvider::new(
                &self.provider,
                Self::PROFILE_PROFILE,
                profile.clone(),
            ));
        }
        figment.data().map_err(|err| {
            // figment does tag metadata and tries to map metadata to an error, since we use a new
            // figment in this provider this new figment does not know about the metadata of the
            // provider and can't map the metadata to the error. Therefor we return the root error
            // if this error originated in the provider's data.
            if let Err(root_err) = self.provider.data() {
                return root_err
            }
            err
        })
    }
    fn profile(&self) -> Option<Profile> {
        self.profiles.last().cloned()
    }
}

trait ProviderExt: Provider {
    fn rename(
        &self,
        from: impl Into<Profile>,
        to: impl Into<Profile>,
    ) -> RenameProfileProvider<&Self> {
        RenameProfileProvider::new(self, from, to)
    }

    fn wrap(
        &self,
        wrapping_key: impl Into<Profile>,
        profile: impl Into<Profile>,
    ) -> WrapProfileProvider<&Self> {
        WrapProfileProvider::new(self, wrapping_key, profile)
    }

    fn strict_select(
        &self,
        profiles: impl IntoIterator<Item = impl Into<Profile>>,
    ) -> OptionalStrictProfileProvider<&Self> {
        OptionalStrictProfileProvider::new(self, profiles)
    }

    fn fallback(
        &self,
        profile: impl Into<Profile>,
        fallback: impl Into<Profile>,
    ) -> FallbackProfileProvider<&Self> {
        FallbackProfileProvider::new(self, profile, fallback)
    }
}
impl<P: Provider> ProviderExt for P {}

/// A subset of the foundry `Config`
/// used to initialize a `foundry.toml` file
///
/// # Example
///
/// ```rust
/// use foundry_config::{BasicConfig, Config};
/// use serde::Deserialize;
///
/// let my_config = Config::figment().extract::<BasicConfig>();
/// ```
#[derive(Clone, Debug, PartialEq, Eq, Serialize, Deserialize)]
pub struct BasicConfig {
    /// the profile tag: `[profile.default]`
    #[serde(skip)]
    pub profile: Profile,
    /// path of the source contracts dir, like `src` or `contracts`
    pub src: PathBuf,
    /// path to where artifacts shut be written to
    pub out: PathBuf,
    /// all library folders to include, `lib`, `node_modules`
    pub libs: Vec<PathBuf>,
    /// `Remappings` to use for this repo
    #[serde(default, skip_serializing_if = "Vec::is_empty")]
    pub remappings: Vec<RelativeRemapping>,
}

impl BasicConfig {
    /// Serialize the config as a String of TOML.
    ///
    /// This serializes to a table with the name of the profile
    pub fn to_string_pretty(&self) -> Result<String, toml::ser::Error> {
        let s = toml::to_string_pretty(self)?;
        Ok(format!(
            "\
[profile.{}]
{s}
# See more config options https://github.com/foundry-rs/foundry/blob/master/crates/config/README.md#all-options\n",
            self.profile
        ))
    }
}

pub(crate) mod from_str_lowercase {
    use serde::{Deserialize, Deserializer, Serializer};
    use std::str::FromStr;

    pub fn serialize<T, S>(value: &T, serializer: S) -> Result<S::Ok, S::Error>
    where
        T: std::fmt::Display,
        S: Serializer,
    {
        serializer.collect_str(&value.to_string().to_lowercase())
    }

    pub fn deserialize<'de, T, D>(deserializer: D) -> Result<T, D::Error>
    where
        D: Deserializer<'de>,
        T: FromStr,
        T::Err: std::fmt::Display,
    {
        String::deserialize(deserializer)?.to_lowercase().parse().map_err(serde::de::Error::custom)
    }
}

fn canonic(path: impl Into<PathBuf>) -> PathBuf {
    let path = path.into();
    foundry_compilers::utils::canonicalize(&path).unwrap_or(path)
}

#[cfg(test)]
mod tests {
    use super::*;
    use crate::{
        cache::{CachedChains, CachedEndpoints},
        endpoints::{RpcEndpointConfig, RpcEndpointType},
        etherscan::ResolvedEtherscanConfigs,
    };
    use endpoints::RpcAuth;
    use figment::error::Kind::InvalidType;
    use foundry_compilers::artifacts::{
        vyper::VyperOptimizationMode, ModelCheckerEngine, YulDetails,
    };
    use similar_asserts::assert_eq;
    use std::{collections::BTreeMap, fs::File, io::Write};
    use tempfile::tempdir;
    use NamedChain::Moonbeam;

    // Helper function to clear `__warnings` in config, since it will be populated during loading
    // from file, causing testing problem when comparing to those created from `default()`, etc.
    fn clear_warning(config: &mut Config) {
        config.warnings = vec![];
    }

    #[test]
    fn default_sender() {
        assert_eq!(
            Config::DEFAULT_SENDER,
            Address::from_str("0x1804c8AB1F12E6bbf3894d4083f33e07309d1f38").unwrap()
        );
    }

    #[test]
    fn test_caching() {
        let mut config = Config::default();
        let chain_id = NamedChain::Mainnet;
        let url = "https://eth-mainnet.alchemyapi";
        assert!(config.enable_caching(url, chain_id));

        config.no_storage_caching = true;
        assert!(!config.enable_caching(url, chain_id));

        config.no_storage_caching = false;
        assert!(!config.enable_caching(url, NamedChain::Dev));
    }

    #[test]
    fn test_install_dir() {
        figment::Jail::expect_with(|jail| {
            let config = Config::load();
            assert_eq!(config.install_lib_dir(), PathBuf::from("lib"));
            jail.create_file(
                "foundry.toml",
                r"
                [profile.default]
                libs = ['node_modules', 'lib']
            ",
            )?;
            let config = Config::load();
            assert_eq!(config.install_lib_dir(), PathBuf::from("lib"));

            jail.create_file(
                "foundry.toml",
                r"
                [profile.default]
                libs = ['custom', 'node_modules', 'lib']
            ",
            )?;
            let config = Config::load();
            assert_eq!(config.install_lib_dir(), PathBuf::from("custom"));

            Ok(())
        });
    }

    #[test]
    fn test_figment_is_default() {
        figment::Jail::expect_with(|_| {
            let mut default: Config = Config::figment().extract().unwrap();
            default.profile = Config::default().profile;
            assert_eq!(default, Config::default());
            Ok(())
        });
    }

    #[test]
    fn test_default_round_trip() {
        figment::Jail::expect_with(|_| {
            let original = Config::figment();
            let roundtrip = Figment::from(Config::from_provider(&original));
            for figment in &[original, roundtrip] {
                let config = Config::from_provider(figment);
                assert_eq!(config, Config::default());
            }
            Ok(())
        });
    }

    #[test]
    fn ffi_env_disallowed() {
        figment::Jail::expect_with(|jail| {
            jail.set_env("FOUNDRY_FFI", "true");
            jail.set_env("FFI", "true");
            jail.set_env("DAPP_FFI", "true");
            let config = Config::load();
            assert!(!config.ffi);

            Ok(())
        });
    }

    #[test]
    fn test_profile_env() {
        figment::Jail::expect_with(|jail| {
            jail.set_env("FOUNDRY_PROFILE", "default");
            let figment = Config::figment();
            assert_eq!(figment.profile(), "default");

            jail.set_env("FOUNDRY_PROFILE", "hardhat");
            let figment: Figment = Config::hardhat().into();
            assert_eq!(figment.profile(), "hardhat");

            jail.create_file(
                "foundry.toml",
                r"
                [profile.default]
                libs = ['lib']
                [profile.local]
                libs = ['modules']
            ",
            )?;
            jail.set_env("FOUNDRY_PROFILE", "local");
            let config = Config::load();
            assert_eq!(config.libs, vec![PathBuf::from("modules")]);

            Ok(())
        });
    }

    #[test]
    fn test_default_test_path() {
        figment::Jail::expect_with(|_| {
            let config = Config::default();
            let paths_config = config.project_paths::<Solc>();
            assert_eq!(paths_config.tests, PathBuf::from(r"test"));
            Ok(())
        });
    }

    #[test]
    fn test_default_libs() {
        figment::Jail::expect_with(|jail| {
            let config = Config::load();
            assert_eq!(config.libs, vec![PathBuf::from("lib")]);

            fs::create_dir_all(jail.directory().join("node_modules")).unwrap();
            let config = Config::load();
            assert_eq!(config.libs, vec![PathBuf::from("node_modules")]);

            fs::create_dir_all(jail.directory().join("lib")).unwrap();
            let config = Config::load();
            assert_eq!(config.libs, vec![PathBuf::from("lib"), PathBuf::from("node_modules")]);

            Ok(())
        });
    }

    #[test]
    fn test_inheritance_from_default_test_path() {
        figment::Jail::expect_with(|jail| {
            jail.create_file(
                "foundry.toml",
                r#"
                [profile.default]
                test = "defaulttest"
                src  = "defaultsrc"
                libs = ['lib', 'node_modules']

                [profile.custom]
                src = "customsrc"
            "#,
            )?;

            let config = Config::load();
            assert_eq!(config.src, PathBuf::from("defaultsrc"));
            assert_eq!(config.libs, vec![PathBuf::from("lib"), PathBuf::from("node_modules")]);

            jail.set_env("FOUNDRY_PROFILE", "custom");
            let config = Config::load();

            assert_eq!(config.src, PathBuf::from("customsrc"));
            assert_eq!(config.test, PathBuf::from("defaulttest"));
            assert_eq!(config.libs, vec![PathBuf::from("lib"), PathBuf::from("node_modules")]);

            Ok(())
        });
    }

    #[test]
    fn test_custom_test_path() {
        figment::Jail::expect_with(|jail| {
            jail.create_file(
                "foundry.toml",
                r#"
                [profile.default]
                test = "mytest"
            "#,
            )?;

            let config = Config::load();
            let paths_config = config.project_paths::<Solc>();
            assert_eq!(paths_config.tests, PathBuf::from(r"mytest"));
            Ok(())
        });
    }

    #[test]
    fn test_remappings() {
        figment::Jail::expect_with(|jail| {
            jail.create_file(
                "foundry.toml",
                r#"
                [profile.default]
                src = "some-source"
                out = "some-out"
                cache = true
            "#,
            )?;
            let config = Config::load();
            assert!(config.remappings.is_empty());

            jail.create_file(
                "remappings.txt",
                r"
                file-ds-test/=lib/ds-test/
                file-other/=lib/other/
            ",
            )?;

            let config = Config::load();
            assert_eq!(
                config.remappings,
                vec![
                    Remapping::from_str("file-ds-test/=lib/ds-test/").unwrap().into(),
                    Remapping::from_str("file-other/=lib/other/").unwrap().into(),
                ],
            );

            jail.set_env("DAPP_REMAPPINGS", "ds-test=lib/ds-test/\nother/=lib/other/");
            let config = Config::load();

            assert_eq!(
                config.remappings,
                vec![
                    // From environment (should have precedence over remapping.txt)
                    Remapping::from_str("ds-test=lib/ds-test/").unwrap().into(),
                    Remapping::from_str("other/=lib/other/").unwrap().into(),
                    // From remapping.txt (should have less precedence than remapping.txt)
                    Remapping::from_str("file-ds-test/=lib/ds-test/").unwrap().into(),
                    Remapping::from_str("file-other/=lib/other/").unwrap().into(),
                ],
            );

            Ok(())
        });
    }

    #[test]
    fn test_remappings_override() {
        figment::Jail::expect_with(|jail| {
            jail.create_file(
                "foundry.toml",
                r#"
                [profile.default]
                src = "some-source"
                out = "some-out"
                cache = true
            "#,
            )?;
            let config = Config::load();
            assert!(config.remappings.is_empty());

            jail.create_file(
                "remappings.txt",
                r"
                ds-test/=lib/ds-test/
                other/=lib/other/
            ",
            )?;

            let config = Config::load();
            assert_eq!(
                config.remappings,
                vec![
                    Remapping::from_str("ds-test/=lib/ds-test/").unwrap().into(),
                    Remapping::from_str("other/=lib/other/").unwrap().into(),
                ],
            );

            jail.set_env("DAPP_REMAPPINGS", "ds-test/=lib/ds-test/src/\nenv-lib/=lib/env-lib/");
            let config = Config::load();

            // Remappings should now be:
            // - ds-test from environment (lib/ds-test/src/)
            // - other from remappings.txt (lib/other/)
            // - env-lib from environment (lib/env-lib/)
            assert_eq!(
                config.remappings,
                vec![
                    Remapping::from_str("ds-test/=lib/ds-test/src/").unwrap().into(),
                    Remapping::from_str("env-lib/=lib/env-lib/").unwrap().into(),
                    Remapping::from_str("other/=lib/other/").unwrap().into(),
                ],
            );

            // contains additional remapping to the source dir
            assert_eq!(
                config.get_all_remappings().collect::<Vec<_>>(),
                vec![
                    Remapping::from_str("ds-test/=lib/ds-test/src/").unwrap(),
                    Remapping::from_str("env-lib/=lib/env-lib/").unwrap(),
                    Remapping::from_str("other/=lib/other/").unwrap(),
                ],
            );

            Ok(())
        });
    }

    #[test]
    fn test_can_update_libs() {
        figment::Jail::expect_with(|jail| {
            jail.create_file(
                "foundry.toml",
                r#"
                [profile.default]
                libs = ["node_modules"]
            "#,
            )?;

            let mut config = Config::load();
            config.libs.push("libs".into());
            config.update_libs().unwrap();

            let config = Config::load();
            assert_eq!(config.libs, vec![PathBuf::from("node_modules"), PathBuf::from("libs"),]);
            Ok(())
        });
    }

    #[test]
    fn test_large_gas_limit() {
        figment::Jail::expect_with(|jail| {
            let gas = u64::MAX;
            jail.create_file(
                "foundry.toml",
                &format!(
                    r#"
                [profile.default]
                gas_limit = "{gas}"
            "#
                ),
            )?;

            let config = Config::load();
            assert_eq!(config, Config { gas_limit: gas.into(), ..Config::default() });

            Ok(())
        });
    }

    #[test]
    #[should_panic]
    fn test_toml_file_parse_failure() {
        figment::Jail::expect_with(|jail| {
            jail.create_file(
                "foundry.toml",
                r#"
                [profile.default]
                eth_rpc_url = "https://example.com/
            "#,
            )?;

            let _config = Config::load();

            Ok(())
        });
    }

    #[test]
    #[should_panic]
    fn test_toml_file_non_existing_config_var_failure() {
        figment::Jail::expect_with(|jail| {
            jail.set_env("FOUNDRY_CONFIG", "this config does not exist");

            let _config = Config::load();

            Ok(())
        });
    }

    #[test]
    fn test_resolve_etherscan_with_chain() {
        figment::Jail::expect_with(|jail| {
            let env_key = "__BSC_ETHERSCAN_API_KEY";
            let env_value = "env value";
            jail.create_file(
                "foundry.toml",
                r#"
                [profile.default]

                [etherscan]
                bsc = { key = "${__BSC_ETHERSCAN_API_KEY}", url = "https://api.bscscan.com/api" }
            "#,
            )?;

            let config = Config::load();
            assert!(config
                .get_etherscan_config_with_chain(Some(NamedChain::BinanceSmartChain.into()))
                .is_err());

            std::env::set_var(env_key, env_value);

            assert_eq!(
                config
                    .get_etherscan_config_with_chain(Some(NamedChain::BinanceSmartChain.into()))
                    .unwrap()
                    .unwrap()
                    .key,
                env_value
            );

            let mut with_key = config;
            with_key.etherscan_api_key = Some("via etherscan_api_key".to_string());

            assert_eq!(
                with_key
                    .get_etherscan_config_with_chain(Some(NamedChain::BinanceSmartChain.into()))
                    .unwrap()
                    .unwrap()
                    .key,
                "via etherscan_api_key"
            );

            std::env::remove_var(env_key);
            Ok(())
        });
    }

    #[test]
    fn test_resolve_etherscan() {
        figment::Jail::expect_with(|jail| {
            jail.create_file(
                "foundry.toml",
                r#"
                [profile.default]

                [etherscan]
                mainnet = { key = "FX42Z3BBJJEWXWGYV2X1CIPRSCN" }
                moonbeam = { key = "${_CONFIG_ETHERSCAN_MOONBEAM}" }
            "#,
            )?;

            let config = Config::load();

            assert!(config.etherscan.clone().resolved().has_unresolved());

            jail.set_env("_CONFIG_ETHERSCAN_MOONBEAM", "123456789");

            let configs = config.etherscan.resolved();
            assert!(!configs.has_unresolved());

            let mb_urls = Moonbeam.etherscan_urls().unwrap();
            let mainnet_urls = NamedChain::Mainnet.etherscan_urls().unwrap();
            assert_eq!(
                configs,
                ResolvedEtherscanConfigs::new([
                    (
                        "mainnet",
                        ResolvedEtherscanConfig {
                            api_url: mainnet_urls.0.to_string(),
                            chain: Some(NamedChain::Mainnet.into()),
                            browser_url: Some(mainnet_urls.1.to_string()),
                            key: "FX42Z3BBJJEWXWGYV2X1CIPRSCN".to_string(),
                        }
                    ),
                    (
                        "moonbeam",
                        ResolvedEtherscanConfig {
                            api_url: mb_urls.0.to_string(),
                            chain: Some(Moonbeam.into()),
                            browser_url: Some(mb_urls.1.to_string()),
                            key: "123456789".to_string(),
                        }
                    ),
                ])
            );

            Ok(())
        });
    }

    #[test]
    fn test_resolve_etherscan_chain_id() {
        figment::Jail::expect_with(|jail| {
            jail.create_file(
                "foundry.toml",
                r#"
                [profile.default]
                chain_id = "sepolia"

                [etherscan]
                sepolia = { key = "FX42Z3BBJJEWXWGYV2X1CIPRSCN" }
            "#,
            )?;

            let config = Config::load();
            let etherscan = config.get_etherscan_config().unwrap().unwrap();
            assert_eq!(etherscan.chain, Some(NamedChain::Sepolia.into()));
            assert_eq!(etherscan.key, "FX42Z3BBJJEWXWGYV2X1CIPRSCN");

            Ok(())
        });
    }

    #[test]
    fn test_resolve_rpc_url() {
        figment::Jail::expect_with(|jail| {
            jail.create_file(
                "foundry.toml",
                r#"
                [profile.default]
                [rpc_endpoints]
                optimism = "https://example.com/"
                mainnet = "${_CONFIG_MAINNET}"
            "#,
            )?;
            jail.set_env("_CONFIG_MAINNET", "https://eth-mainnet.alchemyapi.io/v2/123455");

            let mut config = Config::load();
            assert_eq!("http://localhost:8545", config.get_rpc_url_or_localhost_http().unwrap());

            config.eth_rpc_url = Some("mainnet".to_string());
            assert_eq!(
                "https://eth-mainnet.alchemyapi.io/v2/123455",
                config.get_rpc_url_or_localhost_http().unwrap()
            );

            config.eth_rpc_url = Some("optimism".to_string());
            assert_eq!("https://example.com/", config.get_rpc_url_or_localhost_http().unwrap());

            Ok(())
        })
    }

    #[test]
    fn test_resolve_rpc_url_if_etherscan_set() {
        figment::Jail::expect_with(|jail| {
            jail.create_file(
                "foundry.toml",
                r#"
                [profile.default]
                etherscan_api_key = "dummy"
                [rpc_endpoints]
                optimism = "https://example.com/"
            "#,
            )?;

            let config = Config::load();
            assert_eq!("http://localhost:8545", config.get_rpc_url_or_localhost_http().unwrap());

            Ok(())
        })
    }

    #[test]
    fn test_resolve_rpc_url_alias() {
        figment::Jail::expect_with(|jail| {
            jail.create_file(
                "foundry.toml",
                r#"
                [profile.default]
                [rpc_endpoints]
                polygonMumbai = "https://polygon-mumbai.g.alchemy.com/v2/${_RESOLVE_RPC_ALIAS}"
            "#,
            )?;
            let mut config = Config::load();
            config.eth_rpc_url = Some("polygonMumbai".to_string());
            assert!(config.get_rpc_url().unwrap().is_err());

            jail.set_env("_RESOLVE_RPC_ALIAS", "123455");

            let mut config = Config::load();
            config.eth_rpc_url = Some("polygonMumbai".to_string());
            assert_eq!(
                "https://polygon-mumbai.g.alchemy.com/v2/123455",
                config.get_rpc_url().unwrap().unwrap()
            );

            Ok(())
        })
    }

    #[test]
    fn test_resolve_rpc_aliases() {
        figment::Jail::expect_with(|jail| {
            jail.create_file(
                "foundry.toml",
                r#"
               [profile.default]
               [etherscan]
               arbitrum_alias = { key = "${TEST_RESOLVE_RPC_ALIAS_ARBISCAN}" }
               [rpc_endpoints]
               arbitrum_alias = "https://arb-mainnet.g.alchemy.com/v2/${TEST_RESOLVE_RPC_ALIAS_ARB_ONE}"
            "#,
            )?;

            jail.set_env("TEST_RESOLVE_RPC_ALIAS_ARB_ONE", "123455");
            jail.set_env("TEST_RESOLVE_RPC_ALIAS_ARBISCAN", "123455");

            let config = Config::load();

            let config = config.get_etherscan_config_with_chain(Some(NamedChain::Arbitrum.into()));
            assert!(config.is_err());
            assert_eq!(config.unwrap_err().to_string(), "At least one of `url` or `chain` must be present for Etherscan config with unknown alias `arbitrum_alias`");

            Ok(())
        });
    }

    #[test]
    fn test_resolve_rpc_config() {
        figment::Jail::expect_with(|jail| {
            jail.create_file(
                "foundry.toml",
                r#"
                [rpc_endpoints]
                optimism = "https://example.com/"
                mainnet = { endpoint = "${_CONFIG_MAINNET}", retries = 3, retry_backoff = 1000, compute_units_per_second = 1000 }
            "#,
            )?;
            jail.set_env("_CONFIG_MAINNET", "https://eth-mainnet.alchemyapi.io/v2/123455");

            let config = Config::load();
            assert_eq!(
                RpcEndpoints::new([
                    (
                        "optimism",
                        RpcEndpointType::String(RpcEndpoint::Url(
                            "https://example.com/".to_string()
                        ))
                    ),
                    (
                        "mainnet",
                        RpcEndpointType::Config(RpcEndpointConfig {
                            endpoint: RpcEndpoint::Env("${_CONFIG_MAINNET}".to_string()),
                            retries: Some(3),
                            retry_backoff: Some(1000),
                            compute_units_per_second: Some(1000),
                            auth: None,
                        })
                    ),
                ]),
                config.rpc_endpoints
            );

            let resolved = config.rpc_endpoints.resolved();
            assert_eq!(
                RpcEndpoints::new([
                    ("optimism", RpcEndpoint::Url("https://example.com/".to_string())),
                    (
                        "mainnet",
                        RpcEndpoint::Url("https://eth-mainnet.alchemyapi.io/v2/123455".to_string())
                    ),
                ])
                .resolved(),
                resolved
            );
            Ok(())
        })
    }

    #[test]
    fn test_resolve_auth() {
        figment::Jail::expect_with(|jail| {
            jail.create_file(
                "foundry.toml",
                r#"
                [profile.default]
                eth_rpc_url = "optimism"
                [rpc_endpoints]
                optimism = "https://example.com/"
                mainnet = { endpoint = "${_CONFIG_MAINNET}", retries = 3, retry_backoff = 1000, compute_units_per_second = 1000, auth = "Bearer ${_CONFIG_AUTH}" }
            "#,
            )?;

            let config = Config::load();

            jail.set_env("_CONFIG_AUTH", "123456");
            jail.set_env("_CONFIG_MAINNET", "https://eth-mainnet.alchemyapi.io/v2/123455");

            assert_eq!(
                RpcEndpoints::new([
                    (
                        "optimism",
                        RpcEndpointType::String(RpcEndpoint::Url(
                            "https://example.com/".to_string()
                        ))
                    ),
                    (
                        "mainnet",
                        RpcEndpointType::Config(RpcEndpointConfig {
                            endpoint: RpcEndpoint::Env("${_CONFIG_MAINNET}".to_string()),
                            retries: Some(3),
                            retry_backoff: Some(1000),
                            compute_units_per_second: Some(1000),
                            auth: Some(RpcAuth::Env("Bearer ${_CONFIG_AUTH}".to_string())),
                        })
                    ),
                ]),
                config.rpc_endpoints
            );
            let resolved = config.rpc_endpoints.resolved();
            assert_eq!(
                RpcEndpoints::new([
                    (
                        "optimism",
                        RpcEndpointType::String(RpcEndpoint::Url(
                            "https://example.com/".to_string()
                        ))
                    ),
                    (
                        "mainnet",
                        RpcEndpointType::Config(RpcEndpointConfig {
                            endpoint: RpcEndpoint::Url(
                                "https://eth-mainnet.alchemyapi.io/v2/123455".to_string()
                            ),
                            retries: Some(3),
                            retry_backoff: Some(1000),
                            compute_units_per_second: Some(1000),
                            auth: Some(RpcAuth::Raw("Bearer 123456".to_string())),
                        })
                    ),
                ])
                .resolved(),
                resolved
            );

            Ok(())
        });
    }

    #[test]
    fn test_resolve_endpoints() {
        figment::Jail::expect_with(|jail| {
            jail.create_file(
                "foundry.toml",
                r#"
                [profile.default]
                eth_rpc_url = "optimism"
                [rpc_endpoints]
                optimism = "https://example.com/"
                mainnet = "${_CONFIG_MAINNET}"
                mainnet_2 = "https://eth-mainnet.alchemyapi.io/v2/${_CONFIG_API_KEY1}"
                mainnet_3 = "https://eth-mainnet.alchemyapi.io/v2/${_CONFIG_API_KEY1}/${_CONFIG_API_KEY2}"
            "#,
            )?;

            let config = Config::load();

            assert_eq!(config.get_rpc_url().unwrap().unwrap(), "https://example.com/");

            assert!(config.rpc_endpoints.clone().resolved().has_unresolved());

            jail.set_env("_CONFIG_MAINNET", "https://eth-mainnet.alchemyapi.io/v2/123455");
            jail.set_env("_CONFIG_API_KEY1", "123456");
            jail.set_env("_CONFIG_API_KEY2", "98765");

            let endpoints = config.rpc_endpoints.resolved();

            assert!(!endpoints.has_unresolved());

            assert_eq!(
                endpoints,
                RpcEndpoints::new([
                    ("optimism", RpcEndpoint::Url("https://example.com/".to_string())),
                    (
                        "mainnet",
                        RpcEndpoint::Url("https://eth-mainnet.alchemyapi.io/v2/123455".to_string())
                    ),
                    (
                        "mainnet_2",
                        RpcEndpoint::Url("https://eth-mainnet.alchemyapi.io/v2/123456".to_string())
                    ),
                    (
                        "mainnet_3",
                        RpcEndpoint::Url(
                            "https://eth-mainnet.alchemyapi.io/v2/123456/98765".to_string()
                        )
                    ),
                ])
                .resolved()
            );

            Ok(())
        });
    }

    #[test]
    fn test_extract_etherscan_config() {
        figment::Jail::expect_with(|jail| {
            jail.create_file(
                "foundry.toml",
                r#"
                [profile.default]
                etherscan_api_key = "optimism"

                [etherscan]
                optimism = { key = "https://etherscan-optimism.com/" }
                mumbai = { key = "https://etherscan-mumbai.com/" }
            "#,
            )?;

            let mut config = Config::load();

            let optimism = config.get_etherscan_api_key(Some(NamedChain::Optimism.into()));
            assert_eq!(optimism, Some("https://etherscan-optimism.com/".to_string()));

            config.etherscan_api_key = Some("mumbai".to_string());

            let mumbai = config.get_etherscan_api_key(Some(NamedChain::PolygonMumbai.into()));
            assert_eq!(mumbai, Some("https://etherscan-mumbai.com/".to_string()));

            Ok(())
        });
    }

    #[test]
    fn test_extract_etherscan_config_by_chain() {
        figment::Jail::expect_with(|jail| {
            jail.create_file(
                "foundry.toml",
                r#"
                [profile.default]

                [etherscan]
                mumbai = { key = "https://etherscan-mumbai.com/", chain = 80001 }
            "#,
            )?;

            let config = Config::load();

            let mumbai = config
                .get_etherscan_config_with_chain(Some(NamedChain::PolygonMumbai.into()))
                .unwrap()
                .unwrap();
            assert_eq!(mumbai.key, "https://etherscan-mumbai.com/".to_string());

            Ok(())
        });
    }

    #[test]
    fn test_extract_etherscan_config_by_chain_with_url() {
        figment::Jail::expect_with(|jail| {
            jail.create_file(
                "foundry.toml",
                r#"
                [profile.default]

                [etherscan]
                mumbai = { key = "https://etherscan-mumbai.com/", chain = 80001 , url =  "https://verifier-url.com/"}
            "#,
            )?;

            let config = Config::load();

            let mumbai = config
                .get_etherscan_config_with_chain(Some(NamedChain::PolygonMumbai.into()))
                .unwrap()
                .unwrap();
            assert_eq!(mumbai.key, "https://etherscan-mumbai.com/".to_string());
            assert_eq!(mumbai.api_url, "https://verifier-url.com/".to_string());

            Ok(())
        });
    }

    #[test]
    fn test_extract_etherscan_config_by_chain_and_alias() {
        figment::Jail::expect_with(|jail| {
            jail.create_file(
                "foundry.toml",
                r#"
                [profile.default]
                eth_rpc_url = "mumbai"

                [etherscan]
                mumbai = { key = "https://etherscan-mumbai.com/" }

                [rpc_endpoints]
                mumbai = "https://polygon-mumbai.g.alchemy.com/v2/mumbai"
            "#,
            )?;

            let config = Config::load();

            let mumbai = config.get_etherscan_config_with_chain(None).unwrap().unwrap();
            assert_eq!(mumbai.key, "https://etherscan-mumbai.com/".to_string());

            let mumbai_rpc = config.get_rpc_url().unwrap().unwrap();
            assert_eq!(mumbai_rpc, "https://polygon-mumbai.g.alchemy.com/v2/mumbai");
            Ok(())
        });
    }

    #[test]
    fn test_toml_file() {
        figment::Jail::expect_with(|jail| {
            jail.create_file(
                "foundry.toml",
                r#"
                [profile.default]
                src = "some-source"
                out = "some-out"
                cache = true
                eth_rpc_url = "https://example.com/"
                verbosity = 3
                remappings = ["ds-test=lib/ds-test/"]
                via_ir = true
                rpc_storage_caching = { chains = [1, "optimism", 999999], endpoints = "all"}
                use_literal_content = false
                bytecode_hash = "ipfs"
                cbor_metadata = true
                revert_strings = "strip"
                allow_paths = ["allow", "paths"]
                build_info_path = "build-info"
                always_use_create_2_factory = true

                [rpc_endpoints]
                optimism = "https://example.com/"
                mainnet = "${RPC_MAINNET}"
                mainnet_2 = "https://eth-mainnet.alchemyapi.io/v2/${API_KEY}"
                mainnet_3 = "https://eth-mainnet.alchemyapi.io/v2/${API_KEY}/${ANOTHER_KEY}"
            "#,
            )?;

            let config = Config::load();
            assert_eq!(
                config,
                Config {
                    src: "some-source".into(),
                    out: "some-out".into(),
                    cache: true,
                    eth_rpc_url: Some("https://example.com/".to_string()),
                    remappings: vec![Remapping::from_str("ds-test=lib/ds-test/").unwrap().into()],
                    verbosity: 3,
                    via_ir: true,
                    rpc_storage_caching: StorageCachingConfig {
                        chains: CachedChains::Chains(vec![
                            Chain::mainnet(),
                            Chain::optimism_mainnet(),
                            Chain::from_id(999999)
                        ]),
                        endpoints: CachedEndpoints::All,
                    },
                    use_literal_content: false,
                    bytecode_hash: BytecodeHash::Ipfs,
                    cbor_metadata: true,
                    revert_strings: Some(RevertStrings::Strip),
                    allow_paths: vec![PathBuf::from("allow"), PathBuf::from("paths")],
                    rpc_endpoints: RpcEndpoints::new([
                        ("optimism", RpcEndpoint::Url("https://example.com/".to_string())),
                        ("mainnet", RpcEndpoint::Env("${RPC_MAINNET}".to_string())),
                        (
                            "mainnet_2",
                            RpcEndpoint::Env(
                                "https://eth-mainnet.alchemyapi.io/v2/${API_KEY}".to_string()
                            )
                        ),
                        (
                            "mainnet_3",
                            RpcEndpoint::Env(
                                "https://eth-mainnet.alchemyapi.io/v2/${API_KEY}/${ANOTHER_KEY}"
                                    .to_string()
                            )
                        ),
                    ]),
                    build_info_path: Some("build-info".into()),
                    always_use_create_2_factory: true,
                    ..Config::default()
                }
            );

            Ok(())
        });
    }

    #[test]
    fn test_load_remappings() {
        figment::Jail::expect_with(|jail| {
            jail.create_file(
                "foundry.toml",
                r"
                [profile.default]
                remappings = ['nested/=lib/nested/']
            ",
            )?;

            let config = Config::load_with_root(jail.directory());
            assert_eq!(
                config.remappings,
                vec![Remapping::from_str("nested/=lib/nested/").unwrap().into()]
            );

            Ok(())
        });
    }

    #[test]
    fn test_load_full_toml() {
        figment::Jail::expect_with(|jail| {
            jail.create_file(
                "foundry.toml",
                r#"
                [profile.default]
                auto_detect_solc = true
                block_base_fee_per_gas = 0
                block_coinbase = '0x0000000000000000000000000000000000000000'
                block_difficulty = 0
                block_prevrandao = '0x0000000000000000000000000000000000000000000000000000000000000000'
                block_number = 1
                block_timestamp = 1
                use_literal_content = false
                bytecode_hash = 'ipfs'
                cbor_metadata = true
                cache = true
                cache_path = 'cache'
                evm_version = 'london'
                extra_output = []
                extra_output_files = []
                always_use_create_2_factory = false
                ffi = false
                force = false
                gas_limit = 9223372036854775807
                gas_price = 0
                gas_reports = ['*']
                ignored_error_codes = [1878]
                ignored_warnings_from = ["something"]
                deny_warnings = false
                initial_balance = '0xffffffffffffffffffffffff'
                libraries = []
                libs = ['lib']
                memory_limit = 134217728
                names = false
                no_storage_caching = false
                no_rpc_rate_limit = false
                offline = false
                optimizer = true
                optimizer_runs = 200
                out = 'out'
                remappings = ['nested/=lib/nested/']
                sender = '0x1804c8AB1F12E6bbf3894d4083f33e07309d1f38'
                sizes = false
                sparse_mode = false
                src = 'src'
                test = 'test'
                tx_origin = '0x1804c8AB1F12E6bbf3894d4083f33e07309d1f38'
                verbosity = 0
                via_ir = false

                [profile.default.rpc_storage_caching]
                chains = 'all'
                endpoints = 'all'

                [rpc_endpoints]
                optimism = "https://example.com/"
                mainnet = "${RPC_MAINNET}"
                mainnet_2 = "https://eth-mainnet.alchemyapi.io/v2/${API_KEY}"

                [fuzz]
                runs = 256
                seed = '0x3e8'
                max_test_rejects = 65536

                [invariant]
                runs = 256
                depth = 500
                fail_on_revert = false
                call_override = false
                shrink_run_limit = 5000
            "#,
            )?;

            let config = Config::load_with_root(jail.directory());

            assert_eq!(config.ignored_file_paths, vec![PathBuf::from("something")]);
            assert_eq!(config.fuzz.seed, Some(U256::from(1000)));
            assert_eq!(
                config.remappings,
                vec![Remapping::from_str("nested/=lib/nested/").unwrap().into()]
            );

            assert_eq!(
                config.rpc_endpoints,
                RpcEndpoints::new([
                    ("optimism", RpcEndpoint::Url("https://example.com/".to_string())),
                    ("mainnet", RpcEndpoint::Env("${RPC_MAINNET}".to_string())),
                    (
                        "mainnet_2",
                        RpcEndpoint::Env(
                            "https://eth-mainnet.alchemyapi.io/v2/${API_KEY}".to_string()
                        )
                    ),
                ]),
            );

            Ok(())
        });
    }

    #[test]
    fn test_solc_req() {
        figment::Jail::expect_with(|jail| {
            jail.create_file(
                "foundry.toml",
                r#"
                [profile.default]
                solc_version = "0.8.12"
            "#,
            )?;

            let config = Config::load();
            assert_eq!(config.solc, Some(SolcReq::Version(Version::new(0, 8, 12))));

            jail.create_file(
                "foundry.toml",
                r#"
                [profile.default]
                solc = "0.8.12"
            "#,
            )?;

            let config = Config::load();
            assert_eq!(config.solc, Some(SolcReq::Version(Version::new(0, 8, 12))));

            jail.create_file(
                "foundry.toml",
                r#"
                [profile.default]
                solc = "path/to/local/solc"
            "#,
            )?;

            let config = Config::load();
            assert_eq!(config.solc, Some(SolcReq::Local("path/to/local/solc".into())));

            jail.set_env("FOUNDRY_SOLC_VERSION", "0.6.6");
            let config = Config::load();
            assert_eq!(config.solc, Some(SolcReq::Version(Version::new(0, 6, 6))));
            Ok(())
        });
    }

    // ensures the newer `solc` takes precedence over `solc_version`
    #[test]
    fn test_backwards_solc_version() {
        figment::Jail::expect_with(|jail| {
            jail.create_file(
                "foundry.toml",
                r#"
                [default]
                solc = "0.8.12"
                solc_version = "0.8.20"
            "#,
            )?;

            let config = Config::load();
            assert_eq!(config.solc, Some(SolcReq::Version(Version::new(0, 8, 12))));

            Ok(())
        });

        figment::Jail::expect_with(|jail| {
            jail.create_file(
                "foundry.toml",
                r#"
                [default]
                solc_version = "0.8.20"
            "#,
            )?;

            let config = Config::load();
            assert_eq!(config.solc, Some(SolcReq::Version(Version::new(0, 8, 20))));

            Ok(())
        });
    }

    #[test]
    fn test_toml_casing_file() {
        figment::Jail::expect_with(|jail| {
            jail.create_file(
                "foundry.toml",
                r#"
                [profile.default]
                src = "some-source"
                out = "some-out"
                cache = true
                eth-rpc-url = "https://example.com/"
                evm-version = "berlin"
                auto-detect-solc = false
            "#,
            )?;

            let config = Config::load();
            assert_eq!(
                config,
                Config {
                    src: "some-source".into(),
                    out: "some-out".into(),
                    cache: true,
                    eth_rpc_url: Some("https://example.com/".to_string()),
                    auto_detect_solc: false,
                    evm_version: EvmVersion::Berlin,
                    ..Config::default()
                }
            );

            Ok(())
        });
    }

    #[test]
    fn test_output_selection() {
        figment::Jail::expect_with(|jail| {
            jail.create_file(
                "foundry.toml",
                r#"
                [profile.default]
                extra_output = ["metadata", "ir-optimized"]
                extra_output_files = ["metadata"]
            "#,
            )?;

            let config = Config::load();

            assert_eq!(
                config.extra_output,
                vec![ContractOutputSelection::Metadata, ContractOutputSelection::IrOptimized]
            );
            assert_eq!(config.extra_output_files, vec![ContractOutputSelection::Metadata]);

            Ok(())
        });
    }

    #[test]
    fn test_precedence() {
        figment::Jail::expect_with(|jail| {
            jail.create_file(
                "foundry.toml",
                r#"
                [profile.default]
                src = "mysrc"
                out = "myout"
                verbosity = 3
            "#,
            )?;

            let config = Config::load();
            assert_eq!(
                config,
                Config {
                    src: "mysrc".into(),
                    out: "myout".into(),
                    verbosity: 3,
                    ..Config::default()
                }
            );

            jail.set_env("FOUNDRY_SRC", r"other-src");
            let config = Config::load();
            assert_eq!(
                config,
                Config {
                    src: "other-src".into(),
                    out: "myout".into(),
                    verbosity: 3,
                    ..Config::default()
                }
            );

            jail.set_env("FOUNDRY_PROFILE", "foo");
            let val: Result<String, _> = Config::figment().extract_inner("profile");
            assert!(val.is_err());

            Ok(())
        });
    }

    #[test]
    fn test_extract_basic() {
        figment::Jail::expect_with(|jail| {
            jail.create_file(
                "foundry.toml",
                r#"
                [profile.default]
                src = "mysrc"
                out = "myout"
                verbosity = 3
                evm_version = 'berlin'

                [profile.other]
                src = "other-src"
            "#,
            )?;
            let loaded = Config::load();
            assert_eq!(loaded.evm_version, EvmVersion::Berlin);
            let base = loaded.into_basic();
            let default = Config::default();
            assert_eq!(
                base,
                BasicConfig {
                    profile: Config::DEFAULT_PROFILE,
                    src: "mysrc".into(),
                    out: "myout".into(),
                    libs: default.libs.clone(),
                    remappings: default.remappings.clone(),
                }
            );
            jail.set_env("FOUNDRY_PROFILE", r"other");
            let base = Config::figment().extract::<BasicConfig>().unwrap();
            assert_eq!(
                base,
                BasicConfig {
                    profile: Config::DEFAULT_PROFILE,
                    src: "other-src".into(),
                    out: "myout".into(),
                    libs: default.libs.clone(),
                    remappings: default.remappings,
                }
            );
            Ok(())
        });
    }

    #[test]
    #[should_panic]
    fn test_parse_invalid_fuzz_weight() {
        figment::Jail::expect_with(|jail| {
            jail.create_file(
                "foundry.toml",
                r"
                [fuzz]
                dictionary_weight = 101
            ",
            )?;
            let _config = Config::load();
            Ok(())
        });
    }

    #[test]
    fn test_fallback_provider() {
        figment::Jail::expect_with(|jail| {
            jail.create_file(
                "foundry.toml",
                r"
                [fuzz]
                runs = 1
                include_storage = false
                dictionary_weight = 99

                [invariant]
                runs = 420

                [profile.ci.fuzz]
                dictionary_weight = 5

                [profile.ci.invariant]
                runs = 400
            ",
            )?;

            let invariant_default = InvariantConfig::default();
            let config = Config::load();

            assert_ne!(config.invariant.runs, config.fuzz.runs);
            assert_eq!(config.invariant.runs, 420);

            assert_ne!(
                config.fuzz.dictionary.include_storage,
                invariant_default.dictionary.include_storage
            );
            assert_eq!(
                config.invariant.dictionary.include_storage,
                config.fuzz.dictionary.include_storage
            );

            assert_ne!(
                config.fuzz.dictionary.dictionary_weight,
                invariant_default.dictionary.dictionary_weight
            );
            assert_eq!(
                config.invariant.dictionary.dictionary_weight,
                config.fuzz.dictionary.dictionary_weight
            );

            jail.set_env("FOUNDRY_PROFILE", "ci");
            let ci_config = Config::load();
            assert_eq!(ci_config.fuzz.runs, 1);
            assert_eq!(ci_config.invariant.runs, 400);
            assert_eq!(ci_config.fuzz.dictionary.dictionary_weight, 5);
            assert_eq!(
                ci_config.invariant.dictionary.dictionary_weight,
                config.fuzz.dictionary.dictionary_weight
            );

            Ok(())
        })
    }

    #[test]
    fn test_standalone_profile_sections() {
        figment::Jail::expect_with(|jail| {
            jail.create_file(
                "foundry.toml",
                r"
                [fuzz]
                runs = 100

                [invariant]
                runs = 120

                [profile.ci.fuzz]
                runs = 420

                [profile.ci.invariant]
                runs = 500
            ",
            )?;

            let config = Config::load();
            assert_eq!(config.fuzz.runs, 100);
            assert_eq!(config.invariant.runs, 120);

            jail.set_env("FOUNDRY_PROFILE", "ci");
            let config = Config::load();
            assert_eq!(config.fuzz.runs, 420);
            assert_eq!(config.invariant.runs, 500);

            Ok(())
        });
    }

    #[test]
    fn can_handle_deviating_dapp_aliases() {
        figment::Jail::expect_with(|jail| {
            let addr = Address::ZERO;
            jail.set_env("DAPP_TEST_NUMBER", 1337);
            jail.set_env("DAPP_TEST_ADDRESS", format!("{addr:?}"));
            jail.set_env("DAPP_TEST_FUZZ_RUNS", 420);
            jail.set_env("DAPP_TEST_DEPTH", 20);
            jail.set_env("DAPP_FORK_BLOCK", 100);
            jail.set_env("DAPP_BUILD_OPTIMIZE_RUNS", 999);
            jail.set_env("DAPP_BUILD_OPTIMIZE", 0);

            let config = Config::load();

            assert_eq!(config.block_number, 1337);
            assert_eq!(config.sender, addr);
            assert_eq!(config.fuzz.runs, 420);
            assert_eq!(config.invariant.depth, 20);
            assert_eq!(config.fork_block_number, Some(100));
            assert_eq!(config.optimizer_runs, 999);
            assert!(!config.optimizer);

            Ok(())
        });
    }

    #[test]
    fn can_parse_libraries() {
        figment::Jail::expect_with(|jail| {
            jail.set_env(
                "DAPP_LIBRARIES",
                "[src/DssSpell.sol:DssExecLib:0x8De6DDbCd5053d32292AAA0D2105A32d108484a6]",
            );
            let config = Config::load();
            assert_eq!(
                config.libraries,
                vec!["src/DssSpell.sol:DssExecLib:0x8De6DDbCd5053d32292AAA0D2105A32d108484a6"
                    .to_string()]
            );

            jail.set_env(
                "DAPP_LIBRARIES",
                "src/DssSpell.sol:DssExecLib:0x8De6DDbCd5053d32292AAA0D2105A32d108484a6",
            );
            let config = Config::load();
            assert_eq!(
                config.libraries,
                vec!["src/DssSpell.sol:DssExecLib:0x8De6DDbCd5053d32292AAA0D2105A32d108484a6"
                    .to_string(),]
            );

            jail.set_env(
                "DAPP_LIBRARIES",
                "src/DssSpell.sol:DssExecLib:0x8De6DDbCd5053d32292AAA0D2105A32d108484a6,src/DssSpell.sol:DssExecLib:0x8De6DDbCd5053d32292AAA0D2105A32d108484a6",
            );
            let config = Config::load();
            assert_eq!(
                config.libraries,
                vec![
                    "src/DssSpell.sol:DssExecLib:0x8De6DDbCd5053d32292AAA0D2105A32d108484a6"
                        .to_string(),
                    "src/DssSpell.sol:DssExecLib:0x8De6DDbCd5053d32292AAA0D2105A32d108484a6"
                        .to_string()
                ]
            );

            Ok(())
        });
    }

    #[test]
    fn test_parse_many_libraries() {
        figment::Jail::expect_with(|jail| {
            jail.create_file(
                "foundry.toml",
                r"
                [profile.default]
               libraries= [
                        './src/SizeAuctionDiscount.sol:Chainlink:0xffedba5e171c4f15abaaabc86e8bd01f9b54dae5',
                        './src/SizeAuction.sol:ChainlinkTWAP:0xffedba5e171c4f15abaaabc86e8bd01f9b54dae5',
                        './src/SizeAuction.sol:Math:0x902f6cf364b8d9470d5793a9b2b2e86bddd21e0c',
                        './src/test/ChainlinkTWAP.t.sol:ChainlinkTWAP:0xffedba5e171c4f15abaaabc86e8bd01f9b54dae5',
                        './src/SizeAuctionDiscount.sol:Math:0x902f6cf364b8d9470d5793a9b2b2e86bddd21e0c',
                    ]
            ",
            )?;
            let config = Config::load();

            let libs = config.parsed_libraries().unwrap().libs;

            similar_asserts::assert_eq!(
                libs,
                BTreeMap::from([
                    (
                        PathBuf::from("./src/SizeAuctionDiscount.sol"),
                        BTreeMap::from([
                            (
                                "Chainlink".to_string(),
                                "0xffedba5e171c4f15abaaabc86e8bd01f9b54dae5".to_string()
                            ),
                            (
                                "Math".to_string(),
                                "0x902f6cf364b8d9470d5793a9b2b2e86bddd21e0c".to_string()
                            )
                        ])
                    ),
                    (
                        PathBuf::from("./src/SizeAuction.sol"),
                        BTreeMap::from([
                            (
                                "ChainlinkTWAP".to_string(),
                                "0xffedba5e171c4f15abaaabc86e8bd01f9b54dae5".to_string()
                            ),
                            (
                                "Math".to_string(),
                                "0x902f6cf364b8d9470d5793a9b2b2e86bddd21e0c".to_string()
                            )
                        ])
                    ),
                    (
                        PathBuf::from("./src/test/ChainlinkTWAP.t.sol"),
                        BTreeMap::from([(
                            "ChainlinkTWAP".to_string(),
                            "0xffedba5e171c4f15abaaabc86e8bd01f9b54dae5".to_string()
                        )])
                    ),
                ])
            );

            Ok(())
        });
    }

    #[test]
    fn config_roundtrip() {
        figment::Jail::expect_with(|jail| {
            let default = Config::default();
            let basic = default.clone().into_basic();
            jail.create_file("foundry.toml", &basic.to_string_pretty().unwrap())?;

            let mut other = Config::load();
            clear_warning(&mut other);
            assert_eq!(default, other);

            let other = other.into_basic();
            assert_eq!(basic, other);

            jail.create_file("foundry.toml", &default.to_string_pretty().unwrap())?;
            let mut other = Config::load();
            clear_warning(&mut other);
            assert_eq!(default, other);

            Ok(())
        });
    }

    #[test]
    fn test_fs_permissions() {
        figment::Jail::expect_with(|jail| {
            jail.create_file(
                "foundry.toml",
                r#"
                [profile.default]
                fs_permissions = [{ access = "read-write", path = "./"}]
            "#,
            )?;
            let loaded = Config::load();

            assert_eq!(
                loaded.fs_permissions,
                FsPermissions::new(vec![PathPermission::read_write("./")])
            );

            jail.create_file(
                "foundry.toml",
                r#"
                [profile.default]
                fs_permissions = [{ access = "none", path = "./"}]
            "#,
            )?;
            let loaded = Config::load();
            assert_eq!(loaded.fs_permissions, FsPermissions::new(vec![PathPermission::none("./")]));

            Ok(())
        });
    }

    #[test]
    fn test_optimizer_settings_basic() {
        figment::Jail::expect_with(|jail| {
            jail.create_file(
                "foundry.toml",
                r"
                [profile.default]
                optimizer = true

                [profile.default.optimizer_details]
                yul = false

                [profile.default.optimizer_details.yulDetails]
                stackAllocation = true
            ",
            )?;
            let mut loaded = Config::load();
            clear_warning(&mut loaded);
            assert_eq!(
                loaded.optimizer_details,
                Some(OptimizerDetails {
                    yul: Some(false),
                    yul_details: Some(YulDetails {
                        stack_allocation: Some(true),
                        ..Default::default()
                    }),
                    ..Default::default()
                })
            );

            let s = loaded.to_string_pretty().unwrap();
            jail.create_file("foundry.toml", &s)?;

            let mut reloaded = Config::load();
            clear_warning(&mut reloaded);
            assert_eq!(loaded, reloaded);

            Ok(())
        });
    }

    #[test]
    fn test_model_checker_settings_basic() {
        figment::Jail::expect_with(|jail| {
            jail.create_file(
                "foundry.toml",
                r"
                [profile.default]

                [profile.default.model_checker]
                contracts = { 'a.sol' = [ 'A1', 'A2' ], 'b.sol' = [ 'B1', 'B2' ] }
                engine = 'chc'
                targets = [ 'assert', 'outOfBounds' ]
                timeout = 10000
            ",
            )?;
            let mut loaded = Config::load();
            clear_warning(&mut loaded);
            assert_eq!(
                loaded.model_checker,
                Some(ModelCheckerSettings {
                    contracts: BTreeMap::from([
                        ("a.sol".to_string(), vec!["A1".to_string(), "A2".to_string()]),
                        ("b.sol".to_string(), vec!["B1".to_string(), "B2".to_string()]),
                    ]),
                    engine: Some(ModelCheckerEngine::CHC),
                    targets: Some(vec![
                        ModelCheckerTarget::Assert,
                        ModelCheckerTarget::OutOfBounds
                    ]),
                    timeout: Some(10000),
                    invariants: None,
                    show_unproved: None,
                    div_mod_with_slacks: None,
                    solvers: None,
                    show_unsupported: None,
                    show_proved_safe: None,
                })
            );

            let s = loaded.to_string_pretty().unwrap();
            jail.create_file("foundry.toml", &s)?;

            let mut reloaded = Config::load();
            clear_warning(&mut reloaded);
            assert_eq!(loaded, reloaded);

            Ok(())
        });
    }

    #[test]
    fn test_model_checker_settings_relative_paths() {
        figment::Jail::expect_with(|jail| {
            jail.create_file(
                "foundry.toml",
                r"
                [profile.default]

                [profile.default.model_checker]
                contracts = { 'a.sol' = [ 'A1', 'A2' ], 'b.sol' = [ 'B1', 'B2' ] }
                engine = 'chc'
                targets = [ 'assert', 'outOfBounds' ]
                timeout = 10000
            ",
            )?;
            let loaded = Config::load().sanitized();

            // NOTE(onbjerg): We have to canonicalize the path here using dunce because figment will
            // canonicalize the jail path using the standard library. The standard library *always*
            // transforms Windows paths to some weird extended format, which none of our code base
            // does.
            let dir = foundry_compilers::utils::canonicalize(jail.directory())
                .expect("Could not canonicalize jail path");
            assert_eq!(
                loaded.model_checker,
                Some(ModelCheckerSettings {
                    contracts: BTreeMap::from([
                        (
                            format!("{}", dir.join("a.sol").display()),
                            vec!["A1".to_string(), "A2".to_string()]
                        ),
                        (
                            format!("{}", dir.join("b.sol").display()),
                            vec!["B1".to_string(), "B2".to_string()]
                        ),
                    ]),
                    engine: Some(ModelCheckerEngine::CHC),
                    targets: Some(vec![
                        ModelCheckerTarget::Assert,
                        ModelCheckerTarget::OutOfBounds
                    ]),
                    timeout: Some(10000),
                    invariants: None,
                    show_unproved: None,
                    div_mod_with_slacks: None,
                    solvers: None,
                    show_unsupported: None,
                    show_proved_safe: None,
                })
            );

            Ok(())
        });
    }

    #[test]
    fn test_fmt_config() {
        figment::Jail::expect_with(|jail| {
            jail.create_file(
                "foundry.toml",
                r"
                [fmt]
                line_length = 100
                tab_width = 2
                bracket_spacing = true
            ",
            )?;
            let loaded = Config::load().sanitized();
            assert_eq!(
                loaded.fmt,
                FormatterConfig {
                    line_length: 100,
                    tab_width: 2,
                    bracket_spacing: true,
                    ..Default::default()
                }
            );

            Ok(())
        });
    }

    #[test]
    fn test_invariant_config() {
        figment::Jail::expect_with(|jail| {
            jail.create_file(
                "foundry.toml",
                r"
                [invariant]
                runs = 512
                depth = 10
            ",
            )?;

            let loaded = Config::load().sanitized();
            assert_eq!(
                loaded.invariant,
                InvariantConfig {
                    runs: 512,
                    depth: 10,
                    failure_persist_dir: Some(PathBuf::from("cache/invariant")),
                    ..Default::default()
                }
            );

            Ok(())
        });
    }

    #[test]
    fn test_standalone_sections_env() {
        figment::Jail::expect_with(|jail| {
            jail.create_file(
                "foundry.toml",
                r"
                [fuzz]
                runs = 100

                [invariant]
                depth = 1
            ",
            )?;

            jail.set_env("FOUNDRY_FMT_LINE_LENGTH", "95");
            jail.set_env("FOUNDRY_FUZZ_DICTIONARY_WEIGHT", "99");
            jail.set_env("FOUNDRY_INVARIANT_DEPTH", "5");

            let config = Config::load();
            assert_eq!(config.fmt.line_length, 95);
            assert_eq!(config.fuzz.dictionary.dictionary_weight, 99);
            assert_eq!(config.invariant.depth, 5);

            Ok(())
        });
    }

    #[test]
    fn test_parse_with_profile() {
        let foundry_str = r"
            [profile.default]
            src = 'src'
            out = 'out'
            libs = ['lib']

            # See more config options https://github.com/foundry-rs/foundry/blob/master/crates/config/README.md#all-options
        ";
        assert_eq!(
            parse_with_profile::<BasicConfig>(foundry_str).unwrap().unwrap(),
            (
                Config::DEFAULT_PROFILE,
                BasicConfig {
                    profile: Config::DEFAULT_PROFILE,
                    src: "src".into(),
                    out: "out".into(),
                    libs: vec!["lib".into()],
                    remappings: vec![]
                }
            )
        );
    }

    #[test]
    fn test_implicit_profile_loads() {
        figment::Jail::expect_with(|jail| {
            jail.create_file(
                "foundry.toml",
                r"
                [default]
                src = 'my-src'
                out = 'my-out'
            ",
            )?;
            let loaded = Config::load().sanitized();
            assert_eq!(loaded.src.file_name().unwrap(), "my-src");
            assert_eq!(loaded.out.file_name().unwrap(), "my-out");
            assert_eq!(
                loaded.warnings,
                vec![Warning::UnknownSection {
                    unknown_section: Profile::new("default"),
                    source: Some("foundry.toml".into())
                }]
            );

            Ok(())
        });
    }

    #[test]
    fn test_etherscan_api_key() {
        figment::Jail::expect_with(|jail| {
            jail.create_file(
                "foundry.toml",
                r"
                [default]
            ",
            )?;
            jail.set_env("ETHERSCAN_API_KEY", "");
            let loaded = Config::load().sanitized();
            assert!(loaded.etherscan_api_key.is_none());

            jail.set_env("ETHERSCAN_API_KEY", "DUMMY");
            let loaded = Config::load().sanitized();
            assert_eq!(loaded.etherscan_api_key, Some("DUMMY".into()));

            Ok(())
        });
    }

    #[test]
    fn test_etherscan_api_key_figment() {
        figment::Jail::expect_with(|jail| {
            jail.create_file(
                "foundry.toml",
                r"
                [default]
                etherscan_api_key = 'DUMMY'
            ",
            )?;
            jail.set_env("ETHERSCAN_API_KEY", "ETHER");

            let figment = Config::figment_with_root(jail.directory())
                .merge(("etherscan_api_key", "USER_KEY"));

            let loaded = Config::from_provider(figment);
            assert_eq!(loaded.etherscan_api_key, Some("USER_KEY".into()));

            Ok(())
        });
    }

    #[test]
    fn test_normalize_defaults() {
        figment::Jail::expect_with(|jail| {
            jail.create_file(
                "foundry.toml",
                r"
                [default]
                solc = '0.8.13'
            ",
            )?;

            let loaded = Config::load().sanitized();
            assert_eq!(loaded.evm_version, EvmVersion::London);
            Ok(())
        });
    }

    // a test to print the config, mainly used to update the example config in the README
    #[test]
    #[ignore]
    fn print_config() {
        let config = Config {
            optimizer_details: Some(OptimizerDetails {
                peephole: None,
                inliner: None,
                jumpdest_remover: None,
                order_literals: None,
                deduplicate: None,
                cse: None,
                constant_optimizer: Some(true),
                yul: Some(true),
                yul_details: Some(YulDetails {
                    stack_allocation: None,
                    optimizer_steps: Some("dhfoDgvulfnTUtnIf".to_string()),
                }),
                simple_counter_for_loop_unchecked_increment: None,
            }),
            ..Default::default()
        };
        println!("{}", config.to_string_pretty().unwrap());
    }

    #[test]
    #[allow(unknown_lints, non_local_definitions)]
    fn can_use_impl_figment_macro() {
        #[derive(Default, Serialize)]
        struct MyArgs {
            #[serde(skip_serializing_if = "Option::is_none")]
            root: Option<PathBuf>,
        }
        impl_figment_convert!(MyArgs);

        impl Provider for MyArgs {
            fn metadata(&self) -> Metadata {
                Metadata::default()
            }

            fn data(&self) -> Result<Map<Profile, Dict>, Error> {
                let value = Value::serialize(self)?;
                let error = InvalidType(value.to_actual(), "map".into());
                let dict = value.into_dict().ok_or(error)?;
                Ok(Map::from([(Config::selected_profile(), dict)]))
            }
        }

        let _figment: Figment = From::from(&MyArgs::default());
        let _config: Config = From::from(&MyArgs::default());

        #[derive(Default)]
        struct Outer {
            start: MyArgs,
            other: MyArgs,
            another: MyArgs,
        }
        impl_figment_convert!(Outer, start, other, another);

        let _figment: Figment = From::from(&Outer::default());
        let _config: Config = From::from(&Outer::default());
    }

    #[test]
    fn list_cached_blocks() -> eyre::Result<()> {
        fn fake_block_cache(chain_path: &Path, block_number: &str, size_bytes: usize) {
            let block_path = chain_path.join(block_number);
            fs::create_dir(block_path.as_path()).unwrap();
            let file_path = block_path.join("storage.json");
            let mut file = File::create(file_path).unwrap();
            writeln!(file, "{}", vec![' '; size_bytes - 1].iter().collect::<String>()).unwrap();
        }

        fn fake_block_cache_block_path_as_file(
            chain_path: &Path,
            block_number: &str,
            size_bytes: usize,
        ) {
            let block_path = chain_path.join(block_number);
            let mut file = File::create(block_path).unwrap();
            writeln!(file, "{}", vec![' '; size_bytes - 1].iter().collect::<String>()).unwrap();
        }

        let chain_dir = tempdir()?;

        fake_block_cache(chain_dir.path(), "1", 100);
        fake_block_cache(chain_dir.path(), "2", 500);
        fake_block_cache_block_path_as_file(chain_dir.path(), "3", 900);
        // Pollution file that should not show up in the cached block
        let mut pol_file = File::create(chain_dir.path().join("pol.txt")).unwrap();
        writeln!(pol_file, "{}", [' '; 10].iter().collect::<String>()).unwrap();

        let result = Config::get_cached_blocks(chain_dir.path())?;

        assert_eq!(result.len(), 3);
        let block1 = &result.iter().find(|x| x.0 == "1").unwrap();
        let block2 = &result.iter().find(|x| x.0 == "2").unwrap();
        let block3 = &result.iter().find(|x| x.0 == "3").unwrap();

        assert_eq!(block1.0, "1");
        assert_eq!(block1.1, 100);
        assert_eq!(block2.0, "2");
        assert_eq!(block2.1, 500);
        assert_eq!(block3.0, "3");
        assert_eq!(block3.1, 900);

        chain_dir.close()?;
        Ok(())
    }

    #[test]
    fn list_etherscan_cache() -> eyre::Result<()> {
        fn fake_etherscan_cache(chain_path: &Path, address: &str, size_bytes: usize) {
            let metadata_path = chain_path.join("sources");
            let abi_path = chain_path.join("abi");
            let _ = fs::create_dir(metadata_path.as_path());
            let _ = fs::create_dir(abi_path.as_path());

            let metadata_file_path = metadata_path.join(address);
            let mut metadata_file = File::create(metadata_file_path).unwrap();
            writeln!(metadata_file, "{}", vec![' '; size_bytes / 2 - 1].iter().collect::<String>())
                .unwrap();

            let abi_file_path = abi_path.join(address);
            let mut abi_file = File::create(abi_file_path).unwrap();
            writeln!(abi_file, "{}", vec![' '; size_bytes / 2 - 1].iter().collect::<String>())
                .unwrap();
        }

        let chain_dir = tempdir()?;

        fake_etherscan_cache(chain_dir.path(), "1", 100);
        fake_etherscan_cache(chain_dir.path(), "2", 500);

        let result = Config::get_cached_block_explorer_data(chain_dir.path())?;

        assert_eq!(result, 600);

        chain_dir.close()?;
        Ok(())
    }

    #[test]
    fn test_parse_error_codes() {
        figment::Jail::expect_with(|jail| {
            jail.create_file(
                "foundry.toml",
                r#"
                [default]
                ignored_error_codes = ["license", "unreachable", 1337]
            "#,
            )?;

            let config = Config::load();
            assert_eq!(
                config.ignored_error_codes,
                vec![
                    SolidityErrorCode::SpdxLicenseNotProvided,
                    SolidityErrorCode::Unreachable,
                    SolidityErrorCode::Other(1337)
                ]
            );

            Ok(())
        });
    }

    #[test]
    fn test_parse_file_paths() {
        figment::Jail::expect_with(|jail| {
            jail.create_file(
                "foundry.toml",
                r#"
                [default]
                ignored_warnings_from = ["something"]
            "#,
            )?;

            let config = Config::load();
            assert_eq!(config.ignored_file_paths, vec![Path::new("something").to_path_buf()]);

            Ok(())
        });
    }

    #[test]
    fn test_parse_optimizer_settings() {
        figment::Jail::expect_with(|jail| {
            jail.create_file(
                "foundry.toml",
                r"
                [default]
                [profile.default.optimizer_details]
            ",
            )?;

            let config = Config::load();
            assert_eq!(config.optimizer_details, Some(OptimizerDetails::default()));

            Ok(())
        });
    }

    #[test]
    fn test_parse_labels() {
        figment::Jail::expect_with(|jail| {
            jail.create_file(
                "foundry.toml",
                r#"
                [labels]
                0x1F98431c8aD98523631AE4a59f267346ea31F984 = "Uniswap V3: Factory"
                0xC36442b4a4522E871399CD717aBDD847Ab11FE88 = "Uniswap V3: Positions NFT"
            "#,
            )?;

            let config = Config::load();
            assert_eq!(
                config.labels,
                HashMap::from_iter(vec![
                    (
                        Address::from_str("0x1F98431c8aD98523631AE4a59f267346ea31F984").unwrap(),
                        "Uniswap V3: Factory".to_string()
                    ),
                    (
                        Address::from_str("0xC36442b4a4522E871399CD717aBDD847Ab11FE88").unwrap(),
                        "Uniswap V3: Positions NFT".to_string()
                    ),
                ])
            );

            Ok(())
        });
    }

    #[test]
    fn test_parse_vyper() {
        figment::Jail::expect_with(|jail| {
            jail.create_file(
                "foundry.toml",
                r#"
                [vyper]
                optimize = "codesize"
                path = "/path/to/vyper"
            "#,
            )?;

            let config = Config::load();
            assert_eq!(
                config.vyper,
                VyperConfig {
                    optimize: Some(VyperOptimizationMode::Codesize),
                    path: Some("/path/to/vyper".into())
                }
            );

            Ok(())
        });
    }
}<|MERGE_RESOLUTION|>--- conflicted
+++ resolved
@@ -106,19 +106,18 @@
 mod inline;
 pub use inline::{validate_profiles, InlineConfig, InlineConfigError, InlineConfigParser, NatSpec};
 
-<<<<<<< HEAD
+pub mod soldeer;
+use soldeer::SoldeerConfig;
+
+mod vyper;
+use vyper::VyperConfig;
+
+mod bind_json;
+use bind_json::BindJsonConfig;
+
 mod mutate;
 pub use mutate::MutateConfig;
-=======
-pub mod soldeer;
-use soldeer::SoldeerConfig;
-
-mod vyper;
-use vyper::VyperConfig;
-
-mod bind_json;
-use bind_json::BindJsonConfig;
->>>>>>> f8aa4afe
+
 
 /// Foundry configuration
 ///
@@ -458,6 +457,9 @@
     /// Warnings gathered when loading the Config. See [`WarningsProvider`] for more information
     #[serde(rename = "__warnings", default, skip_serializing)]
     pub warnings: Vec<Warning>,
+  
+    /// Configures the Mutate test setup
+    pub mutate: MutateConfig,
 
     /// PRIVATE: This structure may grow, As such, constructing this structure should
     /// _always_ be done using a public constructor or update syntax:
@@ -469,17 +471,7 @@
     /// ```
     #[doc(hidden)]
     #[serde(skip)]
-<<<<<<< HEAD
-    pub __non_exhaustive: (),
-    /// Warnings gathered when loading the Config. See [`WarningsProvider`] for more information
-    #[serde(default, skip_serializing)]
-    pub __warnings: Vec<Warning>,
-
-    /// Configures the Mutate test setup
-    pub mutate: MutateConfig,
-=======
     pub _non_exhaustive: (),
->>>>>>> f8aa4afe
 }
 
 /// Mapping of fallback standalone sections. See [`FallbackProfileProvider`]
@@ -2146,11 +2138,6 @@
             build_info_path: None,
             fmt: Default::default(),
             doc: Default::default(),
-<<<<<<< HEAD
-            mutate: Default::default(),
-            __non_exhaustive: (),
-            __warnings: vec![],
-=======
             bind_json: Default::default(),
             labels: Default::default(),
             unchecked_cheatcode_artifacts: false,
@@ -2163,8 +2150,8 @@
             extra_args: vec![],
             eof_version: None,
             alphanet: false,
+            mutate: Default::default(),
             _non_exhaustive: (),
->>>>>>> f8aa4afe
         }
     }
 }
