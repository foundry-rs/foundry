//! # foundry-config
//!
//! Foundry configuration.

#![cfg_attr(not(test), warn(unused_crate_dependencies))]
#![cfg_attr(docsrs, feature(doc_cfg))]

#[macro_use]
extern crate tracing;

use crate::cache::StorageCachingConfig;
use alloy_primitives::{Address, B256, FixedBytes, U256, address, map::AddressHashMap};
use eyre::{ContextCompat, WrapErr};
use figment::{
    Error, Figment, Metadata, Profile, Provider,
    providers::{Env, Format, Serialized, Toml},
    value::{Dict, Map, Value},
};
use filter::GlobMatcher;
use foundry_compilers::{
    ArtifactOutput, ConfigurableArtifacts, Graph, Project, ProjectPathsConfig,
    RestrictionsWithVersion, VyperLanguage,
    artifacts::{
        BytecodeHash, DebuggingSettings, EvmVersion, Libraries, ModelCheckerSettings,
        ModelCheckerTarget, Optimizer, OptimizerDetails, RevertStrings, Settings, SettingsMetadata,
        Severity,
        output_selection::{ContractOutputSelection, OutputSelection},
        remappings::{RelativeRemapping, Remapping},
        serde_helpers,
    },
    cache::SOLIDITY_FILES_CACHE_FILENAME,
    compilers::{
        Compiler,
        multi::{MultiCompiler, MultiCompilerSettings},
        solc::{Solc, SolcCompiler},
        vyper::{Vyper, VyperSettings},
    },
    error::SolcError,
    multi::{MultiCompilerParser, MultiCompilerRestrictions},
    solc::{CliSettings, SolcSettings},
};
use regex::Regex;
use revm::primitives::hardfork::SpecId;
use semver::Version;
use serde::{Deserialize, Deserializer, Serialize, Serializer, de};
use std::{
    borrow::Cow,
    collections::BTreeMap,
    fs,
    path::{Path, PathBuf},
    str::FromStr,
};

mod macros;

pub mod utils;
pub use utils::*;

mod endpoints;
pub use endpoints::{
    ResolvedRpcEndpoint, ResolvedRpcEndpoints, RpcEndpoint, RpcEndpointUrl, RpcEndpoints,
};

mod etherscan;
pub use etherscan::EtherscanConfigError;
use etherscan::{EtherscanConfigs, EtherscanEnvProvider, ResolvedEtherscanConfig};

pub mod resolve;
pub use resolve::UnresolvedEnvVarError;

pub mod cache;
use cache::{Cache, ChainCache};

pub mod fmt;
pub use fmt::FormatterConfig;

pub mod lint;
pub use lint::{LinterConfig, Severity as LintSeverity};

pub mod fs_permissions;
pub use fs_permissions::FsPermissions;
use fs_permissions::PathPermission;

pub mod error;
use error::ExtractConfigError;
pub use error::SolidityErrorCode;

pub mod doc;
pub use doc::DocConfig;

pub mod filter;
pub use filter::SkipBuildFilters;

mod warning;
pub use warning::*;

pub mod fix;

// reexport so cli types can implement `figment::Provider` to easily merge compiler arguments
pub use alloy_chains::{Chain, NamedChain};
pub use figment;

pub mod providers;
pub use providers::Remappings;
use providers::*;

mod fuzz;
pub use fuzz::{FuzzConfig, FuzzCorpusConfig, FuzzDictionaryConfig};

mod invariant;
pub use invariant::InvariantConfig;

mod inline;
pub use inline::{InlineConfig, InlineConfigError, NatSpec};

pub mod soldeer;
use soldeer::{SoldeerConfig, SoldeerDependencyConfig};

mod vyper;
pub use vyper::VyperConfig;

mod bind_json;
use bind_json::BindJsonConfig;

mod compilation;
pub use compilation::{CompilationRestrictions, SettingsOverrides};

pub mod extend;
use extend::Extends;

pub use semver;

/// Foundry configuration
///
/// # Defaults
///
/// All configuration values have a default, documented in the [fields](#fields)
/// section below. [`Config::default()`] returns the default values for
/// the default profile while [`Config::with_root()`] returns the values based on the given
/// directory. [`Config::load()`] starts with the default profile and merges various providers into
/// the config, same for [`Config::load_with_root()`], but there the default values are determined
/// by [`Config::with_root()`]
///
/// # Provider Details
///
/// `Config` is a Figment [`Provider`] with the following characteristics:
///
///   * **Profile**
///
///     The profile is set to the value of the `profile` field.
///
///   * **Metadata**
///
///     This provider is named `Foundry Config`. It does not specify a
///     [`Source`](figment::Source) and uses default interpolation.
///
///   * **Data**
///
///     The data emitted by this provider are the keys and values corresponding
///     to the fields and values of the structure. The dictionary is emitted to
///     the "default" meta-profile.
///
/// Note that these behaviors differ from those of [`Config::figment()`].
#[derive(Clone, Debug, PartialEq, Serialize, Deserialize)]
pub struct Config {
    /// The selected profile. **(default: _default_ `default`)**
    ///
    /// **Note:** This field is never serialized nor deserialized. When a
    /// `Config` is merged into a `Figment` as a `Provider`, this profile is
    /// selected on the `Figment`. When a `Config` is extracted, this field is
    /// set to the extracting Figment's selected `Profile`.
    #[serde(skip)]
    pub profile: Profile,
    /// The list of all profiles defined in the config.
    ///
    /// See `profile`.
    #[serde(skip)]
    pub profiles: Vec<Profile>,

    /// The root path where the config detection started from, [`Config::with_root`].
    // We're skipping serialization here, so it won't be included in the [`Config::to_string()`]
    // representation, but will be deserialized from the `Figment` so that forge commands can
    // override it.
    #[serde(default = "root_default", skip_serializing)]
    pub root: PathBuf,

    /// Configuration for extending from another foundry.toml (base) file.
    ///
    /// Can be either a string path or an object with path and strategy.
    /// Base files cannot extend (inherit) other files.
    #[serde(default, skip_serializing)]
    pub extends: Option<Extends>,

    /// path of the source contracts dir, like `src` or `contracts`
    pub src: PathBuf,
    /// path of the test dir
    pub test: PathBuf,
    /// path of the script dir
    pub script: PathBuf,
    /// path to where artifacts shut be written to
    pub out: PathBuf,
    /// all library folders to include, `lib`, `node_modules`
    pub libs: Vec<PathBuf>,
    /// `Remappings` to use for this repo
    pub remappings: Vec<RelativeRemapping>,
    /// Whether to autodetect remappings by scanning the `libs` folders recursively
    pub auto_detect_remappings: bool,
    /// library addresses to link
    pub libraries: Vec<String>,
    /// whether to enable cache
    pub cache: bool,
    /// whether to dynamically link tests
    pub dynamic_test_linking: bool,
    /// where the cache is stored if enabled
    pub cache_path: PathBuf,
    /// where the gas snapshots are stored
    pub snapshots: PathBuf,
    /// whether to check for differences against previously stored gas snapshots
    pub gas_snapshot_check: bool,
    /// whether to emit gas snapshots to disk
    pub gas_snapshot_emit: bool,
    /// where the broadcast logs are stored
    pub broadcast: PathBuf,
    /// additional solc allow paths for `--allow-paths`
    pub allow_paths: Vec<PathBuf>,
    /// additional solc include paths for `--include-path`
    pub include_paths: Vec<PathBuf>,
    /// glob patterns to skip
    pub skip: Vec<GlobMatcher>,
    /// whether to force a `project.clean()`
    pub force: bool,
    /// evm version to use
    #[serde(with = "from_str_lowercase")]
    pub evm_version: EvmVersion,
    /// list of contracts to report gas of
    pub gas_reports: Vec<String>,
    /// list of contracts to ignore for gas reports
    pub gas_reports_ignore: Vec<String>,
    /// Whether to include gas reports for tests.
    pub gas_reports_include_tests: bool,
    /// The Solc instance to use if any.
    ///
    /// This takes precedence over `auto_detect_solc`, if a version is set then this overrides
    /// auto-detection.
    ///
    /// **Note** for backwards compatibility reasons this also accepts solc_version from the toml
    /// file, see `BackwardsCompatTomlProvider`.
    ///
    /// Avoid using this field directly; call the related `solc` methods instead.
    #[doc(hidden)]
    pub solc: Option<SolcReq>,
    /// Whether to autodetect the solc compiler version to use.
    pub auto_detect_solc: bool,
    /// Offline mode, if set, network access (downloading solc) is disallowed.
    ///
    /// Relationship with `auto_detect_solc`:
    ///    - if `auto_detect_solc = true` and `offline = true`, the required solc version(s) will
    ///      be auto detected but if the solc version is not installed, it will _not_ try to
    ///      install it
    pub offline: bool,
    /// Whether to activate optimizer
    pub optimizer: Option<bool>,
    /// The number of runs specifies roughly how often each opcode of the deployed code will be
    /// executed across the life-time of the contract. This means it is a trade-off parameter
    /// between code size (deploy cost) and code execution cost (cost after deployment).
    /// An `optimizer_runs` parameter of `1` will produce short but expensive code. In contrast, a
    /// larger `optimizer_runs` parameter will produce longer but more gas efficient code. The
    /// maximum value of the parameter is `2**32-1`.
    ///
    /// A common misconception is that this parameter specifies the number of iterations of the
    /// optimizer. This is not true: The optimizer will always run as many times as it can
    /// still improve the code.
    pub optimizer_runs: Option<usize>,
    /// Switch optimizer components on or off in detail.
    /// The "enabled" switch above provides two defaults which can be
    /// tweaked here. If "details" is given, "enabled" can be omitted.
    pub optimizer_details: Option<OptimizerDetails>,
    /// Model checker settings.
    pub model_checker: Option<ModelCheckerSettings>,
    /// verbosity to use
    pub verbosity: u8,
    /// url of the rpc server that should be used for any rpc calls
    pub eth_rpc_url: Option<String>,
    /// Whether to accept invalid certificates for the rpc server.
    pub eth_rpc_accept_invalid_certs: bool,
    /// JWT secret that should be used for any rpc calls
    pub eth_rpc_jwt: Option<String>,
    /// Timeout that should be used for any rpc calls
    pub eth_rpc_timeout: Option<u64>,
    /// Headers that should be used for any rpc calls
    ///
    /// # Example
    ///
    /// rpc_headers = ["x-custom-header:value", "x-another-header:another-value"]
    ///
    /// You can also the ETH_RPC_HEADERS env variable like so:
    /// `ETH_RPC_HEADERS="x-custom-header:value x-another-header:another-value"`
    pub eth_rpc_headers: Option<Vec<String>>,
    /// etherscan API key, or alias for an `EtherscanConfig` in `etherscan` table
    pub etherscan_api_key: Option<String>,
    /// Multiple etherscan api configs and their aliases
    #[serde(default, skip_serializing_if = "EtherscanConfigs::is_empty")]
    pub etherscan: EtherscanConfigs,
    /// list of solidity error codes to always silence in the compiler output
    pub ignored_error_codes: Vec<SolidityErrorCode>,
    /// list of file paths to ignore
    #[serde(rename = "ignored_warnings_from")]
    pub ignored_file_paths: Vec<PathBuf>,
    /// Diagnostic level (minimum) at which the process should finish with a non-zero exit.
    pub deny: DenyLevel,
    /// DEPRECATED: use `deny` instead.
    #[serde(default, skip_serializing)]
    pub deny_warnings: bool,
    /// Only run test functions matching the specified regex pattern.
    #[serde(rename = "match_test")]
    pub test_pattern: Option<RegexWrapper>,
    /// Only run test functions that do not match the specified regex pattern.
    #[serde(rename = "no_match_test")]
    pub test_pattern_inverse: Option<RegexWrapper>,
    /// Only run tests in contracts matching the specified regex pattern.
    #[serde(rename = "match_contract")]
    pub contract_pattern: Option<RegexWrapper>,
    /// Only run tests in contracts that do not match the specified regex pattern.
    #[serde(rename = "no_match_contract")]
    pub contract_pattern_inverse: Option<RegexWrapper>,
    /// Only run tests in source files matching the specified glob pattern.
    #[serde(rename = "match_path", with = "from_opt_glob")]
    pub path_pattern: Option<globset::Glob>,
    /// Only run tests in source files that do not match the specified glob pattern.
    #[serde(rename = "no_match_path", with = "from_opt_glob")]
    pub path_pattern_inverse: Option<globset::Glob>,
    /// Only show coverage for files that do not match the specified regex pattern.
    #[serde(rename = "no_match_coverage")]
    pub coverage_pattern_inverse: Option<RegexWrapper>,
    /// Path where last test run failures are recorded.
    pub test_failures_file: PathBuf,
    /// Max concurrent threads to use.
    pub threads: Option<usize>,
    /// Whether to show test execution progress.
    pub show_progress: bool,
    /// Configuration for fuzz testing
    pub fuzz: FuzzConfig,
    /// Configuration for invariant testing
    pub invariant: InvariantConfig,
    /// Whether to allow ffi cheatcodes in test
    pub ffi: bool,
    /// Whether to allow `expectRevert` for internal functions.
    pub allow_internal_expect_revert: bool,
    /// Use the create 2 factory in all cases including tests and non-broadcasting scripts.
    pub always_use_create_2_factory: bool,
    /// Sets a timeout in seconds for vm.prompt cheatcodes
    pub prompt_timeout: u64,
    /// The address which will be executing all tests
    pub sender: Address,
    /// The tx.origin value during EVM execution
    pub tx_origin: Address,
    /// the initial balance of each deployed test contract
    pub initial_balance: U256,
    /// the block.number value during EVM execution
    #[serde(
        deserialize_with = "crate::deserialize_u64_to_u256",
        serialize_with = "crate::serialize_u64_or_u256"
    )]
    pub block_number: U256,
    /// pins the block number for the state fork
    pub fork_block_number: Option<u64>,
    /// The chain name or EIP-155 chain ID.
    #[serde(rename = "chain_id", alias = "chain")]
    pub chain: Option<Chain>,
    /// Block gas limit.
    pub gas_limit: GasLimit,
    /// EIP-170: Contract code size limit in bytes. Useful to increase this because of tests.
    pub code_size_limit: Option<usize>,
    /// `tx.gasprice` value during EVM execution.
    ///
    /// This is an Option, so we can determine in fork mode whether to use the config's gas price
    /// (if set by user) or the remote client's gas price.
    pub gas_price: Option<u64>,
    /// The base fee in a block.
    pub block_base_fee_per_gas: u64,
    /// The `block.coinbase` value during EVM execution.
    pub block_coinbase: Address,
    /// The `block.timestamp` value during EVM execution.
    #[serde(
        deserialize_with = "crate::deserialize_u64_to_u256",
        serialize_with = "crate::serialize_u64_or_u256"
    )]
    pub block_timestamp: U256,
    /// The `block.difficulty` value during EVM execution.
    pub block_difficulty: u64,
    /// Before merge the `block.max_hash`, after merge it is `block.prevrandao`.
    pub block_prevrandao: B256,
    /// The `block.gaslimit` value during EVM execution.
    pub block_gas_limit: Option<GasLimit>,
    /// The memory limit per EVM execution in bytes.
    /// If this limit is exceeded, a `MemoryLimitOOG` result is thrown.
    ///
    /// The default is 128MiB.
    pub memory_limit: u64,
    /// Additional output selection for all contracts, such as "ir", "devdoc", "storageLayout",
    /// etc.
    ///
    /// See the [Solc Compiler Api](https://docs.soliditylang.org/en/latest/using-the-compiler.html#compiler-api) for more information.
    ///
    /// The following values are always set because they're required by `forge`:
    /// ```json
    /// {
    ///   "*": [
    ///       "abi",
    ///       "evm.bytecode",
    ///       "evm.deployedBytecode",
    ///       "evm.methodIdentifiers"
    ///     ]
    /// }
    /// ```
    #[serde(default)]
    pub extra_output: Vec<ContractOutputSelection>,
    /// If set, a separate JSON file will be emitted for every contract depending on the
    /// selection, eg. `extra_output_files = ["metadata"]` will create a `metadata.json` for
    /// each contract in the project.
    ///
    /// See [Contract Metadata](https://docs.soliditylang.org/en/latest/metadata.html) for more information.
    ///
    /// The difference between `extra_output = ["metadata"]` and
    /// `extra_output_files = ["metadata"]` is that the former will include the
    /// contract's metadata in the contract's json artifact, whereas the latter will emit the
    /// output selection as separate files.
    #[serde(default)]
    pub extra_output_files: Vec<ContractOutputSelection>,
    /// Whether to print the names of the compiled contracts.
    pub names: bool,
    /// Whether to print the sizes of the compiled contracts.
    pub sizes: bool,
    /// If set to true, changes compilation pipeline to go through the Yul intermediate
    /// representation.
    pub via_ir: bool,
    /// Whether to include the AST as JSON in the compiler output.
    pub ast: bool,
    /// RPC storage caching settings determines what chains and endpoints to cache
    pub rpc_storage_caching: StorageCachingConfig,
    /// Disables storage caching entirely. This overrides any settings made in
    /// `rpc_storage_caching`
    pub no_storage_caching: bool,
    /// Disables rate limiting entirely. This overrides any settings made in
    /// `compute_units_per_second`
    pub no_rpc_rate_limit: bool,
    /// Multiple rpc endpoints and their aliases
    #[serde(default, skip_serializing_if = "RpcEndpoints::is_empty")]
    pub rpc_endpoints: RpcEndpoints,
    /// Whether to store the referenced sources in the metadata as literal data.
    pub use_literal_content: bool,
    /// Whether to include the metadata hash.
    ///
    /// The metadata hash is machine dependent. By default, this is set to [BytecodeHash::None] to allow for deterministic code, See: <https://docs.soliditylang.org/en/latest/metadata.html>
    #[serde(with = "from_str_lowercase")]
    pub bytecode_hash: BytecodeHash,
    /// Whether to append the metadata hash to the bytecode.
    ///
    /// If this is `false` and the `bytecode_hash` option above is not `None` solc will issue a
    /// warning.
    pub cbor_metadata: bool,
    /// How to treat revert (and require) reason strings.
    #[serde(with = "serde_helpers::display_from_str_opt")]
    pub revert_strings: Option<RevertStrings>,
    /// Whether to compile in sparse mode
    ///
    /// If this option is enabled, only the required contracts/files will be selected to be
    /// included in solc's output selection, see also [`OutputSelection`].
    pub sparse_mode: bool,
    /// Generates additional build info json files for every new build, containing the
    /// `CompilerInput` and `CompilerOutput`.
    pub build_info: bool,
    /// The path to the `build-info` directory that contains the build info json files.
    pub build_info_path: Option<PathBuf>,
    /// Configuration for `forge fmt`
    pub fmt: FormatterConfig,
    /// Configuration for `forge lint`
    pub lint: LinterConfig,
    /// Configuration for `forge doc`
    pub doc: DocConfig,
    /// Configuration for `forge bind-json`
    pub bind_json: BindJsonConfig,
    /// Configures the permissions of cheat codes that touch the file system.
    ///
    /// This includes what operations can be executed (read, write)
    pub fs_permissions: FsPermissions,

    /// Whether to enable call isolation.
    ///
    /// Useful for more correct gas accounting and EVM behavior in general.
    pub isolate: bool,

    /// Whether to disable the block gas limit checks.
    pub disable_block_gas_limit: bool,

    /// Whether to enable the tx gas limit checks as imposed by Osaka (EIP-7825).
    pub enable_tx_gas_limit: bool,

    /// Address labels
    pub labels: AddressHashMap<String>,

    /// Whether to enable safety checks for `vm.getCode` and `vm.getDeployedCode` invocations.
    /// If disabled, it is possible to access artifacts which were not recompiled or cached.
    pub unchecked_cheatcode_artifacts: bool,

    /// CREATE2 salt to use for the library deployment in scripts.
    pub create2_library_salt: B256,

    /// The CREATE2 deployer address to use.
    pub create2_deployer: Address,

    /// Configuration for Vyper compiler
    pub vyper: VyperConfig,

    /// Soldeer dependencies
    pub dependencies: Option<SoldeerDependencyConfig>,

    /// Soldeer custom configs
    pub soldeer: Option<SoldeerConfig>,

    /// Whether failed assertions should revert.
    ///
    /// Note that this only applies to native (cheatcode) assertions, invoked on Vm contract.
    pub assertions_revert: bool,

    /// Whether `failed()` should be invoked to check if the test have failed.
    pub legacy_assertions: bool,

    /// Optional additional CLI arguments to pass to `solc` binary.
    #[serde(default, skip_serializing_if = "Vec::is_empty")]
    pub extra_args: Vec<String>,

    /// Whether to enable Celo precompiles.
    #[serde(default)]
    pub celo: bool,

    /// Timeout for transactions in seconds.
    pub transaction_timeout: u64,

    /// Warnings gathered when loading the Config. See [`WarningsProvider`] for more information.
    #[serde(rename = "__warnings", default, skip_serializing)]
    pub warnings: Vec<Warning>,

    /// Additional settings profiles to use when compiling.
    #[serde(default)]
    pub additional_compiler_profiles: Vec<SettingsOverrides>,

    /// Restrictions on compilation of certain files.
    #[serde(default)]
    pub compilation_restrictions: Vec<CompilationRestrictions>,

    /// Whether to enable script execution protection.
    pub script_execution_protection: bool,

    /// PRIVATE: This structure may grow, As such, constructing this structure should
    /// _always_ be done using a public constructor or update syntax:
    ///
    /// ```ignore
    /// use foundry_config::Config;
    ///
    /// let config = Config { src: "other".into(), ..Default::default() };
    /// ```
    #[doc(hidden)]
    #[serde(skip)]
    pub _non_exhaustive: (),
}

/// Diagnostic level (minimum) at which the process should finish with a non-zero exit.
#[derive(Debug, Clone, Copy, PartialEq, Eq, clap::ValueEnum, Default, Serialize)]
#[serde(rename_all = "lowercase")]
pub enum DenyLevel {
    /// Always exit with zero code.
    #[default]
    Never,
    /// Exit with a non-zero code if any warnings are found.
    Warnings,
    /// Exit with a non-zero code if any notes or warnings are found.
    Notes,
}

// Custom deserialization to make `DenyLevel` parsing case-insensitive and backwards compatible with
// booleans.
impl<'de> Deserialize<'de> for DenyLevel {
    fn deserialize<D>(deserializer: D) -> Result<Self, D::Error>
    where
        D: Deserializer<'de>,
    {
        struct DenyLevelVisitor;

        impl<'de> de::Visitor<'de> for DenyLevelVisitor {
            type Value = DenyLevel;

            fn expecting(&self, formatter: &mut std::fmt::Formatter<'_>) -> std::fmt::Result {
                formatter.write_str("one of the following strings: `never`, `warnings`, `notes`")
            }

            fn visit_bool<E>(self, value: bool) -> Result<Self::Value, E>
            where
                E: de::Error,
            {
                Ok(DenyLevel::from(value))
            }

            fn visit_str<E>(self, value: &str) -> Result<Self::Value, E>
            where
                E: de::Error,
            {
                DenyLevel::from_str(value).map_err(de::Error::custom)
            }
        }

        deserializer.deserialize_any(DenyLevelVisitor)
    }
}

impl FromStr for DenyLevel {
    type Err = String;

    fn from_str(s: &str) -> Result<Self, Self::Err> {
        match s.to_lowercase().as_str() {
            "warnings" | "warning" | "w" => Ok(Self::Warnings),
            "notes" | "note" | "n" => Ok(Self::Notes),
            "never" | "false" | "f" => Ok(Self::Never),
            _ => Err(format!(
                "unknown variant: found `{s}`, expected one of `never`, `warnings`, `notes`"
            )),
        }
    }
}

impl From<bool> for DenyLevel {
    fn from(deny: bool) -> Self {
        if deny { Self::Warnings } else { Self::Never }
    }
}

impl DenyLevel {
    /// Returns `true` if the deny level includes warnings.
    pub fn warnings(&self) -> bool {
        match self {
            Self::Never => false,
            Self::Warnings | Self::Notes => true,
        }
    }

    /// Returns `true` if the deny level includes notes.
    pub fn notes(&self) -> bool {
        match self {
            Self::Never | Self::Warnings => false,
            Self::Notes => true,
        }
    }

    /// Returns `true` if the deny level is set to never (only errors).
    pub fn never(&self) -> bool {
        match self {
            Self::Never => true,
            Self::Warnings | Self::Notes => false,
        }
    }
}

/// Mapping of fallback standalone sections. See [`FallbackProfileProvider`].
pub const STANDALONE_FALLBACK_SECTIONS: &[(&str, &str)] = &[("invariant", "fuzz")];

/// Deprecated keys and their replacements.
///
/// See [Warning::DeprecatedKey]
pub const DEPRECATIONS: &[(&str, &str)] =
    &[("cancun", "evm_version = Cancun"), ("deny_warnings", "deny = warnings")];

impl Config {
    /// The default profile: "default"
    pub const DEFAULT_PROFILE: Profile = Profile::Default;

    /// The hardhat profile: "hardhat"
    pub const HARDHAT_PROFILE: Profile = Profile::const_new("hardhat");

    /// TOML section for profiles
    pub const PROFILE_SECTION: &'static str = "profile";

    /// Standalone sections in the config which get integrated into the selected profile
    pub const STANDALONE_SECTIONS: &'static [&'static str] = &[
        "rpc_endpoints",
        "etherscan",
        "fmt",
        "lint",
        "doc",
        "fuzz",
        "invariant",
        "labels",
        "dependencies",
        "soldeer",
        "vyper",
        "bind_json",
    ];

    /// File name of config toml file
    pub const FILE_NAME: &'static str = "foundry.toml";

    /// The name of the directory foundry reserves for itself under the user's home directory: `~`
    pub const FOUNDRY_DIR_NAME: &'static str = ".foundry";

    /// Default address for tx.origin
    ///
    /// `0x1804c8AB1F12E6bbf3894d4083f33e07309d1f38`
    pub const DEFAULT_SENDER: Address = address!("0x1804c8AB1F12E6bbf3894d4083f33e07309d1f38");

    /// Default salt for create2 library deployments
    pub const DEFAULT_CREATE2_LIBRARY_SALT: FixedBytes<32> = FixedBytes::<32>::ZERO;

    /// Default create2 deployer
    pub const DEFAULT_CREATE2_DEPLOYER: Address =
        address!("0x4e59b44847b379578588920ca78fbf26c0b4956c");

    /// Loads the `Config` from the current directory.
    ///
    /// See [`figment`](Self::figment) for more details.
    pub fn load() -> Result<Self, ExtractConfigError> {
        Self::from_provider(Self::figment())
    }

    /// Loads the `Config` with the given `providers` preset.
    ///
    /// See [`figment`](Self::figment) for more details.
    pub fn load_with_providers(providers: FigmentProviders) -> Result<Self, ExtractConfigError> {
        Self::from_provider(Self::default().to_figment(providers))
    }

    /// Loads the `Config` from the given root directory.
    ///
    /// See [`figment_with_root`](Self::figment_with_root) for more details.
    #[track_caller]
    pub fn load_with_root(root: impl AsRef<Path>) -> Result<Self, ExtractConfigError> {
        Self::from_provider(Self::figment_with_root(root.as_ref()))
    }

    /// Attempts to extract a `Config` from `provider`, returning the result.
    ///
    /// # Example
    ///
    /// ```rust
    /// use figment::providers::{Env, Format, Toml};
    /// use foundry_config::Config;
    ///
    /// // Use foundry's default `Figment`, but allow values from `other.toml`
    /// // to supersede its values.
    /// let figment = Config::figment().merge(Toml::file("other.toml").nested());
    ///
    /// let config = Config::from_provider(figment);
    /// ```
    #[doc(alias = "try_from")]
    pub fn from_provider<T: Provider>(provider: T) -> Result<Self, ExtractConfigError> {
        trace!("load config with provider: {:?}", provider.metadata());
        Self::from_figment(Figment::from(provider))
    }

    #[doc(hidden)]
    #[deprecated(note = "use `Config::from_provider` instead")]
    pub fn try_from<T: Provider>(provider: T) -> Result<Self, ExtractConfigError> {
        Self::from_provider(provider)
    }

    fn from_figment(figment: Figment) -> Result<Self, ExtractConfigError> {
        let mut config = figment.extract::<Self>().map_err(ExtractConfigError::new)?;
        config.profile = figment.profile().clone();

        // The `"profile"` profile contains all the profiles as keys.
        let mut add_profile = |profile: &Profile| {
            if !config.profiles.contains(profile) {
                config.profiles.push(profile.clone());
            }
        };
        let figment = figment.select(Self::PROFILE_SECTION);
        if let Ok(data) = figment.data()
            && let Some(profiles) = data.get(&Profile::new(Self::PROFILE_SECTION))
        {
            for profile in profiles.keys() {
                add_profile(&Profile::new(profile));
            }
        }
        add_profile(&Self::DEFAULT_PROFILE);
        add_profile(&config.profile);

        config.normalize_optimizer_settings();

        Ok(config)
    }

    /// Returns the populated [Figment] using the requested [FigmentProviders] preset.
    ///
    /// This will merge various providers, such as env,toml,remappings into the figment if
    /// requested.
    pub fn to_figment(&self, providers: FigmentProviders) -> Figment {
        // Note that `Figment::from` here is a method on `Figment` rather than the `From` impl below

        if providers.is_none() {
            return Figment::from(self);
        }

        let root = self.root.as_path();
        let profile = Self::selected_profile();
        let mut figment = Figment::default().merge(DappHardhatDirProvider(root));

        // merge global foundry.toml file
        if let Some(global_toml) = Self::foundry_dir_toml().filter(|p| p.exists()) {
            figment = Self::merge_toml_provider(
                figment,
                TomlFileProvider::new(None, global_toml),
                profile.clone(),
            );
        }
        // merge local foundry.toml file
        figment = Self::merge_toml_provider(
            figment,
            TomlFileProvider::new(Some("FOUNDRY_CONFIG"), root.join(Self::FILE_NAME)),
            profile.clone(),
        );

        // merge environment variables
        figment = figment
            .merge(
                Env::prefixed("DAPP_")
                    .ignore(&["REMAPPINGS", "LIBRARIES", "FFI", "FS_PERMISSIONS"])
                    .global(),
            )
            .merge(
                Env::prefixed("DAPP_TEST_")
                    .ignore(&["CACHE", "FUZZ_RUNS", "DEPTH", "FFI", "FS_PERMISSIONS"])
                    .global(),
            )
            .merge(DappEnvCompatProvider)
            .merge(EtherscanEnvProvider::default())
            .merge(
                Env::prefixed("FOUNDRY_")
                    .ignore(&["PROFILE", "REMAPPINGS", "LIBRARIES", "FFI", "FS_PERMISSIONS"])
                    .map(|key| {
                        let key = key.as_str();
                        if Self::STANDALONE_SECTIONS.iter().any(|section| {
                            key.starts_with(&format!("{}_", section.to_ascii_uppercase()))
                        }) {
                            key.replacen('_', ".", 1).into()
                        } else {
                            key.into()
                        }
                    })
                    .global(),
            )
            .select(profile.clone());

        // only resolve remappings if all providers are requested
        if providers.is_all() {
            // we try to merge remappings after we've merged all other providers, this prevents
            // redundant fs lookups to determine the default remappings that are eventually updated
            // by other providers, like the toml file
            let remappings = RemappingsProvider {
                auto_detect_remappings: figment
                    .extract_inner::<bool>("auto_detect_remappings")
                    .unwrap_or(true),
                lib_paths: figment
                    .extract_inner::<Vec<PathBuf>>("libs")
                    .map(Cow::Owned)
                    .unwrap_or_else(|_| Cow::Borrowed(&self.libs)),
                root,
                remappings: figment.extract_inner::<Vec<Remapping>>("remappings"),
            };
            figment = figment.merge(remappings);
        }

        // normalize defaults
        figment = self.normalize_defaults(figment);

        Figment::from(self).merge(figment).select(profile)
    }

    /// The config supports relative paths and tracks the root path separately see
    /// `Config::with_root`
    ///
    /// This joins all relative paths with the current root and attempts to make them canonic
    #[must_use]
    pub fn canonic(self) -> Self {
        let root = self.root.clone();
        self.canonic_at(root)
    }

    /// Joins all relative paths with the given root so that paths that are defined as:
    ///
    /// ```toml
    /// [profile.default]
    /// src = "src"
    /// out = "./out"
    /// libs = ["lib", "/var/lib"]
    /// ```
    ///
    /// Will be made canonic with the given root:
    ///
    /// ```toml
    /// [profile.default]
    /// src = "<root>/src"
    /// out = "<root>/out"
    /// libs = ["<root>/lib", "/var/lib"]
    /// ```
    #[must_use]
    pub fn canonic_at(mut self, root: impl Into<PathBuf>) -> Self {
        let root = canonic(root);

        fn p(root: &Path, rem: &Path) -> PathBuf {
            canonic(root.join(rem))
        }

        self.src = p(&root, &self.src);
        self.test = p(&root, &self.test);
        self.script = p(&root, &self.script);
        self.out = p(&root, &self.out);
        self.broadcast = p(&root, &self.broadcast);
        self.cache_path = p(&root, &self.cache_path);
        self.snapshots = p(&root, &self.snapshots);

        if let Some(build_info_path) = self.build_info_path {
            self.build_info_path = Some(p(&root, &build_info_path));
        }

        self.libs = self.libs.into_iter().map(|lib| p(&root, &lib)).collect();

        self.remappings =
            self.remappings.into_iter().map(|r| RelativeRemapping::new(r.into(), &root)).collect();

        self.allow_paths = self.allow_paths.into_iter().map(|allow| p(&root, &allow)).collect();

        self.include_paths = self.include_paths.into_iter().map(|allow| p(&root, &allow)).collect();

        self.fs_permissions.join_all(&root);

        if let Some(model_checker) = &mut self.model_checker {
            model_checker.contracts = std::mem::take(&mut model_checker.contracts)
                .into_iter()
                .map(|(path, contracts)| {
                    (format!("{}", p(&root, path.as_ref()).display()), contracts)
                })
                .collect();
        }

        self
    }

    /// Normalizes the evm version if a [SolcReq] is set
    pub fn normalized_evm_version(mut self) -> Self {
        self.normalize_evm_version();
        self
    }

    /// Normalizes optimizer settings.
    /// See <https://github.com/foundry-rs/foundry/issues/9665>
    pub fn normalized_optimizer_settings(mut self) -> Self {
        self.normalize_optimizer_settings();
        self
    }

    /// Normalizes the evm version if a [SolcReq] is set to a valid version.
    pub fn normalize_evm_version(&mut self) {
        self.evm_version = self.get_normalized_evm_version();
    }

    /// Normalizes optimizer settings:
    /// - with default settings, optimizer is set to false and optimizer runs to 200
    /// - if optimizer is set and optimizer runs not specified, then optimizer runs is set to 200
    /// - enable optimizer if not explicitly set and optimizer runs set to a value greater than 0
    pub fn normalize_optimizer_settings(&mut self) {
        match (self.optimizer, self.optimizer_runs) {
            // Default: set the optimizer to false and optimizer runs to 200.
            (None, None) => {
                self.optimizer = Some(false);
                self.optimizer_runs = Some(200);
            }
            // Set the optimizer runs to 200 if the `optimizer` config set.
            (Some(_), None) => self.optimizer_runs = Some(200),
            // Enables optimizer if the `optimizer_runs` has been set with a value greater than 0.
            (None, Some(runs)) => self.optimizer = Some(runs > 0),
            _ => {}
        }
    }

    /// Returns the normalized [EvmVersion] for the current solc version, or the configured one.
    pub fn get_normalized_evm_version(&self) -> EvmVersion {
        if let Some(version) = self.solc_version()
            && let Some(evm_version) = self.evm_version.normalize_version_solc(&version)
        {
            return evm_version;
        }
        self.evm_version
    }

    /// Returns a sanitized version of the Config where are paths are set correctly and potential
    /// duplicates are resolved
    ///
    /// See [`Self::canonic`]
    #[must_use]
    pub fn sanitized(self) -> Self {
        let mut config = self.canonic();

        config.sanitize_remappings();

        config.libs.sort_unstable();
        config.libs.dedup();

        config
    }

    /// Cleans up any duplicate `Remapping` and sorts them
    ///
    /// On windows this will convert any `\` in the remapping path into a `/`
    pub fn sanitize_remappings(&mut self) {
        #[cfg(target_os = "windows")]
        {
            // force `/` in remappings on windows
            use path_slash::PathBufExt;
            self.remappings.iter_mut().for_each(|r| {
                r.path.path = r.path.path.to_slash_lossy().into_owned().into();
            });
        }
    }

    /// Returns the directory in which dependencies should be installed
    ///
    /// Returns the first dir from `libs` that is not `node_modules` or `lib` if `libs` is empty
    pub fn install_lib_dir(&self) -> &Path {
        self.libs
            .iter()
            .find(|p| !p.ends_with("node_modules"))
            .map(|p| p.as_path())
            .unwrap_or_else(|| Path::new("lib"))
    }

    /// Serves as the entrypoint for obtaining the project.
    ///
    /// Returns the `Project` configured with all `solc` and path related values.
    ///
    /// *Note*: this also _cleans_ [`Project::cleanup`] the workspace if `force` is set to true.
    ///
    /// # Example
    ///
    /// ```
    /// use foundry_config::Config;
    /// let config = Config::load_with_root(".")?.sanitized();
    /// let project = config.project()?;
    /// # Ok::<_, eyre::Error>(())
    /// ```
    pub fn project(&self) -> Result<Project<MultiCompiler>, SolcError> {
        self.create_project(self.cache, false)
    }

    /// Same as [`Self::project()`] but sets configures the project to not emit artifacts and ignore
    /// cache.
    pub fn ephemeral_project(&self) -> Result<Project<MultiCompiler>, SolcError> {
        self.create_project(false, true)
    }

    /// A cached, in-memory project that does not request any artifacts.
    ///
    /// Use this when you just want the source graph or the Solar compiler context.
    pub fn solar_project(&self) -> Result<Project<MultiCompiler>, SolcError> {
        let ui_testing = std::env::var_os("FOUNDRY_LINT_UI_TESTING").is_some();
        let mut project = self.create_project(self.cache && !ui_testing, false)?;
        project.update_output_selection(|selection| {
            // We have to request something to populate `contracts` in the output and thus
            // artifacts.
            *selection = OutputSelection::common_output_selection(["abi".into()]);
        });
        Ok(project)
    }

    /// Builds mapping with additional settings profiles.
    fn additional_settings(
        &self,
        base: &MultiCompilerSettings,
    ) -> BTreeMap<String, MultiCompilerSettings> {
        let mut map = BTreeMap::new();

        for profile in &self.additional_compiler_profiles {
            let mut settings = base.clone();
            profile.apply(&mut settings);
            map.insert(profile.name.clone(), settings);
        }

        map
    }

    /// Resolves globs and builds a mapping from individual source files to their restrictions
    #[expect(clippy::disallowed_macros)]
    fn restrictions(
        &self,
        paths: &ProjectPathsConfig,
    ) -> Result<BTreeMap<PathBuf, RestrictionsWithVersion<MultiCompilerRestrictions>>, SolcError>
    {
        let mut map = BTreeMap::new();
        if self.compilation_restrictions.is_empty() {
            return Ok(BTreeMap::new());
        }

        let graph = Graph::<MultiCompilerParser>::resolve(paths)?;
        let (sources, _) = graph.into_sources();

        for res in &self.compilation_restrictions {
            for source in sources.keys().filter(|path| {
                if res.paths.is_match(path) {
                    true
                } else if let Ok(path) = path.strip_prefix(&paths.root) {
                    res.paths.is_match(path)
                } else {
                    false
                }
            }) {
                let res: RestrictionsWithVersion<_> =
                    res.clone().try_into().map_err(SolcError::msg)?;
                if !map.contains_key(source) {
                    map.insert(source.clone(), res);
                } else {
                    let value = map.remove(source.as_path()).unwrap();
                    if let Some(merged) = value.clone().merge(res) {
                        map.insert(source.clone(), merged);
                    } else {
                        // `sh_warn!` is a circular dependency, preventing us from using it here.
                        eprintln!(
                            "{}",
                            yansi::Paint::yellow(&format!(
                                "Failed to merge compilation restrictions for {}",
                                source.display()
                            ))
                        );
                        map.insert(source.clone(), value);
                    }
                }
            }
        }

        Ok(map)
    }

    /// Creates a [`Project`] with the given `cached` and `no_artifacts` flags.
    ///
    /// Prefer using [`Self::project`] or [`Self::ephemeral_project`] instead.
    pub fn create_project(&self, cached: bool, no_artifacts: bool) -> Result<Project, SolcError> {
        let settings = self.compiler_settings()?;
        let paths = self.project_paths();
        let mut builder = Project::builder()
            .artifacts(self.configured_artifacts_handler())
            .additional_settings(self.additional_settings(&settings))
            .restrictions(self.restrictions(&paths)?)
            .settings(settings)
            .paths(paths)
            .ignore_error_codes(self.ignored_error_codes.iter().copied().map(Into::into))
            .ignore_paths(self.ignored_file_paths.clone())
            .set_compiler_severity_filter(if self.deny.warnings() {
                Severity::Warning
            } else {
                Severity::Error
            })
            .set_offline(self.offline)
            .set_cached(cached)
            .set_build_info(!no_artifacts && self.build_info)
            .set_no_artifacts(no_artifacts);

        if !self.skip.is_empty() {
            let filter = SkipBuildFilters::new(self.skip.clone(), self.root.clone());
            builder = builder.sparse_output(filter);
        }

        let project = builder.build(self.compiler()?)?;

        if self.force {
            self.cleanup(&project)?;
        }

        Ok(project)
    }

    /// Cleans the project.
    pub fn cleanup<C: Compiler, T: ArtifactOutput<CompilerContract = C::CompilerContract>>(
        &self,
        project: &Project<C, T>,
    ) -> Result<(), SolcError> {
        project.cleanup()?;

        // Remove last test run failures file.
        let _ = fs::remove_file(&self.test_failures_file);

        // Remove fuzz and invariant cache directories.
        let remove_test_dir = |test_dir: &Option<PathBuf>| {
            if let Some(test_dir) = test_dir {
                let path = project.root().join(test_dir);
                if path.exists() {
                    let _ = fs::remove_dir_all(&path);
                }
            }
        };
        remove_test_dir(&self.fuzz.failure_persist_dir);
        remove_test_dir(&self.fuzz.corpus.corpus_dir);
        remove_test_dir(&self.invariant.corpus.corpus_dir);
        remove_test_dir(&self.invariant.failure_persist_dir);

        Ok(())
    }

    /// Ensures that the configured version is installed if explicitly set
    ///
    /// If `solc` is [`SolcReq::Version`] then this will download and install the solc version if
    /// it's missing, unless the `offline` flag is enabled, in which case an error is thrown.
    ///
    /// If `solc` is [`SolcReq::Local`] then this will ensure that the path exists.
    fn ensure_solc(&self) -> Result<Option<Solc>, SolcError> {
        if let Some(solc) = &self.solc {
            let solc = match solc {
                SolcReq::Version(version) => {
                    if let Some(solc) = Solc::find_svm_installed_version(version)? {
                        solc
                    } else {
                        if self.offline {
                            return Err(SolcError::msg(format!(
                                "can't install missing solc {version} in offline mode"
                            )));
                        }
                        Solc::blocking_install(version)?
                    }
                }
                SolcReq::Local(solc) => {
                    if !solc.is_file() {
                        return Err(SolcError::msg(format!(
                            "`solc` {} does not exist",
                            solc.display()
                        )));
                    }
                    Solc::new(solc)?
                }
            };
            return Ok(Some(solc));
        }

        Ok(None)
    }

    /// Returns the [SpecId] derived from the configured [EvmVersion]
    pub fn evm_spec_id(&self) -> SpecId {
        evm_spec_id(self.evm_version)
    }

    /// Returns whether the compiler version should be auto-detected
    ///
    /// Returns `false` if `solc_version` is explicitly set, otherwise returns the value of
    /// `auto_detect_solc`
    pub fn is_auto_detect(&self) -> bool {
        if self.solc.is_some() {
            return false;
        }
        self.auto_detect_solc
    }

    /// Whether caching should be enabled for the given chain id
    pub fn enable_caching(&self, endpoint: &str, chain_id: impl Into<u64>) -> bool {
        !self.no_storage_caching
            && self.rpc_storage_caching.enable_for_chain_id(chain_id.into())
            && self.rpc_storage_caching.enable_for_endpoint(endpoint)
    }

    /// Returns the `ProjectPathsConfig` sub set of the config.
    ///
    /// **NOTE**: this uses the paths as they are and does __not__ modify them, see
    /// `[Self::sanitized]`
    ///
    /// # Example
    ///
    /// ```
    /// use foundry_compilers::solc::Solc;
    /// use foundry_config::Config;
    /// let config = Config::load_with_root(".")?.sanitized();
    /// let paths = config.project_paths::<Solc>();
    /// # Ok::<_, eyre::Error>(())
    /// ```
    pub fn project_paths<L>(&self) -> ProjectPathsConfig<L> {
        let mut builder = ProjectPathsConfig::builder()
            .cache(self.cache_path.join(SOLIDITY_FILES_CACHE_FILENAME))
            .sources(&self.src)
            .tests(&self.test)
            .scripts(&self.script)
            .artifacts(&self.out)
            .libs(self.libs.iter())
            .remappings(self.get_all_remappings())
            .allowed_path(&self.root)
            .allowed_paths(&self.libs)
            .allowed_paths(&self.allow_paths)
            .include_paths(&self.include_paths);

        if let Some(build_info_path) = &self.build_info_path {
            builder = builder.build_infos(build_info_path);
        }

        builder.build_with_root(&self.root)
    }

    /// Returns configuration for a compiler to use when setting up a [Project].
    pub fn solc_compiler(&self) -> Result<SolcCompiler, SolcError> {
        if let Some(solc) = self.ensure_solc()? {
            Ok(SolcCompiler::Specific(solc))
        } else {
            Ok(SolcCompiler::AutoDetect)
        }
    }

    /// Returns the solc version, if any.
    pub fn solc_version(&self) -> Option<Version> {
        self.solc.as_ref().and_then(|solc| solc.try_version().ok())
    }

    /// Returns configured [Vyper] compiler.
    pub fn vyper_compiler(&self) -> Result<Option<Vyper>, SolcError> {
        // Only instantiate Vyper if there are any Vyper files in the project.
        if !self.project_paths::<VyperLanguage>().has_input_files() {
            return Ok(None);
        }
        let vyper = if let Some(path) = &self.vyper.path {
            Some(Vyper::new(path)?)
        } else {
            Vyper::new("vyper").ok()
        };
        Ok(vyper)
    }

    /// Returns configuration for a compiler to use when setting up a [Project].
    pub fn compiler(&self) -> Result<MultiCompiler, SolcError> {
        Ok(MultiCompiler { solc: Some(self.solc_compiler()?), vyper: self.vyper_compiler()? })
    }

    /// Returns configured [MultiCompilerSettings].
    pub fn compiler_settings(&self) -> Result<MultiCompilerSettings, SolcError> {
        Ok(MultiCompilerSettings { solc: self.solc_settings()?, vyper: self.vyper_settings()? })
    }

    /// Returns all configured remappings.
    pub fn get_all_remappings(&self) -> impl Iterator<Item = Remapping> + '_ {
        self.remappings.iter().map(|m| m.clone().into())
    }

    /// Returns the configured rpc jwt secret
    ///
    /// Returns:
    ///    - The jwt secret, if configured
    ///
    /// # Example
    ///
    /// ```
    /// use foundry_config::Config;
    /// # fn t() {
    /// let config = Config::with_root("./");
    /// let rpc_jwt = config.get_rpc_jwt_secret().unwrap().unwrap();
    /// # }
    /// ```
    pub fn get_rpc_jwt_secret(&self) -> Result<Option<Cow<'_, str>>, UnresolvedEnvVarError> {
        Ok(self.eth_rpc_jwt.as_ref().map(|jwt| Cow::Borrowed(jwt.as_str())))
    }

    /// Returns the configured rpc url
    ///
    /// Returns:
    ///    - the matching, resolved url of  `rpc_endpoints` if `eth_rpc_url` is an alias
    ///    - the `eth_rpc_url` as-is if it isn't an alias
    ///
    /// # Example
    ///
    /// ```
    /// use foundry_config::Config;
    /// # fn t() {
    /// let config = Config::with_root("./");
    /// let rpc_url = config.get_rpc_url().unwrap().unwrap();
    /// # }
    /// ```
    pub fn get_rpc_url(&self) -> Option<Result<Cow<'_, str>, UnresolvedEnvVarError>> {
        let maybe_alias = self.eth_rpc_url.as_ref().or(self.etherscan_api_key.as_ref())?;
        if let Some(alias) = self.get_rpc_url_with_alias(maybe_alias) {
            Some(alias)
        } else {
            Some(Ok(Cow::Borrowed(self.eth_rpc_url.as_deref()?)))
        }
    }

    /// Resolves the given alias to a matching rpc url
    ///
    /// # Returns
    ///
    /// In order of resolution:
    ///
    /// - the matching, resolved url of `rpc_endpoints` if `maybe_alias` is an alias
    /// - a mesc resolved url if `maybe_alias` is a known alias in mesc
    /// - `None` otherwise
    ///
    /// # Note on mesc
    ///
    /// The endpoint is queried for in mesc under the `foundry` profile, allowing users to customize
    /// endpoints for Foundry specifically.
    ///
    /// # Example
    ///
    /// ```
    /// use foundry_config::Config;
    /// # fn t() {
    /// let config = Config::with_root("./");
    /// let rpc_url = config.get_rpc_url_with_alias("mainnet").unwrap().unwrap();
    /// # }
    /// ```
    pub fn get_rpc_url_with_alias(
        &self,
        maybe_alias: &str,
    ) -> Option<Result<Cow<'_, str>, UnresolvedEnvVarError>> {
        let mut endpoints = self.rpc_endpoints.clone().resolved();
        if let Some(endpoint) = endpoints.remove(maybe_alias) {
            return Some(endpoint.url().map(Cow::Owned));
        }

        if let Some(mesc_url) = self.get_rpc_url_from_mesc(maybe_alias) {
            return Some(Ok(Cow::Owned(mesc_url)));
        }

        None
    }

    /// Attempts to resolve the URL for the given alias from [`mesc`](https://github.com/paradigmxyz/mesc)
    pub fn get_rpc_url_from_mesc(&self, maybe_alias: &str) -> Option<String> {
        // Note: mesc requires a MESC_PATH in the env, which the user can configure and is expected
        // to be part of the shell profile, default is ~/mesc.json
        let mesc_config = mesc::load::load_config_data()
            .inspect_err(|err| debug!(%err, "failed to load mesc config"))
            .ok()?;

        if let Ok(Some(endpoint)) =
            mesc::query::get_endpoint_by_query(&mesc_config, maybe_alias, Some("foundry"))
        {
            return Some(endpoint.url);
        }

        if maybe_alias.chars().all(|c| c.is_numeric()) {
            // try to lookup the mesc network by chain id if alias is numeric
            // This only succeeds if the chain id has a default:
            // "network_defaults": {
            //    "50104": "sophon_50104"
            // }
            if let Ok(Some(endpoint)) =
                mesc::query::get_endpoint_by_network(&mesc_config, maybe_alias, Some("foundry"))
            {
                return Some(endpoint.url);
            }
        }

        None
    }

    /// Returns the configured rpc, or the fallback url
    ///
    /// # Example
    ///
    /// ```
    /// use foundry_config::Config;
    /// # fn t() {
    /// let config = Config::with_root("./");
    /// let rpc_url = config.get_rpc_url_or("http://localhost:8545").unwrap();
    /// # }
    /// ```
    pub fn get_rpc_url_or<'a>(
        &'a self,
        fallback: impl Into<Cow<'a, str>>,
    ) -> Result<Cow<'a, str>, UnresolvedEnvVarError> {
        if let Some(url) = self.get_rpc_url() { url } else { Ok(fallback.into()) }
    }

    /// Returns the configured rpc or `"http://localhost:8545"` if no `eth_rpc_url` is set
    ///
    /// # Example
    ///
    /// ```
    /// use foundry_config::Config;
    /// # fn t() {
    /// let config = Config::with_root("./");
    /// let rpc_url = config.get_rpc_url_or_localhost_http().unwrap();
    /// # }
    /// ```
    pub fn get_rpc_url_or_localhost_http(&self) -> Result<Cow<'_, str>, UnresolvedEnvVarError> {
        self.get_rpc_url_or("http://localhost:8545")
    }

    /// Returns the `EtherscanConfig` to use, if any
    ///
    /// Returns
    ///  - the matching `ResolvedEtherscanConfig` of the `etherscan` table if `etherscan_api_key` is
    ///    an alias
    ///  - the matching `ResolvedEtherscanConfig` of the `etherscan` table if a `chain` is
    ///    configured. an alias
    ///  - the Mainnet  `ResolvedEtherscanConfig` if `etherscan_api_key` is set, `None` otherwise
    ///
    /// # Example
    ///
    /// ```
    /// use foundry_config::Config;
    /// # fn t() {
    /// let config = Config::with_root("./");
    /// let etherscan_config = config.get_etherscan_config().unwrap().unwrap();
    /// let client = etherscan_config.into_client().unwrap();
    /// # }
    /// ```
    pub fn get_etherscan_config(
        &self,
    ) -> Option<Result<ResolvedEtherscanConfig, EtherscanConfigError>> {
        self.get_etherscan_config_with_chain(None).transpose()
    }

    /// Same as [`Self::get_etherscan_config()`] but optionally updates the config with the given
    /// `chain`, and `etherscan_api_key`
    ///
    /// If not matching alias was found, then this will try to find the first entry in the table
    /// with a matching chain id. If an etherscan_api_key is already set it will take precedence
    /// over the chain's entry in the table.
    pub fn get_etherscan_config_with_chain(
        &self,
        chain: Option<Chain>,
    ) -> Result<Option<ResolvedEtherscanConfig>, EtherscanConfigError> {
        if let Some(maybe_alias) = self.etherscan_api_key.as_ref().or(self.eth_rpc_url.as_ref())
            && self.etherscan.contains_key(maybe_alias)
        {
            return self.etherscan.clone().resolved().remove(maybe_alias).transpose();
        }

        // try to find by comparing chain IDs after resolving
        if let Some(res) = chain
            .or(self.chain)
            .and_then(|chain| self.etherscan.clone().resolved().find_chain(chain))
        {
            match (res, self.etherscan_api_key.as_ref()) {
                (Ok(mut config), Some(key)) => {
                    // we update the key, because if an etherscan_api_key is set, it should take
                    // precedence over the entry, since this is usually set via env var or CLI args.
                    config.key.clone_from(key);
                    return Ok(Some(config));
                }
                (Ok(config), None) => return Ok(Some(config)),
                (Err(err), None) => return Err(err),
                (Err(_), Some(_)) => {
                    // use the etherscan key as fallback
                }
            }
        }

        // etherscan fallback via API key
        if let Some(key) = self.etherscan_api_key.as_ref() {
            return Ok(ResolvedEtherscanConfig::create(
                key,
                chain.or(self.chain).unwrap_or_default(),
            ));
        }
        Ok(None)
    }

    /// Helper function to just get the API key
    ///
    /// Optionally updates the config with the given `chain`.
    ///
    /// See also [Self::get_etherscan_config_with_chain]
    pub fn get_etherscan_api_key(&self, chain: Option<Chain>) -> Option<String> {
        self.get_etherscan_config_with_chain(chain).ok().flatten().map(|c| c.key)
    }

    /// Returns the remapping for the project's _src_ directory
    ///
    /// **Note:** this will add an additional `<src>/=<src path>` remapping here so imports that
    /// look like `import {Foo} from "src/Foo.sol";` are properly resolved.
    ///
    /// This is due the fact that `solc`'s VFS resolves [direct imports](https://docs.soliditylang.org/en/develop/path-resolution.html#direct-imports) that start with the source directory's name.
    pub fn get_source_dir_remapping(&self) -> Option<Remapping> {
        get_dir_remapping(&self.src)
    }

    /// Returns the remapping for the project's _test_ directory, but only if it exists
    pub fn get_test_dir_remapping(&self) -> Option<Remapping> {
        if self.root.join(&self.test).exists() { get_dir_remapping(&self.test) } else { None }
    }

    /// Returns the remapping for the project's _script_ directory, but only if it exists
    pub fn get_script_dir_remapping(&self) -> Option<Remapping> {
        if self.root.join(&self.script).exists() { get_dir_remapping(&self.script) } else { None }
    }

    /// Returns the `Optimizer` based on the configured settings
    ///
    /// Note: optimizer details can be set independently of `enabled`
    /// See also: <https://github.com/foundry-rs/foundry/issues/7689>
    /// and  <https://github.com/ethereum/solidity/blob/bbb7f58be026fdc51b0b4694a6f25c22a1425586/docs/using-the-compiler.rst?plain=1#L293-L294>
    pub fn optimizer(&self) -> Optimizer {
        Optimizer {
            enabled: self.optimizer,
            runs: self.optimizer_runs,
            // we always set the details because `enabled` is effectively a specific details profile
            // that can still be modified
            details: self.optimizer_details.clone(),
        }
    }

    /// returns the [`foundry_compilers::ConfigurableArtifacts`] for this config, that includes the
    /// `extra_output` fields
    pub fn configured_artifacts_handler(&self) -> ConfigurableArtifacts {
        let mut extra_output = self.extra_output.clone();

        // Sourcify verification requires solc metadata output. Since, it doesn't
        // affect the UX & performance of the compiler, output the metadata files
        // by default.
        // For more info see: <https://github.com/foundry-rs/foundry/issues/2795>
        // Metadata is not emitted as separate file because this breaks typechain support: <https://github.com/foundry-rs/foundry/issues/2969>
        if !extra_output.contains(&ContractOutputSelection::Metadata) {
            extra_output.push(ContractOutputSelection::Metadata);
        }

        ConfigurableArtifacts::new(extra_output, self.extra_output_files.iter().copied())
    }

    /// Parses all libraries in the form of
    /// `<file>:<lib>:<addr>`
    pub fn parsed_libraries(&self) -> Result<Libraries, SolcError> {
        Libraries::parse(&self.libraries)
    }

    /// Returns all libraries with applied remappings. Same as `self.solc_settings()?.libraries`.
    pub fn libraries_with_remappings(&self) -> Result<Libraries, SolcError> {
        let paths: ProjectPathsConfig = self.project_paths();
        Ok(self.parsed_libraries()?.apply(|libs| paths.apply_lib_remappings(libs)))
    }

    /// Returns the configured `solc` `Settings` that includes:
    /// - all libraries
    /// - the optimizer (including details, if configured)
    /// - evm version
    pub fn solc_settings(&self) -> Result<SolcSettings, SolcError> {
        // By default if no targets are specifically selected the model checker uses all targets.
        // This might be too much here, so only enable assertion checks.
        // If users wish to enable all options they need to do so explicitly.
        let mut model_checker = self.model_checker.clone();
        if let Some(model_checker_settings) = &mut model_checker
            && model_checker_settings.targets.is_none()
        {
            model_checker_settings.targets = Some(vec![ModelCheckerTarget::Assert]);
        }

        let mut settings = Settings {
            libraries: self.libraries_with_remappings()?,
            optimizer: self.optimizer(),
            evm_version: Some(self.evm_version),
            metadata: Some(SettingsMetadata {
                use_literal_content: Some(self.use_literal_content),
                bytecode_hash: Some(self.bytecode_hash),
                cbor_metadata: Some(self.cbor_metadata),
            }),
            debug: self.revert_strings.map(|revert_strings| DebuggingSettings {
                revert_strings: Some(revert_strings),
                // Not used.
                debug_info: Vec::new(),
            }),
            model_checker,
            via_ir: Some(self.via_ir),
            // Not used.
            stop_after: None,
            // Set in project paths.
            remappings: Vec::new(),
            // Set with `with_extra_output` below.
            output_selection: Default::default(),
        }
        .with_extra_output(self.configured_artifacts_handler().output_selection());

        // We're keeping AST in `--build-info` for backwards compatibility with HardHat.
        if self.ast || self.build_info {
            settings = settings.with_ast();
        }

        let cli_settings =
            CliSettings { extra_args: self.extra_args.clone(), ..Default::default() };

        Ok(SolcSettings { settings, cli_settings })
    }

    /// Returns the configured [VyperSettings] that includes:
    /// - evm version
    pub fn vyper_settings(&self) -> Result<VyperSettings, SolcError> {
        Ok(VyperSettings {
            evm_version: Some(self.evm_version),
            optimize: self.vyper.optimize,
            bytecode_metadata: None,
            // TODO: We don't yet have a way to deserialize other outputs correctly, so request only
            // those for now. It should be enough to run tests and deploy contracts.
            output_selection: OutputSelection::common_output_selection([
                "abi".to_string(),
                "evm.bytecode".to_string(),
                "evm.deployedBytecode".to_string(),
            ]),
            search_paths: None,
            experimental_codegen: self.vyper.experimental_codegen,
        })
    }

    /// Returns the default figment
    ///
    /// The default figment reads from the following sources, in ascending
    /// priority order:
    ///
    ///   1. [`Config::default()`] (see [defaults](#defaults))
    ///   2. `foundry.toml` _or_ filename in `FOUNDRY_CONFIG` environment variable
    ///   3. `FOUNDRY_` prefixed environment variables
    ///
    /// The profile selected is the value set in the `FOUNDRY_PROFILE`
    /// environment variable. If it is not set, it defaults to `default`.
    ///
    /// # Example
    ///
    /// ```rust
    /// use foundry_config::Config;
    /// use serde::Deserialize;
    ///
    /// let my_config = Config::figment().extract::<Config>();
    /// ```
    pub fn figment() -> Figment {
        Self::default().into()
    }

    /// Returns the default figment enhanced with additional context extracted from the provided
    /// root, like remappings and directories.
    ///
    /// # Example
    ///
    /// ```rust
    /// use foundry_config::Config;
    /// use serde::Deserialize;
    ///
    /// let my_config = Config::figment_with_root(".").extract::<Config>();
    /// ```
    pub fn figment_with_root(root: impl AsRef<Path>) -> Figment {
        Self::with_root(root.as_ref()).into()
    }

    #[doc(hidden)]
    #[track_caller]
    pub fn figment_with_root_opt(root: Option<&Path>) -> Figment {
        let root = match root {
            Some(root) => root,
            None => &find_project_root(None).expect("could not determine project root"),
        };
        Self::figment_with_root(root)
    }

    /// Creates a new Config that adds additional context extracted from the provided root.
    ///
    /// # Example
    ///
    /// ```rust
    /// use foundry_config::Config;
    /// let my_config = Config::with_root(".");
    /// ```
    pub fn with_root(root: impl AsRef<Path>) -> Self {
        Self::_with_root(root.as_ref())
    }

    fn _with_root(root: &Path) -> Self {
        // autodetect paths
        let paths = ProjectPathsConfig::builder().build_with_root::<()>(root);
        let artifacts: PathBuf = paths.artifacts.file_name().unwrap().into();
        Self {
            root: paths.root,
            src: paths.sources.file_name().unwrap().into(),
            out: artifacts.clone(),
            libs: paths.libraries.into_iter().map(|lib| lib.file_name().unwrap().into()).collect(),
            remappings: paths
                .remappings
                .into_iter()
                .map(|r| RelativeRemapping::new(r, root))
                .collect(),
            fs_permissions: FsPermissions::new([PathPermission::read(artifacts)]),
            ..Self::default()
        }
    }

    /// Returns the default config but with hardhat paths
    pub fn hardhat() -> Self {
        Self {
            src: "contracts".into(),
            out: "artifacts".into(),
            libs: vec!["node_modules".into()],
            ..Self::default()
        }
    }

    /// Extracts a basic subset of the config, used for initialisations.
    ///
    /// # Example
    ///
    /// ```rust
    /// use foundry_config::Config;
    /// let my_config = Config::with_root(".").into_basic();
    /// ```
    pub fn into_basic(self) -> BasicConfig {
        BasicConfig {
            profile: self.profile,
            src: self.src,
            out: self.out,
            libs: self.libs,
            remappings: self.remappings,
        }
    }

    /// Updates the `foundry.toml` file for the given `root` based on the provided closure.
    ///
    /// **Note:** the closure will only be invoked if the `foundry.toml` file exists, See
    /// [Self::get_config_path()] and if the closure returns `true`.
    pub fn update_at<F>(root: &Path, f: F) -> eyre::Result<()>
    where
        F: FnOnce(&Self, &mut toml_edit::DocumentMut) -> bool,
    {
        let config = Self::load_with_root(root)?.sanitized();
        config.update(|doc| f(&config, doc))
    }

    /// Updates the `foundry.toml` file this `Config` ias based on with the provided closure.
    ///
    /// **Note:** the closure will only be invoked if the `foundry.toml` file exists, See
    /// [Self::get_config_path()] and if the closure returns `true`
    pub fn update<F>(&self, f: F) -> eyre::Result<()>
    where
        F: FnOnce(&mut toml_edit::DocumentMut) -> bool,
    {
        let file_path = self.get_config_path();
        if !file_path.exists() {
            return Ok(());
        }
        let contents = fs::read_to_string(&file_path)?;
        let mut doc = contents.parse::<toml_edit::DocumentMut>()?;
        if f(&mut doc) {
            fs::write(file_path, doc.to_string())?;
        }
        Ok(())
    }

    /// Sets the `libs` entry inside a `foundry.toml` file but only if it exists
    ///
    /// # Errors
    ///
    /// An error if the `foundry.toml` could not be parsed.
    pub fn update_libs(&self) -> eyre::Result<()> {
        self.update(|doc| {
            let profile = self.profile.as_str().as_str();
            let root = &self.root;
            let libs: toml_edit::Value = self
                .libs
                .iter()
                .map(|path| {
                    let path =
                        if let Ok(relative) = path.strip_prefix(root) { relative } else { path };
                    toml_edit::Value::from(&*path.to_string_lossy())
                })
                .collect();
            let libs = toml_edit::value(libs);
            doc[Self::PROFILE_SECTION][profile]["libs"] = libs;
            true
        })
    }

    /// Serialize the config type as a String of TOML.
    ///
    /// This serializes to a table with the name of the profile
    ///
    /// ```toml
    /// [profile.default]
    /// src = "src"
    /// out = "out"
    /// libs = ["lib"]
    /// # ...
    /// ```
    pub fn to_string_pretty(&self) -> Result<String, toml::ser::Error> {
        // serializing to value first to prevent `ValueAfterTable` errors
        let mut value = toml::Value::try_from(self)?;
        // Config map always gets serialized as a table
        let value_table = value.as_table_mut().unwrap();
        // remove standalone sections from inner table
        let standalone_sections = Self::STANDALONE_SECTIONS
            .iter()
            .filter_map(|section| {
                let section = section.to_string();
                value_table.remove(&section).map(|value| (section, value))
            })
            .collect::<Vec<_>>();
        // wrap inner table in [profile.<profile>]
        let mut wrapping_table = [(
            Self::PROFILE_SECTION.into(),
            toml::Value::Table([(self.profile.to_string(), value)].into_iter().collect()),
        )]
        .into_iter()
        .collect::<toml::map::Map<_, _>>();
        // insert standalone sections
        for (section, value) in standalone_sections {
            wrapping_table.insert(section, value);
        }
        // stringify
        toml::to_string_pretty(&toml::Value::Table(wrapping_table))
    }

    /// Returns the path to the `foundry.toml` of this `Config`.
    pub fn get_config_path(&self) -> PathBuf {
        self.root.join(Self::FILE_NAME)
    }

    /// Returns the selected profile.
    ///
    /// If the `FOUNDRY_PROFILE` env variable is not set, this returns the `DEFAULT_PROFILE`.
    pub fn selected_profile() -> Profile {
        // Can't cache in tests because the env var can change.
        #[cfg(test)]
        {
            Self::force_selected_profile()
        }
        #[cfg(not(test))]
        {
            static CACHE: std::sync::OnceLock<Profile> = std::sync::OnceLock::new();
            CACHE.get_or_init(Self::force_selected_profile).clone()
        }
    }

    fn force_selected_profile() -> Profile {
        Profile::from_env_or("FOUNDRY_PROFILE", Self::DEFAULT_PROFILE)
    }

    /// Returns the path to foundry's global TOML file: `~/.foundry/foundry.toml`.
    pub fn foundry_dir_toml() -> Option<PathBuf> {
        Self::foundry_dir().map(|p| p.join(Self::FILE_NAME))
    }

    /// Returns the path to foundry's config dir: `~/.foundry/`.
    pub fn foundry_dir() -> Option<PathBuf> {
        dirs::home_dir().map(|p| p.join(Self::FOUNDRY_DIR_NAME))
    }

    /// Returns the path to foundry's cache dir: `~/.foundry/cache`.
    pub fn foundry_cache_dir() -> Option<PathBuf> {
        Self::foundry_dir().map(|p| p.join("cache"))
    }

    /// Returns the path to foundry rpc cache dir: `~/.foundry/cache/rpc`.
    pub fn foundry_rpc_cache_dir() -> Option<PathBuf> {
        Some(Self::foundry_cache_dir()?.join("rpc"))
    }
    /// Returns the path to foundry chain's cache dir: `~/.foundry/cache/rpc/<chain>`
    pub fn foundry_chain_cache_dir(chain_id: impl Into<Chain>) -> Option<PathBuf> {
        Some(Self::foundry_rpc_cache_dir()?.join(chain_id.into().to_string()))
    }

    /// Returns the path to foundry's etherscan cache dir: `~/.foundry/cache/etherscan`.
    pub fn foundry_etherscan_cache_dir() -> Option<PathBuf> {
        Some(Self::foundry_cache_dir()?.join("etherscan"))
    }

    /// Returns the path to foundry's keystores dir: `~/.foundry/keystores`.
    pub fn foundry_keystores_dir() -> Option<PathBuf> {
        Some(Self::foundry_dir()?.join("keystores"))
    }

    /// Returns the path to foundry's etherscan cache dir for `chain_id`:
    /// `~/.foundry/cache/etherscan/<chain>`
    pub fn foundry_etherscan_chain_cache_dir(chain_id: impl Into<Chain>) -> Option<PathBuf> {
        Some(Self::foundry_etherscan_cache_dir()?.join(chain_id.into().to_string()))
    }

    /// Returns the path to the cache dir of the `block` on the `chain`:
    /// `~/.foundry/cache/rpc/<chain>/<block>`
    pub fn foundry_block_cache_dir(chain_id: impl Into<Chain>, block: u64) -> Option<PathBuf> {
        Some(Self::foundry_chain_cache_dir(chain_id)?.join(format!("{block}")))
    }

    /// Returns the path to the cache file of the `block` on the `chain`:
    /// `~/.foundry/cache/rpc/<chain>/<block>/storage.json`
    pub fn foundry_block_cache_file(chain_id: impl Into<Chain>, block: u64) -> Option<PathBuf> {
        Some(Self::foundry_block_cache_dir(chain_id, block)?.join("storage.json"))
    }

    /// Returns the path to `foundry`'s data directory inside the user's data directory.
    ///
    /// | Platform | Value                                         | Example                                          |
    /// | -------  | --------------------------------------------- | ------------------------------------------------ |
    /// | Linux    | `$XDG_CONFIG_HOME` or `$HOME`/.config/foundry | /home/alice/.config/foundry                      |
    /// | macOS    | `$HOME`/Library/Application Support/foundry   | /Users/Alice/Library/Application Support/foundry |
    /// | Windows  | `{FOLDERID_RoamingAppData}/foundry`           | C:\Users\Alice\AppData\Roaming/foundry           |
    pub fn data_dir() -> eyre::Result<PathBuf> {
        let path = dirs::data_dir().wrap_err("Failed to find data directory")?.join("foundry");
        std::fs::create_dir_all(&path).wrap_err("Failed to create module directory")?;
        Ok(path)
    }

    /// Returns the path to the `foundry.toml` file, the file is searched for in
    /// the current working directory and all parent directories until the root,
    /// and the first hit is used.
    ///
    /// If this search comes up empty, then it checks if a global `foundry.toml` exists at
    /// `~/.foundry/foundry.toml`, see [`Self::foundry_dir_toml`].
    pub fn find_config_file() -> Option<PathBuf> {
        fn find(path: &Path) -> Option<PathBuf> {
            if path.is_absolute() {
                return match path.is_file() {
                    true => Some(path.to_path_buf()),
                    false => None,
                };
            }
            let cwd = std::env::current_dir().ok()?;
            let mut cwd = cwd.as_path();
            loop {
                let file_path = cwd.join(path);
                if file_path.is_file() {
                    return Some(file_path);
                }
                cwd = cwd.parent()?;
            }
        }
        find(Env::var_or("FOUNDRY_CONFIG", Self::FILE_NAME).as_ref())
            .or_else(|| Self::foundry_dir_toml().filter(|p| p.exists()))
    }

    /// Clears the foundry cache.
    pub fn clean_foundry_cache() -> eyre::Result<()> {
        if let Some(cache_dir) = Self::foundry_cache_dir() {
            let path = cache_dir.as_path();
            let _ = fs::remove_dir_all(path);
        } else {
            eyre::bail!("failed to get foundry_cache_dir");
        }

        Ok(())
    }

    /// Clears the foundry cache for `chain`.
    pub fn clean_foundry_chain_cache(chain: Chain) -> eyre::Result<()> {
        if let Some(cache_dir) = Self::foundry_chain_cache_dir(chain) {
            let path = cache_dir.as_path();
            let _ = fs::remove_dir_all(path);
        } else {
            eyre::bail!("failed to get foundry_chain_cache_dir");
        }

        Ok(())
    }

    /// Clears the foundry cache for `chain` and `block`.
    pub fn clean_foundry_block_cache(chain: Chain, block: u64) -> eyre::Result<()> {
        if let Some(cache_dir) = Self::foundry_block_cache_dir(chain, block) {
            let path = cache_dir.as_path();
            let _ = fs::remove_dir_all(path);
        } else {
            eyre::bail!("failed to get foundry_block_cache_dir");
        }

        Ok(())
    }

    /// Clears the foundry etherscan cache.
    pub fn clean_foundry_etherscan_cache() -> eyre::Result<()> {
        if let Some(cache_dir) = Self::foundry_etherscan_cache_dir() {
            let path = cache_dir.as_path();
            let _ = fs::remove_dir_all(path);
        } else {
            eyre::bail!("failed to get foundry_etherscan_cache_dir");
        }

        Ok(())
    }

    /// Clears the foundry etherscan cache for `chain`.
    pub fn clean_foundry_etherscan_chain_cache(chain: Chain) -> eyre::Result<()> {
        if let Some(cache_dir) = Self::foundry_etherscan_chain_cache_dir(chain) {
            let path = cache_dir.as_path();
            let _ = fs::remove_dir_all(path);
        } else {
            eyre::bail!("failed to get foundry_etherscan_cache_dir for chain: {}", chain);
        }

        Ok(())
    }

    /// List the data in the foundry cache.
    pub fn list_foundry_cache() -> eyre::Result<Cache> {
        if let Some(cache_dir) = Self::foundry_rpc_cache_dir() {
            let mut cache = Cache { chains: vec![] };
            if !cache_dir.exists() {
                return Ok(cache);
            }
            if let Ok(entries) = cache_dir.as_path().read_dir() {
                for entry in entries.flatten().filter(|x| x.path().is_dir()) {
                    match Chain::from_str(&entry.file_name().to_string_lossy()) {
                        Ok(chain) => cache.chains.push(Self::list_foundry_chain_cache(chain)?),
                        Err(_) => continue,
                    }
                }
                Ok(cache)
            } else {
                eyre::bail!("failed to access foundry_cache_dir");
            }
        } else {
            eyre::bail!("failed to get foundry_cache_dir");
        }
    }

    /// List the cached data for `chain`.
    pub fn list_foundry_chain_cache(chain: Chain) -> eyre::Result<ChainCache> {
        let block_explorer_data_size = match Self::foundry_etherscan_chain_cache_dir(chain) {
            Some(cache_dir) => Self::get_cached_block_explorer_data(&cache_dir)?,
            None => {
                warn!("failed to access foundry_etherscan_chain_cache_dir");
                0
            }
        };

        if let Some(cache_dir) = Self::foundry_chain_cache_dir(chain) {
            let blocks = Self::get_cached_blocks(&cache_dir)?;
            Ok(ChainCache {
                name: chain.to_string(),
                blocks,
                block_explorer: block_explorer_data_size,
            })
        } else {
            eyre::bail!("failed to get foundry_chain_cache_dir");
        }
    }

    /// The path provided to this function should point to a cached chain folder.
    fn get_cached_blocks(chain_path: &Path) -> eyre::Result<Vec<(String, u64)>> {
        let mut blocks = vec![];
        if !chain_path.exists() {
            return Ok(blocks);
        }
        for block in chain_path.read_dir()?.flatten() {
            let file_type = block.file_type()?;
            let file_name = block.file_name();
            let filepath = if file_type.is_dir() {
                block.path().join("storage.json")
            } else if file_type.is_file()
                && file_name.to_string_lossy().chars().all(char::is_numeric)
            {
                block.path()
            } else {
                continue;
            };
            blocks.push((file_name.to_string_lossy().into_owned(), fs::metadata(filepath)?.len()));
        }
        Ok(blocks)
    }

    /// The path provided to this function should point to the etherscan cache for a chain.
    fn get_cached_block_explorer_data(chain_path: &Path) -> eyre::Result<u64> {
        if !chain_path.exists() {
            return Ok(0);
        }

        fn dir_size_recursive(mut dir: fs::ReadDir) -> eyre::Result<u64> {
            dir.try_fold(0, |acc, file| {
                let file = file?;
                let size = match file.metadata()? {
                    data if data.is_dir() => dir_size_recursive(fs::read_dir(file.path())?)?,
                    data => data.len(),
                };
                Ok(acc + size)
            })
        }

        dir_size_recursive(fs::read_dir(chain_path)?)
    }

    fn merge_toml_provider(
        mut figment: Figment,
        toml_provider: impl Provider,
        profile: Profile,
    ) -> Figment {
        figment = figment.select(profile.clone());

        // add warnings
        figment = {
            let warnings = WarningsProvider::for_figment(&toml_provider, &figment);
            figment.merge(warnings)
        };

        // use [profile.<profile>] as [<profile>]
        let mut profiles = vec![Self::DEFAULT_PROFILE];
        if profile != Self::DEFAULT_PROFILE {
            profiles.push(profile.clone());
        }
        let provider = toml_provider.strict_select(profiles);

        // apply any key fixes
        let provider = &BackwardsCompatTomlProvider(ForcedSnakeCaseData(provider));

        // merge the default profile as a base
        if profile != Self::DEFAULT_PROFILE {
            figment = figment.merge(provider.rename(Self::DEFAULT_PROFILE, profile.clone()));
        }
        // merge special keys into config
        for standalone_key in Self::STANDALONE_SECTIONS {
            if let Some((_, fallback)) =
                STANDALONE_FALLBACK_SECTIONS.iter().find(|(key, _)| standalone_key == key)
            {
                figment = figment.merge(
                    provider
                        .fallback(standalone_key, fallback)
                        .wrap(profile.clone(), standalone_key),
                );
            } else {
                figment = figment.merge(provider.wrap(profile.clone(), standalone_key));
            }
        }
        // merge the profile
        figment = figment.merge(provider);
        figment
    }

    /// Check if any defaults need to be normalized.
    ///
    /// This normalizes the default `evm_version` if a `solc` was provided in the config.
    ///
    /// See also <https://github.com/foundry-rs/foundry/issues/7014>
    fn normalize_defaults(&self, mut figment: Figment) -> Figment {
        if figment.contains("evm_version") {
            return figment;
        }

        // Normalize `evm_version` based on the provided solc version.
        if let Ok(solc) = figment.extract_inner::<SolcReq>("solc")
            && let Some(version) = solc
                .try_version()
                .ok()
                .and_then(|version| self.evm_version.normalize_version_solc(&version))
        {
            figment = figment.merge(("evm_version", version));
        }

        // Normalize `deny` based on the provided `deny_warnings` version.
        if self.deny_warnings
            && let Ok(DenyLevel::Never) = figment.extract_inner("deny")
        {
            figment = figment.merge(("deny", DenyLevel::Warnings));
        }

        figment
    }
}

impl From<Config> for Figment {
    fn from(c: Config) -> Self {
        (&c).into()
    }
}
impl From<&Config> for Figment {
    fn from(c: &Config) -> Self {
        c.to_figment(FigmentProviders::All)
    }
}

/// Determines what providers should be used when loading the [`Figment`] for a [`Config`].
#[derive(Debug, Clone, Copy, PartialEq, Eq, Default)]
pub enum FigmentProviders {
    /// Include all providers.
    #[default]
    All,
    /// Only include necessary providers that are useful for cast commands.
    ///
    /// This will exclude more expensive providers such as remappings.
    Cast,
    /// Only include necessary providers that are useful for anvil.
    ///
    /// This will exclude more expensive providers such as remappings.
    Anvil,
    /// Don't include any providers.
    None,
}

impl FigmentProviders {
    /// Returns true if all providers should be included.
    pub const fn is_all(&self) -> bool {
        matches!(self, Self::All)
    }

    /// Returns true if this is the cast preset.
    pub const fn is_cast(&self) -> bool {
        matches!(self, Self::Cast)
    }

    /// Returns true if this is the anvil preset.
    pub const fn is_anvil(&self) -> bool {
        matches!(self, Self::Anvil)
    }

    /// Returns true if no providers should be included.
    pub const fn is_none(&self) -> bool {
        matches!(self, Self::None)
    }
}

/// Wrapper type for [`regex::Regex`] that implements [`PartialEq`] and [`serde`] traits.
#[derive(Clone, Debug, Serialize, Deserialize)]
#[serde(transparent)]
pub struct RegexWrapper {
    #[serde(with = "serde_regex")]
    inner: regex::Regex,
}

impl std::ops::Deref for RegexWrapper {
    type Target = regex::Regex;

    fn deref(&self) -> &Self::Target {
        &self.inner
    }
}

impl std::cmp::PartialEq for RegexWrapper {
    fn eq(&self, other: &Self) -> bool {
        self.as_str() == other.as_str()
    }
}

impl Eq for RegexWrapper {}

impl From<RegexWrapper> for regex::Regex {
    fn from(wrapper: RegexWrapper) -> Self {
        wrapper.inner
    }
}

impl From<regex::Regex> for RegexWrapper {
    fn from(re: Regex) -> Self {
        Self { inner: re }
    }
}

mod serde_regex {
    use regex::Regex;
    use serde::{Deserialize, Deserializer, Serializer};

    pub(crate) fn serialize<S>(value: &Regex, serializer: S) -> Result<S::Ok, S::Error>
    where
        S: Serializer,
    {
        serializer.serialize_str(value.as_str())
    }

    pub(crate) fn deserialize<'de, D>(deserializer: D) -> Result<Regex, D::Error>
    where
        D: Deserializer<'de>,
    {
        let s = String::deserialize(deserializer)?;
        Regex::new(&s).map_err(serde::de::Error::custom)
    }
}

/// Ser/de `globset::Glob` explicitly to handle `Option<Glob>` properly
pub(crate) mod from_opt_glob {
    use serde::{Deserialize, Deserializer, Serializer};

    pub fn serialize<S>(value: &Option<globset::Glob>, serializer: S) -> Result<S::Ok, S::Error>
    where
        S: Serializer,
    {
        match value {
            Some(glob) => serializer.serialize_str(glob.glob()),
            None => serializer.serialize_none(),
        }
    }

    pub fn deserialize<'de, D>(deserializer: D) -> Result<Option<globset::Glob>, D::Error>
    where
        D: Deserializer<'de>,
    {
        let s: Option<String> = Option::deserialize(deserializer)?;
        if let Some(s) = s {
            return Ok(Some(globset::Glob::new(&s).map_err(serde::de::Error::custom)?));
        }
        Ok(None)
    }
}

/// Parses a config profile
///
/// All `Profile` date is ignored by serde, however the `Config::to_string_pretty` includes it and
/// returns a toml table like
///
/// ```toml
/// #[profile.default]
/// src = "..."
/// ```
/// This ignores the `#[profile.default]` part in the toml
pub fn parse_with_profile<T: serde::de::DeserializeOwned>(
    s: &str,
) -> Result<Option<(Profile, T)>, Error> {
    let figment = Config::merge_toml_provider(
        Figment::new(),
        Toml::string(s).nested(),
        Config::DEFAULT_PROFILE,
    );
    if figment.profiles().any(|p| p == Config::DEFAULT_PROFILE) {
        Ok(Some((Config::DEFAULT_PROFILE, figment.select(Config::DEFAULT_PROFILE).extract()?)))
    } else {
        Ok(None)
    }
}

impl Provider for Config {
    fn metadata(&self) -> Metadata {
        Metadata::named("Foundry Config")
    }

    #[track_caller]
    fn data(&self) -> Result<Map<Profile, Dict>, figment::Error> {
        let mut data = Serialized::defaults(self).data()?;
        if let Some(entry) = data.get_mut(&self.profile) {
            entry.insert("root".to_string(), Value::serialize(self.root.clone())?);
        }
        Ok(data)
    }

    fn profile(&self) -> Option<Profile> {
        Some(self.profile.clone())
    }
}

impl Default for Config {
    fn default() -> Self {
        Self {
            profile: Self::DEFAULT_PROFILE,
            profiles: vec![Self::DEFAULT_PROFILE],
            fs_permissions: FsPermissions::new([PathPermission::read("out")]),
            isolate: cfg!(feature = "isolate-by-default"),
            root: root_default(),
            extends: None,
            src: "src".into(),
            test: "test".into(),
            script: "script".into(),
            out: "out".into(),
            libs: vec!["lib".into()],
            cache: true,
            dynamic_test_linking: false,
            cache_path: "cache".into(),
            broadcast: "broadcast".into(),
            snapshots: "snapshots".into(),
            gas_snapshot_check: false,
            gas_snapshot_emit: true,
            allow_paths: vec![],
            include_paths: vec![],
            force: false,
            evm_version: EvmVersion::Prague,
            gas_reports: vec!["*".to_string()],
            gas_reports_ignore: vec![],
            gas_reports_include_tests: false,
            solc: None,
            vyper: Default::default(),
            auto_detect_solc: true,
            offline: false,
            optimizer: None,
            optimizer_runs: None,
            optimizer_details: None,
            model_checker: None,
            extra_output: Default::default(),
            extra_output_files: Default::default(),
            names: false,
            sizes: false,
            test_pattern: None,
            test_pattern_inverse: None,
            contract_pattern: None,
            contract_pattern_inverse: None,
            path_pattern: None,
            path_pattern_inverse: None,
            coverage_pattern_inverse: None,
            test_failures_file: "cache/test-failures".into(),
            threads: None,
            show_progress: false,
            fuzz: FuzzConfig::new("cache/fuzz".into()),
            invariant: InvariantConfig::new("cache/invariant".into()),
            always_use_create_2_factory: false,
            ffi: false,
            allow_internal_expect_revert: false,
            prompt_timeout: 120,
            sender: Self::DEFAULT_SENDER,
            tx_origin: Self::DEFAULT_SENDER,
            initial_balance: U256::from((1u128 << 96) - 1),
            block_number: U256::from(1),
            fork_block_number: None,
            chain: None,
            gas_limit: (1u64 << 30).into(), // ~1B
            code_size_limit: None,
            gas_price: None,
            block_base_fee_per_gas: 0,
            block_coinbase: Address::ZERO,
            block_timestamp: U256::from(1),
            block_difficulty: 0,
            block_prevrandao: Default::default(),
            block_gas_limit: None,
            disable_block_gas_limit: false,
            enable_tx_gas_limit: false,
            memory_limit: 1 << 27, // 2**27 = 128MiB = 134_217_728 bytes
            eth_rpc_url: None,
            eth_rpc_accept_invalid_certs: false,
            eth_rpc_jwt: None,
            eth_rpc_timeout: None,
            eth_rpc_headers: None,
            etherscan_api_key: None,
            verbosity: 0,
            remappings: vec![],
            auto_detect_remappings: true,
            libraries: vec![],
            ignored_error_codes: vec![
                SolidityErrorCode::SpdxLicenseNotProvided,
                SolidityErrorCode::ContractExceeds24576Bytes,
                SolidityErrorCode::ContractInitCodeSizeExceeds49152Bytes,
                SolidityErrorCode::TransientStorageUsed,
            ],
            ignored_file_paths: vec![],
            deny: DenyLevel::Never,
            deny_warnings: false,
            via_ir: false,
            ast: false,
            rpc_storage_caching: Default::default(),
            rpc_endpoints: Default::default(),
            etherscan: Default::default(),
            no_storage_caching: false,
            no_rpc_rate_limit: false,
            use_literal_content: false,
            bytecode_hash: BytecodeHash::Ipfs,
            cbor_metadata: true,
            revert_strings: None,
            sparse_mode: false,
            build_info: false,
            build_info_path: None,
            fmt: Default::default(),
            lint: Default::default(),
            doc: Default::default(),
            bind_json: Default::default(),
            labels: Default::default(),
            unchecked_cheatcode_artifacts: false,
            create2_library_salt: Self::DEFAULT_CREATE2_LIBRARY_SALT,
            create2_deployer: Self::DEFAULT_CREATE2_DEPLOYER,
            skip: vec![],
            dependencies: Default::default(),
            soldeer: Default::default(),
            assertions_revert: true,
            legacy_assertions: false,
            warnings: vec![],
            extra_args: vec![],
            celo: false,
            transaction_timeout: 120,
            additional_compiler_profiles: Default::default(),
            compilation_restrictions: Default::default(),
            script_execution_protection: true,
            _non_exhaustive: (),
        }
    }
}

/// Wrapper for the config's `gas_limit` value necessary because toml-rs can't handle larger number
/// because integers are stored signed: <https://github.com/alexcrichton/toml-rs/issues/256>
///
/// Due to this limitation this type will be serialized/deserialized as String if it's larger than
/// `i64`
#[derive(Clone, Copy, Debug, Default, PartialEq, Eq, Deserialize)]
pub struct GasLimit(#[serde(deserialize_with = "crate::deserialize_u64_or_max")] pub u64);

impl From<u64> for GasLimit {
    fn from(gas: u64) -> Self {
        Self(gas)
    }
}

impl From<GasLimit> for u64 {
    fn from(gas: GasLimit) -> Self {
        gas.0
    }
}

impl Serialize for GasLimit {
    fn serialize<S>(&self, serializer: S) -> Result<S::Ok, S::Error>
    where
        S: Serializer,
    {
        if self.0 == u64::MAX {
            serializer.serialize_str("max")
        } else if self.0 > i64::MAX as u64 {
            serializer.serialize_str(&self.0.to_string())
        } else {
            serializer.serialize_u64(self.0)
        }
    }
}

/// Variants for selecting the [`Solc`] instance
#[derive(Clone, Debug, PartialEq, Eq, Serialize, Deserialize)]
#[serde(untagged)]
pub enum SolcReq {
    /// Requires a specific solc version, that's either already installed (via `svm`) or will be
    /// auto installed (via `svm`)
    Version(Version),
    /// Path to an existing local solc installation
    Local(PathBuf),
}

impl SolcReq {
    /// Tries to get the solc version from the `SolcReq`
    ///
    /// If the `SolcReq` is a `Version` it will return the version, if it's a path to a binary it
    /// will try to get the version from the binary.
    fn try_version(&self) -> Result<Version, SolcError> {
        match self {
            Self::Version(version) => Ok(version.clone()),
            Self::Local(path) => Solc::new(path).map(|solc| solc.version),
        }
    }
}

impl<T: AsRef<str>> From<T> for SolcReq {
    fn from(s: T) -> Self {
        let s = s.as_ref();
        if let Ok(v) = Version::from_str(s) { Self::Version(v) } else { Self::Local(s.into()) }
    }
}

/// A subset of the foundry `Config`
/// used to initialize a `foundry.toml` file
///
/// # Example
///
/// ```rust
/// use foundry_config::{BasicConfig, Config};
/// use serde::Deserialize;
///
/// let my_config = Config::figment().extract::<BasicConfig>();
/// ```
#[derive(Clone, Debug, PartialEq, Eq, Serialize, Deserialize)]
pub struct BasicConfig {
    /// the profile tag: `[profile.default]`
    #[serde(skip)]
    pub profile: Profile,
    /// path of the source contracts dir, like `src` or `contracts`
    pub src: PathBuf,
    /// path to where artifacts shut be written to
    pub out: PathBuf,
    /// all library folders to include, `lib`, `node_modules`
    pub libs: Vec<PathBuf>,
    /// `Remappings` to use for this repo
    #[serde(default, skip_serializing_if = "Vec::is_empty")]
    pub remappings: Vec<RelativeRemapping>,
}

impl BasicConfig {
    /// Serialize the config as a String of TOML.
    ///
    /// This serializes to a table with the name of the profile
    pub fn to_string_pretty(&self) -> Result<String, toml::ser::Error> {
        let s = toml::to_string_pretty(self)?;
        Ok(format!(
            "\
[profile.{}]
{s}
# See more config options https://github.com/foundry-rs/foundry/blob/master/crates/config/README.md#all-options\n",
            self.profile
        ))
    }
}

pub(crate) mod from_str_lowercase {
    use serde::{Deserialize, Deserializer, Serializer};
    use std::str::FromStr;

    pub fn serialize<T, S>(value: &T, serializer: S) -> Result<S::Ok, S::Error>
    where
        T: std::fmt::Display,
        S: Serializer,
    {
        serializer.collect_str(&value.to_string().to_lowercase())
    }

    pub fn deserialize<'de, T, D>(deserializer: D) -> Result<T, D::Error>
    where
        D: Deserializer<'de>,
        T: FromStr,
        T::Err: std::fmt::Display,
    {
        String::deserialize(deserializer)?.to_lowercase().parse().map_err(serde::de::Error::custom)
    }
}

fn canonic(path: impl Into<PathBuf>) -> PathBuf {
    let path = path.into();
    foundry_compilers::utils::canonicalize(&path).unwrap_or(path)
}

fn root_default() -> PathBuf {
    ".".into()
}

#[cfg(test)]
mod tests {
    use super::*;
    use crate::{
        cache::{CachedChains, CachedEndpoints},
        endpoints::RpcEndpointType,
        etherscan::ResolvedEtherscanConfigs,
        fmt::IndentStyle,
    };
    use NamedChain::Moonbeam;
    use endpoints::{RpcAuth, RpcEndpointConfig};
    use figment::error::Kind::InvalidType;
    use foundry_compilers::artifacts::{
        ModelCheckerEngine, YulDetails, vyper::VyperOptimizationMode,
    };
    use similar_asserts::assert_eq;
    use soldeer_core::remappings::RemappingsLocation;
    use std::{fs::File, io::Write};
    use tempfile::tempdir;

    // Helper function to clear `__warnings` in config, since it will be populated during loading
    // from file, causing testing problem when comparing to those created from `default()`, etc.
    fn clear_warning(config: &mut Config) {
        config.warnings = vec![];
    }

    #[test]
    fn default_sender() {
        assert_eq!(Config::DEFAULT_SENDER, address!("0x1804c8AB1F12E6bbf3894d4083f33e07309d1f38"));
    }

    #[test]
    fn test_caching() {
        let mut config = Config::default();
        let chain_id = NamedChain::Mainnet;
        let url = "https://eth-mainnet.alchemyapi";
        assert!(config.enable_caching(url, chain_id));

        config.no_storage_caching = true;
        assert!(!config.enable_caching(url, chain_id));

        config.no_storage_caching = false;
        assert!(!config.enable_caching(url, NamedChain::Dev));
    }

    #[test]
    fn test_install_dir() {
        figment::Jail::expect_with(|jail| {
            let config = Config::load().unwrap();
            assert_eq!(config.install_lib_dir(), PathBuf::from("lib"));
            jail.create_file(
                "foundry.toml",
                r"
                [profile.default]
                libs = ['node_modules', 'lib']
            ",
            )?;
            let config = Config::load().unwrap();
            assert_eq!(config.install_lib_dir(), PathBuf::from("lib"));

            jail.create_file(
                "foundry.toml",
                r"
                [profile.default]
                libs = ['custom', 'node_modules', 'lib']
            ",
            )?;
            let config = Config::load().unwrap();
            assert_eq!(config.install_lib_dir(), PathBuf::from("custom"));

            Ok(())
        });
    }

    #[test]
    fn test_figment_is_default() {
        figment::Jail::expect_with(|_| {
            let mut default: Config = Config::figment().extract()?;
            let default2 = Config::default();
            default.profile = default2.profile.clone();
            default.profiles = default2.profiles.clone();
            assert_eq!(default, default2);
            Ok(())
        });
    }

    #[test]
    fn figment_profiles() {
        figment::Jail::expect_with(|jail| {
            jail.create_file(
                "foundry.toml",
                r"
                [foo.baz]
                libs = ['node_modules', 'lib']

                [profile.default]
                libs = ['node_modules', 'lib']

                [profile.ci]
                libs = ['node_modules', 'lib']

                [profile.local]
                libs = ['node_modules', 'lib']
            ",
            )?;

            let config = crate::Config::load().unwrap();
            let expected: &[figment::Profile] = &["ci".into(), "default".into(), "local".into()];
            assert_eq!(config.profiles, expected);

            Ok(())
        });
    }

    #[test]
    fn test_default_round_trip() {
        figment::Jail::expect_with(|_| {
            let original = Config::figment();
            let roundtrip = Figment::from(Config::from_provider(&original).unwrap());
            for figment in &[original, roundtrip] {
                let config = Config::from_provider(figment).unwrap();
                assert_eq!(config, Config::default().normalized_optimizer_settings());
            }
            Ok(())
        });
    }

    #[test]
    fn ffi_env_disallowed() {
        figment::Jail::expect_with(|jail| {
            jail.set_env("FOUNDRY_FFI", "true");
            jail.set_env("FFI", "true");
            jail.set_env("DAPP_FFI", "true");
            let config = Config::load().unwrap();
            assert!(!config.ffi);

            Ok(())
        });
    }

    #[test]
    fn test_profile_env() {
        figment::Jail::expect_with(|jail| {
            jail.set_env("FOUNDRY_PROFILE", "default");
            let figment = Config::figment();
            assert_eq!(figment.profile(), "default");

            jail.set_env("FOUNDRY_PROFILE", "hardhat");
            let figment: Figment = Config::hardhat().into();
            assert_eq!(figment.profile(), "hardhat");

            jail.create_file(
                "foundry.toml",
                r"
                [profile.default]
                libs = ['lib']
                [profile.local]
                libs = ['modules']
            ",
            )?;
            jail.set_env("FOUNDRY_PROFILE", "local");
            let config = Config::load().unwrap();
            assert_eq!(config.libs, vec![PathBuf::from("modules")]);

            Ok(())
        });
    }

    #[test]
    fn test_default_test_path() {
        figment::Jail::expect_with(|_| {
            let config = Config::default();
            let paths_config = config.project_paths::<Solc>();
            assert_eq!(paths_config.tests, PathBuf::from(r"test"));
            Ok(())
        });
    }

    #[test]
    fn test_default_libs() {
        figment::Jail::expect_with(|jail| {
            let config = Config::load().unwrap();
            assert_eq!(config.libs, vec![PathBuf::from("lib")]);

            fs::create_dir_all(jail.directory().join("node_modules")).unwrap();
            let config = Config::load().unwrap();
            assert_eq!(config.libs, vec![PathBuf::from("node_modules")]);

            fs::create_dir_all(jail.directory().join("lib")).unwrap();
            let config = Config::load().unwrap();
            assert_eq!(config.libs, vec![PathBuf::from("lib"), PathBuf::from("node_modules")]);

            Ok(())
        });
    }

    #[test]
    fn test_inheritance_from_default_test_path() {
        figment::Jail::expect_with(|jail| {
            jail.create_file(
                "foundry.toml",
                r#"
                [profile.default]
                test = "defaulttest"
                src  = "defaultsrc"
                libs = ['lib', 'node_modules']

                [profile.custom]
                src = "customsrc"
            "#,
            )?;

            let config = Config::load().unwrap();
            assert_eq!(config.src, PathBuf::from("defaultsrc"));
            assert_eq!(config.libs, vec![PathBuf::from("lib"), PathBuf::from("node_modules")]);

            jail.set_env("FOUNDRY_PROFILE", "custom");
            let config = Config::load().unwrap();
            assert_eq!(config.src, PathBuf::from("customsrc"));
            assert_eq!(config.test, PathBuf::from("defaulttest"));
            assert_eq!(config.libs, vec![PathBuf::from("lib"), PathBuf::from("node_modules")]);

            Ok(())
        });
    }

    #[test]
    fn test_custom_test_path() {
        figment::Jail::expect_with(|jail| {
            jail.create_file(
                "foundry.toml",
                r#"
                [profile.default]
                test = "mytest"
            "#,
            )?;

            let config = Config::load().unwrap();
            let paths_config = config.project_paths::<Solc>();
            assert_eq!(paths_config.tests, PathBuf::from(r"mytest"));
            Ok(())
        });
    }

    #[test]
    fn test_remappings() {
        figment::Jail::expect_with(|jail| {
            jail.create_file(
                "foundry.toml",
                r#"
                [profile.default]
                src = "some-source"
                out = "some-out"
                cache = true
            "#,
            )?;
            let config = Config::load().unwrap();
            assert!(config.remappings.is_empty());

            jail.create_file(
                "remappings.txt",
                r"
                file-ds-test/=lib/ds-test/
                file-other/=lib/other/
            ",
            )?;

            let config = Config::load().unwrap();
            assert_eq!(
                config.remappings,
                vec![
                    Remapping::from_str("file-ds-test/=lib/ds-test/").unwrap().into(),
                    Remapping::from_str("file-other/=lib/other/").unwrap().into(),
                ],
            );

            jail.set_env("DAPP_REMAPPINGS", "ds-test=lib/ds-test/\nother/=lib/other/");
            let config = Config::load().unwrap();

            assert_eq!(
                config.remappings,
                vec![
                    // From environment (should have precedence over remapping.txt)
                    Remapping::from_str("ds-test=lib/ds-test/").unwrap().into(),
                    Remapping::from_str("other/=lib/other/").unwrap().into(),
                    // From remapping.txt (should have less precedence than remapping.txt)
                    Remapping::from_str("file-ds-test/=lib/ds-test/").unwrap().into(),
                    Remapping::from_str("file-other/=lib/other/").unwrap().into(),
                ],
            );

            Ok(())
        });
    }

    #[test]
    fn test_remappings_override() {
        figment::Jail::expect_with(|jail| {
            jail.create_file(
                "foundry.toml",
                r#"
                [profile.default]
                src = "some-source"
                out = "some-out"
                cache = true
            "#,
            )?;
            let config = Config::load().unwrap();
            assert!(config.remappings.is_empty());

            jail.create_file(
                "remappings.txt",
                r"
                ds-test/=lib/ds-test/
                other/=lib/other/
            ",
            )?;

            let config = Config::load().unwrap();
            assert_eq!(
                config.remappings,
                vec![
                    Remapping::from_str("ds-test/=lib/ds-test/").unwrap().into(),
                    Remapping::from_str("other/=lib/other/").unwrap().into(),
                ],
            );

            jail.set_env("DAPP_REMAPPINGS", "ds-test/=lib/ds-test/src/\nenv-lib/=lib/env-lib/");
            let config = Config::load().unwrap();

            // Remappings should now be:
            // - ds-test from environment (lib/ds-test/src/)
            // - other from remappings.txt (lib/other/)
            // - env-lib from environment (lib/env-lib/)
            assert_eq!(
                config.remappings,
                vec![
                    Remapping::from_str("ds-test/=lib/ds-test/src/").unwrap().into(),
                    Remapping::from_str("env-lib/=lib/env-lib/").unwrap().into(),
                    Remapping::from_str("other/=lib/other/").unwrap().into(),
                ],
            );

            // contains additional remapping to the source dir
            assert_eq!(
                config.get_all_remappings().collect::<Vec<_>>(),
                vec![
                    Remapping::from_str("ds-test/=lib/ds-test/src/").unwrap(),
                    Remapping::from_str("env-lib/=lib/env-lib/").unwrap(),
                    Remapping::from_str("other/=lib/other/").unwrap(),
                ],
            );

            Ok(())
        });
    }

    #[test]
    fn test_can_update_libs() {
        figment::Jail::expect_with(|jail| {
            jail.create_file(
                "foundry.toml",
                r#"
                [profile.default]
                libs = ["node_modules"]
            "#,
            )?;

            let mut config = Config::load().unwrap();
            config.libs.push("libs".into());
            config.update_libs().unwrap();

            let config = Config::load().unwrap();
            assert_eq!(config.libs, vec![PathBuf::from("node_modules"), PathBuf::from("libs"),]);
            Ok(())
        });
    }

    #[test]
    fn test_large_gas_limit() {
        figment::Jail::expect_with(|jail| {
            let gas = u64::MAX;
            jail.create_file(
                "foundry.toml",
                &format!(
                    r#"
                [profile.default]
                gas_limit = "{gas}"
            "#
                ),
            )?;

            let config = Config::load().unwrap();
            assert_eq!(
                config,
                Config {
                    gas_limit: gas.into(),
                    ..Config::default().normalized_optimizer_settings()
                }
            );

            Ok(())
        });
    }

    #[test]
    #[should_panic]
    fn test_toml_file_parse_failure() {
        figment::Jail::expect_with(|jail| {
            jail.create_file(
                "foundry.toml",
                r#"
                [profile.default]
                eth_rpc_url = "https://example.com/
            "#,
            )?;

            let _config = Config::load().unwrap();

            Ok(())
        });
    }

    #[test]
    #[should_panic]
    fn test_toml_file_non_existing_config_var_failure() {
        figment::Jail::expect_with(|jail| {
            jail.set_env("FOUNDRY_CONFIG", "this config does not exist");

            let _config = Config::load().unwrap();

            Ok(())
        });
    }

    #[test]
    fn test_resolve_etherscan_with_chain() {
        figment::Jail::expect_with(|jail| {
            let env_key = "__BSC_ETHERSCAN_API_KEY";
            let env_value = "env value";
            jail.create_file(
                "foundry.toml",
                r#"
                [profile.default]

                [etherscan]
                bsc = { key = "${__BSC_ETHERSCAN_API_KEY}", url = "https://api.bscscan.com/api" }
            "#,
            )?;

            let config = Config::load().unwrap();
            assert!(
                config
                    .get_etherscan_config_with_chain(Some(NamedChain::BinanceSmartChain.into()))
                    .is_err()
            );

            unsafe {
                std::env::set_var(env_key, env_value);
            }

            assert_eq!(
                config
                    .get_etherscan_config_with_chain(Some(NamedChain::BinanceSmartChain.into()))
                    .unwrap()
                    .unwrap()
                    .key,
                env_value
            );

            let mut with_key = config;
            with_key.etherscan_api_key = Some("via etherscan_api_key".to_string());

            assert_eq!(
                with_key
                    .get_etherscan_config_with_chain(Some(NamedChain::BinanceSmartChain.into()))
                    .unwrap()
                    .unwrap()
                    .key,
                "via etherscan_api_key"
            );

            unsafe {
                std::env::remove_var(env_key);
            }
            Ok(())
        });
    }

    #[test]
    fn test_resolve_etherscan() {
        figment::Jail::expect_with(|jail| {
            jail.create_file(
                "foundry.toml",
                r#"
                [profile.default]

                [etherscan]
                mainnet = { key = "FX42Z3BBJJEWXWGYV2X1CIPRSCN" }
                moonbeam = { key = "${_CONFIG_ETHERSCAN_MOONBEAM}" }
            "#,
            )?;

            let config = Config::load().unwrap();

            assert!(config.etherscan.clone().resolved().has_unresolved());

            jail.set_env("_CONFIG_ETHERSCAN_MOONBEAM", "123456789");

            let configs = config.etherscan.resolved();
            assert!(!configs.has_unresolved());

            let mb_urls = Moonbeam.etherscan_urls().unwrap();
            let mainnet_urls = NamedChain::Mainnet.etherscan_urls().unwrap();
            assert_eq!(
                configs,
                ResolvedEtherscanConfigs::new([
                    (
                        "mainnet",
                        ResolvedEtherscanConfig {
                            api_url: mainnet_urls.0.to_string(),
                            chain: Some(NamedChain::Mainnet.into()),
                            browser_url: Some(mainnet_urls.1.to_string()),
                            key: "FX42Z3BBJJEWXWGYV2X1CIPRSCN".to_string(),
                        }
                    ),
                    (
                        "moonbeam",
                        ResolvedEtherscanConfig {
                            api_url: mb_urls.0.to_string(),
                            chain: Some(Moonbeam.into()),
                            browser_url: Some(mb_urls.1.to_string()),
                            key: "123456789".to_string(),
                        }
                    ),
                ])
            );

            Ok(())
        });
    }

    #[test]
    fn test_resolve_etherscan_with_versions() {
        figment::Jail::expect_with(|jail| {
            jail.create_file(
                "foundry.toml",
                r#"
                [profile.default]

                [etherscan]
                mainnet = { key = "FX42Z3BBJJEWXWGYV2X1CIPRSCN", api_version = "v2" }
                moonbeam = { key = "${_CONFIG_ETHERSCAN_MOONBEAM}", api_version = "v1" }
            "#,
            )?;

            let config = Config::load().unwrap();

            assert!(config.etherscan.clone().resolved().has_unresolved());

            jail.set_env("_CONFIG_ETHERSCAN_MOONBEAM", "123456789");

            let configs = config.etherscan.resolved();
            assert!(!configs.has_unresolved());

            let mb_urls = Moonbeam.etherscan_urls().unwrap();
            let mainnet_urls = NamedChain::Mainnet.etherscan_urls().unwrap();
            assert_eq!(
                configs,
                ResolvedEtherscanConfigs::new([
                    (
                        "mainnet",
                        ResolvedEtherscanConfig {
                            api_url: mainnet_urls.0.to_string(),
                            chain: Some(NamedChain::Mainnet.into()),
                            browser_url: Some(mainnet_urls.1.to_string()),
                            key: "FX42Z3BBJJEWXWGYV2X1CIPRSCN".to_string(),
                        }
                    ),
                    (
                        "moonbeam",
                        ResolvedEtherscanConfig {
                            api_url: mb_urls.0.to_string(),
                            chain: Some(Moonbeam.into()),
                            browser_url: Some(mb_urls.1.to_string()),
                            key: "123456789".to_string(),
                        }
                    ),
                ])
            );

            Ok(())
        });
    }

    #[test]
    fn test_resolve_etherscan_chain_id() {
        figment::Jail::expect_with(|jail| {
            jail.create_file(
                "foundry.toml",
                r#"
                [profile.default]
                chain_id = "sepolia"

                [etherscan]
                sepolia = { key = "FX42Z3BBJJEWXWGYV2X1CIPRSCN" }
            "#,
            )?;

            let config = Config::load().unwrap();
            let etherscan = config.get_etherscan_config().unwrap().unwrap();
            assert_eq!(etherscan.chain, Some(NamedChain::Sepolia.into()));
            assert_eq!(etherscan.key, "FX42Z3BBJJEWXWGYV2X1CIPRSCN");

            Ok(())
        });
    }

    #[test]
    fn test_resolve_rpc_url() {
        figment::Jail::expect_with(|jail| {
            jail.create_file(
                "foundry.toml",
                r#"
                [profile.default]
                [rpc_endpoints]
                optimism = "https://example.com/"
                mainnet = "${_CONFIG_MAINNET}"
            "#,
            )?;
            jail.set_env("_CONFIG_MAINNET", "https://eth-mainnet.alchemyapi.io/v2/123455");

            let mut config = Config::load().unwrap();
            assert_eq!("http://localhost:8545", config.get_rpc_url_or_localhost_http().unwrap());

            config.eth_rpc_url = Some("mainnet".to_string());
            assert_eq!(
                "https://eth-mainnet.alchemyapi.io/v2/123455",
                config.get_rpc_url_or_localhost_http().unwrap()
            );

            config.eth_rpc_url = Some("optimism".to_string());
            assert_eq!("https://example.com/", config.get_rpc_url_or_localhost_http().unwrap());

            Ok(())
        })
    }

    #[test]
    fn test_resolve_rpc_url_if_etherscan_set() {
        figment::Jail::expect_with(|jail| {
            jail.create_file(
                "foundry.toml",
                r#"
                [profile.default]
                etherscan_api_key = "dummy"
                [rpc_endpoints]
                optimism = "https://example.com/"
            "#,
            )?;

            let config = Config::load().unwrap();
            assert_eq!("http://localhost:8545", config.get_rpc_url_or_localhost_http().unwrap());

            Ok(())
        })
    }

    #[test]
    fn test_resolve_rpc_url_alias() {
        figment::Jail::expect_with(|jail| {
            jail.create_file(
                "foundry.toml",
                r#"
                [profile.default]
                [rpc_endpoints]
                polygonAmoy = "https://polygon-amoy.g.alchemy.com/v2/${_RESOLVE_RPC_ALIAS}"
            "#,
            )?;
            let mut config = Config::load().unwrap();
            config.eth_rpc_url = Some("polygonAmoy".to_string());
            assert!(config.get_rpc_url().unwrap().is_err());

            jail.set_env("_RESOLVE_RPC_ALIAS", "123455");

            let mut config = Config::load().unwrap();
            config.eth_rpc_url = Some("polygonAmoy".to_string());
            assert_eq!(
                "https://polygon-amoy.g.alchemy.com/v2/123455",
                config.get_rpc_url().unwrap().unwrap()
            );

            Ok(())
        })
    }

    #[test]
    fn test_resolve_rpc_aliases() {
        figment::Jail::expect_with(|jail| {
            jail.create_file(
                "foundry.toml",
                r#"
               [profile.default]
               [etherscan]
               arbitrum_alias = { key = "${TEST_RESOLVE_RPC_ALIAS_ARBISCAN}" }
               [rpc_endpoints]
               arbitrum_alias = "https://arb-mainnet.g.alchemy.com/v2/${TEST_RESOLVE_RPC_ALIAS_ARB_ONE}"
            "#,
            )?;

            jail.set_env("TEST_RESOLVE_RPC_ALIAS_ARB_ONE", "123455");
            jail.set_env("TEST_RESOLVE_RPC_ALIAS_ARBISCAN", "123455");

            let config = Config::load().unwrap();

            let config = config.get_etherscan_config_with_chain(Some(NamedChain::Arbitrum.into()));
            assert!(config.is_err());
            assert_eq!(
                config.unwrap_err().to_string(),
                "At least one of `url` or `chain` must be present for Etherscan config with unknown alias `arbitrum_alias`"
            );

            Ok(())
        });
    }

    #[test]
    fn test_resolve_rpc_config() {
        figment::Jail::expect_with(|jail| {
            jail.create_file(
                "foundry.toml",
                r#"
                [rpc_endpoints]
                optimism = "https://example.com/"
                mainnet = { endpoint = "${_CONFIG_MAINNET}", retries = 3, retry_backoff = 1000, compute_units_per_second = 1000 }
            "#,
            )?;
            jail.set_env("_CONFIG_MAINNET", "https://eth-mainnet.alchemyapi.io/v2/123455");

            let config = Config::load().unwrap();
            assert_eq!(
                RpcEndpoints::new([
                    (
                        "optimism",
                        RpcEndpointType::String(RpcEndpointUrl::Url(
                            "https://example.com/".to_string()
                        ))
                    ),
                    (
                        "mainnet",
                        RpcEndpointType::Config(RpcEndpoint {
                            endpoint: RpcEndpointUrl::Env("${_CONFIG_MAINNET}".to_string()),
                            config: RpcEndpointConfig {
                                retries: Some(3),
                                retry_backoff: Some(1000),
                                compute_units_per_second: Some(1000),
                            },
                            auth: None,
                        })
                    ),
                ]),
                config.rpc_endpoints
            );

            let resolved = config.rpc_endpoints.resolved();
            assert_eq!(
                RpcEndpoints::new([
                    (
                        "optimism",
                        RpcEndpointType::String(RpcEndpointUrl::Url(
                            "https://example.com/".to_string()
                        ))
                    ),
                    (
                        "mainnet",
                        RpcEndpointType::Config(RpcEndpoint {
                            endpoint: RpcEndpointUrl::Env("${_CONFIG_MAINNET}".to_string()),
                            config: RpcEndpointConfig {
                                retries: Some(3),
                                retry_backoff: Some(1000),
                                compute_units_per_second: Some(1000),
                            },
                            auth: None,
                        })
                    ),
                ])
                .resolved(),
                resolved
            );
            Ok(())
        })
    }

    #[test]
    fn test_resolve_auth() {
        figment::Jail::expect_with(|jail| {
            jail.create_file(
                "foundry.toml",
                r#"
                [profile.default]
                eth_rpc_url = "optimism"
                [rpc_endpoints]
                optimism = "https://example.com/"
                mainnet = { endpoint = "${_CONFIG_MAINNET}", retries = 3, retry_backoff = 1000, compute_units_per_second = 1000, auth = "Bearer ${_CONFIG_AUTH}" }
            "#,
            )?;

            let config = Config::load().unwrap();

            jail.set_env("_CONFIG_AUTH", "123456");
            jail.set_env("_CONFIG_MAINNET", "https://eth-mainnet.alchemyapi.io/v2/123455");

            assert_eq!(
                RpcEndpoints::new([
                    (
                        "optimism",
                        RpcEndpointType::String(RpcEndpointUrl::Url(
                            "https://example.com/".to_string()
                        ))
                    ),
                    (
                        "mainnet",
                        RpcEndpointType::Config(RpcEndpoint {
                            endpoint: RpcEndpointUrl::Env("${_CONFIG_MAINNET}".to_string()),
                            config: RpcEndpointConfig {
                                retries: Some(3),
                                retry_backoff: Some(1000),
                                compute_units_per_second: Some(1000)
                            },
                            auth: Some(RpcAuth::Env("Bearer ${_CONFIG_AUTH}".to_string())),
                        })
                    ),
                ]),
                config.rpc_endpoints
            );
            let resolved = config.rpc_endpoints.resolved();
            assert_eq!(
                RpcEndpoints::new([
                    (
                        "optimism",
                        RpcEndpointType::String(RpcEndpointUrl::Url(
                            "https://example.com/".to_string()
                        ))
                    ),
                    (
                        "mainnet",
                        RpcEndpointType::Config(RpcEndpoint {
                            endpoint: RpcEndpointUrl::Url(
                                "https://eth-mainnet.alchemyapi.io/v2/123455".to_string()
                            ),
                            config: RpcEndpointConfig {
                                retries: Some(3),
                                retry_backoff: Some(1000),
                                compute_units_per_second: Some(1000)
                            },
                            auth: Some(RpcAuth::Raw("Bearer 123456".to_string())),
                        })
                    ),
                ])
                .resolved(),
                resolved
            );

            Ok(())
        });
    }

    #[test]
    fn test_resolve_endpoints() {
        figment::Jail::expect_with(|jail| {
            jail.create_file(
                "foundry.toml",
                r#"
                [profile.default]
                eth_rpc_url = "optimism"
                [rpc_endpoints]
                optimism = "https://example.com/"
                mainnet = "${_CONFIG_MAINNET}"
                mainnet_2 = "https://eth-mainnet.alchemyapi.io/v2/${_CONFIG_API_KEY1}"
                mainnet_3 = "https://eth-mainnet.alchemyapi.io/v2/${_CONFIG_API_KEY1}/${_CONFIG_API_KEY2}"
            "#,
            )?;

            let config = Config::load().unwrap();

            assert_eq!(config.get_rpc_url().unwrap().unwrap(), "https://example.com/");

            assert!(config.rpc_endpoints.clone().resolved().has_unresolved());

            jail.set_env("_CONFIG_MAINNET", "https://eth-mainnet.alchemyapi.io/v2/123455");
            jail.set_env("_CONFIG_API_KEY1", "123456");
            jail.set_env("_CONFIG_API_KEY2", "98765");

            let endpoints = config.rpc_endpoints.resolved();

            assert!(!endpoints.has_unresolved());

            assert_eq!(
                endpoints,
                RpcEndpoints::new([
                    ("optimism", RpcEndpointUrl::Url("https://example.com/".to_string())),
                    (
                        "mainnet",
                        RpcEndpointUrl::Url(
                            "https://eth-mainnet.alchemyapi.io/v2/123455".to_string()
                        )
                    ),
                    (
                        "mainnet_2",
                        RpcEndpointUrl::Url(
                            "https://eth-mainnet.alchemyapi.io/v2/123456".to_string()
                        )
                    ),
                    (
                        "mainnet_3",
                        RpcEndpointUrl::Url(
                            "https://eth-mainnet.alchemyapi.io/v2/123456/98765".to_string()
                        )
                    ),
                ])
                .resolved()
            );

            Ok(())
        });
    }

    #[test]
    fn test_extract_etherscan_config() {
        figment::Jail::expect_with(|jail| {
            jail.create_file(
                "foundry.toml",
                r#"
                [profile.default]
                etherscan_api_key = "optimism"

                [etherscan]
                optimism = { key = "https://etherscan-optimism.com/" }
                amoy = { key = "https://etherscan-amoy.com/" }
            "#,
            )?;

            let mut config = Config::load().unwrap();

            let optimism = config.get_etherscan_api_key(Some(NamedChain::Optimism.into()));
            assert_eq!(optimism, Some("https://etherscan-optimism.com/".to_string()));

            config.etherscan_api_key = Some("amoy".to_string());

            let amoy = config.get_etherscan_api_key(Some(NamedChain::PolygonAmoy.into()));
            assert_eq!(amoy, Some("https://etherscan-amoy.com/".to_string()));

            Ok(())
        });
    }

    #[test]
    fn test_extract_etherscan_config_by_chain() {
        figment::Jail::expect_with(|jail| {
            jail.create_file(
                "foundry.toml",
                r#"
                [profile.default]

                [etherscan]
                amoy = { key = "https://etherscan-amoy.com/", chain = 80002 }
            "#,
            )?;

            let config = Config::load().unwrap();

            let amoy = config
                .get_etherscan_config_with_chain(Some(NamedChain::PolygonAmoy.into()))
                .unwrap()
                .unwrap();
            assert_eq!(amoy.key, "https://etherscan-amoy.com/".to_string());

            Ok(())
        });
    }

    #[test]
    fn test_extract_etherscan_config_by_chain_with_url() {
        figment::Jail::expect_with(|jail| {
            jail.create_file(
                "foundry.toml",
                r#"
                [profile.default]

                [etherscan]
                amoy = { key = "https://etherscan-amoy.com/", chain = 80002 , url =  "https://verifier-url.com/"}
            "#,
            )?;

            let config = Config::load().unwrap();

            let amoy = config
                .get_etherscan_config_with_chain(Some(NamedChain::PolygonAmoy.into()))
                .unwrap()
                .unwrap();
            assert_eq!(amoy.key, "https://etherscan-amoy.com/".to_string());
            assert_eq!(amoy.api_url, "https://verifier-url.com/".to_string());

            Ok(())
        });
    }

    #[test]
    fn test_extract_etherscan_config_by_chain_and_alias() {
        figment::Jail::expect_with(|jail| {
            jail.create_file(
                "foundry.toml",
                r#"
                [profile.default]
                eth_rpc_url = "amoy"

                [etherscan]
                amoy = { key = "https://etherscan-amoy.com/" }

                [rpc_endpoints]
                amoy = "https://polygon-amoy.g.alchemy.com/v2/amoy"
            "#,
            )?;

            let config = Config::load().unwrap();

            let amoy = config.get_etherscan_config_with_chain(None).unwrap().unwrap();
            assert_eq!(amoy.key, "https://etherscan-amoy.com/".to_string());

            let amoy_rpc = config.get_rpc_url().unwrap().unwrap();
            assert_eq!(amoy_rpc, "https://polygon-amoy.g.alchemy.com/v2/amoy");
            Ok(())
        });
    }

    #[test]
    fn test_toml_file() {
        figment::Jail::expect_with(|jail| {
            jail.create_file(
                "foundry.toml",
                r#"
                [profile.default]
                src = "some-source"
                out = "some-out"
                cache = true
                eth_rpc_url = "https://example.com/"
                verbosity = 3
                remappings = ["ds-test=lib/ds-test/"]
                via_ir = true
                rpc_storage_caching = { chains = [1, "optimism", 999999], endpoints = "all"}
                use_literal_content = false
                bytecode_hash = "ipfs"
                cbor_metadata = true
                revert_strings = "strip"
                allow_paths = ["allow", "paths"]
                build_info_path = "build-info"
                always_use_create_2_factory = true

                [rpc_endpoints]
                optimism = "https://example.com/"
                mainnet = "${RPC_MAINNET}"
                mainnet_2 = "https://eth-mainnet.alchemyapi.io/v2/${API_KEY}"
                mainnet_3 = "https://eth-mainnet.alchemyapi.io/v2/${API_KEY}/${ANOTHER_KEY}"
            "#,
            )?;

            let config = Config::load().unwrap();
            assert_eq!(
                config,
                Config {
                    src: "some-source".into(),
                    out: "some-out".into(),
                    cache: true,
                    eth_rpc_url: Some("https://example.com/".to_string()),
                    remappings: vec![Remapping::from_str("ds-test=lib/ds-test/").unwrap().into()],
                    verbosity: 3,
                    via_ir: true,
                    rpc_storage_caching: StorageCachingConfig {
                        chains: CachedChains::Chains(vec![
                            Chain::mainnet(),
                            Chain::optimism_mainnet(),
                            Chain::from_id(999999)
                        ]),
                        endpoints: CachedEndpoints::All,
                    },
                    use_literal_content: false,
                    bytecode_hash: BytecodeHash::Ipfs,
                    cbor_metadata: true,
                    revert_strings: Some(RevertStrings::Strip),
                    allow_paths: vec![PathBuf::from("allow"), PathBuf::from("paths")],
                    rpc_endpoints: RpcEndpoints::new([
                        ("optimism", RpcEndpointUrl::Url("https://example.com/".to_string())),
                        ("mainnet", RpcEndpointUrl::Env("${RPC_MAINNET}".to_string())),
                        (
                            "mainnet_2",
                            RpcEndpointUrl::Env(
                                "https://eth-mainnet.alchemyapi.io/v2/${API_KEY}".to_string()
                            )
                        ),
                        (
                            "mainnet_3",
                            RpcEndpointUrl::Env(
                                "https://eth-mainnet.alchemyapi.io/v2/${API_KEY}/${ANOTHER_KEY}"
                                    .to_string()
                            )
                        ),
                    ]),
                    build_info_path: Some("build-info".into()),
                    always_use_create_2_factory: true,
                    ..Config::default().normalized_optimizer_settings()
                }
            );

            Ok(())
        });
    }

    #[test]
    fn test_load_remappings() {
        figment::Jail::expect_with(|jail| {
            jail.create_file(
                "foundry.toml",
                r"
                [profile.default]
                remappings = ['nested/=lib/nested/']
            ",
            )?;

            let config = Config::load_with_root(jail.directory()).unwrap();
            assert_eq!(
                config.remappings,
                vec![Remapping::from_str("nested/=lib/nested/").unwrap().into()]
            );

            Ok(())
        });
    }

    #[test]
    fn test_load_full_toml() {
        figment::Jail::expect_with(|jail| {
            jail.create_file(
                "foundry.toml",
                r#"
                [profile.default]
                auto_detect_solc = true
                block_base_fee_per_gas = 0
                block_coinbase = '0x0000000000000000000000000000000000000000'
                block_difficulty = 0
                block_prevrandao = '0x0000000000000000000000000000000000000000000000000000000000000000'
                block_number = 1
                block_timestamp = 1
                use_literal_content = false
                bytecode_hash = 'ipfs'
                cbor_metadata = true
                cache = true
                cache_path = 'cache'
                evm_version = 'london'
                extra_output = []
                extra_output_files = []
                always_use_create_2_factory = false
                ffi = false
                force = false
                gas_limit = 9223372036854775807
                gas_price = 0
                gas_reports = ['*']
                ignored_error_codes = [1878]
                ignored_warnings_from = ["something"]
                deny = "never"
                initial_balance = '0xffffffffffffffffffffffff'
                libraries = []
                libs = ['lib']
                memory_limit = 134217728
                names = false
                no_storage_caching = false
                no_rpc_rate_limit = false
                offline = false
                optimizer = true
                optimizer_runs = 200
                out = 'out'
                remappings = ['nested/=lib/nested/']
                sender = '0x1804c8AB1F12E6bbf3894d4083f33e07309d1f38'
                sizes = false
                sparse_mode = false
                src = 'src'
                test = 'test'
                tx_origin = '0x1804c8AB1F12E6bbf3894d4083f33e07309d1f38'
                verbosity = 0
                via_ir = false

                [profile.default.rpc_storage_caching]
                chains = 'all'
                endpoints = 'all'

                [rpc_endpoints]
                optimism = "https://example.com/"
                mainnet = "${RPC_MAINNET}"
                mainnet_2 = "https://eth-mainnet.alchemyapi.io/v2/${API_KEY}"

                [fuzz]
                runs = 256
                seed = '0x3e8'
                max_test_rejects = 65536

                [invariant]
                runs = 256
                depth = 500
                fail_on_revert = false
                call_override = false
                shrink_run_limit = 5000
            "#,
            )?;

            let config = Config::load_with_root(jail.directory()).unwrap();

            assert_eq!(config.ignored_file_paths, vec![PathBuf::from("something")]);
            assert_eq!(config.fuzz.seed, Some(U256::from(1000)));
            assert_eq!(
                config.remappings,
                vec![Remapping::from_str("nested/=lib/nested/").unwrap().into()]
            );

            assert_eq!(
                config.rpc_endpoints,
                RpcEndpoints::new([
                    ("optimism", RpcEndpointUrl::Url("https://example.com/".to_string())),
                    ("mainnet", RpcEndpointUrl::Env("${RPC_MAINNET}".to_string())),
                    (
                        "mainnet_2",
                        RpcEndpointUrl::Env(
                            "https://eth-mainnet.alchemyapi.io/v2/${API_KEY}".to_string()
                        )
                    ),
                ]),
            );

            Ok(())
        });
    }

    #[test]
    fn test_solc_req() {
        figment::Jail::expect_with(|jail| {
            jail.create_file(
                "foundry.toml",
                r#"
                [profile.default]
                solc_version = "0.8.12"
            "#,
            )?;

            let config = Config::load().unwrap();
            assert_eq!(config.solc, Some(SolcReq::Version(Version::new(0, 8, 12))));

            jail.create_file(
                "foundry.toml",
                r#"
                [profile.default]
                solc = "0.8.12"
            "#,
            )?;

            let config = Config::load().unwrap();
            assert_eq!(config.solc, Some(SolcReq::Version(Version::new(0, 8, 12))));

            jail.create_file(
                "foundry.toml",
                r#"
                [profile.default]
                solc = "path/to/local/solc"
            "#,
            )?;

            let config = Config::load().unwrap();
            assert_eq!(config.solc, Some(SolcReq::Local("path/to/local/solc".into())));

            jail.set_env("FOUNDRY_SOLC_VERSION", "0.6.6");
            let config = Config::load().unwrap();
            assert_eq!(config.solc, Some(SolcReq::Version(Version::new(0, 6, 6))));
            Ok(())
        });
    }

    // ensures the newer `solc` takes precedence over `solc_version`
    #[test]
    fn test_backwards_solc_version() {
        figment::Jail::expect_with(|jail| {
            jail.create_file(
                "foundry.toml",
                r#"
                [default]
                solc = "0.8.12"
                solc_version = "0.8.20"
            "#,
            )?;

            let config = Config::load().unwrap();
            assert_eq!(config.solc, Some(SolcReq::Version(Version::new(0, 8, 12))));

            Ok(())
        });

        figment::Jail::expect_with(|jail| {
            jail.create_file(
                "foundry.toml",
                r#"
                [default]
                solc_version = "0.8.20"
            "#,
            )?;

            let config = Config::load().unwrap();
            assert_eq!(config.solc, Some(SolcReq::Version(Version::new(0, 8, 20))));

            Ok(())
        });
    }

    #[test]
    fn test_toml_casing_file() {
        figment::Jail::expect_with(|jail| {
            jail.create_file(
                "foundry.toml",
                r#"
                [profile.default]
                src = "some-source"
                out = "some-out"
                cache = true
                eth-rpc-url = "https://example.com/"
                evm-version = "berlin"
                auto-detect-solc = false
            "#,
            )?;

            let config = Config::load().unwrap();
            assert_eq!(
                config,
                Config {
                    src: "some-source".into(),
                    out: "some-out".into(),
                    cache: true,
                    eth_rpc_url: Some("https://example.com/".to_string()),
                    auto_detect_solc: false,
                    evm_version: EvmVersion::Berlin,
                    ..Config::default().normalized_optimizer_settings()
                }
            );

            Ok(())
        });
    }

    #[test]
    fn test_output_selection() {
        figment::Jail::expect_with(|jail| {
            jail.create_file(
                "foundry.toml",
                r#"
                [profile.default]
                extra_output = ["metadata", "ir-optimized"]
                extra_output_files = ["metadata"]
            "#,
            )?;

            let config = Config::load().unwrap();

            assert_eq!(
                config.extra_output,
                vec![ContractOutputSelection::Metadata, ContractOutputSelection::IrOptimized]
            );
            assert_eq!(config.extra_output_files, vec![ContractOutputSelection::Metadata]);

            Ok(())
        });
    }

    #[test]
    fn test_precedence() {
        figment::Jail::expect_with(|jail| {
            jail.create_file(
                "foundry.toml",
                r#"
                [profile.default]
                src = "mysrc"
                out = "myout"
                verbosity = 3
            "#,
            )?;

            let config = Config::load().unwrap();
            assert_eq!(
                config,
                Config {
                    src: "mysrc".into(),
                    out: "myout".into(),
                    verbosity: 3,
                    ..Config::default().normalized_optimizer_settings()
                }
            );

            jail.set_env("FOUNDRY_SRC", r"other-src");
            let config = Config::load().unwrap();
            assert_eq!(
                config,
                Config {
                    src: "other-src".into(),
                    out: "myout".into(),
                    verbosity: 3,
                    ..Config::default().normalized_optimizer_settings()
                }
            );

            jail.set_env("FOUNDRY_PROFILE", "foo");
            let val: Result<String, _> = Config::figment().extract_inner("profile");
            assert!(val.is_err());

            Ok(())
        });
    }

    #[test]
    fn test_extract_basic() {
        figment::Jail::expect_with(|jail| {
            jail.create_file(
                "foundry.toml",
                r#"
                [profile.default]
                src = "mysrc"
                out = "myout"
                verbosity = 3
                evm_version = 'berlin'

                [profile.other]
                src = "other-src"
            "#,
            )?;
            let loaded = Config::load().unwrap();
            assert_eq!(loaded.evm_version, EvmVersion::Berlin);
            let base = loaded.into_basic();
            let default = Config::default();
            assert_eq!(
                base,
                BasicConfig {
                    profile: Config::DEFAULT_PROFILE,
                    src: "mysrc".into(),
                    out: "myout".into(),
                    libs: default.libs.clone(),
                    remappings: default.remappings.clone(),
                }
            );
            jail.set_env("FOUNDRY_PROFILE", r"other");
            let base = Config::figment().extract::<BasicConfig>().unwrap();
            assert_eq!(
                base,
                BasicConfig {
                    profile: Config::DEFAULT_PROFILE,
                    src: "other-src".into(),
                    out: "myout".into(),
                    libs: default.libs.clone(),
                    remappings: default.remappings,
                }
            );
            Ok(())
        });
    }

    #[test]
    #[should_panic]
    fn test_parse_invalid_fuzz_weight() {
        figment::Jail::expect_with(|jail| {
            jail.create_file(
                "foundry.toml",
                r"
                [fuzz]
                dictionary_weight = 101
            ",
            )?;
            let _config = Config::load().unwrap();
            Ok(())
        });
    }

    #[test]
    fn test_fallback_provider() {
        figment::Jail::expect_with(|jail| {
            jail.create_file(
                "foundry.toml",
                r"
                [fuzz]
                runs = 1
                include_storage = false
                dictionary_weight = 99

                [invariant]
                runs = 420

                [profile.ci.fuzz]
                dictionary_weight = 5

                [profile.ci.invariant]
                runs = 400
            ",
            )?;

            let invariant_default = InvariantConfig::default();
            let config = Config::load().unwrap();

            assert_ne!(config.invariant.runs, config.fuzz.runs);
            assert_eq!(config.invariant.runs, 420);

            assert_ne!(
                config.fuzz.dictionary.include_storage,
                invariant_default.dictionary.include_storage
            );
            assert_eq!(
                config.invariant.dictionary.include_storage,
                config.fuzz.dictionary.include_storage
            );

            assert_ne!(
                config.fuzz.dictionary.dictionary_weight,
                invariant_default.dictionary.dictionary_weight
            );
            assert_eq!(
                config.invariant.dictionary.dictionary_weight,
                config.fuzz.dictionary.dictionary_weight
            );

            jail.set_env("FOUNDRY_PROFILE", "ci");
            let ci_config = Config::load().unwrap();
            assert_eq!(ci_config.fuzz.runs, 1);
            assert_eq!(ci_config.invariant.runs, 400);
            assert_eq!(ci_config.fuzz.dictionary.dictionary_weight, 5);
            assert_eq!(
                ci_config.invariant.dictionary.dictionary_weight,
                config.fuzz.dictionary.dictionary_weight
            );

            Ok(())
        })
    }

    #[test]
    fn test_standalone_profile_sections() {
        figment::Jail::expect_with(|jail| {
            jail.create_file(
                "foundry.toml",
                r"
                [fuzz]
                runs = 100

                [invariant]
                runs = 120

                [profile.ci.fuzz]
                runs = 420

                [profile.ci.invariant]
                runs = 500
            ",
            )?;

            let config = Config::load().unwrap();
            assert_eq!(config.fuzz.runs, 100);
            assert_eq!(config.invariant.runs, 120);

            jail.set_env("FOUNDRY_PROFILE", "ci");
            let config = Config::load().unwrap();
            assert_eq!(config.fuzz.runs, 420);
            assert_eq!(config.invariant.runs, 500);

            Ok(())
        });
    }

    #[test]
    fn can_handle_deviating_dapp_aliases() {
        figment::Jail::expect_with(|jail| {
            let addr = Address::ZERO;
            jail.set_env("DAPP_TEST_NUMBER", 1337);
            jail.set_env("DAPP_TEST_ADDRESS", format!("{addr:?}"));
            jail.set_env("DAPP_TEST_FUZZ_RUNS", 420);
            jail.set_env("DAPP_TEST_DEPTH", 20);
            jail.set_env("DAPP_FORK_BLOCK", 100);
            jail.set_env("DAPP_BUILD_OPTIMIZE_RUNS", 999);
            jail.set_env("DAPP_BUILD_OPTIMIZE", 0);

            let config = Config::load().unwrap();

            assert_eq!(config.block_number, U256::from(1337));
            assert_eq!(config.sender, addr);
            assert_eq!(config.fuzz.runs, 420);
            assert_eq!(config.invariant.depth, 20);
            assert_eq!(config.fork_block_number, Some(100));
            assert_eq!(config.optimizer_runs, Some(999));
            assert!(!config.optimizer.unwrap());

            Ok(())
        });
    }

    #[test]
    fn can_parse_libraries() {
        figment::Jail::expect_with(|jail| {
            jail.set_env(
                "DAPP_LIBRARIES",
                "[src/DssSpell.sol:DssExecLib:0x8De6DDbCd5053d32292AAA0D2105A32d108484a6]",
            );
            let config = Config::load().unwrap();
            assert_eq!(
                config.libraries,
                vec![
                    "src/DssSpell.sol:DssExecLib:0x8De6DDbCd5053d32292AAA0D2105A32d108484a6"
                        .to_string()
                ]
            );

            jail.set_env(
                "DAPP_LIBRARIES",
                "src/DssSpell.sol:DssExecLib:0x8De6DDbCd5053d32292AAA0D2105A32d108484a6",
            );
            let config = Config::load().unwrap();
            assert_eq!(
                config.libraries,
                vec![
                    "src/DssSpell.sol:DssExecLib:0x8De6DDbCd5053d32292AAA0D2105A32d108484a6"
                        .to_string(),
                ]
            );

            jail.set_env(
                "DAPP_LIBRARIES",
                "src/DssSpell.sol:DssExecLib:0x8De6DDbCd5053d32292AAA0D2105A32d108484a6,src/DssSpell.sol:DssExecLib:0x8De6DDbCd5053d32292AAA0D2105A32d108484a6",
            );
            let config = Config::load().unwrap();
            assert_eq!(
                config.libraries,
                vec![
                    "src/DssSpell.sol:DssExecLib:0x8De6DDbCd5053d32292AAA0D2105A32d108484a6"
                        .to_string(),
                    "src/DssSpell.sol:DssExecLib:0x8De6DDbCd5053d32292AAA0D2105A32d108484a6"
                        .to_string()
                ]
            );

            Ok(())
        });
    }

    #[test]
    fn test_parse_many_libraries() {
        figment::Jail::expect_with(|jail| {
            jail.create_file(
                "foundry.toml",
                r"
                [profile.default]
               libraries= [
                        './src/SizeAuctionDiscount.sol:Chainlink:0xffedba5e171c4f15abaaabc86e8bd01f9b54dae5',
                        './src/SizeAuction.sol:ChainlinkTWAP:0xffedba5e171c4f15abaaabc86e8bd01f9b54dae5',
                        './src/SizeAuction.sol:Math:0x902f6cf364b8d9470d5793a9b2b2e86bddd21e0c',
                        './src/test/ChainlinkTWAP.t.sol:ChainlinkTWAP:0xffedba5e171c4f15abaaabc86e8bd01f9b54dae5',
                        './src/SizeAuctionDiscount.sol:Math:0x902f6cf364b8d9470d5793a9b2b2e86bddd21e0c',
                    ]
            ",
            )?;
            let config = Config::load().unwrap();

            let libs = config.parsed_libraries().unwrap().libs;

            similar_asserts::assert_eq!(
                libs,
                BTreeMap::from([
                    (
                        PathBuf::from("./src/SizeAuctionDiscount.sol"),
                        BTreeMap::from([
                            (
                                "Chainlink".to_string(),
                                "0xffedba5e171c4f15abaaabc86e8bd01f9b54dae5".to_string()
                            ),
                            (
                                "Math".to_string(),
                                "0x902f6cf364b8d9470d5793a9b2b2e86bddd21e0c".to_string()
                            )
                        ])
                    ),
                    (
                        PathBuf::from("./src/SizeAuction.sol"),
                        BTreeMap::from([
                            (
                                "ChainlinkTWAP".to_string(),
                                "0xffedba5e171c4f15abaaabc86e8bd01f9b54dae5".to_string()
                            ),
                            (
                                "Math".to_string(),
                                "0x902f6cf364b8d9470d5793a9b2b2e86bddd21e0c".to_string()
                            )
                        ])
                    ),
                    (
                        PathBuf::from("./src/test/ChainlinkTWAP.t.sol"),
                        BTreeMap::from([(
                            "ChainlinkTWAP".to_string(),
                            "0xffedba5e171c4f15abaaabc86e8bd01f9b54dae5".to_string()
                        )])
                    ),
                ])
            );

            Ok(())
        });
    }

    #[test]
    fn config_roundtrip() {
        figment::Jail::expect_with(|jail| {
            let default = Config::default().normalized_optimizer_settings();
            let basic = default.clone().into_basic();
            jail.create_file("foundry.toml", &basic.to_string_pretty().unwrap())?;

            let mut other = Config::load().unwrap();
            clear_warning(&mut other);
            assert_eq!(default, other);

            let other = other.into_basic();
            assert_eq!(basic, other);

            jail.create_file("foundry.toml", &default.to_string_pretty().unwrap())?;
            let mut other = Config::load().unwrap();
            clear_warning(&mut other);
            assert_eq!(default, other);

            Ok(())
        });
    }

    #[test]
    fn test_fs_permissions() {
        figment::Jail::expect_with(|jail| {
            jail.create_file(
                "foundry.toml",
                r#"
                [profile.default]
                fs_permissions = [{ access = "read-write", path = "./"}]
            "#,
            )?;
            let loaded = Config::load().unwrap();

            assert_eq!(
                loaded.fs_permissions,
                FsPermissions::new(vec![PathPermission::read_write("./")])
            );

            jail.create_file(
                "foundry.toml",
                r#"
                [profile.default]
                fs_permissions = [{ access = "none", path = "./"}]
            "#,
            )?;
            let loaded = Config::load().unwrap();
            assert_eq!(loaded.fs_permissions, FsPermissions::new(vec![PathPermission::none("./")]));

            Ok(())
        });
    }

    #[test]
    fn test_optimizer_settings_basic() {
        figment::Jail::expect_with(|jail| {
            jail.create_file(
                "foundry.toml",
                r"
                [profile.default]
                optimizer = true

                [profile.default.optimizer_details]
                yul = false

                [profile.default.optimizer_details.yulDetails]
                stackAllocation = true
            ",
            )?;
            let mut loaded = Config::load().unwrap();
            clear_warning(&mut loaded);
            assert_eq!(
                loaded.optimizer_details,
                Some(OptimizerDetails {
                    yul: Some(false),
                    yul_details: Some(YulDetails {
                        stack_allocation: Some(true),
                        ..Default::default()
                    }),
                    ..Default::default()
                })
            );

            let s = loaded.to_string_pretty().unwrap();
            jail.create_file("foundry.toml", &s)?;

            let mut reloaded = Config::load().unwrap();
            clear_warning(&mut reloaded);
            assert_eq!(loaded, reloaded);

            Ok(())
        });
    }

    #[test]
    fn test_model_checker_settings_basic() {
        figment::Jail::expect_with(|jail| {
            jail.create_file(
                "foundry.toml",
                r"
                [profile.default]

                [profile.default.model_checker]
                contracts = { 'a.sol' = [ 'A1', 'A2' ], 'b.sol' = [ 'B1', 'B2' ] }
                engine = 'chc'
                targets = [ 'assert', 'outOfBounds' ]
                timeout = 10000
            ",
            )?;
            let mut loaded = Config::load().unwrap();
            clear_warning(&mut loaded);
            assert_eq!(
                loaded.model_checker,
                Some(ModelCheckerSettings {
                    contracts: BTreeMap::from([
                        ("a.sol".to_string(), vec!["A1".to_string(), "A2".to_string()]),
                        ("b.sol".to_string(), vec!["B1".to_string(), "B2".to_string()]),
                    ]),
                    engine: Some(ModelCheckerEngine::CHC),
                    targets: Some(vec![
                        ModelCheckerTarget::Assert,
                        ModelCheckerTarget::OutOfBounds
                    ]),
                    timeout: Some(10000),
                    invariants: None,
                    show_unproved: None,
                    div_mod_with_slacks: None,
                    solvers: None,
                    show_unsupported: None,
                    show_proved_safe: None,
                })
            );

            let s = loaded.to_string_pretty().unwrap();
            jail.create_file("foundry.toml", &s)?;

            let mut reloaded = Config::load().unwrap();
            clear_warning(&mut reloaded);
            assert_eq!(loaded, reloaded);

            Ok(())
        });
    }

    #[test]
    fn test_model_checker_settings_relative_paths() {
        figment::Jail::expect_with(|jail| {
            jail.create_file(
                "foundry.toml",
                r"
                [profile.default]

                [profile.default.model_checker]
                contracts = { 'a.sol' = [ 'A1', 'A2' ], 'b.sol' = [ 'B1', 'B2' ] }
                engine = 'chc'
                targets = [ 'assert', 'outOfBounds' ]
                timeout = 10000
            ",
            )?;
            let loaded = Config::load().unwrap().sanitized();

            // NOTE(onbjerg): We have to canonicalize the path here using dunce because figment will
            // canonicalize the jail path using the standard library. The standard library *always*
            // transforms Windows paths to some weird extended format, which none of our code base
            // does.
            let dir = foundry_compilers::utils::canonicalize(jail.directory())
                .expect("Could not canonicalize jail path");
            assert_eq!(
                loaded.model_checker,
                Some(ModelCheckerSettings {
                    contracts: BTreeMap::from([
                        (
                            format!("{}", dir.join("a.sol").display()),
                            vec!["A1".to_string(), "A2".to_string()]
                        ),
                        (
                            format!("{}", dir.join("b.sol").display()),
                            vec!["B1".to_string(), "B2".to_string()]
                        ),
                    ]),
                    engine: Some(ModelCheckerEngine::CHC),
                    targets: Some(vec![
                        ModelCheckerTarget::Assert,
                        ModelCheckerTarget::OutOfBounds
                    ]),
                    timeout: Some(10000),
                    invariants: None,
                    show_unproved: None,
                    div_mod_with_slacks: None,
                    solvers: None,
                    show_unsupported: None,
                    show_proved_safe: None,
                })
            );

            Ok(())
        });
    }

    #[test]
    fn test_fmt_config() {
        figment::Jail::expect_with(|jail| {
            jail.create_file(
                "foundry.toml",
                r#"
                [fmt]
                line_length = 100
                tab_width = 2
                bracket_spacing = true
                style = "space"
            "#,
            )?;
            let loaded = Config::load().unwrap().sanitized();
            assert_eq!(
                loaded.fmt,
                FormatterConfig {
                    line_length: 100,
                    tab_width: 2,
                    bracket_spacing: true,
                    style: IndentStyle::Space,
                    ..Default::default()
                }
            );

            Ok(())
        });
    }

    #[test]
    fn test_lint_config() {
        figment::Jail::expect_with(|jail| {
            jail.create_file(
                "foundry.toml",
                r"
                [lint]
                severity = ['high', 'medium']
                exclude_lints = ['incorrect-shift']
                ",
            )?;
            let loaded = Config::load().unwrap().sanitized();
            assert_eq!(
                loaded.lint,
                LinterConfig {
                    severity: vec![LintSeverity::High, LintSeverity::Med],
                    exclude_lints: vec!["incorrect-shift".into()],
                    ..Default::default()
                }
            );

            Ok(())
        });
    }

    #[test]
    fn test_invariant_config() {
        figment::Jail::expect_with(|jail| {
            jail.create_file(
                "foundry.toml",
                r"
                [invariant]
                runs = 512
                depth = 10
            ",
            )?;

            let loaded = Config::load().unwrap().sanitized();
            assert_eq!(
                loaded.invariant,
                InvariantConfig {
                    runs: 512,
                    depth: 10,
                    failure_persist_dir: Some(PathBuf::from("cache/invariant")),
                    ..Default::default()
                }
            );

            Ok(())
        });
    }

    #[test]
    fn test_standalone_sections_env() {
        figment::Jail::expect_with(|jail| {
            jail.create_file(
                "foundry.toml",
                r"
                [fuzz]
                runs = 100

                [invariant]
                depth = 1
            ",
            )?;

            jail.set_env("FOUNDRY_FMT_LINE_LENGTH", "95");
            jail.set_env("FOUNDRY_FUZZ_DICTIONARY_WEIGHT", "99");
            jail.set_env("FOUNDRY_INVARIANT_DEPTH", "5");

            let config = Config::load().unwrap();
            assert_eq!(config.fmt.line_length, 95);
            assert_eq!(config.fuzz.dictionary.dictionary_weight, 99);
            assert_eq!(config.invariant.depth, 5);

            Ok(())
        });
    }

    #[test]
    fn test_parse_with_profile() {
        let foundry_str = r"
            [profile.default]
            src = 'src'
            out = 'out'
            libs = ['lib']

            # See more config options https://github.com/foundry-rs/foundry/blob/master/crates/config/README.md#all-options
        ";
        assert_eq!(
            parse_with_profile::<BasicConfig>(foundry_str).unwrap().unwrap(),
            (
                Config::DEFAULT_PROFILE,
                BasicConfig {
                    profile: Config::DEFAULT_PROFILE,
                    src: "src".into(),
                    out: "out".into(),
                    libs: vec!["lib".into()],
                    remappings: vec![]
                }
            )
        );
    }

    #[test]
    fn test_implicit_profile_loads() {
        figment::Jail::expect_with(|jail| {
            jail.create_file(
                "foundry.toml",
                r"
                [default]
                src = 'my-src'
                out = 'my-out'
            ",
            )?;
            let loaded = Config::load().unwrap().sanitized();
            assert_eq!(loaded.src.file_name().unwrap(), "my-src");
            assert_eq!(loaded.out.file_name().unwrap(), "my-out");
            assert_eq!(
                loaded.warnings,
                vec![Warning::UnknownSection {
                    unknown_section: Profile::new("default"),
                    source: Some("foundry.toml".into())
                }]
            );

            Ok(())
        });
    }

    #[test]
    fn test_etherscan_api_key() {
        figment::Jail::expect_with(|jail| {
            jail.create_file(
                "foundry.toml",
                r"
                [default]
            ",
            )?;
            jail.set_env("ETHERSCAN_API_KEY", "");
            let loaded = Config::load().unwrap().sanitized();
            assert!(loaded.etherscan_api_key.is_none());

            jail.set_env("ETHERSCAN_API_KEY", "DUMMY");
            let loaded = Config::load().unwrap().sanitized();
            assert_eq!(loaded.etherscan_api_key, Some("DUMMY".into()));

            Ok(())
        });
    }

    #[test]
    fn test_etherscan_api_key_figment() {
        figment::Jail::expect_with(|jail| {
            jail.create_file(
                "foundry.toml",
                r"
                [default]
                etherscan_api_key = 'DUMMY'
            ",
            )?;
            jail.set_env("ETHERSCAN_API_KEY", "ETHER");

            let figment = Config::figment_with_root(jail.directory())
                .merge(("etherscan_api_key", "USER_KEY"));

            let loaded = Config::from_provider(figment).unwrap();
            assert_eq!(loaded.etherscan_api_key, Some("USER_KEY".into()));

            Ok(())
        });
    }

    #[test]
    fn test_normalize_defaults() {
        figment::Jail::expect_with(|jail| {
            jail.create_file(
                "foundry.toml",
                r"
                [default]
                solc = '0.8.13'
            ",
            )?;

            let loaded = Config::load().unwrap().sanitized();
            assert_eq!(loaded.evm_version, EvmVersion::London);
            Ok(())
        });
    }

    // a test to print the config, mainly used to update the example config in the README
    #[expect(clippy::disallowed_macros)]
    #[test]
    #[ignore]
    fn print_config() {
        let config = Config {
            optimizer_details: Some(OptimizerDetails {
                peephole: None,
                inliner: None,
                jumpdest_remover: None,
                order_literals: None,
                deduplicate: None,
                cse: None,
                constant_optimizer: Some(true),
                yul: Some(true),
                yul_details: Some(YulDetails {
                    stack_allocation: None,
                    optimizer_steps: Some("dhfoDgvulfnTUtnIf".to_string()),
                }),
                simple_counter_for_loop_unchecked_increment: None,
            }),
            ..Default::default()
        };
        println!("{}", config.to_string_pretty().unwrap());
    }

    #[test]
    fn can_use_impl_figment_macro() {
        #[derive(Default, Serialize)]
        struct MyArgs {
            #[serde(skip_serializing_if = "Option::is_none")]
            root: Option<PathBuf>,
        }
        impl_figment_convert!(MyArgs);

        impl Provider for MyArgs {
            fn metadata(&self) -> Metadata {
                Metadata::default()
            }

            fn data(&self) -> Result<Map<Profile, Dict>, Error> {
                let value = Value::serialize(self)?;
                let error = InvalidType(value.to_actual(), "map".into());
                let dict = value.into_dict().ok_or(error)?;
                Ok(Map::from([(Config::selected_profile(), dict)]))
            }
        }

        let _figment: Figment = From::from(&MyArgs::default());

        #[derive(Default)]
        struct Outer {
            start: MyArgs,
            other: MyArgs,
            another: MyArgs,
        }
        impl_figment_convert!(Outer, start, other, another);

        let _figment: Figment = From::from(&Outer::default());
    }

    #[test]
    fn list_cached_blocks() -> eyre::Result<()> {
        fn fake_block_cache(chain_path: &Path, block_number: &str, size_bytes: usize) {
            let block_path = chain_path.join(block_number);
            fs::create_dir(block_path.as_path()).unwrap();
            let file_path = block_path.join("storage.json");
            let mut file = File::create(file_path).unwrap();
            writeln!(file, "{}", vec![' '; size_bytes - 1].iter().collect::<String>()).unwrap();
        }

        fn fake_block_cache_block_path_as_file(
            chain_path: &Path,
            block_number: &str,
            size_bytes: usize,
        ) {
            let block_path = chain_path.join(block_number);
            let mut file = File::create(block_path).unwrap();
            writeln!(file, "{}", vec![' '; size_bytes - 1].iter().collect::<String>()).unwrap();
        }

        let chain_dir = tempdir()?;

        fake_block_cache(chain_dir.path(), "1", 100);
        fake_block_cache(chain_dir.path(), "2", 500);
        fake_block_cache_block_path_as_file(chain_dir.path(), "3", 900);
        // Pollution file that should not show up in the cached block
        let mut pol_file = File::create(chain_dir.path().join("pol.txt")).unwrap();
        writeln!(pol_file, "{}", [' '; 10].iter().collect::<String>()).unwrap();

        let result = Config::get_cached_blocks(chain_dir.path())?;

        assert_eq!(result.len(), 3);
        let block1 = &result.iter().find(|x| x.0 == "1").unwrap();
        let block2 = &result.iter().find(|x| x.0 == "2").unwrap();
        let block3 = &result.iter().find(|x| x.0 == "3").unwrap();

        assert_eq!(block1.0, "1");
        assert_eq!(block1.1, 100);
        assert_eq!(block2.0, "2");
        assert_eq!(block2.1, 500);
        assert_eq!(block3.0, "3");
        assert_eq!(block3.1, 900);

        chain_dir.close()?;
        Ok(())
    }

    #[test]
    fn list_etherscan_cache() -> eyre::Result<()> {
        fn fake_etherscan_cache(chain_path: &Path, address: &str, size_bytes: usize) {
            let metadata_path = chain_path.join("sources");
            let abi_path = chain_path.join("abi");
            let _ = fs::create_dir(metadata_path.as_path());
            let _ = fs::create_dir(abi_path.as_path());

            let metadata_file_path = metadata_path.join(address);
            let mut metadata_file = File::create(metadata_file_path).unwrap();
            writeln!(metadata_file, "{}", vec![' '; size_bytes / 2 - 1].iter().collect::<String>())
                .unwrap();

            let abi_file_path = abi_path.join(address);
            let mut abi_file = File::create(abi_file_path).unwrap();
            writeln!(abi_file, "{}", vec![' '; size_bytes / 2 - 1].iter().collect::<String>())
                .unwrap();
        }

        let chain_dir = tempdir()?;

        fake_etherscan_cache(chain_dir.path(), "1", 100);
        fake_etherscan_cache(chain_dir.path(), "2", 500);

        let result = Config::get_cached_block_explorer_data(chain_dir.path())?;

        assert_eq!(result, 600);

        chain_dir.close()?;
        Ok(())
    }

    #[test]
    fn test_parse_error_codes() {
        figment::Jail::expect_with(|jail| {
            jail.create_file(
                "foundry.toml",
                r#"
                [default]
                ignored_error_codes = ["license", "unreachable", 1337]
            "#,
            )?;

            let config = Config::load().unwrap();
            assert_eq!(
                config.ignored_error_codes,
                vec![
                    SolidityErrorCode::SpdxLicenseNotProvided,
                    SolidityErrorCode::Unreachable,
                    SolidityErrorCode::Other(1337)
                ]
            );

            Ok(())
        });
    }

    #[test]
    fn test_parse_file_paths() {
        figment::Jail::expect_with(|jail| {
            jail.create_file(
                "foundry.toml",
                r#"
                [default]
                ignored_warnings_from = ["something"]
            "#,
            )?;

            let config = Config::load().unwrap();
            assert_eq!(config.ignored_file_paths, vec![Path::new("something").to_path_buf()]);

            Ok(())
        });
    }

    #[test]
    fn test_parse_optimizer_settings() {
        figment::Jail::expect_with(|jail| {
            jail.create_file(
                "foundry.toml",
                r"
                [default]
                [profile.default.optimizer_details]
            ",
            )?;

            let config = Config::load().unwrap();
            assert_eq!(config.optimizer_details, Some(OptimizerDetails::default()));

            Ok(())
        });
    }

    #[test]
    fn test_parse_labels() {
        figment::Jail::expect_with(|jail| {
            jail.create_file(
                "foundry.toml",
                r#"
                [labels]
                0x1F98431c8aD98523631AE4a59f267346ea31F984 = "Uniswap V3: Factory"
                0xC36442b4a4522E871399CD717aBDD847Ab11FE88 = "Uniswap V3: Positions NFT"
            "#,
            )?;

            let config = Config::load().unwrap();
            assert_eq!(
                config.labels,
                AddressHashMap::from_iter(vec![
                    (
                        address!("0x1F98431c8aD98523631AE4a59f267346ea31F984"),
                        "Uniswap V3: Factory".to_string()
                    ),
                    (
                        address!("0xC36442b4a4522E871399CD717aBDD847Ab11FE88"),
                        "Uniswap V3: Positions NFT".to_string()
                    ),
                ])
            );

            Ok(())
        });
    }

    #[test]
    fn test_parse_vyper() {
        figment::Jail::expect_with(|jail| {
            jail.create_file(
                "foundry.toml",
                r#"
                [vyper]
                optimize = "codesize"
                path = "/path/to/vyper"
                experimental_codegen = true
            "#,
            )?;

            let config = Config::load().unwrap();
            assert_eq!(
                config.vyper,
                VyperConfig {
                    optimize: Some(VyperOptimizationMode::Codesize),
                    path: Some("/path/to/vyper".into()),
                    experimental_codegen: Some(true),
                }
            );

            Ok(())
        });
    }

    #[test]
    fn test_parse_soldeer() {
        figment::Jail::expect_with(|jail| {
            jail.create_file(
                "foundry.toml",
                r#"
                [soldeer]
                remappings_generate = true
                remappings_regenerate = false
                remappings_version = true
                remappings_prefix = "@"
                remappings_location = "txt"
                recursive_deps = true
            "#,
            )?;

            let config = Config::load().unwrap();

            assert_eq!(
                config.soldeer,
                Some(SoldeerConfig {
                    remappings_generate: true,
                    remappings_regenerate: false,
                    remappings_version: true,
                    remappings_prefix: "@".to_string(),
                    remappings_location: RemappingsLocation::Txt,
                    recursive_deps: true,
                })
            );

            Ok(())
        });
    }

    // <https://github.com/foundry-rs/foundry/issues/10926>
    #[test]
    fn test_resolve_mesc_by_chain_id() {
        let s = r#"{
    "mesc_version": "0.2.1",
    "default_endpoint": null,
    "endpoints": {
        "sophon_50104": {
            "name": "sophon_50104",
            "url": "https://rpc.sophon.xyz",
            "chain_id": "50104",
            "endpoint_metadata": {}
        }
    },
    "network_defaults": {
    },
    "network_names": {},
    "profiles": {
        "foundry": {
            "name": "foundry",
            "default_endpoint": "local_ethereum",
            "network_defaults": {
                "50104": "sophon_50104"
            },
            "profile_metadata": {},
            "use_mesc": true
        }
    },
    "global_metadata": {}
}"#;

        let config = serde_json::from_str(s).unwrap();
        let endpoint = mesc::query::get_endpoint_by_network(&config, "50104", Some("foundry"))
            .unwrap()
            .unwrap();
        assert_eq!(endpoint.url, "https://rpc.sophon.xyz");

        let s = r#"{
    "mesc_version": "0.2.1",
    "default_endpoint": null,
    "endpoints": {
        "sophon_50104": {
            "name": "sophon_50104",
            "url": "https://rpc.sophon.xyz",
            "chain_id": "50104",
            "endpoint_metadata": {}
        }
    },
    "network_defaults": {
        "50104": "sophon_50104"
    },
    "network_names": {},
    "profiles": {},
    "global_metadata": {}
}"#;

        let config = serde_json::from_str(s).unwrap();
        let endpoint = mesc::query::get_endpoint_by_network(&config, "50104", Some("foundry"))
            .unwrap()
            .unwrap();
        assert_eq!(endpoint.url, "https://rpc.sophon.xyz");
    }

    #[test]
    fn test_get_etherscan_config_with_unknown_chain() {
        figment::Jail::expect_with(|jail| {
            jail.create_file(
                "foundry.toml",
                r#"
                [etherscan]
                mainnet = { chain = 3658348, key = "api-key"}
            "#,
            )?;
            let config = Config::load().unwrap();
            let unknown_chain = Chain::from_id(3658348);
            let result = config.get_etherscan_config_with_chain(Some(unknown_chain));
            assert!(result.is_err());
            let error_msg = result.unwrap_err().to_string();
            assert!(error_msg.contains("No known Etherscan API URL for chain `3658348`"));
            assert!(error_msg.contains("Specify a `url`"));
            assert!(error_msg.contains("Verify the chain `3658348` is correct"));

            Ok(())
        });
    }

    #[test]
    fn test_get_etherscan_config_with_existing_chain_and_url() {
        figment::Jail::expect_with(|jail| {
            jail.create_file(
                "foundry.toml",
                r#"
                [etherscan]
                mainnet = { chain = 1, key = "api-key" }
            "#,
            )?;
            let config = Config::load().unwrap();
            let unknown_chain = Chain::from_id(1);
            let result = config.get_etherscan_config_with_chain(Some(unknown_chain));
            assert!(result.is_ok());
            Ok(())
        });
    }

    #[test]
    fn test_can_inherit_a_base_toml() {
        figment::Jail::expect_with(|jail| {
            // Create base config file with optimizer_runs = 800
            jail.create_file(
                "base-config.toml",
                r#"
                    [profile.default]
                    optimizer_runs = 800

                    [invariant]
                    runs = 1000

                    [rpc_endpoints]
                    mainnet = "https://example.com"
                    optimism = "https://example-2.com/"
                    "#,
            )?;

            // Create local config that inherits from base-config.toml
            jail.create_file(
                "foundry.toml",
                r#"
                    [profile.default]
                    extends = "base-config.toml"

                    [invariant]
                    runs = 333
                    depth = 15

                    [rpc_endpoints]
                    mainnet = "https://test.xyz/rpc"
                    "#,
            )?;

            let config = Config::load().unwrap();
            assert_eq!(config.extends, Some(Extends::Path("base-config.toml".to_string())));

            // optimizer_runs should be inherited from base-config.toml
            assert_eq!(config.optimizer_runs, Some(800));

            // invariant settings should be overridden by local config
            assert_eq!(config.invariant.runs, 333);
            assert_eq!(config.invariant.depth, 15);

            // rpc_endpoints.mainnet should be overridden by local config
            // optimism should be inherited from base config
            let endpoints = config.rpc_endpoints.resolved();
            assert!(
                endpoints.get("mainnet").unwrap().url().unwrap().contains("https://test.xyz/rpc")
            );
            assert!(endpoints.get("optimism").unwrap().url().unwrap().contains("example-2.com"));

            Ok(())
        });
    }

    #[test]
    fn test_inheritance_validation() {
        figment::Jail::expect_with(|jail| {
            // Test 1: Base file with 'extends' should fail
            jail.create_file(
                "base-with-inherit.toml",
                r#"
                    [profile.default]
                    extends = "another.toml"
                    optimizer_runs = 800
                    "#,
            )?;

            jail.create_file(
                "foundry.toml",
                r#"
                    [profile.default]
                    extends = "base-with-inherit.toml"
                    "#,
            )?;

            // Should fail because base file has 'extends'
            let result = Config::load();
            assert!(result.is_err());
            assert!(result.unwrap_err().to_string().contains("Nested inheritance is not allowed"));

            // Test 2: Circular reference should fail
            jail.create_file(
                "foundry.toml",
                r#"
                    [profile.default]
                    extends = "foundry.toml"
                    "#,
            )?;

            let result = Config::load();
            assert!(result.is_err());
            assert!(result.unwrap_err().to_string().contains("cannot inherit from itself"));

            // Test 3: Non-existent base file should fail
            jail.create_file(
                "foundry.toml",
                r#"
                    [profile.default]
                    extends = "non-existent.toml"
                    "#,
            )?;

            let result = Config::load();
            assert!(result.is_err());
            let err_msg = result.unwrap_err().to_string();
            assert!(
                err_msg.contains("does not exist")
                    || err_msg.contains("Failed to resolve inherited config path"),
                "Error message: {err_msg}"
            );

            Ok(())
        });
    }

    #[test]
    fn test_complex_inheritance_merging() {
        figment::Jail::expect_with(|jail| {
            // Create a comprehensive base config
            jail.create_file(
                "base.toml",
                r#"
                    [profile.default]
                    optimizer = true
                    optimizer_runs = 1000
                    via_ir = false
                    solc = "0.8.19"

                    [invariant]
                    runs = 500
                    depth = 100

                    [fuzz]
                    runs = 256
                    seed = "0x123"

                    [rpc_endpoints]
                    mainnet = "https://base-mainnet.com"
                    optimism = "https://base-optimism.com"
                    arbitrum = "https://base-arbitrum.com"
                    "#,
            )?;

            // Create local config that overrides some values
            jail.create_file(
                "foundry.toml",
                r#"
                    [profile.default]
                    extends = "base.toml"
                    optimizer_runs = 200  # Override
                    via_ir = true        # Override
                    # optimizer and solc are inherited

                    [invariant]
                    runs = 333  # Override
                    # depth is inherited

                    # fuzz section is fully inherited

                    [rpc_endpoints]
                    mainnet = "https://local-mainnet.com"  # Override
                    # optimism and arbitrum are inherited
                    polygon = "https://local-polygon.com"  # New
                    "#,
            )?;

            let config = Config::load().unwrap();

            // Check profile.default values
            assert_eq!(config.optimizer, Some(true));
            assert_eq!(config.optimizer_runs, Some(200));
            assert_eq!(config.via_ir, true);
            assert_eq!(config.solc, Some(SolcReq::Version(Version::new(0, 8, 19))));

            // Check invariant section
            assert_eq!(config.invariant.runs, 333);
            assert_eq!(config.invariant.depth, 100);

            // Check fuzz section (fully inherited)
            assert_eq!(config.fuzz.runs, 256);
            assert_eq!(config.fuzz.seed, Some(U256::from(0x123)));

            // Check rpc_endpoints
            let endpoints = config.rpc_endpoints.resolved();
            assert!(endpoints.get("mainnet").unwrap().url().unwrap().contains("local-mainnet"));
            assert!(endpoints.get("optimism").unwrap().url().unwrap().contains("base-optimism"));
            assert!(endpoints.get("arbitrum").unwrap().url().unwrap().contains("base-arbitrum"));
            assert!(endpoints.get("polygon").unwrap().url().unwrap().contains("local-polygon"));

            Ok(())
        });
    }

    #[test]
    fn test_inheritance_with_different_profiles() {
        figment::Jail::expect_with(|jail| {
            // Create base config with multiple profiles
            jail.create_file(
                "base.toml",
                r#"
                    [profile.default]
                    optimizer = true
                    optimizer_runs = 200

                    [profile.ci]
                    optimizer = true
                    optimizer_runs = 10000
                    via_ir = true

                    [profile.dev]
                    optimizer = false
                    "#,
            )?;

            // Local config inherits from base - only for default profile
            jail.create_file(
                "foundry.toml",
                r#"
                    [profile.default]
                    extends = "base.toml"
                    verbosity = 3

                    [profile.ci]
                    optimizer_runs = 5000  # This doesn't inherit from base.toml's ci profile
                    "#,
            )?;

            // Test default profile
            let config = Config::load().unwrap();
            assert_eq!(config.optimizer, Some(true));
            assert_eq!(config.optimizer_runs, Some(200));
            assert_eq!(config.verbosity, 3);

            // Test CI profile (NO 'extends', so doesn't inherit from base)
            jail.set_env("FOUNDRY_PROFILE", "ci");
            let config = Config::load().unwrap();
            assert_eq!(config.optimizer_runs, Some(5000));
            assert_eq!(config.optimizer, Some(true));
            // via_ir is not set in local ci profile and there's no 'extends', so default
            assert_eq!(config.via_ir, false);

            Ok(())
        });
    }

    #[test]
    fn test_inheritance_with_env_vars() {
        figment::Jail::expect_with(|jail| {
            jail.create_file(
                "base.toml",
                r#"
                    [profile.default]
                    optimizer_runs = 500
                    sender = "0x0000000000000000000000000000000000000001"
                    verbosity = 1
                    "#,
            )?;

            jail.create_file(
                "foundry.toml",
                r#"
                    [profile.default]
                    extends = "base.toml"
                    verbosity = 2
                    "#,
            )?;

            // Environment variables should override both base and local values
            jail.set_env("FOUNDRY_OPTIMIZER_RUNS", "999");
            jail.set_env("FOUNDRY_VERBOSITY", "4");

            let config = Config::load().unwrap();
            assert_eq!(config.optimizer_runs, Some(999));
            assert_eq!(config.verbosity, 4);
            assert_eq!(
                config.sender,
                "0x0000000000000000000000000000000000000001"
                    .parse::<alloy_primitives::Address>()
                    .unwrap()
            );

            Ok(())
        });
    }

    #[test]
    fn test_inheritance_with_subdirectories() {
        figment::Jail::expect_with(|jail| {
            // Create base config in a subdirectory
            jail.create_dir("configs")?;
            jail.create_file(
                "configs/base.toml",
                r#"
                    [profile.default]
                    optimizer_runs = 800
                    src = "contracts"
                    "#,
            )?;

            // Reference it with relative path
            jail.create_file(
                "foundry.toml",
                r#"
                    [profile.default]
                    extends = "configs/base.toml"
                    test = "tests"
                    "#,
            )?;

            let config = Config::load().unwrap();
            assert_eq!(config.optimizer_runs, Some(800));
            assert_eq!(config.src, PathBuf::from("contracts"));
            assert_eq!(config.test, PathBuf::from("tests"));

            // Test with parent directory reference
            jail.create_dir("project")?;
            jail.create_file(
                "shared-base.toml",
                r#"
                    [profile.default]
                    optimizer_runs = 1500
                    "#,
            )?;

            jail.create_file(
                "project/foundry.toml",
                r#"
                    [profile.default]
                    extends = "../shared-base.toml"
                    "#,
            )?;

            std::env::set_current_dir(jail.directory().join("project")).unwrap();
            let config = Config::load().unwrap();
            assert_eq!(config.optimizer_runs, Some(1500));

            Ok(())
        });
    }

    #[test]
    fn test_inheritance_with_empty_files() {
        figment::Jail::expect_with(|jail| {
            // Empty base file
            jail.create_file(
                "base.toml",
                r#"
                    [profile.default]
                    "#,
            )?;

            jail.create_file(
                "foundry.toml",
                r#"
                    [profile.default]
                    extends = "base.toml"
                    optimizer_runs = 300
                    "#,
            )?;

            let config = Config::load().unwrap();
            assert_eq!(config.optimizer_runs, Some(300));

            // Empty local file (only 'extends')
            jail.create_file(
                "base2.toml",
                r#"
                    [profile.default]
                    optimizer_runs = 400
                    via_ir = true
                    "#,
            )?;

            jail.create_file(
                "foundry.toml",
                r#"
                    [profile.default]
                    extends = "base2.toml"
                    "#,
            )?;

            let config = Config::load().unwrap();
            assert_eq!(config.optimizer_runs, Some(400));
            assert!(config.via_ir);

            Ok(())
        });
    }

    #[test]
    fn test_inheritance_array_and_table_merging() {
        figment::Jail::expect_with(|jail| {
            jail.create_file(
                "base.toml",
                r#"
                    [profile.default]
                    libs = ["lib", "node_modules"]
                    ignored_error_codes = [5667, 1878]
                    extra_output = ["metadata", "ir"]

                    [profile.default.model_checker]
                    engine = "chc"
                    timeout = 10000
                    targets = ["assert"]

                    [profile.default.optimizer_details]
                    peephole = true
                    inliner = true
                    "#,
            )?;

            jail.create_file(
                "foundry.toml",
                r#"
                    [profile.default]
                    extends = "base.toml"
                    libs = ["custom-lib"]  # Concatenates with base array
                    ignored_error_codes = [2018]  # Concatenates with base array

                    [profile.default.model_checker]
                    timeout = 5000  # Overrides base value
                    # engine and targets are inherited

                    [profile.default.optimizer_details]
                    jumpdest_remover = true  # Adds new field
                    # peephole and inliner are inherited
                    "#,
            )?;

            let config = Config::load().unwrap();

            // Arrays are now concatenated with admerge (base + local)
            assert_eq!(
                config.libs,
                vec![
                    PathBuf::from("lib"),
                    PathBuf::from("node_modules"),
                    PathBuf::from("custom-lib")
                ]
            );
            assert_eq!(
                config.ignored_error_codes,
                vec![
                    SolidityErrorCode::UnusedFunctionParameter, // 5667 from base.toml
                    SolidityErrorCode::SpdxLicenseNotProvided,  // 1878 from base.toml
                    SolidityErrorCode::FunctionStateMutabilityCanBeRestricted  // 2018 from local
                ]
            );

            // Tables are deep-merged
            assert_eq!(config.model_checker.as_ref().unwrap().timeout, Some(5000));
            assert_eq!(
                config.model_checker.as_ref().unwrap().engine,
                Some(ModelCheckerEngine::CHC)
            );
            assert_eq!(
                config.model_checker.as_ref().unwrap().targets,
                Some(vec![ModelCheckerTarget::Assert])
            );

            // optimizer_details table is actually merged, not replaced
            assert_eq!(config.optimizer_details.as_ref().unwrap().peephole, Some(true));
            assert_eq!(config.optimizer_details.as_ref().unwrap().inliner, Some(true));
            assert_eq!(config.optimizer_details.as_ref().unwrap().jumpdest_remover, None);

            Ok(())
        });
    }

    #[test]
    fn test_inheritance_with_special_sections() {
        figment::Jail::expect_with(|jail| {
            jail.create_file(
                "base.toml",
                r#"
                    [profile.default]
                    # Base file should not have 'extends' to avoid nested inheritance

                    [labels]
                    "0x0000000000000000000000000000000000000001" = "Alice"
                    "0x0000000000000000000000000000000000000002" = "Bob"

                    [[profile.default.fs_permissions]]
                    access = "read"
                    path = "./src"

                    [[profile.default.fs_permissions]]
                    access = "read-write"
                    path = "./cache"
                    "#,
            )?;

            jail.create_file(
                "foundry.toml",
                r#"
                    [profile.default]
                    extends = "base.toml"

                    [labels]
                    "0x0000000000000000000000000000000000000002" = "Bob Updated"
                    "0x0000000000000000000000000000000000000003" = "Charlie"

                    [[profile.default.fs_permissions]]
                    access = "read"
                    path = "./test"
                    "#,
            )?;

            let config = Config::load().unwrap();

            // Labels should be merged
            assert_eq!(
                config.labels.get(
                    &"0x0000000000000000000000000000000000000001"
                        .parse::<alloy_primitives::Address>()
                        .unwrap()
                ),
                Some(&"Alice".to_string())
            );
            assert_eq!(
                config.labels.get(
                    &"0x0000000000000000000000000000000000000002"
                        .parse::<alloy_primitives::Address>()
                        .unwrap()
                ),
                Some(&"Bob Updated".to_string())
            );
            assert_eq!(
                config.labels.get(
                    &"0x0000000000000000000000000000000000000003"
                        .parse::<alloy_primitives::Address>()
                        .unwrap()
                ),
                Some(&"Charlie".to_string())
            );

            // fs_permissions array is now concatenated with addmerge (base + local)
            assert_eq!(config.fs_permissions.permissions.len(), 3); // 2 from base + 1 from local
            // Check that all permissions are present
            assert!(
                config
                    .fs_permissions
                    .permissions
                    .iter()
                    .any(|p| p.path.to_str().unwrap() == "./src")
            );
            assert!(
                config
                    .fs_permissions
                    .permissions
                    .iter()
                    .any(|p| p.path.to_str().unwrap() == "./cache")
            );
            assert!(
                config
                    .fs_permissions
                    .permissions
                    .iter()
                    .any(|p| p.path.to_str().unwrap() == "./test")
            );

            Ok(())
        });
    }

    #[test]
    fn test_inheritance_with_compilation_settings() {
        figment::Jail::expect_with(|jail| {
            jail.create_file(
                "base.toml",
                r#"
                    [profile.default]
                    solc = "0.8.19"
                    evm_version = "paris"
                    via_ir = false
                    optimizer = true
                    optimizer_runs = 200

                    [profile.default.optimizer_details]
                    peephole = true
                    inliner = false
                    jumpdest_remover = true
                    order_literals = false
                    deduplicate = true
                    cse = true
                    constant_optimizer = true
                    yul = true

                    [profile.default.optimizer_details.yul_details]
                    stack_allocation = true
                    optimizer_steps = "dhfoDgvulfnTUtnIf"
                    "#,
            )?;

            jail.create_file(
                "foundry.toml",
                r#"
                    [profile.default]
                    extends = "base.toml"
                    evm_version = "shanghai"  # Override
                    optimizer_runs = 1000  # Override

                    [profile.default.optimizer_details]
                    inliner = true  # Override
                    # Rest inherited
                    "#,
            )?;

            let config = Config::load().unwrap();

            // Check compilation settings
            assert_eq!(config.solc, Some(SolcReq::Version(Version::new(0, 8, 19))));
            assert_eq!(config.evm_version, EvmVersion::Shanghai);
            assert_eq!(config.via_ir, false);
            assert_eq!(config.optimizer, Some(true));
            assert_eq!(config.optimizer_runs, Some(1000));

            // Check optimizer details - the table is actually merged
            let details = config.optimizer_details.as_ref().unwrap();
            assert_eq!(details.peephole, Some(true));
            assert_eq!(details.inliner, Some(true));
            assert_eq!(details.jumpdest_remover, None);
            assert_eq!(details.order_literals, None);
            assert_eq!(details.deduplicate, Some(true));
            assert_eq!(details.cse, Some(true));
            assert_eq!(details.constant_optimizer, None);
            assert_eq!(details.yul, Some(true));

            // Check yul details - inherited from base
            if let Some(yul_details) = details.yul_details.as_ref() {
                assert_eq!(yul_details.stack_allocation, Some(true));
                assert_eq!(yul_details.optimizer_steps, Some("dhfoDgvulfnTUtnIf".to_string()));
            }

            Ok(())
        });
    }

    #[test]
    fn test_inheritance_with_remappings() {
        figment::Jail::expect_with(|jail| {
            jail.create_file(
                "base.toml",
                r#"
                    [profile.default]
                    remappings = [
                        "forge-std/=lib/forge-std/src/",
                        "@openzeppelin/=lib/openzeppelin-contracts/",
                        "ds-test/=lib/ds-test/src/"
                    ]
                    auto_detect_remappings = false
                    "#,
            )?;

            jail.create_file(
                "foundry.toml",
                r#"
                    [profile.default]
                    extends = "base.toml"
                    remappings = [
                        "@custom/=lib/custom/",
                        "ds-test/=lib/forge-std/lib/ds-test/src/"  # Note: This will be added alongside base remappings
                    ]
                    "#,
            )?;

            let config = Config::load().unwrap();

            // Remappings array is now concatenated with admerge (base + local)
            assert!(config.remappings.iter().any(|r| r.to_string().contains("@custom/")));
            assert!(config.remappings.iter().any(|r| r.to_string().contains("ds-test/")));
            assert!(config.remappings.iter().any(|r| r.to_string().contains("forge-std/")));
            assert!(config.remappings.iter().any(|r| r.to_string().contains("@openzeppelin/")));

            // auto_detect_remappings should be inherited
            assert!(!config.auto_detect_remappings);

            Ok(())
        });
    }

    #[test]
    fn test_inheritance_with_multiple_profiles_and_single_file() {
        figment::Jail::expect_with(|jail| {
            // Create base config with prod and test profiles
            jail.create_file(
                "base.toml",
                r#"
                    [profile.prod]
                    optimizer = true
                    optimizer_runs = 10000
                    via_ir = true

                    [profile.test]
                    optimizer = false

                    [profile.test.fuzz]
                    runs = 100
                    "#,
            )?;

            // Local config inherits from base for prod profile
            jail.create_file(
                "foundry.toml",
                r#"
                    [profile.prod]
                    extends = "base.toml"
                    evm_version = "shanghai"  # Additional setting

                    [profile.test]
                    extends = "base.toml"

                    [profile.test.fuzz]
                    runs = 500  # Override
                    "#,
            )?;

            // Test prod profile
            jail.set_env("FOUNDRY_PROFILE", "prod");
            let config = Config::load().unwrap();
            assert_eq!(config.optimizer, Some(true));
            assert_eq!(config.optimizer_runs, Some(10000));
            assert_eq!(config.via_ir, true);
            assert_eq!(config.evm_version, EvmVersion::Shanghai);

            // Test test profile
            jail.set_env("FOUNDRY_PROFILE", "test");
            let config = Config::load().unwrap();
            assert_eq!(config.optimizer, Some(false));
            assert_eq!(config.fuzz.runs, 500);

            Ok(())
        });
    }

    #[test]
    fn test_inheritance_with_multiple_profiles_and_files() {
        figment::Jail::expect_with(|jail| {
            jail.create_file(
                "prod.toml",
                r#"
                    [profile.prod]
                    optimizer = true
                    optimizer_runs = 20000
                    gas_limit = 50000000
                    "#,
            )?;
            jail.create_file(
                "dev.toml",
                r#"
                    [profile.dev]
                    optimizer = true
                    optimizer_runs = 333
                    gas_limit = 555555
                    "#,
            )?;

            // Local config with only both profiles
            jail.create_file(
                "foundry.toml",
                r#"
                    [profile.dev]
                    extends = "dev.toml"
                    sender = "0x0000000000000000000000000000000000000001"

                    [profile.prod]
                    extends = "prod.toml"
                    sender = "0x0000000000000000000000000000000000000002"
                    "#,
            )?;

            // Test that prod profile correctly inherits even without a default profile
            jail.set_env("FOUNDRY_PROFILE", "dev");
            let config = Config::load().unwrap();
            assert_eq!(config.optimizer, Some(true));
            assert_eq!(config.optimizer_runs, Some(333));
            assert_eq!(config.gas_limit, 555555.into());
            assert_eq!(
                config.sender,
                "0x0000000000000000000000000000000000000001"
                    .parse::<alloy_primitives::Address>()
                    .unwrap()
            );

            // Test that prod profile correctly inherits even without a default profile
            jail.set_env("FOUNDRY_PROFILE", "prod");
            let config = Config::load().unwrap();
            assert_eq!(config.optimizer, Some(true));
            assert_eq!(config.optimizer_runs, Some(20000));
            assert_eq!(config.gas_limit, 50000000.into());
            assert_eq!(
                config.sender,
                "0x0000000000000000000000000000000000000002"
                    .parse::<alloy_primitives::Address>()
                    .unwrap()
            );

            Ok(())
        });
    }

    #[test]
    fn test_extends_strategy_extend_arrays() {
        figment::Jail::expect_with(|jail| {
            // Create base config with arrays
            jail.create_file(
                "base.toml",
                r#"
                    [profile.default]
                    libs = ["lib", "node_modules"]
                    ignored_error_codes = [5667, 1878]
                    optimizer_runs = 200
                    "#,
            )?;

            // Local config extends with extend-arrays strategy (concatenates arrays)
            jail.create_file(
                "foundry.toml",
                r#"
                    [profile.default]
                    extends = "base.toml"
                    libs = ["mylib", "customlib"]
                    ignored_error_codes = [1234]
                    optimizer_runs = 500
                    "#,
            )?;

            let config = Config::load().unwrap();

            // Arrays should be concatenated (base + local)
            assert_eq!(config.libs.len(), 4);
            assert!(config.libs.iter().any(|l| l.to_str() == Some("lib")));
            assert!(config.libs.iter().any(|l| l.to_str() == Some("node_modules")));
            assert!(config.libs.iter().any(|l| l.to_str() == Some("mylib")));
            assert!(config.libs.iter().any(|l| l.to_str() == Some("customlib")));

            assert_eq!(config.ignored_error_codes.len(), 3);
            assert!(
                config.ignored_error_codes.contains(&SolidityErrorCode::UnusedFunctionParameter)
            ); // 5667
            assert!(
                config.ignored_error_codes.contains(&SolidityErrorCode::SpdxLicenseNotProvided)
            ); // 1878
            assert!(config.ignored_error_codes.contains(&SolidityErrorCode::from(1234u64))); // 1234 - generic

            // Non-array values should be replaced
            assert_eq!(config.optimizer_runs, Some(500));

            Ok(())
        });
    }

    #[test]
    fn test_extends_strategy_replace_arrays() {
        figment::Jail::expect_with(|jail| {
            // Create base config with arrays
            jail.create_file(
                "base.toml",
                r#"
                    [profile.default]
                    libs = ["lib", "node_modules"]
                    ignored_error_codes = [5667, 1878]
                    optimizer_runs = 200
                    "#,
            )?;

            // Local config extends with replace-arrays strategy (replaces arrays entirely)
            jail.create_file(
                "foundry.toml",
                r#"
                    [profile.default]
                    extends = { path = "base.toml", strategy = "replace-arrays" }
                    libs = ["mylib", "customlib"]
                    ignored_error_codes = [1234]
                    optimizer_runs = 500
                    "#,
            )?;

            let config = Config::load().unwrap();

            // Arrays should be replaced entirely (only local values)
            assert_eq!(config.libs.len(), 2);
            assert!(config.libs.iter().any(|l| l.to_str() == Some("mylib")));
            assert!(config.libs.iter().any(|l| l.to_str() == Some("customlib")));
            assert!(!config.libs.iter().any(|l| l.to_str() == Some("lib")));
            assert!(!config.libs.iter().any(|l| l.to_str() == Some("node_modules")));

            assert_eq!(config.ignored_error_codes.len(), 1);
            assert!(config.ignored_error_codes.contains(&SolidityErrorCode::from(1234u64))); // 1234
            assert!(
                !config.ignored_error_codes.contains(&SolidityErrorCode::UnusedFunctionParameter)
            ); // 5667

            // Non-array values should be replaced
            assert_eq!(config.optimizer_runs, Some(500));

            Ok(())
        });
    }

    #[test]
    fn test_extends_strategy_no_collision_success() {
        figment::Jail::expect_with(|jail| {
            // Create base config
            jail.create_file(
                "base.toml",
                r#"
                    [profile.default]
                    optimizer = true
                    optimizer_runs = 200
                    src = "src"
                    "#,
            )?;

            // Local config extends with no-collision strategy and no conflicts
            jail.create_file(
                "foundry.toml",
                r#"
                    [profile.default]
                    extends = { path = "base.toml", strategy = "no-collision" }
                    test = "tests"
                    libs = ["lib"]
                    "#,
            )?;

            let config = Config::load().unwrap();

            // Values from base should be present
            assert_eq!(config.optimizer, Some(true));
            assert_eq!(config.optimizer_runs, Some(200));
            assert_eq!(config.src, PathBuf::from("src"));

            // Values from local should be present
            assert_eq!(config.test, PathBuf::from("tests"));
            assert_eq!(config.libs.len(), 1);
            assert!(config.libs.iter().any(|l| l.to_str() == Some("lib")));

            Ok(())
        });
    }

    #[test]
    fn test_extends_strategy_no_collision_error() {
        figment::Jail::expect_with(|jail| {
            // Create base config
            jail.create_file(
                "base.toml",
                r#"
                    [profile.default]
                    optimizer = true
                    optimizer_runs = 200
                    libs = ["lib", "node_modules"]
                    "#,
            )?;

            // Local config extends with no-collision strategy but has conflicts
            jail.create_file(
                "foundry.toml",
                r#"
                    [profile.default]
                    extends = { path = "base.toml", strategy = "no-collision" }
                    optimizer_runs = 500
                    libs = ["mylib"]
                    "#,
            )?;

            // Loading should fail due to key collision
            let result = Config::load();

            if let Ok(config) = result {
                panic!(
                    "Expected error but got config with optimizer_runs: {:?}, libs: {:?}",
                    config.optimizer_runs, config.libs
                );
            }

            let err = result.unwrap_err();
            let err_str = err.to_string();
            assert!(
                err_str.contains("Key collision detected") || err_str.contains("collision"),
                "Error message doesn't mention collision: {err_str}"
            );

            Ok(())
        });
    }

    #[test]
    fn test_extends_both_syntaxes() {
        figment::Jail::expect_with(|jail| {
            // Create base config
            jail.create_file(
                "base.toml",
                r#"
                    [profile.default]
                    libs = ["lib"]
                    optimizer = true
                    "#,
            )?;

            // Test 1: Simple string syntax (should use default extend-arrays)
            jail.create_file(
                "foundry_string.toml",
                r#"
                    [profile.default]
                    extends = "base.toml"
                    libs = ["custom"]
                    "#,
            )?;

            // Test 2: Object syntax with explicit strategy
            jail.create_file(
                "foundry_object.toml",
                r#"
                    [profile.default]
                    extends = { path = "base.toml", strategy = "replace-arrays" }
                    libs = ["custom"]
                    "#,
            )?;

            // Test string syntax (default extend-arrays)
            jail.set_env("FOUNDRY_CONFIG", "foundry_string.toml");
            let config = Config::load().unwrap();
            assert_eq!(config.libs.len(), 2); // Should concatenate
            assert!(config.libs.iter().any(|l| l.to_str() == Some("lib")));
            assert!(config.libs.iter().any(|l| l.to_str() == Some("custom")));

            // Test object syntax (replace-arrays)
            jail.set_env("FOUNDRY_CONFIG", "foundry_object.toml");
            let config = Config::load().unwrap();
            assert_eq!(config.libs.len(), 1); // Should replace
            assert!(config.libs.iter().any(|l| l.to_str() == Some("custom")));
            assert!(!config.libs.iter().any(|l| l.to_str() == Some("lib")));

            Ok(())
        });
    }

    #[test]
    fn test_extends_strategy_default_is_extend_arrays() {
        figment::Jail::expect_with(|jail| {
            // Create base config
            jail.create_file(
                "base.toml",
                r#"
                    [profile.default]
                    libs = ["lib", "node_modules"]
                    optimizer = true
                    "#,
            )?;

            // Local config extends without specifying strategy (should default to extend-arrays)
            jail.create_file(
                "foundry.toml",
                r#"
                    [profile.default]
                    extends = "base.toml"
                    libs = ["custom"]
                    optimizer = false
                    "#,
            )?;

            // Should work with default extend-arrays strategy
            let config = Config::load().unwrap();

            // Arrays should be concatenated by default
            assert_eq!(config.libs.len(), 3);
            assert!(config.libs.iter().any(|l| l.to_str() == Some("lib")));
            assert!(config.libs.iter().any(|l| l.to_str() == Some("node_modules")));
            assert!(config.libs.iter().any(|l| l.to_str() == Some("custom")));

            // Non-array values should be replaced
            assert_eq!(config.optimizer, Some(false));

            Ok(())
        });
    }

    #[test]
    fn test_deprecated_deny_warnings_is_handled() {
        figment::Jail::expect_with(|jail| {
            jail.create_file(
                "foundry.toml",
                r#"
                [profile.default]
                deny_warnings = true
                "#,
            )?;
            let config = Config::load().unwrap();

            // Assert that the deprecated flag is correctly interpreted
            assert_eq!(config.deny, DenyLevel::Warnings);
            Ok(())
        });
    }
<<<<<<< HEAD

    #[test]
    fn test_evm_version_solc_compatibility_warning() {
        figment::Jail::expect_with(|jail| {
            // Create a config with incompatible evm_version and solc version
            // Using Cancun with an older solc version (Berlin) that doesn't support it
            jail.create_file(
                "foundry.toml",
                r#"
            [profile.default]
            evm_version = "Cancun"
            solc = "0.8.5"
        "#,
            )?;

            let _config = Config::load().unwrap();
            Ok(())
        });
    }

    #[test]
    fn warns_on_unknown_keys_in_profile() {
        figment::Jail::expect_with(|jail| {
            jail.create_file(
                "foundry.toml",
                r#"
                [profile.default]
                unknown_key_xyz = 123
                "#,
            )?;

            let cfg = Config::load().unwrap();
            assert!(cfg.warnings.iter().any(
                |w| matches!(w, crate::Warning::UnknownKey { key, .. } if key == "unknown_key_xyz")
            ));
            Ok(())
        });
    }
=======
>>>>>>> fef41c11
}<|MERGE_RESOLUTION|>--- conflicted
+++ resolved
@@ -6319,26 +6319,6 @@
             Ok(())
         });
     }
-<<<<<<< HEAD
-
-    #[test]
-    fn test_evm_version_solc_compatibility_warning() {
-        figment::Jail::expect_with(|jail| {
-            // Create a config with incompatible evm_version and solc version
-            // Using Cancun with an older solc version (Berlin) that doesn't support it
-            jail.create_file(
-                "foundry.toml",
-                r#"
-            [profile.default]
-            evm_version = "Cancun"
-            solc = "0.8.5"
-        "#,
-            )?;
-
-            let _config = Config::load().unwrap();
-            Ok(())
-        });
-    }
 
     #[test]
     fn warns_on_unknown_keys_in_profile() {
@@ -6358,6 +6338,4 @@
             Ok(())
         });
     }
-=======
->>>>>>> fef41c11
 }