--- conflicted
+++ resolved
@@ -938,22 +938,7 @@
     pub fn get_etherscan_config(
         &self,
     ) -> Option<Result<ResolvedEtherscanConfig, EtherscanConfigError>> {
-<<<<<<< HEAD
-        let maybe_alias = self.etherscan_api_key.as_ref().or(self.eth_rpc_url.as_ref())?;
-        if self.etherscan.contains_key(maybe_alias) {
-            // etherscan points to an alias in the `etherscan` table, so we try to resolve that
-            let mut resolved = self.etherscan.clone().resolved();
-            return resolved.remove(maybe_alias);
-        }
-
-        // we treat the `etherscan_api_key` as actual API key
-        // if no chain provided, we assume mainnet
-        let chain = self.chain.unwrap_or(Chain::mainnet());
-        let api_key = self.etherscan_api_key.as_ref()?;
-        ResolvedEtherscanConfig::create(api_key, chain).map(Ok)
-=======
         self.get_etherscan_config_with_chain(None).transpose()
->>>>>>> b6d31869
     }
 
     /// Same as [`Self::get_etherscan_config()`] but optionally updates the config with the given
@@ -981,13 +966,8 @@
                 (Ok(mut config), Some(key)) => {
                     // we update the key, because if an etherscan_api_key is set, it should take
                     // precedence over the entry, since this is usually set via env var or CLI args.
-<<<<<<< HEAD
-                    config.key = key.clone();
-                    return Ok(Some(config));
-=======
                     config.key.clone_from(key);
                     return Ok(Some(config))
->>>>>>> b6d31869
                 }
                 (Ok(config), None) => return Ok(Some(config)),
                 (Err(err), None) => return Err(err),
@@ -1892,12 +1872,8 @@
             contract_pattern_inverse: None,
             path_pattern: None,
             path_pattern_inverse: None,
-<<<<<<< HEAD
             path_pattern_ignore_coverage: None,
-            fuzz: Default::default(),
-=======
             fuzz: FuzzConfig::new("cache/fuzz".into()),
->>>>>>> b6d31869
             invariant: Default::default(),
             always_use_create_2_factory: false,
             ffi: false,
