use crate::{Config, extend, utils};
use figment::{
    Error, Figment, Metadata, Profile, Provider,
    providers::{Env, Format, Toml},
    value::{Dict, Map, Value},
};
use foundry_compilers::ProjectPathsConfig;
use heck::ToSnakeCase;
use std::{
    cell::OnceCell,
    path::{Path, PathBuf},
};

pub(crate) trait ProviderExt: Provider + Sized {
    fn rename(
        self,
        from: impl Into<Profile>,
        to: impl Into<Profile>,
    ) -> RenameProfileProvider<Self> {
        RenameProfileProvider::new(self, from, to)
    }

    fn wrap(
        self,
        wrapping_key: impl Into<Profile>,
        profile: impl Into<Profile>,
    ) -> WrapProfileProvider<Self> {
        WrapProfileProvider::new(self, wrapping_key, profile)
    }

    fn strict_select(
        self,
        profiles: impl IntoIterator<Item = impl Into<Profile>>,
    ) -> OptionalStrictProfileProvider<Self> {
        OptionalStrictProfileProvider::new(self, profiles)
    }

    fn fallback(
        self,
        profile: impl Into<Profile>,
        fallback: impl Into<Profile>,
    ) -> FallbackProfileProvider<Self> {
        FallbackProfileProvider::new(self, profile, fallback)
    }
}

impl<P: Provider> ProviderExt for P {}

/// A convenience provider to retrieve a toml file.
/// This will return an error if the env var is set but the file does not exist
pub(crate) struct TomlFileProvider {
    env_var: Option<&'static str>,
    env_val: OnceCell<Option<String>>,
    default: PathBuf,
    cache: OnceCell<Result<Map<Profile, Dict>, Error>>,
}

impl TomlFileProvider {
    pub(crate) fn new(env_var: Option<&'static str>, default: PathBuf) -> Self {
        Self { env_var, env_val: OnceCell::new(), default, cache: OnceCell::new() }
    }

    fn env_val(&self) -> Option<&str> {
        self.env_val.get_or_init(|| self.env_var.and_then(Env::var)).as_deref()
    }

    fn file(&self) -> PathBuf {
        self.env_val().map(PathBuf::from).unwrap_or_else(|| self.default.clone())
    }

    fn is_missing(&self) -> bool {
        if let Some(file) = self.env_val() {
            let path = Path::new(&file);
            if !path.exists() {
                return true;
            }
        }
        false
    }

    /// Reads and processes the TOML configuration file, handling inheritance if configured.
    fn read(&self) -> Result<Map<Profile, Dict>, Error> {
        use serde::de::Error as _;

        // Get the config file path and validate it exists
        let local_path = self.file();
        if !local_path.exists() {
            if let Some(file) = self.env_val() {
                return Err(Error::custom(format!(
                    "Config file `{}` set in env var `{}` does not exist",
                    file,
                    self.env_var.unwrap()
                )));
            }
            return Ok(Map::new());
        }

        // Create a provider for the local config file
        let local_provider = Toml::file(local_path.clone()).nested();

        // Parse the local config to check for extends field
        let local_path_str = local_path.to_string_lossy();
        let local_content = std::fs::read_to_string(&local_path)
            .map_err(|e| Error::custom(e.to_string()).with_path(&local_path_str))?;
        let partial_config: extend::ExtendsPartialConfig = toml::from_str(&local_content)
            .map_err(|e| Error::custom(e.to_string()).with_path(&local_path_str))?;

        // Check if the currently active profile has an 'extends' field
        let selected_profile = Config::selected_profile();
        let extends_config = partial_config.profile.as_ref().and_then(|profiles| {
            let profile_str = selected_profile.to_string();
            profiles.get(&profile_str).and_then(|cfg| cfg.extends.as_ref())
        });

        // If inheritance is configured, load and merge the base config
        if let Some(extends_config) = extends_config {
            let extends_path = extends_config.path();
            let extends_strategy = extends_config.strategy();
            let relative_base_path = PathBuf::from(extends_path);
            let local_dir = local_path.parent().ok_or_else(|| {
                Error::custom(format!(
                    "Could not determine parent directory of config file: {}",
                    local_path.display()
                ))
            })?;

            let base_path =
                foundry_compilers::utils::canonicalize(local_dir.join(&relative_base_path))
                    .map_err(|e| {
                        Error::custom(format!(
                            "Failed to resolve inherited config path: {}: {e}",
                            relative_base_path.display()
                        ))
                    })?;

            // Validate the base config file exists
            if !base_path.is_file() {
                return Err(Error::custom(format!(
                    "Inherited config file does not exist or is not a file: {}",
                    base_path.display()
                )));
            }

            // Prevent self-inheritance which would cause infinite recursion
            if foundry_compilers::utils::canonicalize(&local_path).ok().as_ref() == Some(&base_path)
            {
                return Err(Error::custom(format!(
                    "Config file {} cannot inherit from itself.",
                    local_path.display()
                )));
            }

            // Parse the base config to check for nested inheritance
            let base_path_str = base_path.to_string_lossy();
            let base_content = std::fs::read_to_string(&base_path)
                .map_err(|e| Error::custom(e.to_string()).with_path(&base_path_str))?;
            let base_partial: extend::ExtendsPartialConfig = toml::from_str(&base_content)
                .map_err(|e| Error::custom(e.to_string()).with_path(&base_path_str))?;

            // Check if the base file's same profile also has extends (nested inheritance)
            let base_extends = base_partial
                .profile
                .as_ref()
                .and_then(|profiles| {
                    let profile_str = selected_profile.to_string();
                    profiles.get(&profile_str)
                })
                .and_then(|profile| profile.extends.as_ref());

            // Prevent nested inheritance to avoid complexity and potential cycles
            if base_extends.is_some() {
                return Err(Error::custom(format!(
                    "Nested inheritance is not allowed. Base file '{}' cannot have an 'extends' field in profile '{selected_profile}'.",
                    base_path.display()
                )));
            }

            // Load base configuration as a Figment provider
            let base_provider = Toml::file(base_path).nested();

            // Apply the selected merge strategy
            match extends_strategy {
                extend::ExtendStrategy::ExtendArrays => {
                    // Using 'admerge' strategy:
                    // - Arrays are concatenated (base elements + local elements)
                    // - Other values are replaced (local values override base values)
                    // - The extends field is preserved in the final configuration
                    Figment::new().merge(base_provider).admerge(local_provider).data()
                }
                extend::ExtendStrategy::ReplaceArrays => {
                    // Using 'merge' strategy:
                    // - Arrays are replaced entirely (local arrays replace base arrays)
                    // - Other values are replaced (local values override base values)
                    Figment::new().merge(base_provider).merge(local_provider).data()
                }
                extend::ExtendStrategy::NoCollision => {
                    // Check for key collisions between base and local configs
                    let base_data = base_provider.data()?;
                    let local_data = local_provider.data()?;

                    let profile_key = Profile::new("profile");
                    if let (Some(local_profiles), Some(base_profiles)) =
                        (local_data.get(&profile_key), base_data.get(&profile_key))
                    {
                        // Extract dicts for the selected profile
                        let profile_str = selected_profile.to_string();
                        let base_dict = base_profiles.get(&profile_str).and_then(|v| v.as_dict());
                        let local_dict = local_profiles.get(&profile_str).and_then(|v| v.as_dict());

                        // Find colliding keys
                        if let (Some(local_dict), Some(base_dict)) = (local_dict, base_dict) {
                            let collisions: Vec<&String> = local_dict
                                .keys()
                                .filter(|key| {
                                    // Ignore the "extends" key as it's expected
                                    *key != "extends" && base_dict.contains_key(*key)
                                })
                                .collect();

                            if !collisions.is_empty() {
                                return Err(Error::custom(format!(
                                    "Key collision detected in profile '{profile_str}' when extending '{extends_path}'. \
                                    Conflicting keys: {collisions:?}. Use 'extends.strategy' or 'extends_strategy' to specify how to handle conflicts."
                                )));
                            }
                        }
                    }

                    // Safe to merge the configs without collisions
                    Figment::new().merge(base_provider).merge(local_provider).data()
                }
            }
        } else {
            // No inheritance - return the local config as-is
            local_provider.data()
        }
    }
}

impl Provider for TomlFileProvider {
    fn metadata(&self) -> Metadata {
        if self.is_missing() {
            Metadata::named("TOML file provider")
        } else {
            Toml::file(self.file()).nested().metadata()
        }
    }

    fn data(&self) -> Result<Map<Profile, Dict>, Error> {
        self.cache.get_or_init(|| self.read()).clone()
    }
}

/// A Provider that ensures all keys are snake case if they're not standalone sections, See
/// `Config::STANDALONE_SECTIONS`
pub(crate) struct ForcedSnakeCaseData<P>(pub(crate) P);

impl<P: Provider> Provider for ForcedSnakeCaseData<P> {
    fn metadata(&self) -> Metadata {
        self.0.metadata()
    }

    fn data(&self) -> Result<Map<Profile, Dict>, Error> {
        let mut map = self.0.data()?;
        for (profile, dict) in &mut map {
            if Config::STANDALONE_SECTIONS.contains(&profile.as_ref()) {
                // don't force snake case for keys in standalone sections
                continue;
            }
            let dict2 = std::mem::take(dict);
            *dict = dict2.into_iter().map(|(k, v)| (k.to_snake_case(), v)).collect();
        }
        Ok(map)
    }

    fn profile(&self) -> Option<Profile> {
        self.0.profile()
    }
}

/// A Provider that handles breaking changes in toml files
pub(crate) struct BackwardsCompatTomlProvider<P>(pub(crate) P);

impl<P: Provider> Provider for BackwardsCompatTomlProvider<P> {
    fn metadata(&self) -> Metadata {
        self.0.metadata()
    }

    fn data(&self) -> Result<Map<Profile, Dict>, Error> {
        let mut map = Map::new();
        let solc_env = std::env::var("FOUNDRY_SOLC_VERSION")
            .or_else(|_| std::env::var("DAPP_SOLC_VERSION"))
            .map(Value::from)
            .ok();
        for (profile, mut dict) in self.0.data()? {
            if let Some(v) = solc_env.clone() {
                // ENV var takes precedence over config file
                dict.insert("solc".to_string(), v);
            } else if let Some(v) = dict.remove("solc_version") {
                // only insert older variant if not already included
                if !dict.contains_key("solc") {
                    dict.insert("solc".to_string(), v);
                }
            }
<<<<<<< HEAD

            if let Some(v) = dict.remove("deny_warnings")
                && !dict.contains_key("deny")
            {
                dict.insert("deny".to_string(), v);
            }

            if let Some(v) = dict.remove("odyssey") {
                dict.insert("odyssey".to_string(), v);
            }
=======
>>>>>>> c732ea38
            map.insert(profile, dict);
        }
        Ok(map)
    }

    fn profile(&self) -> Option<Profile> {
        self.0.profile()
    }
}

/// A provider that sets the `src` and `output` path depending on their existence.
pub(crate) struct DappHardhatDirProvider<'a>(pub(crate) &'a Path);

impl Provider for DappHardhatDirProvider<'_> {
    fn metadata(&self) -> Metadata {
        Metadata::named("Dapp Hardhat dir compat")
    }

    fn data(&self) -> Result<Map<Profile, Dict>, Error> {
        let mut dict = Dict::new();
        dict.insert(
            "src".to_string(),
            ProjectPathsConfig::find_source_dir(self.0)
                .file_name()
                .unwrap()
                .to_string_lossy()
                .to_string()
                .into(),
        );
        dict.insert(
            "out".to_string(),
            ProjectPathsConfig::find_artifacts_dir(self.0)
                .file_name()
                .unwrap()
                .to_string_lossy()
                .to_string()
                .into(),
        );

        // detect libs folders:
        //   if `lib` _and_ `node_modules` exists: include both
        //   if only `node_modules` exists: include `node_modules`
        //   include `lib` otherwise
        let mut libs = vec![];
        let node_modules = self.0.join("node_modules");
        let lib = self.0.join("lib");
        if node_modules.exists() {
            if lib.exists() {
                libs.push(lib.file_name().unwrap().to_string_lossy().to_string());
            }
            libs.push(node_modules.file_name().unwrap().to_string_lossy().to_string());
        } else {
            libs.push(lib.file_name().unwrap().to_string_lossy().to_string());
        }

        dict.insert("libs".to_string(), libs.into());

        Ok(Map::from([(Config::selected_profile(), dict)]))
    }
}

/// A provider that checks for DAPP_ env vars that are named differently than FOUNDRY_
pub(crate) struct DappEnvCompatProvider;

impl Provider for DappEnvCompatProvider {
    fn metadata(&self) -> Metadata {
        Metadata::named("Dapp env compat")
    }

    fn data(&self) -> Result<Map<Profile, Dict>, Error> {
        use serde::de::Error as _;
        use std::env;

        let mut dict = Dict::new();
        if let Ok(val) = env::var("DAPP_TEST_NUMBER") {
            dict.insert(
                "block_number".to_string(),
                val.parse::<u64>().map_err(figment::Error::custom)?.into(),
            );
        }
        if let Ok(val) = env::var("DAPP_TEST_ADDRESS") {
            dict.insert("sender".to_string(), val.into());
        }
        if let Ok(val) = env::var("DAPP_FORK_BLOCK") {
            dict.insert(
                "fork_block_number".to_string(),
                val.parse::<u64>().map_err(figment::Error::custom)?.into(),
            );
        } else if let Ok(val) = env::var("DAPP_TEST_NUMBER") {
            dict.insert(
                "fork_block_number".to_string(),
                val.parse::<u64>().map_err(figment::Error::custom)?.into(),
            );
        }
        if let Ok(val) = env::var("DAPP_TEST_TIMESTAMP") {
            dict.insert(
                "block_timestamp".to_string(),
                val.parse::<u64>().map_err(figment::Error::custom)?.into(),
            );
        }
        if let Ok(val) = env::var("DAPP_BUILD_OPTIMIZE_RUNS") {
            dict.insert(
                "optimizer_runs".to_string(),
                val.parse::<u64>().map_err(figment::Error::custom)?.into(),
            );
        }
        if let Ok(val) = env::var("DAPP_BUILD_OPTIMIZE") {
            // Activate Solidity optimizer (0 or 1)
            let val = val.parse::<u8>().map_err(figment::Error::custom)?;
            if val > 1 {
                return Err(
                    format!("Invalid $DAPP_BUILD_OPTIMIZE value `{val}`, expected 0 or 1").into()
                );
            }
            dict.insert("optimizer".to_string(), (val == 1).into());
        }

        // libraries in env vars either as `[..]` or single string separated by comma
        if let Ok(val) = env::var("DAPP_LIBRARIES").or_else(|_| env::var("FOUNDRY_LIBRARIES")) {
            dict.insert("libraries".to_string(), utils::to_array_value(&val)?);
        }

        let mut fuzz_dict = Dict::new();
        if let Ok(val) = env::var("DAPP_TEST_FUZZ_RUNS") {
            fuzz_dict.insert(
                "runs".to_string(),
                val.parse::<u32>().map_err(figment::Error::custom)?.into(),
            );
        }
        dict.insert("fuzz".to_string(), fuzz_dict.into());

        let mut invariant_dict = Dict::new();
        if let Ok(val) = env::var("DAPP_TEST_DEPTH") {
            invariant_dict.insert(
                "depth".to_string(),
                val.parse::<u32>().map_err(figment::Error::custom)?.into(),
            );
        }
        dict.insert("invariant".to_string(), invariant_dict.into());

        Ok(Map::from([(Config::selected_profile(), dict)]))
    }
}

/// Renames a profile from `from` to `to`.
///
/// For example given:
///
/// ```toml
/// [from]
/// key = "value"
/// ```
///
/// RenameProfileProvider will output
///
/// ```toml
/// [to]
/// key = "value"
/// ```
pub(crate) struct RenameProfileProvider<P> {
    provider: P,
    from: Profile,
    to: Profile,
}

impl<P> RenameProfileProvider<P> {
    pub(crate) fn new(provider: P, from: impl Into<Profile>, to: impl Into<Profile>) -> Self {
        Self { provider, from: from.into(), to: to.into() }
    }
}

impl<P: Provider> Provider for RenameProfileProvider<P> {
    fn metadata(&self) -> Metadata {
        self.provider.metadata()
    }

    fn data(&self) -> Result<Map<Profile, Dict>, Error> {
        let mut data = self.provider.data()?;
        if let Some(data) = data.remove(&self.from) {
            return Ok(Map::from([(self.to.clone(), data)]));
        }
        Ok(Default::default())
    }

    fn profile(&self) -> Option<Profile> {
        Some(self.to.clone())
    }
}

/// Unwraps a profile reducing the key depth
///
/// For example given:
///
/// ```toml
/// [wrapping_key.profile]
/// key = "value"
/// ```
///
/// UnwrapProfileProvider will output:
///
/// ```toml
/// [profile]
/// key = "value"
/// ```
struct UnwrapProfileProvider<P> {
    provider: P,
    wrapping_key: Profile,
    profile: Profile,
}

impl<P> UnwrapProfileProvider<P> {
    pub fn new(provider: P, wrapping_key: impl Into<Profile>, profile: impl Into<Profile>) -> Self {
        Self { provider, wrapping_key: wrapping_key.into(), profile: profile.into() }
    }
}

impl<P: Provider> Provider for UnwrapProfileProvider<P> {
    fn metadata(&self) -> Metadata {
        self.provider.metadata()
    }

    fn data(&self) -> Result<Map<Profile, Dict>, Error> {
        let mut data = self.provider.data()?;
        if let Some(profiles) = data.remove(&self.wrapping_key) {
            for (profile_str, profile_val) in profiles {
                let profile = Profile::new(&profile_str);
                if profile != self.profile {
                    continue;
                }
                match profile_val {
                    Value::Dict(_, dict) => return Ok(profile.collect(dict)),
                    bad_val => {
                        let mut err = Error::from(figment::error::Kind::InvalidType(
                            bad_val.to_actual(),
                            "dict".into(),
                        ));
                        err.metadata = Some(self.provider.metadata());
                        err.profile = Some(self.profile.clone());
                        return Err(err);
                    }
                }
            }
        }
        Ok(Default::default())
    }

    fn profile(&self) -> Option<Profile> {
        Some(self.profile.clone())
    }
}

/// Wraps a profile in another profile
///
/// For example given:
///
/// ```toml
/// [profile]
/// key = "value"
/// ```
///
/// WrapProfileProvider will output:
///
/// ```toml
/// [wrapping_key.profile]
/// key = "value"
/// ```
pub(crate) struct WrapProfileProvider<P> {
    provider: P,
    wrapping_key: Profile,
    profile: Profile,
}

impl<P> WrapProfileProvider<P> {
    pub fn new(provider: P, wrapping_key: impl Into<Profile>, profile: impl Into<Profile>) -> Self {
        Self { provider, wrapping_key: wrapping_key.into(), profile: profile.into() }
    }
}

impl<P: Provider> Provider for WrapProfileProvider<P> {
    fn metadata(&self) -> Metadata {
        self.provider.metadata()
    }

    fn data(&self) -> Result<Map<Profile, Dict>, Error> {
        if let Some(inner) = self.provider.data()?.remove(&self.profile) {
            let value = Value::from(inner);
            let mut dict = Dict::new();
            dict.insert(self.profile.as_str().as_str().to_snake_case(), value);
            Ok(self.wrapping_key.collect(dict))
        } else {
            Ok(Default::default())
        }
    }

    fn profile(&self) -> Option<Profile> {
        Some(self.profile.clone())
    }
}

/// Extracts the profile from the `profile` key and using the original key as backup, merging
/// values where necessary
///
/// For example given:
///
/// ```toml
/// [profile.cool]
/// key = "value"
///
/// [cool]
/// key2 = "value2"
/// ```
///
/// OptionalStrictProfileProvider will output:
///
/// ```toml
/// [cool]
/// key = "value"
/// key2 = "value2"
/// ```
///
/// And emit a deprecation warning
pub(crate) struct OptionalStrictProfileProvider<P> {
    provider: P,
    profiles: Vec<Profile>,
}

impl<P> OptionalStrictProfileProvider<P> {
    pub const PROFILE_PROFILE: Profile = Profile::const_new("profile");

    pub fn new(provider: P, profiles: impl IntoIterator<Item = impl Into<Profile>>) -> Self {
        Self { provider, profiles: profiles.into_iter().map(|profile| profile.into()).collect() }
    }
}

impl<P: Provider> Provider for OptionalStrictProfileProvider<P> {
    fn metadata(&self) -> Metadata {
        self.provider.metadata()
    }

    fn data(&self) -> Result<Map<Profile, Dict>, Error> {
        let mut figment = Figment::from(&self.provider);
        for profile in &self.profiles {
            figment = figment.merge(UnwrapProfileProvider::new(
                &self.provider,
                Self::PROFILE_PROFILE,
                profile.clone(),
            ));
        }
        figment.data().map_err(|err| {
            // figment does tag metadata and tries to map metadata to an error, since we use a new
            // figment in this provider this new figment does not know about the metadata of the
            // provider and can't map the metadata to the error. Therefore we return the root error
            // if this error originated in the provider's data.
            if let Err(root_err) = self.provider.data() {
                return root_err;
            }
            err
        })
    }

    fn profile(&self) -> Option<Profile> {
        self.profiles.last().cloned()
    }
}

/// Extracts the profile from the `profile` key and sets unset values according to the fallback
/// provider
pub struct FallbackProfileProvider<P> {
    provider: P,
    profile: Profile,
    fallback: Profile,
}

impl<P> FallbackProfileProvider<P> {
    /// Creates a new fallback profile provider.
    pub fn new(provider: P, profile: impl Into<Profile>, fallback: impl Into<Profile>) -> Self {
        Self { provider, profile: profile.into(), fallback: fallback.into() }
    }
}

impl<P: Provider> Provider for FallbackProfileProvider<P> {
    fn metadata(&self) -> Metadata {
        self.provider.metadata()
    }

    fn data(&self) -> Result<Map<Profile, Dict>, Error> {
        let mut data = self.provider.data()?;
        if let Some(fallback) = data.remove(&self.fallback) {
            let mut inner = data.remove(&self.profile).unwrap_or_default();
            for (k, v) in fallback {
                inner.entry(k).or_insert(v);
            }
            Ok(self.profile.collect(inner))
        } else {
            Ok(data)
        }
    }

    fn profile(&self) -> Option<Profile> {
        Some(self.profile.clone())
    }
}<|MERGE_RESOLUTION|>--- conflicted
+++ resolved
@@ -302,19 +302,12 @@
                     dict.insert("solc".to_string(), v);
                 }
             }
-<<<<<<< HEAD
-
             if let Some(v) = dict.remove("deny_warnings")
                 && !dict.contains_key("deny")
             {
                 dict.insert("deny".to_string(), v);
             }
 
-            if let Some(v) = dict.remove("odyssey") {
-                dict.insert("odyssey".to_string(), v);
-            }
-=======
->>>>>>> c732ea38
             map.insert(profile, dict);
         }
         Ok(map)
