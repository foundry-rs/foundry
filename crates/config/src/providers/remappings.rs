use crate::{Config, foundry_toml_dirs, remappings_from_env_var, remappings_from_newline};
use figment::{
    Error, Figment, Metadata, Profile, Provider,
    value::{Dict, Map},
};
use foundry_compilers::artifacts::remappings::{RelativeRemapping, Remapping};
use rayon::prelude::*;
use std::{
    borrow::Cow,
    collections::{BTreeMap, HashSet, btree_map::Entry},
    fs,
    path::{Path, PathBuf},
};

/// Wrapper types over a `Vec<Remapping>` that only appends unique remappings.
#[derive(Clone, Debug, Default)]
pub struct Remappings {
    /// Remappings.
    remappings: Vec<Remapping>,
    /// Source, test and script configured project dirs.
    /// Remappings of these dirs from libs are ignored.
    project_paths: Vec<Remapping>,
}

impl Remappings {
    /// Create a new `Remappings` wrapper with an empty vector.
    pub fn new() -> Self {
        Self { remappings: Vec::new(), project_paths: Vec::new() }
    }

    /// Create a new `Remappings` wrapper with a vector of remappings.
    pub fn new_with_remappings(remappings: Vec<Remapping>) -> Self {
        Self { remappings, project_paths: Vec::new() }
    }

    /// Extract project paths that cannot be remapped by dependencies.
    pub fn with_figment(mut self, figment: &Figment) -> Self {
        let mut add_project_remapping = |path: &str| {
            if let Ok(path) = figment.find_value(path)
                && let Some(path) = path.into_string()
            {
                let remapping =
                    Remapping { context: None, name: format!("{path}/"), path: format!("{path}/") };
                self.project_paths.push(remapping);
            }
        };
        add_project_remapping("src");
        add_project_remapping("test");
        add_project_remapping("script");
        self
    }

    /// Filters the remappings vector by name and context.
    fn filter_key(r: &Remapping) -> String {
        match &r.context {
            Some(str) => str.clone() + &r.name.clone(),
            None => r.name.clone(),
        }
    }

    /// Consumes the wrapper and returns the inner remappings vector.
    pub fn into_inner(self) -> Vec<Remapping> {
        let mut seen = HashSet::new();
        self.remappings.iter().filter(|r| seen.insert(Self::filter_key(r))).cloned().collect()
    }

    /// Push an element to the remappings vector, but only if it's not already present.
    fn push(&mut self, remapping: Remapping) {
        // Special handling for .sol file remappings, only allow one remapping per source file.
        if remapping.name.ends_with(".sol") && !remapping.path.ends_with(".sol") {
            return;
        }

        if self.remappings.iter().any(|existing| {
            if remapping.name.ends_with(".sol") {
                // For .sol files, only prevent duplicate source names in the same context
                return existing.name == remapping.name
                    && existing.context == remapping.context
                    && existing.path == remapping.path;
            }

            // What we're doing here is filtering for ambiguous paths. For example, if we have
            // @prb/math/=node_modules/@prb/math/src/ as existing, and
            // @prb/=node_modules/@prb/ as the one being checked,
            // we want to keep the already existing one, which is the first one. This way we avoid
            // having to deal with ambiguous paths which is unwanted when autodetecting remappings.
            // Remappings are added from root of the project down to libraries, so
            // we also want to exclude any conflicting remappings added from libraries. For example,
            // if we have `@utils/=src/` added in project remappings and `@utils/libraries/=src/`
            // added in a dependency, we don't want to add the new one as it conflicts with project
            // existing remapping.
            let mut existing_name_path = existing.name.clone();
            if !existing_name_path.ends_with('/') {
                existing_name_path.push('/')
            }
            let is_conflicting = remapping.name.starts_with(&existing_name_path)
                || existing.name.starts_with(&remapping.name);
            is_conflicting && existing.context == remapping.context
        }) {
            return;
        };

        // Ignore remappings of root project src, test or script dir.
        // See <https://github.com/foundry-rs/foundry/issues/3440>.
        if self
            .project_paths
            .iter()
            .any(|project_path| remapping.name.eq_ignore_ascii_case(&project_path.name))
        {
            return;
        };

        self.remappings.push(remapping);
    }

    /// Extend the remappings vector, leaving out the remappings that are already present.
    pub fn extend(&mut self, remappings: Vec<Remapping>) {
        for remapping in remappings {
            self.push(remapping);
        }
    }
}

/// A figment provider that checks if the remappings were previously set and if they're unset looks
/// up the fs via
///   - `DAPP_REMAPPINGS` || `FOUNDRY_REMAPPINGS` env var
///   - `<root>/remappings.txt` file
///   - `Remapping::find_many`.
pub struct RemappingsProvider<'a> {
    /// Whether to auto detect remappings from the `lib_paths`
    pub auto_detect_remappings: bool,
    /// The lib/dependency directories to scan for remappings
    pub lib_paths: Cow<'a, Vec<PathBuf>>,
    /// the root path used to turn an absolute `Remapping`, as we're getting it from
    /// `Remapping::find_many` into a relative one.
    pub root: &'a Path,
    /// This contains either:
    ///   - previously set remappings
    ///   - a `MissingField` error, which means previous provider didn't set the "remappings" field
    ///   - other error, like formatting
    pub remappings: Result<Vec<Remapping>, Error>,
}

impl RemappingsProvider<'_> {
    /// Find and parse remappings for the projects
    ///
    /// **Order**
    ///
    /// Remappings are built in this order (last item takes precedence)
    /// - Autogenerated remappings
    /// - toml remappings
    /// - `remappings.txt`
    /// - Environment variables
    /// - CLI parameters
    fn get_remappings(&self, remappings: Vec<Remapping>) -> Result<Vec<Remapping>, Error> {
        trace!("get all remappings from {:?}", self.root);
        /// prioritizes remappings that are closer: shorter `path`
        ///   - ("a", "1/2") over ("a", "1/2/3")
        ///
        /// grouped by remapping context
        fn insert_closest(
            mappings: &mut BTreeMap<Option<String>, BTreeMap<String, PathBuf>>,
            context: Option<String>,
            key: String,
            path: PathBuf,
        ) {
            let context_mappings = mappings.entry(context).or_default();
            match context_mappings.entry(key) {
                Entry::Occupied(mut e) => {
                    if e.get().components().count() > path.components().count() {
                        e.insert(path);
                    }
                }
                Entry::Vacant(e) => {
                    e.insert(path);
                }
            }
        }

        // Let's first just extend the remappings with the ones that were passed in,
        // without any filtering.
        let mut user_remappings = Vec::new();

        // check env vars
        if let Some(env_remappings) = remappings_from_env_var("DAPP_REMAPPINGS")
            .or_else(|| remappings_from_env_var("FOUNDRY_REMAPPINGS"))
        {
            user_remappings
                .extend(env_remappings.map_err::<Error, _>(|err| err.to_string().into())?);
        }

        // check remappings.txt file
        let remappings_file = self.root.join("remappings.txt");
        if remappings_file.is_file() {
            let content = fs::read_to_string(remappings_file).map_err(|err| err.to_string())?;
            let remappings_from_file: Result<Vec<_>, _> =
                remappings_from_newline(&content).collect();
            user_remappings
                .extend(remappings_from_file.map_err::<Error, _>(|err| err.to_string().into())?);
        }

        user_remappings.extend(remappings);
        // Let's now use the wrapper to conditionally extend the remappings with the autodetected
        // ones. We want to avoid duplicates, and the wrapper will handle this for us.
        let mut all_remappings = Remappings::new_with_remappings(user_remappings);

        // scan all library dirs and autodetect remappings
        // TODO: if a lib specifies contexts for remappings manually, we need to figure out how to
        // resolve that
        if self.auto_detect_remappings {
            let (nested_foundry_remappings, auto_detected_remappings) = rayon::join(
                || self.find_nested_foundry_remappings(),
                || self.auto_detect_remappings(),
            );

            let mut lib_remappings = BTreeMap::new();
<<<<<<< HEAD
            // use auto detection for all libs
            for r in self
                .lib_paths
                .iter()
                .map(|lib| self.root.join(lib))
                .inspect(|lib| trace!(?lib, "find all remappings"))
                .flat_map(|lib| Remapping::find_many(&lib))
            {
=======
            for r in nested_foundry_remappings {
                insert_closest(&mut lib_remappings, r.context, r.name, r.path.into());
            }
            for r in auto_detected_remappings {
>>>>>>> e5cbbbac
                // this is an additional safety check for weird auto-detected remappings
                if ["lib/", "src/", "contracts/"].contains(&r.name.as_str()) {
                    trace!(target: "forge", "- skipping the remapping");
                    continue;
                }
                insert_closest(&mut lib_remappings, r.context, r.name, r.path.into());
            }

            // Find all remappings from libs that use a foundry.toml
            // Explicit remappings should override auto-detected remappings.
            for r in self.lib_foundry_toml_remappings() {
                lib_remappings.entry(r.context).or_default().insert(r.name, r.path.into());
            }

            all_remappings.extend(
                lib_remappings
                    .into_iter()
                    .flat_map(|(context, remappings)| {
                        remappings.into_iter().map(move |(name, path)| Remapping {
                            context: context.clone(),
                            name,
                            path: path.to_string_lossy().into(),
                        })
                    })
                    .collect(),
            );
        }

        Ok(all_remappings.into_inner())
    }

    /// Returns all remappings declared in foundry.toml files of libraries
    fn find_nested_foundry_remappings(&self) -> impl Iterator<Item = Remapping> + '_ {
        self.lib_paths
            .par_iter()
            .map(|p| if p.is_absolute() { self.root.join("lib") } else { self.root.join(p) })
            .flat_map(foundry_toml_dirs)
            .flat_map_iter(|lib| {
                trace!(?lib, "find all remappings of nested foundry.toml");
                self.nested_foundry_remappings(&lib)
            })
            .collect::<Vec<_>>()
            .into_iter()
    }

    fn nested_foundry_remappings(&self, lib: &Path) -> Vec<Remapping> {
        // load config, of the nested lib if it exists
        let Ok(config) = Config::load_with_root(lib) else { return vec![] };
        let config = config.sanitized();

        // if the configured _src_ directory is set to something that
        // `Remapping::find_many` doesn't classify as a src directory (src, contracts,
        // lib), then we need to manually add a remapping here
        let mut src_remapping = None;
        if ![Path::new("src"), Path::new("contracts"), Path::new("lib")]
            .contains(&config.src.as_path())
            && let Some(name) = lib.file_name().and_then(|s| s.to_str())
        {
            let mut r = Remapping {
                context: None,
                name: format!("{name}/"),
                path: format!("{}", lib.join(&config.src).display()),
            };
            if !r.path.ends_with('/') {
                r.path.push('/')
            }
            src_remapping = Some(r);
        }

        // Eventually, we could set context for remappings at this location,
        // taking into account the OS platform. We'll need to be able to handle nested
        // contexts depending on dependencies for this to work.
        // For now, we just leave the default context (none).
        let mut remappings =
            config.remappings.into_iter().map(Remapping::from).collect::<Vec<Remapping>>();

        if let Some(r) = src_remapping {
            remappings.push(r);
        }
        remappings
    }

    /// Auto detect remappings from the lib paths
    fn auto_detect_remappings(&self) -> impl Iterator<Item = Remapping> + '_ {
        self.lib_paths
            .par_iter()
            .flat_map_iter(|lib| {
                let lib = self.root.join(lib);
                trace!(?lib, "find all remappings");
                Remapping::find_many(&lib)
            })
            .collect::<Vec<_>>()
            .into_iter()
    }
}

impl Provider for RemappingsProvider<'_> {
    fn metadata(&self) -> Metadata {
        Metadata::named("Remapping Provider")
    }

    fn data(&self) -> Result<Map<Profile, Dict>, Error> {
        let remappings = match &self.remappings {
            Ok(remappings) => self.get_remappings(remappings.clone()),
            Err(err) => {
                if let figment::error::Kind::MissingField(_) = err.kind {
                    self.get_remappings(vec![])
                } else {
                    return Err(err.clone());
                }
            }
        }?;

        // turn the absolute remapping into a relative one by stripping the `root`
        let remappings = remappings
            .into_iter()
            .map(|r| RelativeRemapping::new(r, self.root).to_string())
            .collect::<Vec<_>>();

        Ok(Map::from([(
            Config::selected_profile(),
            Dict::from([("remappings".to_string(), figment::value::Value::from(remappings))]),
        )]))
    }

    fn profile(&self) -> Option<Profile> {
        Some(Config::selected_profile())
    }
}

#[cfg(test)]
mod tests {
    use super::*;

    #[test]
    fn test_sol_file_remappings() {
        let mut remappings = Remappings::new();

        // First valid remapping
        remappings.push(Remapping {
            context: None,
            name: "MyContract.sol".to_string(),
            path: "implementations/Contract1.sol".to_string(),
        });

        // Same source to different target (should be rejected)
        remappings.push(Remapping {
            context: None,
            name: "MyContract.sol".to_string(),
            path: "implementations/Contract2.sol".to_string(),
        });

        // Different source to same target (should be allowed)
        remappings.push(Remapping {
            context: None,
            name: "OtherContract.sol".to_string(),
            path: "implementations/Contract1.sol".to_string(),
        });

        // Exact duplicate (should be silently ignored)
        remappings.push(Remapping {
            context: None,
            name: "MyContract.sol".to_string(),
            path: "implementations/Contract1.sol".to_string(),
        });

        // Invalid .sol remapping (target not .sol)
        remappings.push(Remapping {
            context: None,
            name: "Invalid.sol".to_string(),
            path: "implementations/Contract1.txt".to_string(),
        });

        let result = remappings.into_inner();
        assert_eq!(result.len(), 2, "Should only have 2 valid remappings");

        // Verify the correct remappings exist
        assert!(
            result
                .iter()
                .any(|r| r.name == "MyContract.sol" && r.path == "implementations/Contract1.sol"),
            "Should keep first mapping of MyContract.sol"
        );
        assert!(
            !result
                .iter()
                .any(|r| r.name == "MyContract.sol" && r.path == "implementations/Contract2.sol"),
            "Should keep first mapping of MyContract.sol"
        );
        assert!(result.iter().any(|r| r.name == "OtherContract.sol" && r.path == "implementations/Contract1.sol"),
            "Should allow different source to same target");

        // Verify the rejected remapping doesn't exist
        assert!(
            !result
                .iter()
                .any(|r| r.name == "MyContract.sol" && r.path == "implementations/Contract2.sol"),
            "Should reject same source to different target"
        );
    }

    #[test]
    fn test_mixed_remappings() {
        let mut remappings = Remappings::new();

        remappings.push(Remapping {
            context: None,
            name: "@openzeppelin-contracts/".to_string(),
            path: "lib/openzeppelin-contracts/".to_string(),
        });
        remappings.push(Remapping {
            context: None,
            name: "@openzeppelin/contracts/".to_string(),
            path: "lib/openzeppelin/contracts/".to_string(),
        });

        remappings.push(Remapping {
            context: None,
            name: "MyContract.sol".to_string(),
            path: "os/Contract.sol".to_string(),
        });

        let result = remappings.into_inner();
        assert_eq!(result.len(), 3, "Should have 3 remappings");
        assert_eq!(result.first().unwrap().name, "@openzeppelin-contracts/");
        assert_eq!(result.first().unwrap().path, "lib/openzeppelin-contracts/");
        assert_eq!(result.get(1).unwrap().name, "@openzeppelin/contracts/");
        assert_eq!(result.get(1).unwrap().path, "lib/openzeppelin/contracts/");
        assert_eq!(result.get(2).unwrap().name, "MyContract.sol");
        assert_eq!(result.get(2).unwrap().path, "os/Contract.sol");
    }

    #[test]
    fn test_remappings_with_context() {
        let mut remappings = Remappings::new();

        // Same name but different contexts
        remappings.push(Remapping {
            context: Some("test/".to_string()),
            name: "MyContract.sol".to_string(),
            path: "test/Contract.sol".to_string(),
        });
        remappings.push(Remapping {
            context: Some("prod/".to_string()),
            name: "MyContract.sol".to_string(),
            path: "prod/Contract.sol".to_string(),
        });

        let result = remappings.into_inner();
        assert_eq!(result.len(), 2, "Should allow same name with different contexts");
        assert!(
            result
                .iter()
                .any(|r| r.context == Some("test/".to_string()) && r.path == "test/Contract.sol")
        );
        assert!(
            result
                .iter()
                .any(|r| r.context == Some("prod/".to_string()) && r.path == "prod/Contract.sol")
        );
    }
}<|MERGE_RESOLUTION|>--- conflicted
+++ resolved
@@ -214,33 +214,16 @@
             );
 
             let mut lib_remappings = BTreeMap::new();
-<<<<<<< HEAD
-            // use auto detection for all libs
-            for r in self
-                .lib_paths
-                .iter()
-                .map(|lib| self.root.join(lib))
-                .inspect(|lib| trace!(?lib, "find all remappings"))
-                .flat_map(|lib| Remapping::find_many(&lib))
-            {
-=======
             for r in nested_foundry_remappings {
                 insert_closest(&mut lib_remappings, r.context, r.name, r.path.into());
             }
             for r in auto_detected_remappings {
->>>>>>> e5cbbbac
                 // this is an additional safety check for weird auto-detected remappings
                 if ["lib/", "src/", "contracts/"].contains(&r.name.as_str()) {
                     trace!(target: "forge", "- skipping the remapping");
                     continue;
                 }
                 insert_closest(&mut lib_remappings, r.context, r.name, r.path.into());
-            }
-
-            // Find all remappings from libs that use a foundry.toml
-            // Explicit remappings should override auto-detected remappings.
-            for r in self.lib_foundry_toml_remappings() {
-                lib_remappings.entry(r.context).or_default().insert(r.name, r.path.into());
             }
 
             all_remappings.extend(
