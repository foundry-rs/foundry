//! Configuration for fuzz testing.

use crate::{
    inline::{
        parse_config_u32, InlineConfigParser, InlineConfigParserError, INLINE_CONFIG_FUZZ_KEY,
    },
    Config,
};
use alloy_primitives::U256;
use serde::{Deserialize, Serialize};
use std::path::PathBuf;

/// Contains for fuzz testing
#[derive(Clone, Debug, PartialEq, Eq, Serialize, Deserialize)]
pub struct FuzzConfig {
    /// The number of test cases that must execute for each property test
    pub runs: u32,
    /// The maximum number of test case rejections allowed by proptest, to be
    /// encountered during usage of `vm.assume` cheatcode. This will be used
    /// to set the `max_global_rejects` value in proptest test runner config.
    /// `max_local_rejects` option isn't exposed here since we're not using
    /// `prop_filter`.
    pub max_test_rejects: u32,
    /// Optional seed for the fuzzing RNG algorithm
    pub seed: Option<U256>,
    /// The fuzz dictionary configuration
    #[serde(flatten)]
    pub dictionary: FuzzDictionaryConfig,
<<<<<<< HEAD
    /// Path where fuzz failures are recorded and replayed, defaults to `~/.foundry/cache/fuzz`
    pub failure_persist_dir: PathBuf,
    /// Name of the file to record fuzz failures, defaults to `failures`
    pub failure_persist_file: String,
=======
    /// Number of runs to execute and include in the gas report.
    pub gas_report_samples: u32,
>>>>>>> d75219c5
}

impl Default for FuzzConfig {
    fn default() -> Self {
        FuzzConfig {
            runs: 256,
            max_test_rejects: 65536,
            seed: None,
            dictionary: FuzzDictionaryConfig::default(),
<<<<<<< HEAD
            failure_persist_dir: Config::foundry_fuzz_cache_dir().unwrap(),
            failure_persist_file: "failures".to_string(),
        }
    }
}

impl FuzzConfig {
    /// Creates fuzz configuration to write failures in `{PROJECT_ROOT}/cache/fuzz` dir.
    pub fn new(cache_dir: PathBuf) -> Self {
        FuzzConfig {
            runs: 256,
            max_test_rejects: 65536,
            seed: None,
            dictionary: FuzzDictionaryConfig::default(),
            failure_persist_dir: cache_dir,
            failure_persist_file: "failures".to_string(),
=======
            gas_report_samples: 256,
>>>>>>> d75219c5
        }
    }
}

impl InlineConfigParser for FuzzConfig {
    fn config_key() -> String {
        INLINE_CONFIG_FUZZ_KEY.into()
    }

    fn try_merge(&self, configs: &[String]) -> Result<Option<Self>, InlineConfigParserError> {
        let overrides: Vec<(String, String)> = Self::get_config_overrides(configs);

        if overrides.is_empty() {
            return Ok(None)
        }

        let mut conf_clone = self.clone();

        for pair in overrides {
            let key = pair.0;
            let value = pair.1;
            match key.as_str() {
                "runs" => conf_clone.runs = parse_config_u32(key, value)?,
                "max-test-rejects" => conf_clone.max_test_rejects = parse_config_u32(key, value)?,
                "dictionary-weight" => {
                    conf_clone.dictionary.dictionary_weight = parse_config_u32(key, value)?
                }
                "failure-persist-file" => conf_clone.failure_persist_file = value,
                _ => Err(InlineConfigParserError::InvalidConfigProperty(key))?,
            }
        }
        Ok(Some(conf_clone))
    }
}

/// Contains for fuzz testing
#[derive(Clone, Copy, Debug, PartialEq, Eq, Serialize, Deserialize)]
pub struct FuzzDictionaryConfig {
    /// The weight of the dictionary
    #[serde(deserialize_with = "crate::deserialize_stringified_percent")]
    pub dictionary_weight: u32,
    /// The flag indicating whether to include values from storage
    pub include_storage: bool,
    /// The flag indicating whether to include push bytes values
    pub include_push_bytes: bool,
    /// How many addresses to record at most.
    /// Once the fuzzer exceeds this limit, it will start evicting random entries
    ///
    /// This limit is put in place to prevent memory blowup.
    #[serde(deserialize_with = "crate::deserialize_usize_or_max")]
    pub max_fuzz_dictionary_addresses: usize,
    /// How many values to record at most.
    /// Once the fuzzer exceeds this limit, it will start evicting random entries
    #[serde(deserialize_with = "crate::deserialize_usize_or_max")]
    pub max_fuzz_dictionary_values: usize,
    /// How many random addresses to use and to recycle when fuzzing calldata.
    /// If not specified then `max_fuzz_dictionary_addresses` value applies.
    #[serde(deserialize_with = "crate::deserialize_usize_or_max")]
    pub max_calldata_fuzz_dictionary_addresses: usize,
}

impl Default for FuzzDictionaryConfig {
    fn default() -> Self {
        FuzzDictionaryConfig {
            dictionary_weight: 40,
            include_storage: true,
            include_push_bytes: true,
            // limit this to 300MB
            max_fuzz_dictionary_addresses: (300 * 1024 * 1024) / 20,
            // limit this to 200MB
            max_fuzz_dictionary_values: (200 * 1024 * 1024) / 32,
            max_calldata_fuzz_dictionary_addresses: 0,
        }
    }
}

#[cfg(test)]
mod tests {
    use crate::{inline::InlineConfigParser, FuzzConfig};

    #[test]
    fn unrecognized_property() {
        let configs = &["forge-config: default.fuzz.unknownprop = 200".to_string()];
        let base_config = FuzzConfig::default();
        if let Err(e) = base_config.try_merge(configs) {
            assert_eq!(e.to_string(), "'unknownprop' is an invalid config property");
        } else {
            unreachable!()
        }
    }

    #[test]
    fn successful_merge() {
        let configs = &[
            "forge-config: default.fuzz.runs = 42424242".to_string(),
            "forge-config: default.fuzz.dictionary-weight = 42".to_string(),
            "forge-config: default.fuzz.failure-persist-file = fuzz-failure".to_string(),
        ];
        let base_config = FuzzConfig::default();
        let merged: FuzzConfig = base_config.try_merge(configs).expect("No errors").unwrap();
        assert_eq!(merged.runs, 42424242);
        assert_eq!(merged.dictionary.dictionary_weight, 42);
        assert_eq!(merged.failure_persist_file, "fuzz-failure".to_string());
    }

    #[test]
    fn merge_is_none() {
        let empty_config = &[];
        let base_config = FuzzConfig::default();
        let merged = base_config.try_merge(empty_config).expect("No errors");
        assert!(merged.is_none());
    }

    #[test]
    fn merge_is_none_unrelated_property() {
        let unrelated_configs = &["forge-config: default.invariant.runs = 2".to_string()];
        let base_config = FuzzConfig::default();
        let merged = base_config.try_merge(unrelated_configs).expect("No errors");
        assert!(merged.is_none());
    }

    #[test]
    fn override_detection() {
        let configs = &[
            "forge-config: default.fuzz.runs = 42424242".to_string(),
            "forge-config: ci.fuzz.runs = 666666".to_string(),
            "forge-config: default.invariant.runs = 2".to_string(),
            "forge-config: default.fuzz.dictionary-weight = 42".to_string(),
        ];
        let variables = FuzzConfig::get_config_overrides(configs);
        assert_eq!(
            variables,
            vec![
                ("runs".into(), "42424242".into()),
                ("runs".into(), "666666".into()),
                ("dictionary-weight".into(), "42".into())
            ]
        );
    }
}<|MERGE_RESOLUTION|>--- conflicted
+++ resolved
@@ -26,15 +26,12 @@
     /// The fuzz dictionary configuration
     #[serde(flatten)]
     pub dictionary: FuzzDictionaryConfig,
-<<<<<<< HEAD
-    /// Path where fuzz failures are recorded and replayed, defaults to `~/.foundry/cache/fuzz`
-    pub failure_persist_dir: PathBuf,
-    /// Name of the file to record fuzz failures, defaults to `failures`
-    pub failure_persist_file: String,
-=======
     /// Number of runs to execute and include in the gas report.
     pub gas_report_samples: u32,
->>>>>>> d75219c5
+    /// Path where fuzz failures are recorded and replayed.
+    pub failure_persist_dir: PathBuf,
+    /// Name of the file to record fuzz failures, defaults to `failures`.
+    pub failure_persist_file: String,
 }
 
 impl Default for FuzzConfig {
@@ -44,7 +41,7 @@
             max_test_rejects: 65536,
             seed: None,
             dictionary: FuzzDictionaryConfig::default(),
-<<<<<<< HEAD
+            gas_report_samples: 256,
             failure_persist_dir: Config::foundry_fuzz_cache_dir().unwrap(),
             failure_persist_file: "failures".to_string(),
         }
@@ -59,11 +56,9 @@
             max_test_rejects: 65536,
             seed: None,
             dictionary: FuzzDictionaryConfig::default(),
+            gas_report_samples: 256,
             failure_persist_dir: cache_dir,
             failure_persist_file: "failures".to_string(),
-=======
-            gas_report_samples: 256,
->>>>>>> d75219c5
         }
     }
 }
