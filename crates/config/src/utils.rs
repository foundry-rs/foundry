--- conflicted
+++ resolved
@@ -7,11 +7,7 @@
     remappings::{Remapping, RemappingError},
     EvmVersion,
 };
-<<<<<<< HEAD
-use revm_primitives::hardfork::SpecId;
-=======
 use revm::primitives::hardfork::SpecId;
->>>>>>> d0c000d1
 use serde::{de::Error, Deserialize, Deserializer};
 use std::{
     io,
