--- conflicted
+++ resolved
@@ -166,16 +166,8 @@
                         }
                     }
                     CoverageItemKind::Branch { branch_id, path_id, .. } => {
-<<<<<<< HEAD
-                        writeln!(
-                            out,
-                            "BRDA:{line},{branch_id},{path_id},{}",
-                            if hits == 0 { "-" } else { &hits.to_string() }
-                        )?;
-=======
                         let hits = if hits == 0 { "-" } else { &hits.to_string() };
                         writeln!(out, "BRDA:{line},{branch_id},{path_id},{hits}")?;
->>>>>>> 713be9c5
                     }
                 }
             }
