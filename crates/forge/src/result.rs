//! Test outcomes.

use crate::{
    fuzz::{BaseCounterExample, FuzzedCases},
    gas_report::GasReport,
};
use alloy_primitives::{Address, Log};
use eyre::Report;
use foundry_common::{evm::Breakpoints, get_contract_name, get_file_name, shell};
use foundry_evm::{
    coverage::HitMaps,
    decode::SkipReason,
    executors::{EvmError, RawCallResult},
    fuzz::{CounterExample, FuzzCase, FuzzFixtures, FuzzTestResult},
    traces::{CallTraceArena, CallTraceDecoder, TraceKind, Traces},
};
use serde::{Deserialize, Serialize};
use std::{
    collections::{BTreeMap, HashMap},
    fmt::{self, Write},
    time::Duration,
};
use yansi::Paint;

/// The aggregated result of a test run.
#[derive(Clone, Debug)]
pub struct TestOutcome {
    /// The results of all test suites by their identifier (`path:contract_name`).
    ///
    /// Essentially `identifier => signature => result`.
    pub results: BTreeMap<String, SuiteResult>,
    /// Whether to allow test failures without failing the entire test run.
    pub allow_failure: bool,
    /// The decoder used to decode traces and logs.
    ///
    /// This is `None` if traces and logs were not decoded.
    ///
    /// Note that `Address` fields only contain the last executed test case's data.
    pub last_run_decoder: Option<CallTraceDecoder>,
    /// The gas report, if requested.
    pub gas_report: Option<GasReport>,
}

impl TestOutcome {
    /// Creates a new test outcome with the given results.
    pub fn new(results: BTreeMap<String, SuiteResult>, allow_failure: bool) -> Self {
        Self { results, allow_failure, last_run_decoder: None, gas_report: None }
    }

    /// Creates a new empty test outcome.
    pub fn empty(allow_failure: bool) -> Self {
        Self::new(BTreeMap::new(), allow_failure)
    }

    /// Returns an iterator over all individual succeeding tests and their names.
    pub fn successes(&self) -> impl Iterator<Item = (&String, &TestResult)> {
        self.tests().filter(|(_, t)| t.status.is_success())
    }

    /// Returns an iterator over all individual skipped tests and their names.
    pub fn skips(&self) -> impl Iterator<Item = (&String, &TestResult)> {
        self.tests().filter(|(_, t)| t.status.is_skipped())
    }

    /// Returns an iterator over all individual failing tests and their names.
    pub fn failures(&self) -> impl Iterator<Item = (&String, &TestResult)> {
        self.tests().filter(|(_, t)| t.status.is_failure())
    }

    /// Returns an iterator over all individual tests and their names.
    pub fn tests(&self) -> impl Iterator<Item = (&String, &TestResult)> {
        self.results.values().flat_map(|suite| suite.tests())
    }

    /// Flattens the test outcome into a list of individual tests.
    // TODO: Replace this with `tests` and make it return `TestRef<'_>`
    pub fn into_tests_cloned(&self) -> impl Iterator<Item = SuiteTestResult> + '_ {
        self.results
            .iter()
            .flat_map(|(file, suite)| {
                suite
                    .test_results
                    .iter()
                    .map(move |(sig, result)| (file.clone(), sig.clone(), result.clone()))
            })
            .map(|(artifact_id, signature, result)| SuiteTestResult {
                artifact_id,
                signature,
                result,
            })
    }

    /// Flattens the test outcome into a list of individual tests.
    pub fn into_tests(self) -> impl Iterator<Item = SuiteTestResult> {
        self.results
            .into_iter()
            .flat_map(|(file, suite)| {
                suite.test_results.into_iter().map(move |t| (file.clone(), t))
            })
            .map(|(artifact_id, (signature, result))| SuiteTestResult {
                artifact_id,
                signature,
                result,
            })
    }

    /// Returns the number of tests that passed.
    pub fn passed(&self) -> usize {
        self.successes().count()
    }

    /// Returns the number of tests that were skipped.
    pub fn skipped(&self) -> usize {
        self.skips().count()
    }

    /// Returns the number of tests that failed.
    pub fn failed(&self) -> usize {
        self.failures().count()
    }

    /// Sums up all the durations of all individual test suites.
    ///
    /// Note that this is not necessarily the wall clock time of the entire test run.
    pub fn total_time(&self) -> Duration {
        self.results.values().map(|suite| suite.duration).sum()
    }

    /// Formats the aggregated summary of all test suites into a string (for printing).
    pub fn summary(&self, wall_clock_time: Duration) -> String {
        let num_test_suites = self.results.len();
        let suites = if num_test_suites == 1 { "suite" } else { "suites" };
        let total_passed = self.passed();
        let total_failed = self.failed();
        let total_skipped = self.skipped();
        let total_tests = total_passed + total_failed + total_skipped;
        format!(
            "\nRan {} test {} in {:.2?} ({:.2?} CPU time): {} tests passed, {} failed, {} skipped ({} total tests)",
            num_test_suites,
            suites,
            wall_clock_time,
            self.total_time(),
            total_passed.green(),
            total_failed.red(),
            total_skipped.yellow(),
            total_tests
        )
    }

    /// Checks if there are any failures and failures are disallowed.
    pub fn ensure_ok(&self) -> eyre::Result<()> {
        let outcome = self;
        let failures = outcome.failures().count();
        if outcome.allow_failure || failures == 0 {
            return Ok(());
        }

        if !shell::verbosity().is_normal() {
            // TODO: Avoid process::exit
            std::process::exit(1);
        }

        shell::println("")?;
        shell::println("Failing tests:")?;
        for (suite_name, suite) in outcome.results.iter() {
            let failed = suite.failed();
            if failed == 0 {
                continue;
            }

            let term = if failed > 1 { "tests" } else { "test" };
            shell::println(format!("Encountered {failed} failing {term} in {suite_name}"))?;
            for (name, result) in suite.failures() {
                shell::println(result.short_result(name))?;
            }
            shell::println("")?;
        }
        let successes = outcome.passed();
        shell::println(format!(
            "Encountered a total of {} failing tests, {} tests succeeded",
            failures.to_string().red(),
            successes.to_string().green()
        ))?;

        // TODO: Avoid process::exit
        std::process::exit(1);
    }

    /// Removes first test result, if any.
    pub fn remove_first(&mut self) -> Option<(String, String, TestResult)> {
        self.results.iter_mut().find_map(|(suite_name, suite)| {
            if let Some(test_name) = suite.test_results.keys().next().cloned() {
                let result = suite.test_results.remove(&test_name).unwrap();
                Some((suite_name.clone(), test_name, result))
            } else {
                None
            }
        })
    }
}

/// A set of test results for a single test suite, which is all the tests in a single contract.
#[derive(Clone, Debug, Serialize)]
pub struct SuiteResult {
    /// Wall clock time it took to execute all tests in this suite.
    #[serde(with = "humantime_serde")]
    pub duration: Duration,
    /// Individual test results: `test fn signature -> TestResult`.
    pub test_results: BTreeMap<String, TestResult>,
    /// Generated warnings.
    pub warnings: Vec<String>,
}

impl SuiteResult {
    pub fn new(
        duration: Duration,
        test_results: BTreeMap<String, TestResult>,
        mut warnings: Vec<String>,
    ) -> Self {
        // Add deprecated cheatcodes warning, if any of them used in current test suite.
        let mut deprecated_cheatcodes = HashMap::new();
        for test_result in test_results.values() {
            deprecated_cheatcodes.extend(test_result.deprecated_cheatcodes.clone());
        }
        if !deprecated_cheatcodes.is_empty() {
            let mut warning =
                "the following cheatcode(s) are deprecated and will be removed in future versions:"
                    .to_string();
            for (cheatcode, reason) in deprecated_cheatcodes {
                write!(warning, "\n  {cheatcode}").unwrap();
                if let Some(reason) = reason {
                    write!(warning, ": {reason}").unwrap();
                }
            }
            warnings.push(warning);
        }

        Self { duration, test_results, warnings }
    }

    /// Returns an iterator over all individual succeeding tests and their names.
    pub fn successes(&self) -> impl Iterator<Item = (&String, &TestResult)> {
        self.tests().filter(|(_, t)| t.status.is_success())
    }

    /// Returns an iterator over all individual skipped tests and their names.
    pub fn skips(&self) -> impl Iterator<Item = (&String, &TestResult)> {
        self.tests().filter(|(_, t)| t.status.is_skipped())
    }

    /// Returns an iterator over all individual failing tests and their names.
    pub fn failures(&self) -> impl Iterator<Item = (&String, &TestResult)> {
        self.tests().filter(|(_, t)| t.status.is_failure())
    }

    /// Returns the number of tests that passed.
    pub fn passed(&self) -> usize {
        self.successes().count()
    }

    /// Returns the number of tests that were skipped.
    pub fn skipped(&self) -> usize {
        self.skips().count()
    }

    /// Returns the number of tests that failed.
    pub fn failed(&self) -> usize {
        self.failures().count()
    }

    /// Iterator over all tests and their names
    pub fn tests(&self) -> impl Iterator<Item = (&String, &TestResult)> {
        self.test_results.iter()
    }

    /// Whether this test suite is empty.
    pub fn is_empty(&self) -> bool {
        self.test_results.is_empty()
    }

    /// The number of tests in this test suite.
    pub fn len(&self) -> usize {
        self.test_results.len()
    }

    /// Sums up all the durations of all individual tests in this suite.
    ///
    /// Note that this is not necessarily the wall clock time of the entire test suite.
    pub fn total_time(&self) -> Duration {
        self.test_results.values().map(|result| result.duration).sum()
    }

    /// Returns the summary of a single test suite.
    pub fn summary(&self) -> String {
        let failed = self.failed();
        let result = if failed == 0 { "ok".green() } else { "FAILED".red() };
        format!(
            "Suite result: {}. {} passed; {} failed; {} skipped; finished in {:.2?} ({:.2?} CPU time)",
            result,
            self.passed().green(),
            failed.red(),
            self.skipped().yellow(),
            self.duration,
            self.total_time(),
        )
    }
}

/// The result of a single test in a test suite.
///
/// This is flattened from a [`TestOutcome`].
#[derive(Clone, Debug)]
pub struct SuiteTestResult {
    /// The identifier of the artifact/contract in the form:
    /// `<artifact file name>:<contract name>`.
    pub artifact_id: String,
    /// The function signature of the Solidity test.
    pub signature: String,
    /// The result of the executed test.
    pub result: TestResult,
}

impl SuiteTestResult {
    /// Returns the gas used by the test.
    pub fn gas_used(&self) -> u64 {
        self.result.kind.report().gas()
    }

    /// Returns the contract name of the artifact ID.
    pub fn contract_name(&self) -> &str {
        get_contract_name(&self.artifact_id)
    }

    /// Returns the file name of the artifact ID.
    pub fn file_name(&self) -> &str {
        get_file_name(&self.artifact_id)
    }
}

/// The status of a test.
#[derive(Clone, Copy, Debug, Default, PartialEq, Eq, Serialize, Deserialize)]
pub enum TestStatus {
    Success,
    #[default]
    Failure,
    Skipped,
}

impl TestStatus {
    /// Returns `true` if the test was successful.
    #[inline]
    pub fn is_success(self) -> bool {
        matches!(self, Self::Success)
    }

    /// Returns `true` if the test failed.
    #[inline]
    pub fn is_failure(self) -> bool {
        matches!(self, Self::Failure)
    }

    /// Returns `true` if the test was skipped.
    #[inline]
    pub fn is_skipped(self) -> bool {
        matches!(self, Self::Skipped)
    }
}

/// The result of an executed test.
#[derive(Clone, Debug, Default, Serialize, Deserialize)]
pub struct TestResult {
    /// The test status, indicating whether the test case succeeded, failed, or was marked as
    /// skipped. This means that the transaction executed properly, the test was marked as
    /// skipped with vm.skip(), or that there was a revert and that the test was expected to
    /// fail (prefixed with `testFail`)
    pub status: TestStatus,

    /// If there was a revert, this field will be populated. Note that the test can
    /// still be successful (i.e self.success == true) when it's expected to fail.
    pub reason: Option<String>,

    /// Minimal reproduction test case for failing test
    pub counterexample: Option<CounterExample>,

    /// Any captured & parsed as strings logs along the test's execution which should
    /// be printed to the user.
    pub logs: Vec<Log>,

    /// What kind of test this was
    pub kind: TestKind,

    /// Traces
    #[serde(skip)]
    pub traces: Traces,

    /// Additional traces to use for gas report.
    #[serde(skip)]
    pub gas_report_traces: Vec<Vec<CallTraceArena>>,

    /// Raw coverage info
    #[serde(skip)]
    pub coverage: Option<HitMaps>,

    /// Labeled addresses
    pub labeled_addresses: HashMap<Address, String>,

    pub duration: Duration,

    /// pc breakpoint char map
    pub breakpoints: Breakpoints,

<<<<<<< HEAD
    /// Any captured gas snapshots along the test's execution which should be accumulated.
    pub gas_snapshots: BTreeMap<String, BTreeMap<String, String>>,
=======
    /// Deprecated cheatcodes (mapped to their replacements, if any) used in current test.
    #[serde(skip)]
    pub deprecated_cheatcodes: HashMap<&'static str, Option<&'static str>>,
>>>>>>> 5725bcc6
}

impl fmt::Display for TestResult {
    fn fmt(&self, f: &mut fmt::Formatter<'_>) -> fmt::Result {
        match self.status {
            TestStatus::Success => "[PASS]".green().fmt(f),
            TestStatus::Skipped => {
                let mut s = String::from("[SKIP");
                if let Some(reason) = &self.reason {
                    write!(s, ": {reason}").unwrap();
                }
                s.push(']');
                s.yellow().fmt(f)
            }
            TestStatus::Failure => {
                let mut s = String::from("[FAIL");
                if self.reason.is_some() || self.counterexample.is_some() {
                    if let Some(reason) = &self.reason {
                        write!(s, ": {reason}").unwrap();
                    }

                    if let Some(counterexample) = &self.counterexample {
                        match counterexample {
                            CounterExample::Single(ex) => {
                                write!(s, "; counterexample: {ex}]").unwrap();
                            }
                            CounterExample::Sequence(sequence) => {
                                s.push_str("]\n\t[Sequence]\n");
                                for ex in sequence {
                                    writeln!(s, "\t\t{ex}").unwrap();
                                }
                            }
                        }
                    } else {
                        s.push(']');
                    }
                } else {
                    s.push(']');
                }
                s.red().fmt(f)
            }
        }
    }
}

impl TestResult {
    /// Creates a new test result starting from test setup results.
    pub fn new(setup: TestSetup) -> Self {
        Self {
            labeled_addresses: setup.labeled_addresses,
            logs: setup.logs,
            traces: setup.traces,
            coverage: setup.coverage,
            ..Default::default()
        }
    }

    /// Creates a failed test result with given reason.
    pub fn fail(reason: String) -> Self {
        Self { status: TestStatus::Failure, reason: Some(reason), ..Default::default() }
    }

    /// Creates a failed test setup result.
    pub fn setup_fail(setup: TestSetup) -> Self {
        Self {
            status: TestStatus::Failure,
            reason: setup.reason,
            logs: setup.logs,
            traces: setup.traces,
            coverage: setup.coverage,
            labeled_addresses: setup.labeled_addresses,
            ..Default::default()
        }
    }

    /// Returns the skipped result for single test (used in skipped fuzz test too).
    pub fn single_skip(mut self, reason: SkipReason) -> Self {
        self.status = TestStatus::Skipped;
        self.reason = reason.0;
        self
    }

    /// Returns the failed result with reason for single test.
    pub fn single_fail(mut self, reason: Option<String>) -> Self {
        self.status = TestStatus::Failure;
        self.reason = reason;
        self
    }

    /// Returns the result for single test. Merges execution results (logs, labeled addresses,
    /// traces and coverages) in initial setup results.
    pub fn single_result(
        mut self,
        success: bool,
        reason: Option<String>,
        raw_call_result: RawCallResult,
    ) -> Self {
        self.kind =
            TestKind::Unit { gas: raw_call_result.gas_used.wrapping_sub(raw_call_result.stipend) };

        // Record logs, labels, traces and merge coverages.
        self.logs.extend(raw_call_result.logs);
        self.labeled_addresses.extend(raw_call_result.labels);
        self.traces.extend(raw_call_result.traces.map(|traces| (TraceKind::Execution, traces)));
        self.merge_coverages(raw_call_result.coverage);

        self.status = match success {
            true => TestStatus::Success,
            false => TestStatus::Failure,
        };
        self.reason = reason;
<<<<<<< HEAD
        self.breakpoints =
            raw_call_result.cheatcodes.clone().map(|c| c.breakpoints).unwrap_or_default();
        self.duration = Duration::default();
        self.gas_report_traces = Vec::new();
        self.gas_snapshots =
            raw_call_result.cheatcodes.map(|c| c.gas_snapshots).unwrap_or_default();
=======
        self.duration = Duration::default();
        self.gas_report_traces = Vec::new();

        if let Some(cheatcodes) = raw_call_result.cheatcodes {
            self.breakpoints = cheatcodes.breakpoints;
            self.deprecated_cheatcodes = cheatcodes.deprecated;
        }

>>>>>>> 5725bcc6
        self
    }

    /// Returns the result for a fuzzed test. Merges fuzz execution results (logs, labeled
    /// addresses, traces and coverages) in initial setup results.
    pub fn fuzz_result(mut self, result: FuzzTestResult) -> Self {
        self.kind = TestKind::Fuzz {
            median_gas: result.median_gas(false),
            mean_gas: result.mean_gas(false),
            first_case: result.first_case,
            runs: result.gas_by_case.len(),
        };

        // Record logs, labels, traces and merge coverages.
        self.logs.extend(result.logs);
        self.labeled_addresses.extend(result.labeled_addresses);
        self.traces.extend(result.traces.map(|traces| (TraceKind::Execution, traces)));
        self.merge_coverages(result.coverage);

        self.status = if result.skipped {
            TestStatus::Skipped
        } else if result.success {
            TestStatus::Success
        } else {
            TestStatus::Failure
        };
        self.reason = result.reason;
        self.counterexample = result.counterexample;
        self.duration = Duration::default();
        self.gas_report_traces = result.gas_report_traces.into_iter().map(|t| vec![t]).collect();
        self.breakpoints = result.breakpoints.unwrap_or_default();
<<<<<<< HEAD
        self.gas_snapshots = result.gas_snapshots;
=======
        self.deprecated_cheatcodes = result.deprecated_cheatcodes;

>>>>>>> 5725bcc6
        self
    }

    /// Returns the skipped result for invariant test.
    pub fn invariant_skip(mut self, reason: SkipReason) -> Self {
        self.kind = TestKind::Invariant { runs: 1, calls: 1, reverts: 1 };
        self.status = TestStatus::Skipped;
        self.reason = reason.0;
        self
    }

    /// Returns the fail result for replayed invariant test.
    pub fn invariant_replay_fail(
        mut self,
        replayed_entirely: bool,
        invariant_name: &String,
        call_sequence: Vec<BaseCounterExample>,
    ) -> Self {
        self.kind = TestKind::Invariant { runs: 1, calls: 1, reverts: 1 };
        self.status = TestStatus::Failure;
        self.reason = if replayed_entirely {
            Some(format!("{invariant_name} replay failure"))
        } else {
            Some(format!("{invariant_name} persisted failure revert"))
        };
        self.counterexample = Some(CounterExample::Sequence(call_sequence));
        self
    }

    /// Returns the fail result for invariant test setup.
    pub fn invariant_setup_fail(mut self, e: Report) -> Self {
        self.kind = TestKind::Invariant { runs: 0, calls: 0, reverts: 0 };
        self.status = TestStatus::Failure;
        self.reason = Some(format!("failed to set up invariant testing environment: {e}"));
        self
    }

    /// Returns the invariant test result.
    pub fn invariant_result(
        mut self,
        gas_report_traces: Vec<Vec<CallTraceArena>>,
        success: bool,
        reason: Option<String>,
        counterexample: Option<CounterExample>,
        cases: Vec<FuzzedCases>,
        reverts: usize,
    ) -> Self {
        self.kind = TestKind::Invariant {
            runs: cases.len(),
            calls: cases.iter().map(|sequence| sequence.cases().len()).sum(),
            reverts,
        };
        self.status = match success {
            true => TestStatus::Success,
            false => TestStatus::Failure,
        };
        self.reason = reason;
        self.counterexample = counterexample;
        self.gas_report_traces = gas_report_traces;
        self
    }

    /// Returns `true` if this is the result of a fuzz test
    pub fn is_fuzz(&self) -> bool {
        matches!(self.kind, TestKind::Fuzz { .. })
    }

    /// Formats the test result into a string (for printing).
    pub fn short_result(&self, name: &str) -> String {
        format!("{self} {name} {}", self.kind.report())
    }

    /// Function to merge logs, addresses, traces and coverage from a call result into test result.
    pub fn merge_call_result(&mut self, call_result: &RawCallResult) {
        self.logs.extend(call_result.logs.clone());
        self.labeled_addresses.extend(call_result.labels.clone());
        self.traces.extend(call_result.traces.clone().map(|traces| (TraceKind::Execution, traces)));
        self.merge_coverages(call_result.coverage.clone());
    }

    /// Function to merge given coverage in current test result coverage.
    pub fn merge_coverages(&mut self, other_coverage: Option<HitMaps>) {
        let old_coverage = std::mem::take(&mut self.coverage);
        self.coverage = match (old_coverage, other_coverage) {
            (Some(old_coverage), Some(other)) => Some(old_coverage.merged(other)),
            (a, b) => a.or(b),
        };
    }
}

/// Data report by a test.
#[derive(Clone, Debug, PartialEq, Eq)]
pub enum TestKindReport {
    Unit { gas: u64 },
    Fuzz { runs: usize, mean_gas: u64, median_gas: u64 },
    Invariant { runs: usize, calls: usize, reverts: usize },
}

impl fmt::Display for TestKindReport {
    fn fmt(&self, f: &mut fmt::Formatter<'_>) -> fmt::Result {
        match *self {
            Self::Unit { gas } => {
                write!(f, "(gas: {gas})")
            }
            Self::Fuzz { runs, mean_gas, median_gas } => {
                write!(f, "(runs: {runs}, μ: {mean_gas}, ~: {median_gas})")
            }
            Self::Invariant { runs, calls, reverts } => {
                write!(f, "(runs: {runs}, calls: {calls}, reverts: {reverts})")
            }
        }
    }
}

impl TestKindReport {
    /// Returns the main gas value to compare against
    pub fn gas(&self) -> u64 {
        match *self {
            Self::Unit { gas } => gas,
            // We use the median for comparisons
            Self::Fuzz { median_gas, .. } => median_gas,
            // We return 0 since it's not applicable
            Self::Invariant { .. } => 0,
        }
    }
}

/// Various types of tests
#[derive(Clone, Debug, Serialize, Deserialize)]
pub enum TestKind {
    /// A unit test.
    Unit { gas: u64 },
    /// A fuzz test.
    Fuzz {
        /// we keep this for the debugger
        first_case: FuzzCase,
        runs: usize,
        mean_gas: u64,
        median_gas: u64,
    },
    /// An invariant test.
    Invariant { runs: usize, calls: usize, reverts: usize },
}

impl Default for TestKind {
    fn default() -> Self {
        Self::Unit { gas: 0 }
    }
}

impl TestKind {
    /// The gas consumed by this test
    pub fn report(&self) -> TestKindReport {
        match *self {
            Self::Unit { gas } => TestKindReport::Unit { gas },
            Self::Fuzz { first_case: _, runs, mean_gas, median_gas } => {
                TestKindReport::Fuzz { runs, mean_gas, median_gas }
            }
            Self::Invariant { runs, calls, reverts } => {
                TestKindReport::Invariant { runs, calls, reverts }
            }
        }
    }
}

#[derive(Clone, Debug, Default)]
pub struct TestSetup {
    /// The address at which the test contract was deployed
    pub address: Address,
    /// The logs emitted during setup
    pub logs: Vec<Log>,
    /// Call traces of the setup
    pub traces: Traces,
    /// Addresses labeled during setup
    pub labeled_addresses: HashMap<Address, String>,
    /// The reason the setup failed, if it did
    pub reason: Option<String>,
    /// Coverage info during setup
    pub coverage: Option<HitMaps>,
    /// Defined fuzz test fixtures
    pub fuzz_fixtures: FuzzFixtures,
}

impl TestSetup {
    pub fn from_evm_error_with(
        error: EvmError,
        mut logs: Vec<Log>,
        mut traces: Traces,
        mut labeled_addresses: HashMap<Address, String>,
    ) -> Self {
        match error {
            EvmError::Execution(err) => {
                // force the tracekind to be setup so a trace is shown.
                traces.extend(err.raw.traces.map(|traces| (TraceKind::Setup, traces)));
                logs.extend(err.raw.logs);
                labeled_addresses.extend(err.raw.labels);
                Self::failed_with(logs, traces, labeled_addresses, err.reason)
            }
            e => Self::failed_with(
                logs,
                traces,
                labeled_addresses,
                format!("failed to deploy contract: {e}"),
            ),
        }
    }

    pub fn success(
        address: Address,
        logs: Vec<Log>,
        traces: Traces,
        labeled_addresses: HashMap<Address, String>,
        coverage: Option<HitMaps>,
        fuzz_fixtures: FuzzFixtures,
    ) -> Self {
        Self { address, logs, traces, labeled_addresses, reason: None, coverage, fuzz_fixtures }
    }

    pub fn failed_with(
        logs: Vec<Log>,
        traces: Traces,
        labeled_addresses: HashMap<Address, String>,
        reason: String,
    ) -> Self {
        Self {
            address: Address::ZERO,
            logs,
            traces,
            labeled_addresses,
            reason: Some(reason),
            coverage: None,
            fuzz_fixtures: FuzzFixtures::default(),
        }
    }

    pub fn failed(reason: String) -> Self {
        Self { reason: Some(reason), ..Default::default() }
    }
}<|MERGE_RESOLUTION|>--- conflicted
+++ resolved
@@ -409,14 +409,12 @@
     /// pc breakpoint char map
     pub breakpoints: Breakpoints,
 
-<<<<<<< HEAD
     /// Any captured gas snapshots along the test's execution which should be accumulated.
     pub gas_snapshots: BTreeMap<String, BTreeMap<String, String>>,
-=======
+
     /// Deprecated cheatcodes (mapped to their replacements, if any) used in current test.
     #[serde(skip)]
     pub deprecated_cheatcodes: HashMap<&'static str, Option<&'static str>>,
->>>>>>> 5725bcc6
 }
 
 impl fmt::Display for TestResult {
@@ -528,23 +526,15 @@
             false => TestStatus::Failure,
         };
         self.reason = reason;
-<<<<<<< HEAD
-        self.breakpoints =
-            raw_call_result.cheatcodes.clone().map(|c| c.breakpoints).unwrap_or_default();
         self.duration = Duration::default();
         self.gas_report_traces = Vec::new();
-        self.gas_snapshots =
-            raw_call_result.cheatcodes.map(|c| c.gas_snapshots).unwrap_or_default();
-=======
-        self.duration = Duration::default();
-        self.gas_report_traces = Vec::new();
 
         if let Some(cheatcodes) = raw_call_result.cheatcodes {
+            self.gas_snapshots = cheatcodes.gas_snapshots;
             self.breakpoints = cheatcodes.breakpoints;
             self.deprecated_cheatcodes = cheatcodes.deprecated;
         }
 
->>>>>>> 5725bcc6
         self
     }
 
@@ -576,12 +566,9 @@
         self.duration = Duration::default();
         self.gas_report_traces = result.gas_report_traces.into_iter().map(|t| vec![t]).collect();
         self.breakpoints = result.breakpoints.unwrap_or_default();
-<<<<<<< HEAD
         self.gas_snapshots = result.gas_snapshots;
-=======
         self.deprecated_cheatcodes = result.deprecated_cheatcodes;
 
->>>>>>> 5725bcc6
         self
     }
 
