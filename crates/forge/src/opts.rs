--- conflicted
+++ resolved
@@ -1,13 +1,9 @@
 use crate::cmd::{
     bind::BindArgs, bind_json, build::BuildArgs, cache::CacheArgs, clone::CloneArgs,
     compiler::CompilerArgs, config, coverage, create::CreateArgs, doc::DocArgs, eip712, flatten,
-<<<<<<< HEAD
-    fmt::FmtArgs, geiger, generate, init::InitArgs, inspect, install::InstallArgs, name::NameArgs,
-=======
     fmt::FmtArgs, geiger, generate, init::InitArgs, inspect, install::InstallArgs, lint::LintArgs,
->>>>>>> 2d254708
-    remappings::RemappingArgs, remove::RemoveArgs, selectors::SelectorsSubcommands, snapshot,
-    soldeer, test, tree, update,
+    name::NameArgs, remappings::RemappingArgs, remove::RemoveArgs, selectors::SelectorsSubcommands,
+    snapshot, soldeer, test, tree, update,
 };
 use clap::{Parser, Subcommand, ValueHint};
 use forge_script::ScriptArgs;
