use clap::{Parser, Subcommand, ValueHint};
use eyre::Result;
use foundry_common::shell;
<<<<<<< HEAD
use foundry_compilers::{artifacts::EvmVersion, Graph};
use foundry_config::{normalize_evm_version_vyper, Config};
=======
use foundry_compilers::{Graph, artifacts::EvmVersion};
use foundry_config::Config;
>>>>>>> 54d25611
use semver::Version;
use serde::Serialize;
use std::{collections::BTreeMap, path::PathBuf};

/// CLI arguments for `forge compiler`.
#[derive(Debug, Parser)]
pub struct CompilerArgs {
    #[command(subcommand)]
    pub sub: CompilerSubcommands,
}

impl CompilerArgs {
    pub fn run(self) -> Result<()> {
        match self.sub {
            CompilerSubcommands::Resolve(args) => args.run(),
        }
    }
}

#[derive(Debug, Subcommand)]
pub enum CompilerSubcommands {
    /// Retrieves the resolved version(s) of the compiler within the project.
    #[command(visible_alias = "r")]
    Resolve(ResolveArgs),
}

/// Resolved compiler within the project.
#[derive(Serialize)]
struct ResolvedCompiler {
    /// Compiler version.
    version: Version,
    /// Max supported EVM version of compiler.
    #[serde(skip_serializing_if = "Option::is_none")]
    evm_version: Option<EvmVersion>,
    /// Source paths.
    #[serde(skip_serializing_if = "Vec::is_empty")]
    paths: Vec<String>,
}

/// CLI arguments for `forge compiler resolve`.
#[derive(Debug, Parser)]
pub struct ResolveArgs {
    /// The root directory
    #[arg(long, short, value_hint = ValueHint::DirPath, value_name = "PATH")]
    root: Option<PathBuf>,

    /// Skip files that match the given regex pattern.
    #[arg(long, short, value_name = "REGEX")]
    skip: Option<regex::Regex>,
}

impl ResolveArgs {
    pub fn run(self) -> Result<()> {
        let Self { root, skip } = self;

        let root = root.unwrap_or_else(|| PathBuf::from("."));
        let config = Config::load_with_root(&root)?;
        let project = config.project()?;

        let graph = Graph::resolve(&project.paths)?;
        let sources = graph.into_sources_by_version(&project)?.sources;

        let mut output: BTreeMap<String, Vec<ResolvedCompiler>> = BTreeMap::new();

        for (language, sources) in sources {
            let mut versions_with_paths: Vec<ResolvedCompiler> = sources
                .iter()
                .map(|(version, sources, _)| {
                    let paths: Vec<String> = sources
                        .iter()
                        .filter_map(|(path_file, _)| {
                            let path_str = path_file
                                .strip_prefix(&project.paths.root)
                                .unwrap_or(path_file)
                                .to_path_buf()
                                .display()
                                .to_string();

                            // Skip files that match the given regex pattern.
                            if let Some(ref regex) = skip
                                && regex.is_match(&path_str)
                            {
                                return None;
                            }

                            Some(path_str)
                        })
                        .collect();

                    let evm_version = if shell::verbosity() > 1 {
                        let evm = EvmVersion::default()
                            .normalize_version_solc(version)
                            .unwrap_or_default();

<<<<<<< HEAD
                        // Vyper does not yet support Prague, so we normalize it to Cancun.
                        if language.is_vyper() {
                            Some(normalize_evm_version_vyper(evm))
                        } else {
                            Some(evm)
                        }
=======
                        Some(evm)
>>>>>>> 54d25611
                    } else {
                        None
                    };

                    ResolvedCompiler { version: version.clone(), evm_version, paths }
                })
                .filter(|version| !version.paths.is_empty())
                .collect();

            // Sort by SemVer version.
            versions_with_paths.sort_by(|v1, v2| Version::cmp(&v1.version, &v2.version));

            // Skip language if no paths are found after filtering.
            if !versions_with_paths.is_empty() {
                // Clear paths if verbosity is 0, performed only after filtering to avoid being
                // skipped.
                if shell::verbosity() == 0 {
                    versions_with_paths.iter_mut().for_each(|version| version.paths.clear());
                }

                output.insert(language.to_string(), versions_with_paths);
            }
        }

        if shell::is_json() {
            sh_println!("{}", serde_json::to_string(&output)?)?;
            return Ok(());
        }

        for (language, compilers) in &output {
            match shell::verbosity() {
                0 => sh_println!("{language}:")?,
                _ => sh_println!("{language}:\n")?,
            }

            for resolved_compiler in compilers {
                let version = &resolved_compiler.version;
                match shell::verbosity() {
                    0 => sh_println!("- {version}")?,
                    _ => {
                        if let Some(evm) = &resolved_compiler.evm_version {
                            sh_println!("{version} (<= {evm}):")?
                        } else {
                            sh_println!("{version}:")?
                        }
                    }
                }

                if shell::verbosity() > 0 {
                    let paths = &resolved_compiler.paths;
                    for (idx, path) in paths.iter().enumerate() {
                        if idx == paths.len() - 1 {
                            sh_println!("└── {path}\n")?
                        } else {
                            sh_println!("├── {path}")?
                        }
                    }
                }
            }

            if shell::verbosity() == 0 {
                sh_println!()?
            }
        }

        Ok(())
    }
}<|MERGE_RESOLUTION|>--- conflicted
+++ resolved
@@ -1,13 +1,8 @@
 use clap::{Parser, Subcommand, ValueHint};
 use eyre::Result;
 use foundry_common::shell;
-<<<<<<< HEAD
-use foundry_compilers::{artifacts::EvmVersion, Graph};
-use foundry_config::{normalize_evm_version_vyper, Config};
-=======
 use foundry_compilers::{Graph, artifacts::EvmVersion};
 use foundry_config::Config;
->>>>>>> 54d25611
 use semver::Version;
 use serde::Serialize;
 use std::{collections::BTreeMap, path::PathBuf};
@@ -102,16 +97,7 @@
                             .normalize_version_solc(version)
                             .unwrap_or_default();
 
-<<<<<<< HEAD
-                        // Vyper does not yet support Prague, so we normalize it to Cancun.
-                        if language.is_vyper() {
-                            Some(normalize_evm_version_vyper(evm))
-                        } else {
-                            Some(evm)
-                        }
-=======
                         Some(evm)
->>>>>>> 54d25611
                     } else {
                         None
                     };
