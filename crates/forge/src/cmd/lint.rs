--- conflicted
+++ resolved
@@ -45,10 +45,6 @@
     pub fn run(self) -> Result<()> {
         let config = self.load_config()?;
         let project = config.solar_project()?;
-<<<<<<< HEAD
-
-=======
->>>>>>> 713be9c5
         let path_config = config.project_paths();
 
         // Expand ignore globs and canonicalize from the get go
@@ -116,11 +112,7 @@
 
         let mut output = ProjectCompiler::new().files(input.iter().cloned()).compile(&project)?;
         let compiler = output.parser_mut().solc_mut().compiler_mut();
-<<<<<<< HEAD
-        linter.lint(&input, compiler)?;
-=======
         linter.lint(&input, config.deny, compiler)?;
->>>>>>> 713be9c5
 
         Ok(())
     }
