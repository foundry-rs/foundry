use clap::{Parser, ValueHint};
use eyre::{Result, eyre};
use forge_lint::{
    linter::Linter,
    sol::{SolLint, SolLintError, SolidityLinter},
};
use foundry_cli::{
    opts::BuildOpts,
    utils::{FoundryPathExt, LoadConfig},
};
use foundry_common::compile::ProjectCompiler;
use foundry_compilers::{solc::SolcLanguage, utils::SOLC_EXTENSIONS};
use foundry_config::{filter::expand_globs, lint::Severity};
use std::path::PathBuf;

/// CLI arguments for `forge lint`.
#[derive(Clone, Debug, Parser)]
pub struct LintArgs {
    /// Path to the file to be checked. Overrides the `ignore` project config.
    #[arg(value_hint = ValueHint::FilePath, value_name = "PATH", num_args(1..))]
    pub(crate) paths: Vec<PathBuf>,

    /// Specifies which lints to run based on severity. Overrides the `severity` project config.
    ///
    /// Supported values: `high`, `med`, `low`, `info`, `gas`.
    #[arg(long, value_name = "SEVERITY", num_args(1..))]
    pub(crate) severity: Option<Vec<Severity>>,

    /// Specifies which lints to run based on their ID (e.g., "incorrect-shift"). Overrides the
    /// `exclude_lints` project config.
    #[arg(long = "only-lint", value_name = "LINT_ID", num_args(1..))]
    pub(crate) lint: Option<Vec<String>>,

    /// Activates the linter's JSON formatter (rustc-compatible).
    #[arg(long)]
    pub(crate) json: bool,

    #[command(flatten)]
    pub(crate) build: BuildOpts,
}

foundry_config::impl_figment_convert!(LintArgs, build);

impl LintArgs {
    pub fn run(self) -> Result<()> {
        let config = self.load_config()?;
        let project = config.solar_project()?;

        let path_config = config.project_paths();

        // Expand ignore globs and canonicalize from the get go
        let ignored = expand_globs(&config.root, config.lint.ignore.iter())?
            .iter()
            .flat_map(foundry_common::fs::canonicalize_path)
            .collect::<Vec<_>>();

        let cwd = std::env::current_dir()?;
        let input = match &self.paths[..] {
            [] => {
                // Retrieve the project paths, and filter out the ignored ones.
                config
                    .project_paths::<SolcLanguage>()
                    .input_files_iter()
                    .filter(|p| !(ignored.contains(p) || ignored.contains(&cwd.join(p))))
                    .collect()
            }
            paths => {
                // Override default excluded paths and only lint the input files.
                let mut inputs = Vec::with_capacity(paths.len());
                for path in paths {
                    if path.is_dir() {
                        inputs
                            .extend(foundry_compilers::utils::source_files(path, SOLC_EXTENSIONS));
                    } else if path.is_sol() {
                        inputs.push(path.to_path_buf());
                    } else {
                        warn!("Cannot process path {}", path.display());
                    }
                }
                inputs
            }
        };

        if input.is_empty() {
            sh_println!("Nothing to lint")?;
            return Ok(());
        }

        let parse_lints = |lints: &[String]| -> Result<Vec<SolLint>, SolLintError> {
            lints.iter().map(|s| SolLint::try_from(s.as_str())).collect()
        };

        // Override default lint config with user-defined lints
        let (include, exclude) = match &self.lint {
            Some(cli_lints) => (Some(parse_lints(cli_lints)?), None),
            None => (None, Some(parse_lints(&config.lint.exclude_lints)?)),
        };

        // Override default severity config with user-defined severity
        let severity = self.severity.unwrap_or(config.lint.severity.clone());

        if project.compiler.solc.is_none() {
            return Err(eyre!("Linting not supported for this language"));
        }

        let linter = SolidityLinter::new(path_config)
            .with_json_emitter(self.json)
            .with_description(true)
            .with_lints(include)
            .without_lints(exclude)
            .with_severity(if severity.is_empty() { None } else { Some(severity) })
            .with_mixed_case_exceptions(&config.lint.mixed_case_exceptions);

<<<<<<< HEAD
        let mut compiler = linter.init();
        compiler.enter_mut(|compiler| -> Result<()> {
            let mut pcx = compiler.parse();
            configure_pcx(&mut pcx, &config, Some(&project), Some(&input))?;
            pcx.parse();
            let _ = compiler.lower_asts();
            Ok(())
        })?;

        linter.lint(&input, config.deny, &mut compiler)?;
=======
        let mut output = ProjectCompiler::new().files(input.iter().cloned()).compile(&project)?;
        let compiler = output.parser_mut().solc_mut().compiler_mut();
        linter.lint(&input, compiler)?;
>>>>>>> a4e272a9

        Ok(())
    }
}<|MERGE_RESOLUTION|>--- conflicted
+++ resolved
@@ -45,7 +45,6 @@
     pub fn run(self) -> Result<()> {
         let config = self.load_config()?;
         let project = config.solar_project()?;
-
         let path_config = config.project_paths();
 
         // Expand ignore globs and canonicalize from the get go
@@ -111,22 +110,9 @@
             .with_severity(if severity.is_empty() { None } else { Some(severity) })
             .with_mixed_case_exceptions(&config.lint.mixed_case_exceptions);
 
-<<<<<<< HEAD
-        let mut compiler = linter.init();
-        compiler.enter_mut(|compiler| -> Result<()> {
-            let mut pcx = compiler.parse();
-            configure_pcx(&mut pcx, &config, Some(&project), Some(&input))?;
-            pcx.parse();
-            let _ = compiler.lower_asts();
-            Ok(())
-        })?;
-
-        linter.lint(&input, config.deny, &mut compiler)?;
-=======
         let mut output = ProjectCompiler::new().files(input.iter().cloned()).compile(&project)?;
         let compiler = output.parser_mut().solc_mut().compiler_mut();
-        linter.lint(&input, compiler)?;
->>>>>>> a4e272a9
+        linter.lint(&input, config.deny, compiler)?;
 
         Ok(())
     }
