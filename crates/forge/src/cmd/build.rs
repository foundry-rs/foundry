use super::{install, watch::WatchArgs};
use clap::Parser;
use eyre::{Result, eyre};
use forge_lint::{linter::Linter, sol::SolidityLinter};
use foundry_cli::{
    opts::{BuildOpts, solar_pcx_from_build_opts},
    utils::{LoadConfig, cache_local_signatures},
};
use foundry_common::{compile::ProjectCompiler, shell};
use foundry_compilers::{
    CompilationError, FileFilter, Project, ProjectCompileOutput,
    compilers::{Language, multi::MultiCompilerLanguage},
    solc::SolcLanguage,
    utils::source_files_iter,
};
use foundry_config::{
    Config, SkipBuildFilters,
    figment::{
        self, Metadata, Profile, Provider,
        error::Kind::InvalidType,
        value::{Dict, Map, Value},
    },
<<<<<<< HEAD
    revive, Config,
=======
    filter::expand_globs,
>>>>>>> d2415887
};
use serde::Serialize;
use std::path::PathBuf;

foundry_config::merge_impl_figment_convert!(BuildArgs, build);

/// CLI arguments for `forge build`.
///
/// CLI arguments take the highest precedence in the Config/Figment hierarchy.
/// In order to override them in the foundry `Config` they need to be merged into an existing
/// `figment::Provider`, like `foundry_config::Config` is.
///
/// `BuildArgs` implements `figment::Provider` in which all config related fields are serialized and
/// then merged into an existing `Config`, effectively overwriting them.
///
/// Some arguments are marked as `#[serde(skip)]` and require manual processing in
/// `figment::Provider` implementation
#[derive(Clone, Debug, Default, Serialize, Parser)]
#[command(next_help_heading = "Build options", about = None, long_about = None)] // override doc
pub struct BuildArgs {
    /// Build source files from specified paths.
    #[serde(skip)]
    pub paths: Option<Vec<PathBuf>>,

    /// Print compiled contract names.
    #[arg(long)]
    #[serde(skip)]
    pub names: bool,

    /// Print compiled contract sizes.
    /// Constructor argument length is not included in the calculation of initcode size.
    #[arg(long)]
    #[serde(skip)]
    pub sizes: bool,

    /// Ignore initcode contract bytecode size limit introduced by EIP-3860.
    #[arg(long, alias = "ignore-initcode-size")]
    #[serde(skip)]
    pub ignore_eip_3860: bool,

    #[command(flatten)]
    #[serde(flatten)]
    pub build: BuildOpts,

    #[command(flatten)]
    #[serde(skip)]
    pub watch: WatchArgs,
}

impl BuildArgs {
    pub fn run(self) -> Result<ProjectCompileOutput> {
        let mut config = self.load_config()?;

        if install::install_missing_dependencies(&mut config) && config.auto_detect_remappings {
            // need to re-configure here to also catch additional remappings
            config = self.load_config()?;
        }

        let project = config.project()?;

        // Collect sources to compile if build subdirectories specified.
        let mut files = vec![];
        if let Some(paths) = &self.paths {
            for path in paths {
                let joined = project.root().join(path);
                let path = if joined.exists() { &joined } else { path };
                files.extend(source_files_iter(path, MultiCompilerLanguage::FILE_EXTENSIONS));
            }
            if files.is_empty() {
                eyre::bail!("No source files found in specified build paths.")
            }
        }

        let format_json = shell::is_json();
        let mut compiler = ProjectCompiler::new()
            .files(files)
            .dynamic_test_linking(config.dynamic_test_linking)
            .print_names(self.names)
            .print_sizes(self.sizes)
            .ignore_eip_3860(self.ignore_eip_3860)
            .bail(!format_json);

        if config.resolc.resolc_compile {
            compiler =
                compiler.size_limits(revive::CONTRACT_SIZE_LIMIT, revive::CONTRACT_SIZE_LIMIT);
        }

        let output = compiler.compile(&project)?;

        // Cache project selectors.
        cache_local_signatures(&output)?;

        if format_json && !self.names && !self.sizes {
            sh_println!("{}", serde_json::to_string_pretty(&output.output())?)?;
        }

        // Only run the `SolidityLinter` if lint on build and no compilation errors.
        if config.lint.lint_on_build && !output.output().errors.iter().any(|e| e.is_error()) {
            self.lint(&project, &config, self.paths.as_deref())
                .map_err(|err| eyre!("Lint failed: {err}"))?;
        }

        Ok(output)
    }

    fn lint(&self, project: &Project, config: &Config, files: Option<&[PathBuf]>) -> Result<()> {
        let format_json = shell::is_json();
        if project.compiler.solc.is_some() && !shell::is_quiet() {
            let linter = SolidityLinter::new(config.project_paths())
                .with_json_emitter(format_json)
                .with_description(!format_json)
                .with_severity(if config.lint.severity.is_empty() {
                    None
                } else {
                    Some(config.lint.severity.clone())
                })
                .without_lints(if config.lint.exclude_lints.is_empty() {
                    None
                } else {
                    Some(
                        config
                            .lint
                            .exclude_lints
                            .iter()
                            .filter_map(|s| forge_lint::sol::SolLint::try_from(s.as_str()).ok())
                            .collect(),
                    )
                });

            // Expand ignore globs and canonicalize from the get go
            let ignored = expand_globs(&config.root, config.lint.ignore.iter())?
                .iter()
                .flat_map(foundry_common::fs::canonicalize_path)
                .collect::<Vec<_>>();

            let skip = SkipBuildFilters::new(config.skip.clone(), config.root.clone());
            let curr_dir = std::env::current_dir()?;
            let input_files = config
                .project_paths::<SolcLanguage>()
                .input_files_iter()
                .filter(|p| {
                    // Lint only specified build files, if any.
                    if let Some(files) = files {
                        return files.iter().any(|file| &curr_dir.join(file) == p);
                    }
                    skip.is_match(p)
                        && !(ignored.contains(p) || ignored.contains(&curr_dir.join(p)))
                })
                .collect::<Vec<_>>();

            if !input_files.is_empty() {
                let sess = linter.init();

                let pcx = solar_pcx_from_build_opts(
                    &sess,
                    &self.build,
                    Some(project),
                    Some(&input_files),
                )?;
                linter.early_lint(&input_files, pcx);

                let pcx = solar_pcx_from_build_opts(
                    &sess,
                    &self.build,
                    Some(project),
                    Some(&input_files),
                )?;
                linter.late_lint(&input_files, pcx);
            }
        }

        Ok(())
    }

    /// Returns the `Project` for the current workspace
    ///
    /// This loads the `foundry_config::Config` for the current workspace (see
    /// [`foundry_config::utils::find_project_root`] and merges the cli `BuildArgs` into it before
    /// returning [`foundry_config::Config::project()`]
    pub fn project(&self) -> Result<Project> {
        self.build.project()
    }

    /// Returns whether `BuildArgs` was configured with `--watch`
    pub fn is_watch(&self) -> bool {
        self.watch.watch.is_some()
    }

    /// Returns the [`watchexec::Config`] necessary to bootstrap a new watch loop.
    pub(crate) fn watchexec_config(&self) -> Result<watchexec::Config> {
        // Use the path arguments or if none where provided the `src`, `test` and `script`
        // directories as well as the `foundry.toml` configuration file.
        self.watch.watchexec_config(|| {
            let config = self.load_config()?;
            let foundry_toml: PathBuf = config.root.join(Config::FILE_NAME);
            Ok([config.src, config.test, config.script, foundry_toml])
        })
    }
}

// Make this args a `figment::Provider` so that it can be merged into the `Config`
impl Provider for BuildArgs {
    fn metadata(&self) -> Metadata {
        Metadata::named("Build Args Provider")
    }

    fn data(&self) -> Result<Map<Profile, Dict>, figment::Error> {
        let value = Value::serialize(self)?;
        let error = InvalidType(value.to_actual(), "map".into());
        let mut dict = value.into_dict().ok_or(error)?;

        if self.names {
            dict.insert("names".to_string(), true.into());
        }

        if self.sizes {
            dict.insert("sizes".to_string(), true.into());
        }

        if self.ignore_eip_3860 {
            dict.insert("ignore_eip_3860".to_string(), true.into());
        }

        Ok(Map::from([(Config::selected_profile(), dict)]))
    }
}<|MERGE_RESOLUTION|>--- conflicted
+++ resolved
@@ -10,6 +10,7 @@
 use foundry_compilers::{
     CompilationError, FileFilter, Project, ProjectCompileOutput,
     compilers::{Language, multi::MultiCompilerLanguage},
+    multi::SolidityCompiler,
     solc::SolcLanguage,
     utils::source_files_iter,
 };
@@ -20,11 +21,8 @@
         error::Kind::InvalidType,
         value::{Dict, Map, Value},
     },
-<<<<<<< HEAD
-    revive, Config,
-=======
     filter::expand_globs,
->>>>>>> d2415887
+    revive,
 };
 use serde::Serialize;
 use std::path::PathBuf;
@@ -132,7 +130,11 @@
 
     fn lint(&self, project: &Project, config: &Config, files: Option<&[PathBuf]>) -> Result<()> {
         let format_json = shell::is_json();
-        if project.compiler.solc.is_some() && !shell::is_quiet() {
+        if matches!(
+            &project.compiler.solidity,
+            SolidityCompiler::Solc(_) | SolidityCompiler::Resolc(_)
+        ) && !shell::is_quiet()
+        {
             let linter = SolidityLinter::new(config.project_paths())
                 .with_json_emitter(format_json)
                 .with_description(!format_json)
