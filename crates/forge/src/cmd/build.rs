use super::{install, watch::WatchArgs};
use clap::Parser;
use eyre::{Context, Result};
use forge_lint::{linter::Linter, sol::SolidityLinter};
use foundry_cli::{
    opts::BuildOpts,
    utils::{LoadConfig, cache_local_signatures},
};
use foundry_common::{compile::ProjectCompiler, shell};
use foundry_compilers::{
    CompilationError, FileFilter, Project, ProjectCompileOutput,
    compilers::{Language, multi::MultiCompilerLanguage},
    solc::SolcLanguage,
    utils::source_files_iter,
};
use foundry_config::{
    Config, SkipBuildFilters,
    figment::{
        self, Metadata, Profile, Provider,
        error::Kind::InvalidType,
        value::{Dict, Map, Value},
    },
    filter::expand_globs,
};
use serde::Serialize;
use std::path::PathBuf;

foundry_config::merge_impl_figment_convert!(BuildArgs, build);

/// CLI arguments for `forge build`.
///
/// CLI arguments take the highest precedence in the Config/Figment hierarchy.
/// In order to override them in the foundry `Config` they need to be merged into an existing
/// `figment::Provider`, like `foundry_config::Config` is.
///
/// `BuildArgs` implements `figment::Provider` in which all config related fields are serialized and
/// then merged into an existing `Config`, effectively overwriting them.
///
/// Some arguments are marked as `#[serde(skip)]` and require manual processing in
/// `figment::Provider` implementation
#[derive(Clone, Debug, Default, Serialize, Parser)]
#[command(next_help_heading = "Build options", about = None, long_about = None)] // override doc
pub struct BuildArgs {
    /// Build source files from specified paths.
    #[serde(skip)]
    pub paths: Option<Vec<PathBuf>>,

    /// Print compiled contract names.
    #[arg(long)]
    #[serde(skip)]
    pub names: bool,

    /// Print compiled contract sizes.
    /// Constructor argument length is not included in the calculation of initcode size.
    #[arg(long)]
    #[serde(skip)]
    pub sizes: bool,

    /// Ignore initcode contract bytecode size limit introduced by EIP-3860.
    #[arg(long, alias = "ignore-initcode-size")]
    #[serde(skip)]
    pub ignore_eip_3860: bool,

    #[command(flatten)]
    #[serde(flatten)]
    pub build: BuildOpts,

    #[command(flatten)]
    #[serde(skip)]
    pub watch: WatchArgs,
}

impl BuildArgs {
    pub fn run(self) -> Result<ProjectCompileOutput> {
        let mut config = self.load_config()?;

        if install::install_missing_dependencies(&mut config) && config.auto_detect_remappings {
            // need to re-configure here to also catch additional remappings
            config = self.load_config()?;
        }

        let project = config.project()?;

        // Collect sources to compile if build subdirectories specified.
        let mut files = vec![];
        if let Some(paths) = &self.paths {
            for path in paths {
                let joined = project.root().join(path);
                let path = if joined.exists() { &joined } else { path };
                files.extend(source_files_iter(path, MultiCompilerLanguage::FILE_EXTENSIONS));
            }
            if files.is_empty() {
                eyre::bail!("No source files found in specified build paths.")
            }
        }

        let format_json = shell::is_json();
        let compiler = ProjectCompiler::new()
            .files(files)
            .dynamic_test_linking(config.dynamic_test_linking)
            .print_names(self.names)
            .print_sizes(self.sizes)
            .ignore_eip_3860(self.ignore_eip_3860)
            .bail(!format_json);

        let mut output = compiler.compile(&project)?;

        // Cache project selectors.
        cache_local_signatures(&output)?;

        if format_json && !self.names && !self.sizes {
            sh_println!("{}", serde_json::to_string_pretty(&output.output())?)?;
        }

        // Only run the `SolidityLinter` if lint on build and no compilation errors.
        if config.lint.lint_on_build && !output.output().errors.iter().any(|e| e.is_error()) {
            self.lint(&project, &config, self.paths.as_deref(), &mut output)
<<<<<<< HEAD
                .map_err(|err| eyre!("Lint failed: {err}"))?;
=======
                .wrap_err("Lint failed")?;
>>>>>>> 713be9c5
        }

        Ok(output)
    }

    fn lint(
        &self,
        project: &Project,
        config: &Config,
        files: Option<&[PathBuf]>,
        output: &mut ProjectCompileOutput,
    ) -> Result<()> {
        let format_json = shell::is_json();
        if project.compiler.solc.is_some() && !shell::is_quiet() {
            let linter = SolidityLinter::new(config.project_paths())
                .with_json_emitter(format_json)
                .with_description(!format_json)
                .with_severity(if config.lint.severity.is_empty() {
                    None
                } else {
                    Some(config.lint.severity.clone())
                })
                .without_lints(if config.lint.exclude_lints.is_empty() {
                    None
                } else {
                    Some(
                        config
                            .lint
                            .exclude_lints
                            .iter()
                            .filter_map(|s| forge_lint::sol::SolLint::try_from(s.as_str()).ok())
                            .collect(),
                    )
                })
                .with_mixed_case_exceptions(&config.lint.mixed_case_exceptions);

            // Expand ignore globs and canonicalize from the get go
            let ignored = expand_globs(&config.root, config.lint.ignore.iter())?
                .iter()
                .flat_map(foundry_common::fs::canonicalize_path)
                .collect::<Vec<_>>();

            let skip = SkipBuildFilters::new(config.skip.clone(), config.root.clone());
            let curr_dir = std::env::current_dir()?;
            let input_files = config
                .project_paths::<SolcLanguage>()
                .input_files_iter()
                .filter(|p| {
                    // Lint only specified build files, if any.
                    if let Some(files) = files {
                        return files.iter().any(|file| &curr_dir.join(file) == p);
                    }
                    skip.is_match(p)
                        && !(ignored.contains(p) || ignored.contains(&curr_dir.join(p)))
                })
                .collect::<Vec<_>>();

            if !input_files.is_empty() {
                let compiler = output.parser_mut().solc_mut().compiler_mut();
<<<<<<< HEAD
                linter.lint(&input_files, compiler)?;
=======
                linter.lint(&input_files, config.deny, compiler)?;
>>>>>>> 713be9c5
            }
        }

        Ok(())
    }

    /// Returns the `Project` for the current workspace
    ///
    /// This loads the `foundry_config::Config` for the current workspace (see
    /// [`foundry_config::utils::find_project_root`] and merges the cli `BuildArgs` into it before
    /// returning [`foundry_config::Config::project()`]
    pub fn project(&self) -> Result<Project> {
        self.build.project()
    }

    /// Returns whether `BuildArgs` was configured with `--watch`
    pub fn is_watch(&self) -> bool {
        self.watch.watch.is_some()
    }

    /// Returns the [`watchexec::Config`] necessary to bootstrap a new watch loop.
    pub(crate) fn watchexec_config(&self) -> Result<watchexec::Config> {
        // Use the path arguments or if none where provided the `src`, `test` and `script`
        // directories as well as the `foundry.toml` configuration file.
        self.watch.watchexec_config(|| {
            let config = self.load_config()?;
            let foundry_toml: PathBuf = config.root.join(Config::FILE_NAME);
            Ok([config.src, config.test, config.script, foundry_toml])
        })
    }
}

// Make this args a `figment::Provider` so that it can be merged into the `Config`
impl Provider for BuildArgs {
    fn metadata(&self) -> Metadata {
        Metadata::named("Build Args Provider")
    }

    fn data(&self) -> Result<Map<Profile, Dict>, figment::Error> {
        let value = Value::serialize(self)?;
        let error = InvalidType(value.to_actual(), "map".into());
        let mut dict = value.into_dict().ok_or(error)?;

        if self.names {
            dict.insert("names".to_string(), true.into());
        }

        if self.sizes {
            dict.insert("sizes".to_string(), true.into());
        }

        if self.ignore_eip_3860 {
            dict.insert("ignore_eip_3860".to_string(), true.into());
        }

        Ok(Map::from([(Config::selected_profile(), dict)]))
    }
}<|MERGE_RESOLUTION|>--- conflicted
+++ resolved
@@ -115,11 +115,7 @@
         // Only run the `SolidityLinter` if lint on build and no compilation errors.
         if config.lint.lint_on_build && !output.output().errors.iter().any(|e| e.is_error()) {
             self.lint(&project, &config, self.paths.as_deref(), &mut output)
-<<<<<<< HEAD
-                .map_err(|err| eyre!("Lint failed: {err}"))?;
-=======
                 .wrap_err("Lint failed")?;
->>>>>>> 713be9c5
         }
 
         Ok(output)
@@ -179,11 +175,7 @@
 
             if !input_files.is_empty() {
                 let compiler = output.parser_mut().solc_mut().compiler_mut();
-<<<<<<< HEAD
-                linter.lint(&input_files, compiler)?;
-=======
                 linter.lint(&input_files, config.deny, compiler)?;
->>>>>>> 713be9c5
             }
         }
 
