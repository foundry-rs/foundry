use super::{install, test::filter::ProjectPathsAwareFilter, watch::WatchArgs};
use crate::{
    MultiContractRunner, MultiContractRunnerBuilder,
    decode::decode_console_logs,
    gas_report::GasReport,
    multi_runner::matches_artifact,
    result::{SuiteResult, TestOutcome, TestStatus},
    traces::{
        CallTraceDecoderBuilder, InternalTraceMode, TraceKind,
        debug::{ContractSources, DebugTraceIdentifier},
        decode_trace_arena, folded_stack_trace,
        identifier::SignaturesIdentifier,
    },
};
use alloy_primitives::U256;
use chrono::Utc;
use clap::{Parser, ValueHint};
use eyre::{Context, OptionExt, Result, bail};
use foundry_cli::{
    opts::{BuildOpts, EvmArgs, GlobalArgs},
    utils::{self, LoadConfig},
};
use foundry_common::{EmptyTestFilter, TestFunctionExt, compile::ProjectCompiler, fs, shell};
use foundry_compilers::{
    ProjectCompileOutput,
    artifacts::output_selection::OutputSelection,
    compilers::{
        Language,
        multi::{MultiCompiler, MultiCompilerLanguage},
    },
    utils::source_files_iter,
};
use foundry_config::{
    Config, figment,
    figment::{
        Metadata, Profile, Provider,
        value::{Dict, Map},
    },
    filter::GlobMatcher,
};
use foundry_debugger::Debugger;
use foundry_evm::{
    opts::EvmOpts,
    traces::{backtrace::BacktraceBuilder, identifier::TraceIdentifiers},
};
use regex::Regex;
use std::{
    collections::{BTreeMap, BTreeSet},
    fmt::Write,
    path::{Path, PathBuf},
    sync::{Arc, mpsc::channel},
    time::{Duration, Instant},
};
use yansi::Paint;

mod filter;
mod summary;
use crate::{result::TestKind, traces::render_trace_arena_inner};
pub use filter::FilterArgs;
use quick_junit::{NonSuccessKind, Report, TestCase, TestCaseStatus, TestSuite};
use summary::{TestSummaryReport, format_invariant_metrics_table};

// Loads project's figment and merges the build cli arguments into it
foundry_config::merge_impl_figment_convert!(TestArgs, build, evm);

/// CLI arguments for `forge test`.
#[derive(Clone, Debug, Parser)]
#[command(next_help_heading = "Test options")]
pub struct TestArgs {
    // Include global options for users of this struct.
    #[command(flatten)]
    pub global: GlobalArgs,

    /// The contract file you want to test, it's a shortcut for --match-path.
    #[arg(value_hint = ValueHint::FilePath)]
    pub path: Option<GlobMatcher>,

    /// Run a single test in the debugger.
    ///
    /// The matching test will be opened in the debugger regardless of the outcome of the test.
    ///
    /// If the matching test is a fuzz test, then it will open the debugger on the first failure
    /// case. If the fuzz test does not fail, it will open the debugger on the last fuzz case.
    #[arg(long, conflicts_with_all = ["flamegraph", "flamechart", "decode_internal", "rerun"])]
    debug: bool,

    /// Generate a flamegraph for a single test. Implies `--decode-internal`.
    ///
    /// A flame graph is used to visualize which functions or operations within the smart contract
    /// are consuming the most gas overall in a sorted manner.
    #[arg(long)]
    flamegraph: bool,

    /// Generate a flamechart for a single test. Implies `--decode-internal`.
    ///
    /// A flame chart shows the gas usage over time, illustrating when each function is
    /// called (execution order) and how much gas it consumes at each point in the timeline.
    #[arg(long, conflicts_with = "flamegraph")]
    flamechart: bool,

    /// Identify internal functions in traces.
    ///
    /// This will trace internal functions and decode stack parameters.
    ///
    /// Parameters stored in memory (such as bytes or arrays) are currently decoded only when a
    /// single function is matched, similarly to `--debug`, for performance reasons.
    #[arg(long)]
    decode_internal: bool,

    /// Dumps all debugger steps to file.
    #[arg(
        long,
        requires = "debug",
        value_hint = ValueHint::FilePath,
        value_name = "PATH"
    )]
    dump: Option<PathBuf>,

    /// Print a gas report.
    #[arg(long, env = "FORGE_GAS_REPORT")]
    gas_report: bool,

    /// Check gas snapshots against previous runs.
    #[arg(long, env = "FORGE_SNAPSHOT_CHECK")]
    gas_snapshot_check: Option<bool>,

    /// Enable/disable recording of gas snapshot results.
    #[arg(long, env = "FORGE_SNAPSHOT_EMIT")]
    gas_snapshot_emit: Option<bool>,

    /// Exit with code 0 even if a test fails.
    #[arg(long, env = "FORGE_ALLOW_FAILURE")]
    allow_failure: bool,

    /// Suppress successful test traces and show only traces for failures.
    #[arg(long, short, env = "FORGE_SUPPRESS_SUCCESSFUL_TRACES", help_heading = "Display options")]
    suppress_successful_traces: bool,

    /// Output test results as JUnit XML report.
    #[arg(long, conflicts_with_all = ["quiet", "json", "gas_report", "summary", "list", "show_progress"], help_heading = "Display options")]
    pub junit: bool,

    /// Stop running tests after the first failure.
    #[arg(long)]
    pub fail_fast: bool,

    /// The Etherscan (or equivalent) API key.
    #[arg(long, env = "ETHERSCAN_API_KEY", value_name = "KEY")]
    etherscan_api_key: Option<String>,

    /// List tests instead of running them.
    #[arg(long, short, conflicts_with_all = ["show_progress", "decode_internal", "summary"], help_heading = "Display options")]
    list: bool,

    /// Set seed used to generate randomness during your fuzz runs.
    #[arg(long)]
    pub fuzz_seed: Option<U256>,

    #[arg(long, env = "FOUNDRY_FUZZ_RUNS", value_name = "RUNS")]
    pub fuzz_runs: Option<u64>,

    /// Timeout for each fuzz run in seconds.
    #[arg(long, env = "FOUNDRY_FUZZ_TIMEOUT", value_name = "TIMEOUT")]
    pub fuzz_timeout: Option<u64>,

    /// File to rerun fuzz failures from.
    #[arg(long)]
    pub fuzz_input_file: Option<String>,

    /// Show test execution progress.
    #[arg(long, conflicts_with_all = ["quiet", "json"], help_heading = "Display options")]
    pub show_progress: bool,

    /// Re-run recorded test failures from last run.
    /// If no failure recorded then regular test run is performed.
    #[arg(long)]
    pub rerun: bool,

    /// Print test summary table.
    #[arg(long, help_heading = "Display options")]
    pub summary: bool,

    /// Print detailed test summary table.
    #[arg(long, help_heading = "Display options", requires = "summary")]
    pub detailed: bool,

    /// Disables the labels in the traces.
    #[arg(long, help_heading = "Display options")]
    pub disable_labels: bool,

    #[command(flatten)]
    filter: FilterArgs,

    #[command(flatten)]
    evm: EvmArgs,

    #[command(flatten)]
    pub build: BuildOpts,

    #[command(flatten)]
    pub watch: WatchArgs,
}

impl TestArgs {
    pub async fn run(mut self) -> Result<TestOutcome> {
        trace!(target: "forge::test", "executing test command");
        self.compile_and_run().await
    }

    /// Returns a list of files that need to be compiled in order to run all the tests that match
    /// the given filter.
    ///
    /// This means that it will return all sources that are not test contracts or that match the
    /// filter. We want to compile all non-test sources always because tests might depend on them
    /// dynamically through cheatcodes.
    #[instrument(target = "forge::test", skip_all)]
    pub fn get_sources_to_compile(
        &self,
        config: &Config,
        test_filter: &ProjectPathsAwareFilter,
    ) -> Result<BTreeSet<PathBuf>> {
        // An empty filter doesn't filter out anything.
        // We can still optimize slightly by excluding scripts.
        if test_filter.is_empty() {
            return Ok(source_files_iter(&config.src, MultiCompilerLanguage::FILE_EXTENSIONS)
                .chain(source_files_iter(&config.test, MultiCompilerLanguage::FILE_EXTENSIONS))
                .collect());
        }

        let mut project = config.create_project(true, true)?;
        project.update_output_selection(|selection| {
            *selection = OutputSelection::common_output_selection(["abi".to_string()]);
        });
        let output = project.compile()?;
        if output.has_compiler_errors() {
            sh_println!("{output}")?;
            eyre::bail!("Compilation failed");
        }

        Ok(output
            .artifact_ids()
            .filter_map(|(id, artifact)| artifact.abi.as_ref().map(|abi| (id, abi)))
            .filter(|(id, abi)| {
                id.source.starts_with(&config.src) || matches_artifact(test_filter, id, abi)
            })
            .map(|(id, _)| id.source)
            .collect())
    }

    /// Executes all the tests in the project.
    ///
    /// This will trigger the build process first. On success all test contracts that match the
    /// configured filter will be executed
    ///
    /// Returns the test results for all matching tests.
    pub async fn compile_and_run(&mut self) -> Result<TestOutcome> {
        // Merge all configs.
        let (mut config, evm_opts) = self.load_config_and_evm_opts()?;

        // Install missing dependencies.
        if install::install_missing_dependencies(&mut config) && config.auto_detect_remappings {
            // need to re-configure here to also catch additional remappings
            config = self.load_config()?;
        }

        // Set up the project.
        let project = config.project()?;

        let filter = self.filter(&config)?;
        trace!(target: "forge::test", ?filter, "using filter");

        let compiler = ProjectCompiler::new()
            .dynamic_test_linking(config.dynamic_test_linking)
            .quiet(shell::is_json() || self.junit)
            .files(self.get_sources_to_compile(&config, &filter)?);
        let output = compiler.compile(&project)?;

<<<<<<< HEAD
=======
        self.run_tests(&project.paths.root, config, evm_opts, &output, &filter, false).await
    }

    /// Executes all the tests in the project.
    ///
    /// See [`Self::compile_and_run`] for more details.
    pub async fn run_tests(
        &mut self,
        project_root: &Path,
        mut config: Config,
        mut evm_opts: EvmOpts,
        output: &ProjectCompileOutput,
        filter: &ProjectPathsAwareFilter,
        coverage: bool,
    ) -> Result<TestOutcome> {
        // Explicitly enable isolation for gas reports for more correct gas accounting.
        if self.gas_report {
            evm_opts.isolate = true;
        } else {
            // Do not collect gas report traces if gas report is not enabled.
            config.fuzz.gas_report_samples = 0;
            config.invariant.gas_report_samples = 0;
        }

>>>>>>> f891afd5
        // Create test options from general project settings and compiler output.
        let should_debug = self.debug;
        let should_draw = self.flamegraph || self.flamechart;

        // Determine print verbosity and executor verbosity.
        let verbosity = evm_opts.verbosity;
        if (self.gas_report && evm_opts.verbosity < 3) || self.flamegraph || self.flamechart {
            evm_opts.verbosity = 3;
        }

        let env = evm_opts.evm_env().await?;

        // Enable internal tracing for more informative flamegraph.
        if should_draw && !self.decode_internal {
            self.decode_internal = true;
        }

        // Choose the internal function tracing mode, if --decode-internal is provided.
        let decode_internal = if self.decode_internal {
            // If more than one function matched, we enable simple tracing.
            // If only one function matched, we enable full tracing. This is done in `run_tests`.
            InternalTraceMode::Simple
        } else {
            InternalTraceMode::None
        };

        // Prepare the test builder.
        let config = Arc::new(config);
        let project = Arc::new(project);
        let runner = MultiContractRunnerBuilder::new(config.clone())
            .set_debug(should_debug)
            .set_decode_internal(decode_internal)
            .initial_balance(evm_opts.initial_balance)
            .evm_spec(config.evm_spec_id())
            .sender(evm_opts.sender)
            .with_fork(evm_opts.get_fork(&config, env.clone()))
            .enable_isolation(evm_opts.isolate)
            .networks(evm_opts.networks)
            .fail_fast(self.fail_fast)
<<<<<<< HEAD
            .build::<MultiCompiler>(&output, env, evm_opts)?;
=======
            .set_coverage(coverage)
            .build::<MultiCompiler>(project_root, output, env, evm_opts)?;
>>>>>>> f891afd5

        let libraries = runner.libraries.clone();
        let mut outcome = self.run_tests_inner(runner, config, verbosity, filter, output).await?;

        if should_draw {
            let (suite_name, test_name, mut test_result) =
                outcome.remove_first().ok_or_eyre("no tests were executed")?;

            let (_, arena) = test_result
                .traces
                .iter_mut()
                .find(|(kind, _)| *kind == TraceKind::Execution)
                .unwrap();

            // Decode traces.
            let decoder = outcome.last_run_decoder.as_ref().unwrap();
            decode_trace_arena(arena, decoder).await;
            let mut fst = folded_stack_trace::build(arena);

            let label = if self.flamegraph { "flamegraph" } else { "flamechart" };
            let contract = suite_name.split(':').next_back().unwrap();
            let test_name = test_name.trim_end_matches("()");
            let file_name = format!("cache/{label}_{contract}_{test_name}.svg");
            let file = std::fs::File::create(&file_name).wrap_err("failed to create file")?;
            let file = std::io::BufWriter::new(file);

            let mut options = inferno::flamegraph::Options::default();
            options.title = format!("{label} {contract}::{test_name}");
            options.count_name = "gas".to_string();
            if self.flamechart {
                options.flame_chart = true;
                fst.reverse();
            }

            // Generate SVG.
            inferno::flamegraph::from_lines(&mut options, fst.iter().map(String::as_str), file)
                .wrap_err("failed to write svg")?;
            sh_println!("Saved to {file_name}")?;

            // Open SVG in default program.
            if let Err(e) = opener::open(&file_name) {
                sh_err!("Failed to open {file_name}; please open it manually: {e}")?;
            }
        }

        if should_debug {
            // Get first non-empty suite result. We will have only one such entry.
            let (_, _, test_result) =
                outcome.remove_first().ok_or_eyre("no tests were executed")?;

            let sources =
                ContractSources::from_project_output(output, project_root, Some(&libraries))?;

            // Run the debugger.
            let mut builder = Debugger::builder()
                .traces(
                    test_result.traces.iter().filter(|(t, _)| t.is_execution()).cloned().collect(),
                )
                .sources(sources)
                .breakpoints(test_result.breakpoints.clone());

            if let Some(decoder) = &outcome.last_run_decoder {
                builder = builder.decoder(decoder);
            }

            let mut debugger = builder.build();
            if let Some(dump_path) = &self.dump {
                debugger.dump_to_file(dump_path)?;
            } else {
                debugger.try_run_tui()?;
            }
        }

        Ok(outcome)
    }

    /// Run all tests that matches the filter predicate from a test runner
    async fn run_tests_inner(
        &self,
        mut runner: MultiContractRunner,
        config: Arc<Config>,
        verbosity: u8,
        filter: &ProjectPathsAwareFilter,
        output: &ProjectCompileOutput,
    ) -> eyre::Result<TestOutcome> {
        if self.list {
            return list(runner, filter);
        }

        trace!(target: "forge::test", "running all tests");

        // If we need to render to a serialized format, we should not print anything else to stdout.
        let silent = self.gas_report && shell::is_json() || self.summary && shell::is_json();

        let num_filtered = runner.matching_test_functions(filter).count();

        if num_filtered == 0 {
            let mut total_tests = num_filtered;
            if !filter.is_empty() {
                total_tests = runner.matching_test_functions(&EmptyTestFilter::default()).count();
            }
            if total_tests == 0 {
                sh_println!(
                    "No tests found in project! Forge looks for functions that start with `test`"
                )?;
            } else {
                let mut msg = format!("no tests match the provided pattern:\n{filter}");
                // Try to suggest a test when there's no match.
                if let Some(test_pattern) = &filter.args().test_pattern {
                    let test_name = test_pattern.as_str();
                    // Filter contracts but not test functions.
                    let candidates = runner.all_test_functions(filter).map(|f| &f.name);
                    if let Some(suggestion) = utils::did_you_mean(test_name, candidates).pop() {
                        write!(msg, "\nDid you mean `{suggestion}`?")?;
                    }
                }
                sh_warn!("{msg}")?;
            }
            return Ok(TestOutcome::empty(Some(runner), false));
        }

        if num_filtered != 1 && (self.debug || self.flamegraph || self.flamechart) {
            let action = if self.flamegraph {
                "generate a flamegraph"
            } else if self.flamechart {
                "generate a flamechart"
            } else {
                "run the debugger"
            };
            let filter = if filter.is_empty() {
                String::new()
            } else {
                format!("\n\nFilter used:\n{filter}")
            };
            eyre::bail!(
                "{num_filtered} tests matched your criteria, but exactly 1 test must match in order to {action}.\n\n\
                 Use --match-contract and --match-path to further limit the search.{filter}",
            );
        }

        // If exactly one test matched, we enable full tracing.
        if num_filtered == 1 && self.decode_internal {
            runner.decode_internal = InternalTraceMode::Full;
        }

        // Run tests in a non-streaming fashion and collect results for serialization.
        if !self.gas_report && !self.summary && shell::is_json() {
            let mut results = runner.test_collect(filter)?;
            results.values_mut().for_each(|suite_result| {
                for test_result in suite_result.test_results.values_mut() {
                    if verbosity >= 2 {
                        // Decode logs at level 2 and above.
                        test_result.decoded_logs = decode_console_logs(&test_result.logs);
                    } else {
                        // Empty logs for non verbose runs.
                        test_result.logs = vec![];
                    }
                }
            });
            sh_println!("{}", serde_json::to_string(&results)?)?;
            return Ok(TestOutcome::new(Some(runner), results, self.allow_failure));
        }

        if self.junit {
            let results = runner.test_collect(filter)?;
            sh_println!("{}", junit_xml_report(&results, verbosity).to_string()?)?;
            return Ok(TestOutcome::new(Some(runner), results, self.allow_failure));
        }

        let remote_chain_id = runner.evm_opts.get_remote_chain_id().await;
        let known_contracts = runner.known_contracts.clone();

        let libraries = runner.libraries.clone();

        // Run tests in a streaming fashion.
        let (tx, rx) = channel::<(String, SuiteResult)>();
        let timer = Instant::now();
        let show_progress = config.show_progress;
        let handle = tokio::task::spawn_blocking({
            let filter = filter.clone();
            move || runner.test(&filter, tx, show_progress).map(|()| runner)
        });

        // Set up trace identifiers.
        let mut identifier = TraceIdentifiers::new().with_local(&known_contracts);

        // Avoid using etherscan for gas report as we decode more traces and this will be
        // expensive.
        if !self.gas_report {
            identifier = identifier.with_etherscan(&config, remote_chain_id)?;
        }

        // Build the trace decoder.
        let mut builder = CallTraceDecoderBuilder::new()
            .with_known_contracts(&known_contracts)
            .with_label_disabled(self.disable_labels)
            .with_verbosity(verbosity);
        // Signatures are of no value for gas reports.
        if !self.gas_report {
            builder =
                builder.with_signature_identifier(SignaturesIdentifier::from_config(&config)?);
        }

        if self.decode_internal {
            let sources =
                ContractSources::from_project_output(output, &config.root, Some(&libraries))?;
            builder = builder.with_debug_identifier(DebugTraceIdentifier::new(sources));
        }
        let mut decoder = builder.build();

        let mut gas_report = self.gas_report.then(|| {
            GasReport::new(
                config.gas_reports.clone(),
                config.gas_reports_ignore.clone(),
                config.gas_reports_include_tests,
            )
        });

        let mut gas_snapshots = BTreeMap::<String, BTreeMap<String, String>>::new();

        let mut outcome = TestOutcome::empty(None, self.allow_failure);

        let mut any_test_failed = false;
        let mut backtrace_builder = None;
        for (contract_name, mut suite_result) in rx {
            let tests = &mut suite_result.test_results;

            // Clear the addresses and labels from previous test.
            decoder.clear_addresses();

            // We identify addresses if we're going to print *any* trace or gas report.
            let identify_addresses = verbosity >= 3
                || self.gas_report
                || self.debug
                || self.flamegraph
                || self.flamechart;

            // Print suite header.
            if !silent {
                sh_println!()?;
                for warning in &suite_result.warnings {
                    sh_warn!("{warning}")?;
                }
                if !tests.is_empty() {
                    let len = tests.len();
                    let tests = if len > 1 { "tests" } else { "test" };
                    sh_println!("Ran {len} {tests} for {contract_name}")?;
                }
            }

            // Process individual test results, printing logs and traces when necessary.
            for (name, result) in tests {
                let show_traces =
                    !self.suppress_successful_traces || result.status == TestStatus::Failure;
                if !silent {
                    sh_println!("{}", result.short_result(name))?;

                    // Display invariant metrics if invariant kind.
                    if let TestKind::Invariant { metrics, .. } = &result.kind
                        && !metrics.is_empty()
                    {
                        let _ = sh_println!("\n{}\n", format_invariant_metrics_table(metrics));
                    }

                    // We only display logs at level 2 and above
                    if verbosity >= 2 && show_traces {
                        // We only decode logs from Hardhat and DS-style console events
                        let console_logs = decode_console_logs(&result.logs);
                        if !console_logs.is_empty() {
                            sh_println!("Logs:")?;
                            for log in console_logs {
                                sh_println!("  {log}")?;
                            }
                            sh_println!()?;
                        }
                    }
                }

                // We shouldn't break out of the outer loop directly here so that we finish
                // processing the remaining tests and print the suite summary.
                any_test_failed |= result.status == TestStatus::Failure;

                // Clear the addresses and labels from previous runs.
                decoder.clear_addresses();
                decoder.labels.extend(result.labels.iter().map(|(k, v)| (*k, v.clone())));

                // Identify addresses and decode traces.
                let mut decoded_traces = Vec::with_capacity(result.traces.len());
                for (kind, arena) in &mut result.traces {
                    if identify_addresses {
                        decoder.identify(arena, &mut identifier);
                    }

                    // verbosity:
                    // - 0..3: nothing
                    // - 3: only display traces for failed tests
                    // - 4: also display the setup trace for failed tests
                    // - 5..: display all traces for all tests, including storage changes
                    let should_include = match kind {
                        TraceKind::Execution => {
                            (verbosity == 3 && result.status.is_failure()) || verbosity >= 4
                        }
                        TraceKind::Setup => {
                            (verbosity == 4 && result.status.is_failure()) || verbosity >= 5
                        }
                        TraceKind::Deployment => false,
                    };

                    if should_include {
                        decode_trace_arena(arena, &decoder).await;
                        decoded_traces.push(render_trace_arena_inner(arena, false, verbosity > 4));
                    }
                }

                if !silent && show_traces && !decoded_traces.is_empty() {
                    sh_println!("Traces:")?;
                    for trace in &decoded_traces {
                        sh_println!("{trace}")?;
                    }
                }

                // Extract and display backtrace for failed tests when verbosity >= 3
                if !silent
                    && result.status.is_failure()
                    && verbosity >= 3
                    && !result.traces.is_empty()
                    && let Some((_, arena)) =
                        result.traces.iter().find(|(kind, _)| matches!(kind, TraceKind::Execution))
                {
                    // Lazily initialize the backtrace builder on first failure
                    let builder = backtrace_builder.get_or_insert_with(|| {
                        BacktraceBuilder::new(
                            output,
                            config.root.clone(),
                            config.parsed_libraries().ok(),
                            config.via_ir,
                        )
                    });

                    let backtrace = builder.from_traces(arena);

                    if !backtrace.is_empty() {
                        sh_println!("{}", backtrace)?;
                    }
                }

                if let Some(gas_report) = &mut gas_report {
                    gas_report.analyze(result.traces.iter().map(|(_, a)| &a.arena), &decoder).await;

                    for trace in &result.gas_report_traces {
                        decoder.clear_addresses();

                        // Re-execute setup and deployment traces to collect identities created in
                        // setUp and constructor.
                        for (kind, arena) in &result.traces {
                            if !matches!(kind, TraceKind::Execution) {
                                decoder.identify(arena, &mut identifier);
                            }
                        }

                        for arena in trace {
                            decoder.identify(arena, &mut identifier);
                            gas_report.analyze([arena], &decoder).await;
                        }
                    }
                }
                // Clear memory.
                result.gas_report_traces = Default::default();

                // Collect and merge gas snapshots.
                for (group, new_snapshots) in &result.gas_snapshots {
                    gas_snapshots.entry(group.clone()).or_default().extend(new_snapshots.clone());
                }
            }

            // Write gas snapshots to disk if any were collected.
            if !gas_snapshots.is_empty() {
                // By default `gas_snapshot_check` is set to `false` in the config.
                //
                // The user can either:
                // - Set `FORGE_SNAPSHOT_CHECK=true` in the environment.
                // - Pass `--gas-snapshot-check=true` as a CLI argument.
                // - Set `gas_snapshot_check = true` in the config.
                //
                // If the user passes `--gas-snapshot-check=<bool>` then it will override the config
                // and the environment variable, disabling the check if `false` is passed.
                //
                // Exiting early with code 1 if differences are found.
                if self.gas_snapshot_check.unwrap_or(config.gas_snapshot_check) {
                    let differences_found = gas_snapshots.clone().into_iter().fold(
                        false,
                        |mut found, (group, snapshots)| {
                            // If the snapshot file doesn't exist, we can't compare so we skip.
                            if !&config.snapshots.join(format!("{group}.json")).exists() {
                                return false;
                            }

                            let previous_snapshots: BTreeMap<String, String> =
                                fs::read_json_file(&config.snapshots.join(format!("{group}.json")))
                                    .expect("Failed to read snapshots from disk");

                            let diff: BTreeMap<_, _> = snapshots
                                .iter()
                                .filter_map(|(k, v)| {
                                    previous_snapshots.get(k).and_then(|previous_snapshot| {
                                        if previous_snapshot != v {
                                            Some((
                                                k.clone(),
                                                (previous_snapshot.clone(), v.clone()),
                                            ))
                                        } else {
                                            None
                                        }
                                    })
                                })
                                .collect();

                            if !diff.is_empty() {
                                let _ = sh_eprintln!(
                                    "{}",
                                    format!("\n[{group}] Failed to match snapshots:").red().bold()
                                );

                                for (key, (previous_snapshot, snapshot)) in &diff {
                                    let _ = sh_eprintln!(
                                        "{}",
                                        format!("- [{key}] {previous_snapshot} → {snapshot}").red()
                                    );
                                }

                                found = true;
                            }

                            found
                        },
                    );

                    if differences_found {
                        sh_eprintln!()?;
                        eyre::bail!("Snapshots differ from previous run");
                    }
                }

                // By default `gas_snapshot_emit` is set to `true` in the config.
                //
                // The user can either:
                // - Set `FORGE_SNAPSHOT_EMIT=false` in the environment.
                // - Pass `--gas-snapshot-emit=false` as a CLI argument.
                // - Set `gas_snapshot_emit = false` in the config.
                //
                // If the user passes `--gas-snapshot-emit=<bool>` then it will override the config
                // and the environment variable, enabling the check if `true` is passed.
                if self.gas_snapshot_emit.unwrap_or(config.gas_snapshot_emit) {
                    // Create `snapshots` directory if it doesn't exist.
                    fs::create_dir_all(&config.snapshots)?;

                    // Write gas snapshots to disk per group.
                    gas_snapshots.clone().into_iter().for_each(|(group, snapshots)| {
                        fs::write_pretty_json_file(
                            &config.snapshots.join(format!("{group}.json")),
                            &snapshots,
                        )
                        .expect("Failed to write gas snapshots to disk");
                    });
                }
            }

            // Print suite summary.
            if !silent {
                sh_println!("{}", suite_result.summary())?;
            }

            // Add the suite result to the outcome.
            outcome.results.insert(contract_name, suite_result);

            // Stop processing the remaining suites if any test failed and `fail_fast` is set.
            if self.fail_fast && any_test_failed {
                break;
            }
        }
        outcome.last_run_decoder = Some(decoder);
        let duration = timer.elapsed();

        trace!(target: "forge::test", len=outcome.results.len(), %any_test_failed, "done with results");

        if let Some(gas_report) = gas_report {
            let finalized = gas_report.finalize();
            sh_println!("{}", &finalized)?;
            outcome.gas_report = Some(finalized);
        }

        if !self.summary && !shell::is_json() {
            sh_println!("{}", outcome.summary(duration))?;
        }

        if self.summary && !outcome.results.is_empty() {
            let summary_report = TestSummaryReport::new(self.detailed, outcome.clone());
            sh_println!("{}", &summary_report)?;
        }

        // Reattach the task.
        match handle.await {
            Ok(result) => outcome.runner = Some(result?),
            Err(e) => match e.try_into_panic() {
                Ok(payload) => std::panic::resume_unwind(payload),
                Err(e) => return Err(e.into()),
            },
        }

        // Persist test run failures to enable replaying.
        persist_run_failures(&config, &outcome);

        Ok(outcome)
    }

    /// Returns the flattened [`FilterArgs`] arguments merged with [`Config`].
    /// Loads and applies filter from file if only last test run failures performed.
    pub fn filter(&self, config: &Config) -> Result<ProjectPathsAwareFilter> {
        let mut filter = self.filter.clone();
        if self.rerun {
            filter.test_pattern = last_run_failures(config);
        }
        if filter.path_pattern.is_some() {
            if self.path.is_some() {
                bail!("Can not supply both --match-path and |path|");
            }
        } else {
            filter.path_pattern = self.path.clone();
        }
        Ok(filter.merge_with_config(config))
    }

    /// Returns whether `BuildArgs` was configured with `--watch`
    pub fn is_watch(&self) -> bool {
        self.watch.watch.is_some()
    }

    /// Returns the [`watchexec::Config`] necessary to bootstrap a new watch loop.
    pub(crate) fn watchexec_config(&self) -> Result<watchexec::Config> {
        self.watch.watchexec_config(|| {
            let config = self.load_config()?;
            Ok([config.src, config.test])
        })
    }
}

impl Provider for TestArgs {
    fn metadata(&self) -> Metadata {
        Metadata::named("Core Build Args Provider")
    }

    fn data(&self) -> Result<Map<Profile, Dict>, figment::Error> {
        let mut dict = Dict::default();

        let mut fuzz_dict = Dict::default();
        if let Some(fuzz_seed) = self.fuzz_seed {
            fuzz_dict.insert("seed".to_string(), fuzz_seed.to_string().into());
        }
        if let Some(fuzz_runs) = self.fuzz_runs {
            fuzz_dict.insert("runs".to_string(), fuzz_runs.into());
        }
        if let Some(fuzz_timeout) = self.fuzz_timeout {
            fuzz_dict.insert("timeout".to_string(), fuzz_timeout.into());
        }
        if let Some(fuzz_input_file) = self.fuzz_input_file.clone() {
            fuzz_dict.insert("failure_persist_file".to_string(), fuzz_input_file.into());
        }
        dict.insert("fuzz".to_string(), fuzz_dict.into());

        if let Some(etherscan_api_key) =
            self.etherscan_api_key.as_ref().filter(|s| !s.trim().is_empty())
        {
            dict.insert("etherscan_api_key".to_string(), etherscan_api_key.to_string().into());
        }

        if self.show_progress {
            dict.insert("show_progress".to_string(), true.into());
        }

        Ok(Map::from([(Config::selected_profile(), dict)]))
    }
}

/// Lists all matching tests
fn list(runner: MultiContractRunner, filter: &ProjectPathsAwareFilter) -> Result<TestOutcome> {
    let results = runner.list(filter);

    if shell::is_json() {
        sh_println!("{}", serde_json::to_string(&results)?)?;
    } else {
        for (file, contracts) in &results {
            sh_println!("{file}")?;
            for (contract, tests) in contracts {
                sh_println!("  {contract}")?;
                sh_println!("    {}\n", tests.join("\n    "))?;
            }
        }
    }
    Ok(TestOutcome::empty(Some(runner), false))
}

/// Load persisted filter (with last test run failures) from file.
fn last_run_failures(config: &Config) -> Option<regex::Regex> {
    match fs::read_to_string(&config.test_failures_file) {
        Ok(filter) => Regex::new(&filter)
            .inspect_err(|e| {
                _ = sh_warn!(
                    "failed to parse test filter from {:?}: {e}",
                    config.test_failures_file
                )
            })
            .ok(),
        Err(_) => None,
    }
}

/// Persist filter with last test run failures (only if there's any failure).
fn persist_run_failures(config: &Config, outcome: &TestOutcome) {
    if outcome.failed() > 0 && fs::create_file(&config.test_failures_file).is_ok() {
        let mut filter = String::new();
        let mut failures = outcome.failures().peekable();
        while let Some((test_name, _)) = failures.next() {
            if test_name.is_any_test()
                && let Some(test_match) = test_name.split("(").next()
            {
                filter.push_str(test_match);
                if failures.peek().is_some() {
                    filter.push('|');
                }
            }
        }
        let _ = fs::write(&config.test_failures_file, filter);
    }
}

/// Generate test report in JUnit XML report format.
fn junit_xml_report(results: &BTreeMap<String, SuiteResult>, verbosity: u8) -> Report {
    let mut total_duration = Duration::default();
    let mut junit_report = Report::new("Test run");
    junit_report.set_timestamp(Utc::now());
    for (suite_name, suite_result) in results {
        let mut test_suite = TestSuite::new(suite_name);
        total_duration += suite_result.duration;
        test_suite.set_time(suite_result.duration);
        test_suite.set_system_out(suite_result.summary());
        for (test_name, test_result) in &suite_result.test_results {
            let mut test_status = match test_result.status {
                TestStatus::Success => TestCaseStatus::success(),
                TestStatus::Failure => TestCaseStatus::non_success(NonSuccessKind::Failure),
                TestStatus::Skipped => TestCaseStatus::skipped(),
            };
            if let Some(reason) = &test_result.reason {
                test_status.set_message(reason);
            }

            let mut test_case = TestCase::new(test_name, test_status);
            test_case.set_time(test_result.duration);

            let mut sys_out = String::new();
            let result_report = test_result.kind.report();
            write!(sys_out, "{test_result} {test_name} {result_report}").unwrap();
            if verbosity >= 2 && !test_result.logs.is_empty() {
                write!(sys_out, "\\nLogs:\\n").unwrap();
                let console_logs = decode_console_logs(&test_result.logs);
                for log in console_logs {
                    write!(sys_out, "  {log}\\n").unwrap();
                }
            }

            test_case.set_system_out(sys_out);
            test_suite.add_test_case(test_case);
        }
        junit_report.add_test_suite(test_suite);
    }
    junit_report.set_time(total_duration);
    junit_report
}

#[cfg(test)]
mod tests {
    use super::*;
    use foundry_config::Chain;

    #[test]
    fn watch_parse() {
        let args: TestArgs = TestArgs::parse_from(["foundry-cli", "-vw"]);
        assert!(args.watch.watch.is_some());
    }

    #[test]
    fn fuzz_seed() {
        let args: TestArgs = TestArgs::parse_from(["foundry-cli", "--fuzz-seed", "0x10"]);
        assert!(args.fuzz_seed.is_some());
    }

    // <https://github.com/foundry-rs/foundry/issues/5913>
    #[test]
    fn fuzz_seed_exists() {
        let args: TestArgs =
            TestArgs::parse_from(["foundry-cli", "-vvv", "--gas-report", "--fuzz-seed", "0x10"]);
        assert!(args.fuzz_seed.is_some());
    }

    #[test]
    fn extract_chain() {
        let test = |arg: &str, expected: Chain| {
            let args = TestArgs::parse_from(["foundry-cli", arg]);
            assert_eq!(args.evm.env.chain, Some(expected));
            let (config, evm_opts) = args.load_config_and_evm_opts().unwrap();
            assert_eq!(config.chain, Some(expected));
            assert_eq!(evm_opts.env.chain_id, Some(expected.id()));
        };
        test("--chain-id=1", Chain::mainnet());
        test("--chain-id=42", Chain::from_id(42));
    }
}<|MERGE_RESOLUTION|>--- conflicted
+++ resolved
@@ -275,8 +275,6 @@
             .files(self.get_sources_to_compile(&config, &filter)?);
         let output = compiler.compile(&project)?;
 
-<<<<<<< HEAD
-=======
         self.run_tests(&project.paths.root, config, evm_opts, &output, &filter, false).await
     }
 
@@ -301,7 +299,6 @@
             config.invariant.gas_report_samples = 0;
         }
 
->>>>>>> f891afd5
         // Create test options from general project settings and compiler output.
         let should_debug = self.debug;
         let should_draw = self.flamegraph || self.flamechart;
@@ -330,7 +327,6 @@
 
         // Prepare the test builder.
         let config = Arc::new(config);
-        let project = Arc::new(project);
         let runner = MultiContractRunnerBuilder::new(config.clone())
             .set_debug(should_debug)
             .set_decode_internal(decode_internal)
@@ -341,12 +337,8 @@
             .enable_isolation(evm_opts.isolate)
             .networks(evm_opts.networks)
             .fail_fast(self.fail_fast)
-<<<<<<< HEAD
-            .build::<MultiCompiler>(&output, env, evm_opts)?;
-=======
             .set_coverage(coverage)
-            .build::<MultiCompiler>(project_root, output, env, evm_opts)?;
->>>>>>> f891afd5
+            .build::<MultiCompiler>(output, env, evm_opts)?;
 
         let libraries = runner.libraries.clone();
         let mut outcome = self.run_tests_inner(runner, config, verbosity, filter, output).await?;
