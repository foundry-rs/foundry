use super::{install, test::filter::ProjectPathsAwareFilter, watch::WatchArgs};
use crate::{
    MultiContractRunner, MultiContractRunnerBuilder,
    decode::decode_console_logs,
    gas_report::GasReport,
<<<<<<< HEAD
    multi_runner::matches_contract,
    mutation::{MutationHandler, MutationReporter, MutationsSummary},
=======
    multi_runner::matches_artifact,
>>>>>>> fcdf5b1e
    result::{SuiteResult, TestOutcome, TestStatus},
    traces::{
        CallTraceDecoderBuilder, InternalTraceMode, TraceKind,
        debug::{ContractSources, DebugTraceIdentifier},
        decode_trace_arena, folded_stack_trace,
        identifier::SignaturesIdentifier,
    },
};
use alloy_primitives::U256;
use chrono::Utc;
use clap::{Parser, ValueHint};
use eyre::{Context, OptionExt, Result, bail};
use foundry_cli::{
<<<<<<< HEAD
    opts::{BuildOpts, GlobalArgs},
    utils::{self, FoundryPathExt, LoadConfig},
=======
    opts::{BuildOpts, EvmArgs, GlobalArgs},
    utils::{self, LoadConfig},
>>>>>>> fcdf5b1e
};
use foundry_common::{EmptyTestFilter, TestFunctionExt, compile::ProjectCompiler, fs, shell};
use foundry_compilers::{
    ProjectCompileOutput,
    artifacts::output_selection::OutputSelection,
    compilers::{
        Language,
        multi::{MultiCompiler, MultiCompilerLanguage},
    },
    utils::source_files_iter,
};
use foundry_config::{
    Config, figment,
    figment::{
        Metadata, Profile, Provider,
        value::{Dict, Map},
    },
    filter::GlobMatcher,
};
use foundry_debugger::Debugger;
use foundry_evm::{
    opts::EvmOpts,
    traces::{backtrace::BacktraceBuilder, identifier::TraceIdentifiers},
};
use regex::Regex;
use std::{
    collections::{BTreeMap, BTreeSet},
    fmt::Write,
    path::{Path, PathBuf},
    sync::{Arc, mpsc::channel},
    time::{Duration, Instant},
};
use yansi::Paint;

mod filter;
mod summary;
use crate::{result::TestKind, traces::render_trace_arena_inner};
pub use filter::FilterArgs;
use quick_junit::{NonSuccessKind, Report, TestCase, TestCaseStatus, TestSuite};
use summary::{TestSummaryReport, format_invariant_metrics_table};

// Loads project's figment and merges the build cli arguments into it
foundry_config::merge_impl_figment_convert!(TestArgs, build, evm);

/// CLI arguments for `forge test`.
#[derive(Clone, Debug, Parser)]
#[command(next_help_heading = "Test options")]
pub struct TestArgs {
    // Include global options for users of this struct.
    #[command(flatten)]
    pub global: GlobalArgs,

    /// The contract file you want to test, it's a shortcut for --match-path.
    #[arg(value_hint = ValueHint::FilePath)]
    pub path: Option<GlobMatcher>,

    /// Run a single test in the debugger.
    ///
    /// The matching test will be opened in the debugger regardless of the outcome of the test.
    ///
    /// If the matching test is a fuzz test, then it will open the debugger on the first failure
    /// case. If the fuzz test does not fail, it will open the debugger on the last fuzz case.
    #[arg(long, conflicts_with_all = ["flamegraph", "flamechart", "decode_internal", "rerun"])]
    debug: bool,

    /// Generate a flamegraph for a single test. Implies `--decode-internal`.
    ///
    /// A flame graph is used to visualize which functions or operations within the smart contract
    /// are consuming the most gas overall in a sorted manner.
    #[arg(long)]
    flamegraph: bool,

    /// Generate a flamechart for a single test. Implies `--decode-internal`.
    ///
    /// A flame chart shows the gas usage over time, illustrating when each function is
    /// called (execution order) and how much gas it consumes at each point in the timeline.
    #[arg(long, conflicts_with = "flamegraph")]
    flamechart: bool,

    /// Identify internal functions in traces.
    ///
    /// This will trace internal functions and decode stack parameters.
    ///
    /// Parameters stored in memory (such as bytes or arrays) are currently decoded only when a
    /// single function is matched, similarly to `--debug`, for performance reasons.
    #[arg(long)]
    decode_internal: bool,

    /// Dumps all debugger steps to file.
    #[arg(
        long,
        requires = "debug",
        value_hint = ValueHint::FilePath,
        value_name = "PATH"
    )]
    dump: Option<PathBuf>,

    /// Print a gas report.
    #[arg(long, env = "FORGE_GAS_REPORT")]
    gas_report: bool,

    /// Check gas snapshots against previous runs.
    #[arg(long, env = "FORGE_SNAPSHOT_CHECK")]
    gas_snapshot_check: Option<bool>,

    /// Enable/disable recording of gas snapshot results.
    #[arg(long, env = "FORGE_SNAPSHOT_EMIT")]
    gas_snapshot_emit: Option<bool>,

    /// Exit with code 0 even if a test fails.
    #[arg(long, env = "FORGE_ALLOW_FAILURE")]
    allow_failure: bool,

    /// Suppress successful test traces and show only traces for failures.
    #[arg(long, short, env = "FORGE_SUPPRESS_SUCCESSFUL_TRACES", help_heading = "Display options")]
    suppress_successful_traces: bool,

    /// Output test results as JUnit XML report.
    #[arg(long, conflicts_with_all = ["quiet", "json", "gas_report", "summary", "list", "show_progress"], help_heading = "Display options")]
    pub junit: bool,

    /// Stop running tests after the first failure.
    #[arg(long)]
    pub fail_fast: bool,

    /// The Etherscan (or equivalent) API key.
    #[arg(long, env = "ETHERSCAN_API_KEY", value_name = "KEY")]
    etherscan_api_key: Option<String>,

    /// List tests instead of running them.
    #[arg(long, short, conflicts_with_all = ["show_progress", "decode_internal", "summary"], help_heading = "Display options")]
    list: bool,

    /// Set seed used to generate randomness during your fuzz runs.
    #[arg(long)]
    pub fuzz_seed: Option<U256>,

    #[arg(long, env = "FOUNDRY_FUZZ_RUNS", value_name = "RUNS")]
    pub fuzz_runs: Option<u64>,

    /// Timeout for each fuzz run in seconds.
    #[arg(long, env = "FOUNDRY_FUZZ_TIMEOUT", value_name = "TIMEOUT")]
    pub fuzz_timeout: Option<u64>,

    /// File to rerun fuzz failures from.
    #[arg(long)]
    pub fuzz_input_file: Option<String>,

    /// Show test execution progress.
    #[arg(long, conflicts_with_all = ["quiet", "json"], help_heading = "Display options")]
    pub show_progress: bool,

    /// Re-run recorded test failures from last run.
    /// If no failure recorded then regular test run is performed.
    #[arg(long)]
    pub rerun: bool,

    /// Print test summary table.
    #[arg(long, help_heading = "Display options")]
    pub summary: bool,

    /// Print detailed test summary table.
    #[arg(long, help_heading = "Display options", requires = "summary")]
    pub detailed: bool,

    /// Disables the labels in the traces.
    #[arg(long, help_heading = "Display options")]
    pub disable_labels: bool,

    #[command(flatten)]
    filter: FilterArgs,

    #[command(flatten)]
    evm: EvmArgs,

    #[command(flatten)]
    pub build: BuildOpts,

    #[command(flatten)]
    pub watch: WatchArgs,

    /// Enable mutation testing.
    /// If passed with file paths, only those files will be tested.
    #[arg(long, num_args(0..), value_name = "PATH")]
    pub mutate: Option<Vec<PathBuf>>,

    /// Specify which files to mutate with glob pattern matching.
    #[arg(long, value_name = "PATTERN", requires = "mutate")]
    pub mutate_path: Option<GlobMatcher>,

    /// Only run tests in contracts matching the specified regex pattern.
    #[arg(long, value_name = "REGEX", requires = "mutate")]
    pub mutate_contract: Option<regex::Regex>,
}

impl TestArgs {
    pub async fn run(mut self) -> Result<TestOutcome> {
        trace!(target: "forge::test", "executing test command");
        self.compile_and_run().await
    }

    /// Returns a list of files that need to be compiled in order to run all the tests that match
    /// the given filter.
    ///
    /// This means that it will return all sources that are not test contracts or that match the
    /// filter. We want to compile all non-test sources always because tests might depend on them
    /// dynamically through cheatcodes.
    #[instrument(target = "forge::test", skip_all)]
    pub fn get_sources_to_compile(
        &self,
        config: &Config,
        test_filter: &ProjectPathsAwareFilter,
    ) -> Result<BTreeSet<PathBuf>> {
        // An empty filter doesn't filter out anything.
        // We can still optimize slightly by excluding scripts.
        if test_filter.is_empty() {
            return Ok(source_files_iter(&config.src, MultiCompilerLanguage::FILE_EXTENSIONS)
                .chain(source_files_iter(&config.test, MultiCompilerLanguage::FILE_EXTENSIONS))
                .collect());
        }

        let mut project = config.create_project(true, true)?;
        project.update_output_selection(|selection| {
            *selection = OutputSelection::common_output_selection(["abi".to_string()]);
        });
        let output = project.compile()?;
        if output.has_compiler_errors() {
            sh_println!("{output}")?;
            eyre::bail!("Compilation failed");
        }

        Ok(output
            .artifact_ids()
            .filter_map(|(id, artifact)| artifact.abi.as_ref().map(|abi| (id, abi)))
            .filter(|(id, abi)| {
                id.source.starts_with(&config.src) || matches_artifact(test_filter, id, abi)
            })
            .map(|(id, _)| id.source)
            .collect())
    }

    /// Executes all the tests in the project.
    ///
    /// This will trigger the build process first. On success all test contracts that match the
    /// configured filter will be executed
    ///
    /// Returns the test results for all matching tests.
    pub async fn compile_and_run(&mut self) -> Result<TestOutcome> {
        // Merge all configs.
        let (mut config, evm_opts) = self.load_config_and_evm_opts()?;

        let should_mutate = self.mutate.is_some();

        // Force dyn test linking for mutation testing
        if should_mutate {
            config.dynamic_test_linking = true;
            config.cache = true;
        }

        // Install missing dependencies.
        if install::install_missing_dependencies(&mut config) && config.auto_detect_remappings {
            // need to re-configure here to also catch additional remappings
            config = self.load_config()?;
        }

        // Set up the project.
        let project = config.project()?;

        let filter = self.filter(&config)?;
        trace!(target: "forge::test", ?filter, "using filter");

        let compiler = ProjectCompiler::new()
            .dynamic_test_linking(config.dynamic_test_linking)
            .quiet(shell::is_json() || self.junit)
            .files(self.get_sources_to_compile(&config, &filter)?);
        let output = compiler.compile(&project)?;

        self.run_tests(&project.paths.root, config, evm_opts, &output, &filter, false).await
    }

    /// Executes all the tests in the project.
    ///
    /// See [`Self::compile_and_run`] for more details.
    pub async fn run_tests(
        &mut self,
        project_root: &Path,
        mut config: Config,
        mut evm_opts: EvmOpts,
        output: &ProjectCompileOutput,
        filter: &ProjectPathsAwareFilter,
        coverage: bool,
    ) -> Result<TestOutcome> {
        // Explicitly enable isolation for gas reports for more correct gas accounting.
        if self.gas_report {
            evm_opts.isolate = true;
        } else {
            // Do not collect gas report traces if gas report is not enabled.
            config.fuzz.gas_report_samples = 0;
            config.invariant.gas_report_samples = 0;
        }

        // Create test options from general project settings and compiler output.
        let should_debug = self.debug;
        let should_draw = self.flamegraph || self.flamechart;

        // Determine print verbosity and executor verbosity.
        let verbosity = evm_opts.verbosity;
        if (self.gas_report && evm_opts.verbosity < 3) || self.flamegraph || self.flamechart {
            evm_opts.verbosity = 3;
        }

        let env = evm_opts.evm_env().await?;

        // Enable internal tracing for more informative flamegraph.
        if should_draw && !self.decode_internal {
            self.decode_internal = true;
        }

        // Choose the internal function tracing mode, if --decode-internal is provided.
        let decode_internal = if self.decode_internal {
            // If more than one function matched, we enable simple tracing.
            // If only one function matched, we enable full tracing. This is done in `run_tests`.
            InternalTraceMode::Simple
        } else {
            InternalTraceMode::None
        };

        // Prepare the test builder.
        let config = Arc::new(config);
        let runner = MultiContractRunnerBuilder::new(config.clone())
            .set_debug(should_debug)
            .set_decode_internal(decode_internal)
            .initial_balance(evm_opts.initial_balance)
            .evm_spec(config.evm_spec_id())
            .sender(evm_opts.sender)
            .with_fork(evm_opts.get_fork(&config, env.clone()))
            .enable_isolation(evm_opts.isolate)
<<<<<<< HEAD
            .odyssey(evm_opts.odyssey)
            .build::<MultiCompiler>(project_root, &output, env.clone(), evm_opts.clone())?;

        let libraries = runner.libraries.clone();
        let mut outcome =
            self.run_tests(runner, config.clone(), verbosity, &filter, &output).await?;
=======
            .networks(evm_opts.networks)
            .fail_fast(self.fail_fast)
            .set_coverage(coverage)
            .build::<MultiCompiler>(project_root, output, env, evm_opts)?;

        let libraries = runner.libraries.clone();
        let mut outcome = self.run_tests_inner(runner, config, verbosity, filter, output).await?;
>>>>>>> fcdf5b1e

        if should_draw {
            let (suite_name, test_name, mut test_result) =
                outcome.remove_first().ok_or_eyre("no tests were executed")?;

            let (_, arena) = test_result
                .traces
                .iter_mut()
                .find(|(kind, _)| *kind == TraceKind::Execution)
                .unwrap();

            // Decode traces.
            let decoder = outcome.last_run_decoder.as_ref().unwrap();
            decode_trace_arena(arena, decoder).await;
            let mut fst = folded_stack_trace::build(arena);

            let label = if self.flamegraph { "flamegraph" } else { "flamechart" };
            let contract = suite_name.split(':').next_back().unwrap();
            let test_name = test_name.trim_end_matches("()");
            let file_name = format!("cache/{label}_{contract}_{test_name}.svg");
            let file = std::fs::File::create(&file_name).wrap_err("failed to create file")?;
            let file = std::io::BufWriter::new(file);

            let mut options = inferno::flamegraph::Options::default();
            options.title = format!("{label} {contract}::{test_name}");
            options.count_name = "gas".to_string();
            if self.flamechart {
                options.flame_chart = true;
                fst.reverse();
            }

            // Generate SVG.
            inferno::flamegraph::from_lines(&mut options, fst.iter().map(String::as_str), file)
                .wrap_err("failed to write svg")?;
            sh_println!("Saved to {file_name}")?;

            // Open SVG in default program.
            if let Err(e) = opener::open(&file_name) {
                sh_err!("Failed to open {file_name}; please open it manually: {e}")?;
            }
        }

        if should_debug {
            // Get first non-empty suite result. We will have only one such entry.
            let (_, _, test_result) =
                outcome.remove_first().ok_or_eyre("no tests were executed")?;

            let sources =
                ContractSources::from_project_output(output, project_root, Some(&libraries))?;

            // Run the debugger.
            let mut builder = Debugger::builder()
                .traces(
                    test_result.traces.iter().filter(|(t, _)| t.is_execution()).cloned().collect(),
                )
                .sources(sources)
                .breakpoints(test_result.breakpoints.clone());

            if let Some(decoder) = &outcome.last_run_decoder {
                builder = builder.decoder(decoder);
            }

            let mut debugger = builder.build();
<<<<<<< HEAD
            if let Some(dump_path) = self.dump.clone() {
                debugger.dump_to_file(&dump_path)?;
=======
            if let Some(dump_path) = &self.dump {
                debugger.dump_to_file(dump_path)?;
>>>>>>> fcdf5b1e
            } else {
                debugger.try_run_tui()?;
            }
        }

        // All test have been run once before reaching this point
        if should_mutate {
            // check outcome here, stop if any test failed
            // @todo rather set non-allowed failed tests in config and ensure_ok() here?
            // @todo other checks: no fork (or just exclude based on clap arg?)
            if outcome.failed() > 0 {
                eyre::bail!("Cannot run mutation testing with failed tests");
            }

            let mutate_paths = if let Some(pattern) = &self.mutate_path {
                // If --mutate-path is provided, use it to filter paths
                source_files_iter(&project.paths.sources, MultiCompilerLanguage::FILE_EXTENSIONS)
                    .filter(|entry| {
                        // @todo filter out interfaces here?
                        // we do it in lexing for now
                        entry.is_sol() && !entry.is_sol_test() && pattern.is_match(entry)
                    })
                    .collect()
            } else if let Some(contract_pattern) = &self.mutate_contract {
                // If --mutate-contract is provided, use it to filter contracts
                source_files_iter(&project.paths.sources, MultiCompilerLanguage::FILE_EXTENSIONS)
                    .filter(|entry| {
                        entry.is_sol()
                            && !entry.is_sol_test()
                            && output
                                .artifact_ids()
                                .find(|(id, _)| id.source == *entry)
                                .is_some_and(|(id, _)| contract_pattern.is_match(&id.name))
                    })
                    .collect()
            } else if self.mutate.as_ref().unwrap().is_empty() {
                // If --mutate is passed without arguments, use all Solidity files
                source_files_iter(&project.paths.sources, MultiCompilerLanguage::FILE_EXTENSIONS)
                    .filter(|entry| entry.is_sol() && !entry.is_sol_test())
                    .collect()
            } else {
                // If --mutate is passed with arguments, use those paths
                self.mutate.as_ref().unwrap().clone()
            };

            sh_println!("Running mutation tests...").unwrap();
            let mut mutation_summary = MutationsSummary::new();

            for path in mutate_paths {
                sh_println!("Running mutation tests for {}", path.display()).unwrap();

                // Check if this file has already been tested and if the build id is the
                // same - if so, just add the mutants to the summary
                let mut handler = MutationHandler::new(path.clone(), config.clone());

                handler.read_source_contract()?;

                let build_id = output
                    .artifact_ids()
                    .find_map(
                        |(id, _)| if id.source == path { Some(id.build_id.clone()) } else { None },
                    )
                    .unwrap_or_default();

                // If we have cached results for these mutations and build id, use them and skip
                // running tests
                if let Some(prior) = handler.retrieve_cached_mutant_results(&build_id) {
                    for (mutant, status) in prior {
                        match status {
                            crate::mutation::mutant::MutationResult::Dead => {
                                mutation_summary.add_dead_mutant(mutant)
                            }
                            crate::mutation::mutant::MutationResult::Alive => {
                                mutation_summary.add_survived_mutant(mutant)
                            }
                            crate::mutation::mutant::MutationResult::Invalid => {
                                mutation_summary.update_invalid_mutant(mutant)
                            }
                        }
                    }
                    continue;
                }

                // Try cached mutants first
                let mut mutants = if let Some(ms) = handler.retrieve_cached_mutants(&build_id) {
                    ms
                } else {
                    // No cache match: generate fresh mutants
                    handler.generate_ast().await;
                    handler.mutations.clone()
                };

                // Accumulate per-mutant results for persistence
                let mut results_vec: Vec<(
                    crate::mutation::mutant::Mutant,
                    crate::mutation::mutant::MutationResult,
                )> = Vec::with_capacity(mutants.len());

                for (i, mutant) in mutants.iter().enumerate() {
                    sh_println!("Testing mutant {} out of {}", i + 1, mutants.len()).unwrap();

                    handler.generate_mutated_solidity(&mutant);
                    let new_filter = self.filter(&config).unwrap();
                    let compiler = ProjectCompiler::new()
                        .dynamic_test_linking(config.dynamic_test_linking)
                        .quiet(true);

                    let compile_output = compiler.compile(&project);

                    if compile_output.is_err() {
                        mutation_summary.update_invalid_mutant(mutant.clone());
                        results_vec.push((
                            mutant.clone(),
                            crate::mutation::mutant::MutationResult::Invalid,
                        ));
                    } else {
                        let mut runner = MultiContractRunnerBuilder::new(config.clone())
                            .set_debug(false)
                            .initial_balance(evm_opts.initial_balance)
                            .evm_spec(config.evm_spec_id())
                            .sender(evm_opts.sender)
                            .odyssey(evm_opts.odyssey)
                            .build::<MultiCompiler>(
                                &config.root,
                                &compile_output.unwrap(),
                                env.clone(),
                                evm_opts.clone(),
                            )?;

                        let results: BTreeMap<String, SuiteResult> =
                            runner.test_collect(&new_filter)?;

                        let outcome = TestOutcome::new(results, self.allow_failure);
                        if outcome.failures().count() > 0 {
                            mutation_summary.add_dead_mutant(mutant.clone());
                            results_vec.push((
                                mutant.clone(),
                                crate::mutation::mutant::MutationResult::Dead,
                            ));
                        } else {
                            mutation_summary.add_survived_mutant(mutant.clone());
                            results_vec.push((
                                mutant.clone(),
                                crate::mutation::mutant::MutationResult::Alive,
                            ));
                        }
                    }
                }

                handler.restore_original_source();

                // If we generated fresh mutants, persist them for this build id
                if handler.mutations.len() > 0 && !build_id.is_empty() {
                    let _ = handler.persist_cached_mutants(&build_id, &handler.mutations);
                    let _ = handler.persist_cached_results(&build_id, &results_vec);
                }
            }

            MutationReporter::new().report(&mutation_summary);

            outcome = TestOutcome::empty(true);
        }

        Ok(outcome)
    }

    /// Run all tests that matches the filter predicate from a test runner
    async fn run_tests_inner(
        &self,
        mut runner: MultiContractRunner,
        config: Arc<Config>,
        verbosity: u8,
        filter: &ProjectPathsAwareFilter,
        output: &ProjectCompileOutput,
    ) -> eyre::Result<TestOutcome> {
        if self.list {
            return list(runner, filter);
        }

        trace!(target: "forge::test", "running all tests");

        // If we need to render to a serialized format, we should not print anything else to stdout.
        let silent = self.gas_report && shell::is_json() || self.summary && shell::is_json();

        let num_filtered = runner.matching_test_functions(filter).count();

        if num_filtered == 0 {
            let mut total_tests = num_filtered;
            if !filter.is_empty() {
                total_tests = runner.matching_test_functions(&EmptyTestFilter::default()).count();
            }
            if total_tests == 0 {
                sh_println!(
                    "No tests found in project! Forge looks for functions that start with `test`"
                )?;
            } else {
                let mut msg = format!("no tests match the provided pattern:\n{filter}");
                // Try to suggest a test when there's no match.
                if let Some(test_pattern) = &filter.args().test_pattern {
                    let test_name = test_pattern.as_str();
                    // Filter contracts but not test functions.
                    let candidates = runner.all_test_functions(filter).map(|f| &f.name);
                    if let Some(suggestion) = utils::did_you_mean(test_name, candidates).pop() {
                        write!(msg, "\nDid you mean `{suggestion}`?")?;
                    }
                }
                sh_warn!("{msg}")?;
            }
            return Ok(TestOutcome::empty(Some(runner), false));
        }

        if num_filtered != 1 && (self.debug || self.flamegraph || self.flamechart) {
            let action = if self.flamegraph {
                "generate a flamegraph"
            } else if self.flamechart {
                "generate a flamechart"
            } else {
                "run the debugger"
            };
            let filter = if filter.is_empty() {
                String::new()
            } else {
                format!("\n\nFilter used:\n{filter}")
            };
            eyre::bail!(
                "{num_filtered} tests matched your criteria, but exactly 1 test must match in order to {action}.\n\n\
                 Use --match-contract and --match-path to further limit the search.{filter}",
            );
        }

        // If exactly one test matched, we enable full tracing.
        if num_filtered == 1 && self.decode_internal {
            runner.decode_internal = InternalTraceMode::Full;
        }

        // Run tests in a non-streaming fashion and collect results for serialization.
        if !self.gas_report && !self.summary && shell::is_json() {
            let mut results = runner.test_collect(filter)?;
            results.values_mut().for_each(|suite_result| {
                for test_result in suite_result.test_results.values_mut() {
                    if verbosity >= 2 {
                        // Decode logs at level 2 and above.
                        test_result.decoded_logs = decode_console_logs(&test_result.logs);
                    } else {
                        // Empty logs for non verbose runs.
                        test_result.logs = vec![];
                    }
                }
            });
            sh_println!("{}", serde_json::to_string(&results)?)?;
            return Ok(TestOutcome::new(Some(runner), results, self.allow_failure));
        }

        if self.junit {
            let results = runner.test_collect(filter)?;
            sh_println!("{}", junit_xml_report(&results, verbosity).to_string()?)?;
            return Ok(TestOutcome::new(Some(runner), results, self.allow_failure));
        }

        let remote_chain_id = runner.evm_opts.get_remote_chain_id().await;
        let known_contracts = runner.known_contracts.clone();

        let libraries = runner.libraries.clone();

        // Run tests in a streaming fashion.
        let (tx, rx) = channel::<(String, SuiteResult)>();
        let timer = Instant::now();
        let show_progress = config.show_progress;
        let handle = tokio::task::spawn_blocking({
            let filter = filter.clone();
            move || runner.test(&filter, tx, show_progress).map(|()| runner)
        });

        // Set up trace identifiers.
        let mut identifier = TraceIdentifiers::new().with_local(&known_contracts);

        // Avoid using etherscan for gas report as we decode more traces and this will be
        // expensive.
        if !self.gas_report {
            identifier = identifier.with_etherscan(&config, remote_chain_id)?;
        }

        // Build the trace decoder.
        let mut builder = CallTraceDecoderBuilder::new()
            .with_known_contracts(&known_contracts)
            .with_label_disabled(self.disable_labels)
            .with_verbosity(verbosity);
        // Signatures are of no value for gas reports.
        if !self.gas_report {
            builder =
                builder.with_signature_identifier(SignaturesIdentifier::from_config(&config)?);
        }

        if self.decode_internal {
            let sources =
                ContractSources::from_project_output(output, &config.root, Some(&libraries))?;
            builder = builder.with_debug_identifier(DebugTraceIdentifier::new(sources));
        }
        let mut decoder = builder.build();

        let mut gas_report = self.gas_report.then(|| {
            GasReport::new(
                config.gas_reports.clone(),
                config.gas_reports_ignore.clone(),
                config.gas_reports_include_tests,
            )
        });

        let mut gas_snapshots = BTreeMap::<String, BTreeMap<String, String>>::new();

        let mut outcome = TestOutcome::empty(None, self.allow_failure);

        let mut any_test_failed = false;
        let mut backtrace_builder = None;
        for (contract_name, mut suite_result) in rx {
            let tests = &mut suite_result.test_results;

            // Clear the addresses and labels from previous test.
            decoder.clear_addresses();

            // We identify addresses if we're going to print *any* trace or gas report.
            let identify_addresses = verbosity >= 3
                || self.gas_report
                || self.debug
                || self.flamegraph
                || self.flamechart;

            // Print suite header.
            if !silent {
                sh_println!()?;
                for warning in &suite_result.warnings {
                    sh_warn!("{warning}")?;
                }
                if !tests.is_empty() {
                    let len = tests.len();
                    let tests = if len > 1 { "tests" } else { "test" };
                    sh_println!("Ran {len} {tests} for {contract_name}")?;
                }
            }

            // Process individual test results, printing logs and traces when necessary.
            for (name, result) in tests {
                let show_traces =
                    !self.suppress_successful_traces || result.status == TestStatus::Failure;
                if !silent {
                    sh_println!("{}", result.short_result(name))?;

                    // Display invariant metrics if invariant kind.
                    if let TestKind::Invariant { metrics, .. } = &result.kind
                        && !metrics.is_empty()
                    {
                        let _ = sh_println!("\n{}\n", format_invariant_metrics_table(metrics));
                    }

                    // We only display logs at level 2 and above
                    if verbosity >= 2 && show_traces {
                        // We only decode logs from Hardhat and DS-style console events
                        let console_logs = decode_console_logs(&result.logs);
                        if !console_logs.is_empty() {
                            sh_println!("Logs:")?;
                            for log in console_logs {
                                sh_println!("  {log}")?;
                            }
                            sh_println!()?;
                        }
                    }
                }

                // We shouldn't break out of the outer loop directly here so that we finish
                // processing the remaining tests and print the suite summary.
                any_test_failed |= result.status == TestStatus::Failure;

                // Clear the addresses and labels from previous runs.
                decoder.clear_addresses();
                decoder.labels.extend(result.labels.iter().map(|(k, v)| (*k, v.clone())));

                // Identify addresses and decode traces.
                let mut decoded_traces = Vec::with_capacity(result.traces.len());
                for (kind, arena) in &mut result.traces {
                    if identify_addresses {
                        decoder.identify(arena, &mut identifier);
                    }

                    // verbosity:
                    // - 0..3: nothing
                    // - 3: only display traces for failed tests
                    // - 4: also display the setup trace for failed tests
                    // - 5..: display all traces for all tests, including storage changes
                    let should_include = match kind {
                        TraceKind::Execution => {
                            (verbosity == 3 && result.status.is_failure()) || verbosity >= 4
                        }
                        TraceKind::Setup => {
                            (verbosity == 4 && result.status.is_failure()) || verbosity >= 5
                        }
                        TraceKind::Deployment => false,
                    };

                    if should_include {
                        decode_trace_arena(arena, &decoder).await;
                        decoded_traces.push(render_trace_arena_inner(arena, false, verbosity > 4));
                    }
                }

                if !silent && show_traces && !decoded_traces.is_empty() {
                    sh_println!("Traces:")?;
                    for trace in &decoded_traces {
                        sh_println!("{trace}")?;
                    }
                }

                // Extract and display backtrace for failed tests when verbosity >= 3
                if !silent
                    && result.status.is_failure()
                    && verbosity >= 3
                    && !result.traces.is_empty()
                    && let Some((_, arena)) =
                        result.traces.iter().find(|(kind, _)| matches!(kind, TraceKind::Execution))
                {
                    // Lazily initialize the backtrace builder on first failure
                    let builder = backtrace_builder.get_or_insert_with(|| {
                        BacktraceBuilder::new(
                            output,
                            config.root.clone(),
                            config.parsed_libraries().ok(),
                            config.via_ir,
                        )
                    });

                    let backtrace = builder.from_traces(arena);

                    if !backtrace.is_empty() {
                        sh_println!("{}", backtrace)?;
                    }
                }

                if let Some(gas_report) = &mut gas_report {
                    gas_report.analyze(result.traces.iter().map(|(_, a)| &a.arena), &decoder).await;

                    for trace in &result.gas_report_traces {
                        decoder.clear_addresses();

                        // Re-execute setup and deployment traces to collect identities created in
                        // setUp and constructor.
                        for (kind, arena) in &result.traces {
                            if !matches!(kind, TraceKind::Execution) {
                                decoder.identify(arena, &mut identifier);
                            }
                        }

                        for arena in trace {
                            decoder.identify(arena, &mut identifier);
                            gas_report.analyze([arena], &decoder).await;
                        }
                    }
                }
                // Clear memory.
                result.gas_report_traces = Default::default();

                // Collect and merge gas snapshots.
                for (group, new_snapshots) in &result.gas_snapshots {
                    gas_snapshots.entry(group.clone()).or_default().extend(new_snapshots.clone());
                }
            }

            // Write gas snapshots to disk if any were collected.
            if !gas_snapshots.is_empty() {
                // By default `gas_snapshot_check` is set to `false` in the config.
                //
                // The user can either:
                // - Set `FORGE_SNAPSHOT_CHECK=true` in the environment.
                // - Pass `--gas-snapshot-check=true` as a CLI argument.
                // - Set `gas_snapshot_check = true` in the config.
                //
                // If the user passes `--gas-snapshot-check=<bool>` then it will override the config
                // and the environment variable, disabling the check if `false` is passed.
                //
                // Exiting early with code 1 if differences are found.
                if self.gas_snapshot_check.unwrap_or(config.gas_snapshot_check) {
                    let differences_found = gas_snapshots.clone().into_iter().fold(
                        false,
                        |mut found, (group, snapshots)| {
                            // If the snapshot file doesn't exist, we can't compare so we skip.
                            if !&config.snapshots.join(format!("{group}.json")).exists() {
                                return false;
                            }

                            let previous_snapshots: BTreeMap<String, String> =
                                fs::read_json_file(&config.snapshots.join(format!("{group}.json")))
                                    .expect("Failed to read snapshots from disk");

                            let diff: BTreeMap<_, _> = snapshots
                                .iter()
                                .filter_map(|(k, v)| {
                                    previous_snapshots.get(k).and_then(|previous_snapshot| {
                                        if previous_snapshot != v {
                                            Some((
                                                k.clone(),
                                                (previous_snapshot.clone(), v.clone()),
                                            ))
                                        } else {
                                            None
                                        }
                                    })
                                })
                                .collect();

                            if !diff.is_empty() {
                                let _ = sh_eprintln!(
                                    "{}",
                                    format!("\n[{group}] Failed to match snapshots:").red().bold()
                                );

                                for (key, (previous_snapshot, snapshot)) in &diff {
                                    let _ = sh_eprintln!(
                                        "{}",
                                        format!("- [{key}] {previous_snapshot} → {snapshot}").red()
                                    );
                                }

                                found = true;
                            }

                            found
                        },
                    );

                    if differences_found {
                        sh_eprintln!()?;
                        eyre::bail!("Snapshots differ from previous run");
                    }
                }

                // By default `gas_snapshot_emit` is set to `true` in the config.
                //
                // The user can either:
                // - Set `FORGE_SNAPSHOT_EMIT=false` in the environment.
                // - Pass `--gas-snapshot-emit=false` as a CLI argument.
                // - Set `gas_snapshot_emit = false` in the config.
                //
                // If the user passes `--gas-snapshot-emit=<bool>` then it will override the config
                // and the environment variable, enabling the check if `true` is passed.
                if self.gas_snapshot_emit.unwrap_or(config.gas_snapshot_emit) {
                    // Create `snapshots` directory if it doesn't exist.
                    fs::create_dir_all(&config.snapshots)?;

                    // Write gas snapshots to disk per group.
                    gas_snapshots.clone().into_iter().for_each(|(group, snapshots)| {
                        fs::write_pretty_json_file(
                            &config.snapshots.join(format!("{group}.json")),
                            &snapshots,
                        )
                        .expect("Failed to write gas snapshots to disk");
                    });
                }
            }

            // Print suite summary.
            if !silent {
                sh_println!("{}", suite_result.summary())?;
            }

            // Add the suite result to the outcome.
            outcome.results.insert(contract_name, suite_result);

            // Stop processing the remaining suites if any test failed and `fail_fast` is set.
            if self.fail_fast && any_test_failed {
                break;
            }
        }
        outcome.last_run_decoder = Some(decoder);
        let duration = timer.elapsed();

        trace!(target: "forge::test", len=outcome.results.len(), %any_test_failed, "done with results");

        if let Some(gas_report) = gas_report {
            let finalized = gas_report.finalize();
            sh_println!("{}", &finalized)?;
            outcome.gas_report = Some(finalized);
        }

        if !self.summary && !shell::is_json() {
            sh_println!("{}", outcome.summary(duration))?;
        }

        if self.summary && !outcome.results.is_empty() {
            let summary_report = TestSummaryReport::new(self.detailed, outcome.clone());
            sh_println!("{}", &summary_report)?;
        }

        // Reattach the task.
        match handle.await {
            Ok(result) => outcome.runner = Some(result?),
            Err(e) => match e.try_into_panic() {
                Ok(payload) => std::panic::resume_unwind(payload),
                Err(e) => return Err(e.into()),
            },
        }

        // Persist test run failures to enable replaying.
        persist_run_failures(&config, &outcome);

        Ok(outcome)
    }

    /// Returns the flattened [`FilterArgs`] arguments merged with [`Config`].
    /// Loads and applies filter from file if only last test run failures performed.
    pub fn filter(&self, config: &Config) -> Result<ProjectPathsAwareFilter> {
        let mut filter = self.filter.clone();
        if self.rerun {
            filter.test_pattern = last_run_failures(config);
        }
        if filter.path_pattern.is_some() {
            if self.path.is_some() {
                bail!("Can not supply both --match-path and |path|");
            }
        } else {
            filter.path_pattern = self.path.clone();
        }
        Ok(filter.merge_with_config(config))
    }

    /// Returns whether `BuildArgs` was configured with `--watch`
    pub fn is_watch(&self) -> bool {
        self.watch.watch.is_some()
    }

    /// Returns the [`watchexec::Config`] necessary to bootstrap a new watch loop.
    pub(crate) fn watchexec_config(&self) -> Result<watchexec::Config> {
        self.watch.watchexec_config(|| {
            let config = self.load_config()?;
            Ok([config.src, config.test])
        })
    }
}

impl Provider for TestArgs {
    fn metadata(&self) -> Metadata {
        Metadata::named("Core Build Args Provider")
    }

    fn data(&self) -> Result<Map<Profile, Dict>, figment::Error> {
        let mut dict = Dict::default();

        let mut fuzz_dict = Dict::default();
        if let Some(fuzz_seed) = self.fuzz_seed {
            fuzz_dict.insert("seed".to_string(), fuzz_seed.to_string().into());
        }
        if let Some(fuzz_runs) = self.fuzz_runs {
            fuzz_dict.insert("runs".to_string(), fuzz_runs.into());
        }
        if let Some(fuzz_timeout) = self.fuzz_timeout {
            fuzz_dict.insert("timeout".to_string(), fuzz_timeout.into());
        }
        if let Some(fuzz_input_file) = self.fuzz_input_file.clone() {
            fuzz_dict.insert("failure_persist_file".to_string(), fuzz_input_file.into());
        }
        dict.insert("fuzz".to_string(), fuzz_dict.into());

        if let Some(etherscan_api_key) =
            self.etherscan_api_key.as_ref().filter(|s| !s.trim().is_empty())
        {
            dict.insert("etherscan_api_key".to_string(), etherscan_api_key.to_string().into());
        }

        if self.show_progress {
            dict.insert("show_progress".to_string(), true.into());
        }

        Ok(Map::from([(Config::selected_profile(), dict)]))
    }
}

/// Lists all matching tests
fn list(runner: MultiContractRunner, filter: &ProjectPathsAwareFilter) -> Result<TestOutcome> {
    let results = runner.list(filter);

    if shell::is_json() {
        sh_println!("{}", serde_json::to_string(&results)?)?;
    } else {
        for (file, contracts) in &results {
            sh_println!("{file}")?;
            for (contract, tests) in contracts {
                sh_println!("  {contract}")?;
                sh_println!("    {}\n", tests.join("\n    "))?;
            }
        }
    }
    Ok(TestOutcome::empty(Some(runner), false))
}

/// Load persisted filter (with last test run failures) from file.
fn last_run_failures(config: &Config) -> Option<regex::Regex> {
    match fs::read_to_string(&config.test_failures_file) {
        Ok(filter) => Regex::new(&filter)
            .inspect_err(|e| {
                _ = sh_warn!(
                    "failed to parse test filter from {:?}: {e}",
                    config.test_failures_file
                )
            })
            .ok(),
        Err(_) => None,
    }
}

/// Persist filter with last test run failures (only if there's any failure).
fn persist_run_failures(config: &Config, outcome: &TestOutcome) {
    if outcome.failed() > 0 && fs::create_file(&config.test_failures_file).is_ok() {
        let mut filter = String::new();
        let mut failures = outcome.failures().peekable();
        while let Some((test_name, _)) = failures.next() {
            if test_name.is_any_test()
                && let Some(test_match) = test_name.split("(").next()
            {
                filter.push_str(test_match);
                if failures.peek().is_some() {
                    filter.push('|');
                }
            }
        }
        let _ = fs::write(&config.test_failures_file, filter);
    }
}

/// Generate test report in JUnit XML report format.
fn junit_xml_report(results: &BTreeMap<String, SuiteResult>, verbosity: u8) -> Report {
    let mut total_duration = Duration::default();
    let mut junit_report = Report::new("Test run");
    junit_report.set_timestamp(Utc::now());
    for (suite_name, suite_result) in results {
        let mut test_suite = TestSuite::new(suite_name);
        total_duration += suite_result.duration;
        test_suite.set_time(suite_result.duration);
        test_suite.set_system_out(suite_result.summary());
        for (test_name, test_result) in &suite_result.test_results {
            let mut test_status = match test_result.status {
                TestStatus::Success => TestCaseStatus::success(),
                TestStatus::Failure => TestCaseStatus::non_success(NonSuccessKind::Failure),
                TestStatus::Skipped => TestCaseStatus::skipped(),
            };
            if let Some(reason) = &test_result.reason {
                test_status.set_message(reason);
            }

            let mut test_case = TestCase::new(test_name, test_status);
            test_case.set_time(test_result.duration);

            let mut sys_out = String::new();
            let result_report = test_result.kind.report();
            write!(sys_out, "{test_result} {test_name} {result_report}").unwrap();
            if verbosity >= 2 && !test_result.logs.is_empty() {
                write!(sys_out, "\\nLogs:\\n").unwrap();
                let console_logs = decode_console_logs(&test_result.logs);
                for log in console_logs {
                    write!(sys_out, "  {log}\\n").unwrap();
                }
            }

            test_case.set_system_out(sys_out);
            test_suite.add_test_case(test_case);
        }
        junit_report.add_test_suite(test_suite);
    }
    junit_report.set_time(total_duration);
    junit_report
}

#[cfg(test)]
mod tests {
    use super::*;
    use foundry_config::Chain;

    #[test]
    fn watch_parse() {
        let args: TestArgs = TestArgs::parse_from(["foundry-cli", "-vw"]);
        assert!(args.watch.watch.is_some());
    }

    #[test]
    fn fuzz_seed() {
        let args: TestArgs = TestArgs::parse_from(["foundry-cli", "--fuzz-seed", "0x10"]);
        assert!(args.fuzz_seed.is_some());
    }

    // <https://github.com/foundry-rs/foundry/issues/5913>
    #[test]
    fn fuzz_seed_exists() {
        let args: TestArgs =
            TestArgs::parse_from(["foundry-cli", "-vvv", "--gas-report", "--fuzz-seed", "0x10"]);
        assert!(args.fuzz_seed.is_some());
    }

    #[test]
    fn extract_chain() {
        let test = |arg: &str, expected: Chain| {
            let args = TestArgs::parse_from(["foundry-cli", arg]);
            assert_eq!(args.evm.env.chain, Some(expected));
            let (config, evm_opts) = args.load_config_and_evm_opts().unwrap();
            assert_eq!(config.chain, Some(expected));
            assert_eq!(evm_opts.env.chain_id, Some(expected.id()));
        };
        test("--chain-id=1", Chain::mainnet());
        test("--chain-id=42", Chain::from_id(42));
    }
}<|MERGE_RESOLUTION|>--- conflicted
+++ resolved
@@ -3,12 +3,7 @@
     MultiContractRunner, MultiContractRunnerBuilder,
     decode::decode_console_logs,
     gas_report::GasReport,
-<<<<<<< HEAD
-    multi_runner::matches_contract,
-    mutation::{MutationHandler, MutationReporter, MutationsSummary},
-=======
     multi_runner::matches_artifact,
->>>>>>> fcdf5b1e
     result::{SuiteResult, TestOutcome, TestStatus},
     traces::{
         CallTraceDecoderBuilder, InternalTraceMode, TraceKind,
@@ -22,13 +17,8 @@
 use clap::{Parser, ValueHint};
 use eyre::{Context, OptionExt, Result, bail};
 use foundry_cli::{
-<<<<<<< HEAD
-    opts::{BuildOpts, GlobalArgs},
-    utils::{self, FoundryPathExt, LoadConfig},
-=======
     opts::{BuildOpts, EvmArgs, GlobalArgs},
     utils::{self, LoadConfig},
->>>>>>> fcdf5b1e
 };
 use foundry_common::{EmptyTestFilter, TestFunctionExt, compile::ProjectCompiler, fs, shell};
 use foundry_compilers::{
@@ -366,14 +356,6 @@
             .sender(evm_opts.sender)
             .with_fork(evm_opts.get_fork(&config, env.clone()))
             .enable_isolation(evm_opts.isolate)
-<<<<<<< HEAD
-            .odyssey(evm_opts.odyssey)
-            .build::<MultiCompiler>(project_root, &output, env.clone(), evm_opts.clone())?;
-
-        let libraries = runner.libraries.clone();
-        let mut outcome =
-            self.run_tests(runner, config.clone(), verbosity, &filter, &output).await?;
-=======
             .networks(evm_opts.networks)
             .fail_fast(self.fail_fast)
             .set_coverage(coverage)
@@ -381,7 +363,6 @@
 
         let libraries = runner.libraries.clone();
         let mut outcome = self.run_tests_inner(runner, config, verbosity, filter, output).await?;
->>>>>>> fcdf5b1e
 
         if should_draw {
             let (suite_name, test_name, mut test_result) =
@@ -445,13 +426,8 @@
             }
 
             let mut debugger = builder.build();
-<<<<<<< HEAD
-            if let Some(dump_path) = self.dump.clone() {
-                debugger.dump_to_file(&dump_path)?;
-=======
             if let Some(dump_path) = &self.dump {
                 debugger.dump_to_file(dump_path)?;
->>>>>>> fcdf5b1e
             } else {
                 debugger.try_run_tui()?;
             }
