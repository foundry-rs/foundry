use super::{install, test::filter::ProjectPathsAwareFilter, watch::WatchArgs};
use crate::{
    MultiContractRunner, MultiContractRunnerBuilder,
    decode::decode_console_logs,
    gas_report::GasReport,
    multi_runner::matches_artifact,
    result::{SuiteResult, TestOutcome, TestStatus},
    traces::{
        CallTraceDecoderBuilder, InternalTraceMode, TraceKind,
        debug::{ContractSources, DebugTraceIdentifier},
        decode_trace_arena, folded_stack_trace,
        identifier::SignaturesIdentifier,
    },
};
use alloy_primitives::U256;
use chrono::Utc;
use clap::{Parser, ValueHint};
use eyre::{Context, OptionExt, Result, bail};
use foundry_cli::{
    opts::{BuildOpts, GlobalArgs},
    utils::{self, LoadConfig},
};
use foundry_common::{
    EmptyTestFilter, TestFunctionExt, compile::ProjectCompiler, evm::EvmArgs, fs, shell,
};
use foundry_compilers::{
    Language, ProjectCompileOutput, artifacts::output_selection::OutputSelection,
    compilers::multi::MultiCompiler, multi::MultiCompilerLanguage, utils::source_files_iter,
};
use foundry_config::{
    Config, figment,
    figment::{
        Metadata, Profile, Provider,
        value::{Dict, Map},
    },
    filter::GlobMatcher,
};
use foundry_debugger::Debugger;
use foundry_evm::traces::identifier::TraceIdentifiers;
use regex::Regex;
use std::{
    collections::{BTreeMap, BTreeSet},
    fmt::Write,
    path::PathBuf,
    sync::{Arc, mpsc::channel},
    time::{Duration, Instant},
};
use yansi::Paint;

mod filter;
mod summary;
use crate::{result::TestKind, traces::render_trace_arena_inner};
pub use filter::FilterArgs;
use quick_junit::{NonSuccessKind, Report, TestCase, TestCaseStatus, TestSuite};
use summary::{TestSummaryReport, format_invariant_metrics_table};

// Loads project's figment and merges the build cli arguments into it
foundry_config::merge_impl_figment_convert!(TestArgs, build, evm);

/// CLI arguments for `forge test`.
#[derive(Clone, Debug, Parser)]
#[command(next_help_heading = "Test options")]
pub struct TestArgs {
    // Include global options for users of this struct.
    #[command(flatten)]
    pub global: GlobalArgs,

    /// The contract file you want to test, it's a shortcut for --match-path.
    #[arg(value_hint = ValueHint::FilePath)]
    pub path: Option<GlobMatcher>,

    /// Run a single test in the debugger.
    ///
    /// The matching test will be opened in the debugger regardless of the outcome of the test.
    ///
    /// If the matching test is a fuzz test, then it will open the debugger on the first failure
    /// case. If the fuzz test does not fail, it will open the debugger on the last fuzz case.
    #[arg(long, conflicts_with_all = ["flamegraph", "flamechart", "decode_internal", "rerun"])]
    debug: bool,

    /// Generate a flamegraph for a single test. Implies `--decode-internal`.
    ///
    /// A flame graph is used to visualize which functions or operations within the smart contract
    /// are consuming the most gas overall in a sorted manner.
    #[arg(long)]
    flamegraph: bool,

    /// Generate a flamechart for a single test. Implies `--decode-internal`.
    ///
    /// A flame chart shows the gas usage over time, illustrating when each function is
    /// called (execution order) and how much gas it consumes at each point in the timeline.
    #[arg(long, conflicts_with = "flamegraph")]
    flamechart: bool,

    /// Identify internal functions in traces.
    ///
    /// This will trace internal functions and decode stack parameters.
    ///
    /// Parameters stored in memory (such as bytes or arrays) are currently decoded only when a
    /// single function is matched, similarly to `--debug`, for performance reasons.
    #[arg(long)]
    decode_internal: bool,

    /// Dumps all debugger steps to file.
    #[arg(
        long,
        requires = "debug",
        value_hint = ValueHint::FilePath,
        value_name = "PATH"
    )]
    dump: Option<PathBuf>,

    /// Print a gas report.
    #[arg(long, env = "FORGE_GAS_REPORT")]
    gas_report: bool,

    /// Check gas snapshots against previous runs.
    #[arg(long, env = "FORGE_SNAPSHOT_CHECK")]
    gas_snapshot_check: Option<bool>,

    /// Enable/disable recording of gas snapshot results.
    #[arg(long, env = "FORGE_SNAPSHOT_EMIT")]
    gas_snapshot_emit: Option<bool>,

    /// Exit with code 0 even if a test fails.
    #[arg(long, env = "FORGE_ALLOW_FAILURE")]
    allow_failure: bool,

    /// Suppress successful test traces and show only traces for failures.
    #[arg(long, short, env = "FORGE_SUPPRESS_SUCCESSFUL_TRACES", help_heading = "Display options")]
    suppress_successful_traces: bool,

    /// Output test results as JUnit XML report.
    #[arg(long, conflicts_with_all = ["quiet", "json", "gas_report", "summary", "list", "show_progress"], help_heading = "Display options")]
    pub junit: bool,

    /// Stop running tests after the first failure.
    #[arg(long)]
    pub fail_fast: bool,

    /// The Etherscan (or equivalent) API key.
    #[arg(long, env = "ETHERSCAN_API_KEY", value_name = "KEY")]
    etherscan_api_key: Option<String>,

    /// List tests instead of running them.
    #[arg(long, short, conflicts_with_all = ["show_progress", "decode_internal", "summary"], help_heading = "Display options")]
    list: bool,

    /// Set seed used to generate randomness during your fuzz runs.
    #[arg(long)]
    pub fuzz_seed: Option<U256>,

    #[arg(long, env = "FOUNDRY_FUZZ_RUNS", value_name = "RUNS")]
    pub fuzz_runs: Option<u64>,

    /// Timeout for each fuzz run in seconds.
    #[arg(long, env = "FOUNDRY_FUZZ_TIMEOUT", value_name = "TIMEOUT")]
    pub fuzz_timeout: Option<u64>,

    /// File to rerun fuzz failures from.
    #[arg(long)]
    pub fuzz_input_file: Option<String>,

    /// Show test execution progress.
    #[arg(long, conflicts_with_all = ["quiet", "json"], help_heading = "Display options")]
    pub show_progress: bool,

    /// Re-run recorded test failures from last run.
    /// If no failure recorded then regular test run is performed.
    #[arg(long)]
    pub rerun: bool,

    /// Print test summary table.
    #[arg(long, help_heading = "Display options")]
    pub summary: bool,

    /// Print detailed test summary table.
    #[arg(long, help_heading = "Display options", requires = "summary")]
    pub detailed: bool,

    /// Disables the labels in the traces.
    #[arg(long, help_heading = "Display options")]
    pub disable_labels: bool,

    #[command(flatten)]
    filter: FilterArgs,

    #[command(flatten)]
    evm: EvmArgs,

    #[command(flatten)]
    pub build: BuildOpts,

    #[command(flatten)]
    pub watch: WatchArgs,
}

impl TestArgs {
    pub async fn run(self) -> Result<TestOutcome> {
        trace!(target: "forge::test", "executing test command");
        self.execute_tests().await
    }

    /// Returns a list of files that need to be compiled in order to run all the tests that match
    /// the given filter.
    ///
    /// This means that it will return all sources that are not test contracts or that match the
    /// filter. We want to compile all non-test sources always because tests might depend on them
    /// dynamically through cheatcodes.
    #[instrument(target = "forge::test", skip_all)]
    pub fn get_sources_to_compile(
        &self,
        config: &Config,
        test_filter: &ProjectPathsAwareFilter,
    ) -> Result<BTreeSet<PathBuf>> {
        // An empty filter doesn't filter out anything.
        // We can still optimize slightly by excluding scripts.
        if test_filter.is_empty() {
            return Ok(source_files_iter(&config.src, MultiCompilerLanguage::FILE_EXTENSIONS)
                .chain(source_files_iter(&config.test, MultiCompilerLanguage::FILE_EXTENSIONS))
                .collect());
        }

        let mut project = config.create_project(true, true)?;
        project.update_output_selection(|selection| {
            *selection = OutputSelection::common_output_selection(["abi".to_string()]);
        });
        let output = project.compile()?;
        if output.has_compiler_errors() {
            sh_println!("{output}")?;
            eyre::bail!("Compilation failed");
        }

        Ok(output
            .artifact_ids()
            .filter_map(|(id, artifact)| artifact.abi.as_ref().map(|abi| (id, abi)))
            .filter(|(id, abi)| {
                id.source.starts_with(&config.src) || matches_artifact(test_filter, id, abi)
            })
            .map(|(id, _)| id.source)
            .collect())
    }

    /// Executes all the tests in the project.
    ///
    /// This will trigger the build process first. On success all test contracts that match the
    /// configured filter will be executed
    ///
    /// Returns the test results for all matching tests.
    pub async fn execute_tests(mut self) -> Result<TestOutcome> {
        // Merge all configs.
        let (mut config, mut evm_opts) = self.load_config_and_evm_opts()?;

        // Explicitly enable isolation for gas reports for more correct gas accounting.
        if self.gas_report {
            evm_opts.isolate = true;
        } else {
            // Do not collect gas report traces if gas report is not enabled.
            config.fuzz.gas_report_samples = 0;
            config.invariant.gas_report_samples = 0;
        }

        // Install missing dependencies.
        if install::install_missing_dependencies(&mut config) && config.auto_detect_remappings {
            // need to re-configure here to also catch additional remappings
            config = self.load_config()?;
        }

        // Set up the project.
        let project = config.project()?;

        let filter = self.filter(&config)?;
        trace!(target: "forge::test", ?filter, "using filter");

        let compiler = ProjectCompiler::new()
            .dynamic_test_linking(config.dynamic_test_linking)
            .quiet(shell::is_json() || self.junit)
            .files(self.get_sources_to_compile(&config, &filter)?);
        let output = compiler.compile(&project)?;

        // Create test options from general project settings and compiler output.
        let project_root = &project.paths.root;

        let should_debug = self.debug;
        let should_draw = self.flamegraph || self.flamechart;

        // Determine print verbosity and executor verbosity.
        let verbosity = evm_opts.verbosity;
        if (self.gas_report && evm_opts.verbosity < 3) || self.flamegraph || self.flamechart {
            evm_opts.verbosity = 3;
        }

        let env = evm_opts.evm_env().await?;

        // Enable internal tracing for more informative flamegraph.
        if should_draw && !self.decode_internal {
            self.decode_internal = true;
        }

        // Choose the internal function tracing mode, if --decode-internal is provided.
        let decode_internal = if self.decode_internal {
            // If more than one function matched, we enable simple tracing.
            // If only one function matched, we enable full tracing. This is done in `run_tests`.
            InternalTraceMode::Simple
        } else {
            InternalTraceMode::None
        };

        // Prepare the test builder.
        let config = Arc::new(config);
        let runner = MultiContractRunnerBuilder::new(config.clone())
            .set_debug(should_debug)
            .set_decode_internal(decode_internal)
            .initial_balance(evm_opts.initial_balance)
            .evm_spec(config.evm_spec_id())
            .sender(evm_opts.sender)
            .with_fork(evm_opts.get_fork(&config, env.clone()))
            .enable_isolation(evm_opts.isolate)
            .fail_fast(self.fail_fast)
            .odyssey(evm_opts.odyssey)
            .build::<MultiCompiler>(project_root, &output, env, evm_opts)?;

        let libraries = runner.libraries.clone();
        let mut outcome = self.run_tests(runner, config, verbosity, &filter, &output).await?;

        if should_draw {
            let (suite_name, test_name, mut test_result) =
                outcome.remove_first().ok_or_eyre("no tests were executed")?;

            let (_, arena) = test_result
                .traces
                .iter_mut()
                .find(|(kind, _)| *kind == TraceKind::Execution)
                .unwrap();

            // Decode traces.
            let decoder = outcome.last_run_decoder.as_ref().unwrap();
            decode_trace_arena(arena, decoder).await;
            let mut fst = folded_stack_trace::build(arena);

            let label = if self.flamegraph { "flamegraph" } else { "flamechart" };
            let contract = suite_name.split(':').next_back().unwrap();
            let test_name = test_name.trim_end_matches("()");
            let file_name = format!("cache/{label}_{contract}_{test_name}.svg");
            let file = std::fs::File::create(&file_name).wrap_err("failed to create file")?;
            let file = std::io::BufWriter::new(file);

            let mut options = inferno::flamegraph::Options::default();
            options.title = format!("{label} {contract}::{test_name}");
            options.count_name = "gas".to_string();
            if self.flamechart {
                options.flame_chart = true;
                fst.reverse();
            }

            // Generate SVG.
            inferno::flamegraph::from_lines(&mut options, fst.iter().map(String::as_str), file)
                .wrap_err("failed to write svg")?;
            sh_println!("Saved to {file_name}")?;

            // Open SVG in default program.
            if let Err(e) = opener::open(&file_name) {
                sh_err!("Failed to open {file_name}; please open it manually: {e}")?;
            }
        }

        if should_debug {
            // Get first non-empty suite result. We will have only one such entry.
            let (_, _, test_result) =
                outcome.remove_first().ok_or_eyre("no tests were executed")?;

            let sources =
                ContractSources::from_project_output(&output, project.root(), Some(&libraries))?;

            // Run the debugger.
            let mut builder = Debugger::builder()
                .traces(
                    test_result.traces.iter().filter(|(t, _)| t.is_execution()).cloned().collect(),
                )
                .sources(sources)
                .breakpoints(test_result.breakpoints.clone());

            if let Some(decoder) = &outcome.last_run_decoder {
                builder = builder.decoder(decoder);
            }

            let mut debugger = builder.build();
            if let Some(dump_path) = self.dump {
                debugger.dump_to_file(&dump_path)?;
            } else {
                debugger.try_run_tui()?;
            }
        }

        Ok(outcome)
    }

    /// Run all tests that matches the filter predicate from a test runner
    pub async fn run_tests(
        &self,
        mut runner: MultiContractRunner,
        config: Arc<Config>,
        verbosity: u8,
        filter: &ProjectPathsAwareFilter,
        output: &ProjectCompileOutput,
    ) -> eyre::Result<TestOutcome> {
        if self.list {
            return list(runner, filter);
        }

        trace!(target: "forge::test", "running all tests");

        // If we need to render to a serialized format, we should not print anything else to stdout.
        let silent = self.gas_report && shell::is_json() || self.summary && shell::is_json();

        let num_filtered = runner.matching_test_functions(filter).count();

        if num_filtered == 0 {
            let mut total_tests = num_filtered;
            if !filter.is_empty() {
                total_tests = runner.matching_test_functions(&EmptyTestFilter::default()).count();
            }
            if total_tests == 0 {
                sh_println!(
                    "No tests found in project! Forge looks for functions that start with `test`"
                )?;
            } else {
                let mut msg = format!("no tests match the provided pattern:\n{filter}");
                // Try to suggest a test when there's no match.
                if let Some(test_pattern) = &filter.args().test_pattern {
                    let test_name = test_pattern.as_str();
                    // Filter contracts but not test functions.
                    let candidates = runner.all_test_functions(filter).map(|f| &f.name);
                    if let Some(suggestion) = utils::did_you_mean(test_name, candidates).pop() {
                        write!(msg, "\nDid you mean `{suggestion}`?")?;
                    }
                }
                sh_warn!("{msg}")?;
            }
            return Ok(TestOutcome::empty(false));
        }

        if num_filtered != 1 && (self.debug || self.flamegraph || self.flamechart) {
            let action = if self.flamegraph {
                "generate a flamegraph"
            } else if self.flamechart {
                "generate a flamechart"
            } else {
                "run the debugger"
            };
            let filter = if filter.is_empty() {
                String::new()
            } else {
                format!("\n\nFilter used:\n{filter}")
            };
            eyre::bail!(
                "{num_filtered} tests matched your criteria, but exactly 1 test must match in order to {action}.\n\n\
                 Use --match-contract and --match-path to further limit the search.{filter}",
            );
        }

        // If exactly one test matched, we enable full tracing.
        if num_filtered == 1 && self.decode_internal {
            runner.decode_internal = InternalTraceMode::Full;
        }

        // Run tests in a non-streaming fashion and collect results for serialization.
        if !self.gas_report && !self.summary && shell::is_json() {
            let mut results = runner.test_collect(filter)?;
            results.values_mut().for_each(|suite_result| {
                for test_result in suite_result.test_results.values_mut() {
                    if verbosity >= 2 {
                        // Decode logs at level 2 and above.
                        test_result.decoded_logs = decode_console_logs(&test_result.logs);
                    } else {
                        // Empty logs for non verbose runs.
                        test_result.logs = vec![];
                    }
                }
            });
            sh_println!("{}", serde_json::to_string(&results)?)?;
            return Ok(TestOutcome::new(results, self.allow_failure));
        }

        if self.junit {
            let results = runner.test_collect(filter)?;
            sh_println!("{}", junit_xml_report(&results, verbosity).to_string()?)?;
            return Ok(TestOutcome::new(results, self.allow_failure));
        }

        let remote_chain_id = runner.evm_opts.get_remote_chain_id().await;
        let known_contracts = runner.known_contracts.clone();

        let libraries = runner.libraries.clone();

        // Run tests in a streaming fashion.
        let (tx, rx) = channel::<(String, SuiteResult)>();
        let timer = Instant::now();
        let show_progress = config.show_progress;
        let handle = tokio::task::spawn_blocking({
            let filter = filter.clone();
            move || runner.test(&filter, tx, show_progress)
        });

        // Set up trace identifiers.
        let mut identifier = TraceIdentifiers::new().with_local(&known_contracts);

        // Avoid using etherscan for gas report as we decode more traces and this will be
        // expensive.
        if !self.gas_report {
            identifier = identifier.with_etherscan(&config, remote_chain_id)?;
        }

        // Build the trace decoder.
        let mut builder = CallTraceDecoderBuilder::new()
            .with_known_contracts(&known_contracts)
            .with_label_disabled(self.disable_labels)
            .with_verbosity(verbosity);
        // Signatures are of no value for gas reports.
        if !self.gas_report {
            builder =
                builder.with_signature_identifier(SignaturesIdentifier::from_config(&config)?);
        }

        if self.decode_internal {
            let sources =
                ContractSources::from_project_output(output, &config.root, Some(&libraries))?;
            builder = builder.with_debug_identifier(DebugTraceIdentifier::new(sources));
        }
        let mut decoder = builder.build();

        let mut gas_report = self.gas_report.then(|| {
            GasReport::new(
                config.gas_reports.clone(),
                config.gas_reports_ignore.clone(),
                config.gas_reports_include_tests,
            )
        });

        let mut gas_snapshots = BTreeMap::<String, BTreeMap<String, String>>::new();

        let mut outcome = TestOutcome::empty(self.allow_failure);

        let mut any_test_failed = false;
        for (contract_name, suite_result) in rx {
            let tests = &suite_result.test_results;

            // Clear the addresses and labels from previous test.
            decoder.clear_addresses();

            // We identify addresses if we're going to print *any* trace or gas report.
            let identify_addresses = verbosity >= 3
                || self.gas_report
                || self.debug
                || self.flamegraph
                || self.flamechart;

            // Print suite header.
            if !silent {
                sh_println!()?;
                for warning in &suite_result.warnings {
                    sh_warn!("{warning}")?;
                }
                if !tests.is_empty() {
                    let len = tests.len();
                    let tests = if len > 1 { "tests" } else { "test" };
                    sh_println!("Ran {len} {tests} for {contract_name}")?;
                }
            }

            // Process individual test results, printing logs and traces when necessary.
            for (name, result) in tests {
                let show_traces =
                    !self.suppress_successful_traces || result.status == TestStatus::Failure;
                if !silent {
                    sh_println!("{}", result.short_result(name))?;

                    // Display invariant metrics if invariant kind.
                    if let TestKind::Invariant { metrics, .. } = &result.kind
                        && !metrics.is_empty()
                    {
                        let _ = sh_println!("\n{}\n", format_invariant_metrics_table(metrics));
                    }

                    // We only display logs at level 2 and above
                    if verbosity >= 2 && show_traces {
                        // We only decode logs from Hardhat and DS-style console events
                        let console_logs = decode_console_logs(&result.logs);
                        if !console_logs.is_empty() {
                            sh_println!("Logs:")?;
                            for log in console_logs {
                                sh_println!("  {log}")?;
                            }
                            sh_println!()?;
                        }
                    }
                }

                // We shouldn't break out of the outer loop directly here so that we finish
                // processing the remaining tests and print the suite summary.
                any_test_failed |= result.status == TestStatus::Failure;

                // Clear the addresses and labels from previous runs.
                decoder.clear_addresses();
                decoder.labels.extend(result.labels.iter().map(|(k, v)| (*k, v.clone())));

                // Identify addresses and decode traces.
                let mut decoded_traces = Vec::with_capacity(result.traces.len());
                for (kind, arena) in &mut result.traces.clone() {
                    if identify_addresses {
                        decoder.identify(arena, &mut identifier);
                    }

                    // verbosity:
                    // - 0..3: nothing
                    // - 3: only display traces for failed tests
                    // - 4: also display the setup trace for failed tests
                    // - 5..: display all traces for all tests, including storage changes
                    let should_include = match kind {
                        TraceKind::Execution => {
                            (verbosity == 3 && result.status.is_failure()) || verbosity >= 4
                        }
                        TraceKind::Setup => {
                            (verbosity == 4 && result.status.is_failure()) || verbosity >= 5
                        }
                        TraceKind::Deployment => false,
                    };

                    if should_include {
                        decode_trace_arena(arena, &decoder).await;
                        decoded_traces.push(render_trace_arena_inner(arena, false, verbosity > 4));
                    }
                }

                if !silent && show_traces && !decoded_traces.is_empty() {
                    sh_println!("Traces:")?;
                    for trace in &decoded_traces {
                        sh_println!("{trace}")?;
                    }
                }

                if let Some(gas_report) = &mut gas_report {
                    gas_report.analyze(result.traces.iter().map(|(_, a)| &a.arena), &decoder).await;

                    for trace in &result.gas_report_traces {
                        decoder.clear_addresses();

                        // Re-execute setup and deployment traces to collect identities created in
                        // setUp and constructor.
                        for (kind, arena) in &result.traces {
                            if !matches!(kind, TraceKind::Execution) {
                                decoder.identify(arena, &mut identifier);
                            }
                        }

                        for arena in trace {
                            decoder.identify(arena, &mut identifier);
                            gas_report.analyze([arena], &decoder).await;
                        }
                    }
                }

                // Collect and merge gas snapshots.
                for (group, new_snapshots) in &result.gas_snapshots {
                    gas_snapshots.entry(group.clone()).or_default().extend(new_snapshots.clone());
                }
            }

            // Write gas snapshots to disk if any were collected.
            if !gas_snapshots.is_empty() {
                // By default `gas_snapshot_check` is set to `false` in the config.
                //
                // The user can either:
                // - Set `FORGE_SNAPSHOT_CHECK=true` in the environment.
                // - Pass `--gas-snapshot-check=true` as a CLI argument.
                // - Set `gas_snapshot_check = true` in the config.
                //
                // If the user passes `--gas-snapshot-check=<bool>` then it will override the config
                // and the environment variable, disabling the check if `false` is passed.
                //
                // Exiting early with code 1 if differences are found.
                if self.gas_snapshot_check.unwrap_or(config.gas_snapshot_check) {
                    let differences_found = gas_snapshots.clone().into_iter().fold(
                        false,
                        |mut found, (group, snapshots)| {
                            // If the snapshot file doesn't exist, we can't compare so we skip.
                            if !&config.snapshots.join(format!("{group}.json")).exists() {
                                return false;
                            }

                            let previous_snapshots: BTreeMap<String, String> =
                                fs::read_json_file(&config.snapshots.join(format!("{group}.json")))
                                    .expect("Failed to read snapshots from disk");

                            let diff: BTreeMap<_, _> = snapshots
                                .iter()
                                .filter_map(|(k, v)| {
                                    previous_snapshots.get(k).and_then(|previous_snapshot| {
                                        if previous_snapshot != v {
                                            Some((
                                                k.clone(),
                                                (previous_snapshot.clone(), v.clone()),
                                            ))
                                        } else {
                                            None
                                        }
                                    })
                                })
                                .collect();

                            if !diff.is_empty() {
                                let _ = sh_eprintln!(
                                    "{}",
                                    format!("\n[{group}] Failed to match snapshots:").red().bold()
                                );

                                for (key, (previous_snapshot, snapshot)) in &diff {
                                    let _ = sh_eprintln!(
                                        "{}",
                                        format!("- [{key}] {previous_snapshot} → {snapshot}").red()
                                    );
                                }

                                found = true;
                            }

                            found
                        },
                    );

                    if differences_found {
                        sh_eprintln!()?;
                        eyre::bail!("Snapshots differ from previous run");
                    }
                }

                // By default `gas_snapshot_emit` is set to `true` in the config.
                //
                // The user can either:
                // - Set `FORGE_SNAPSHOT_EMIT=false` in the environment.
                // - Pass `--gas-snapshot-emit=false` as a CLI argument.
                // - Set `gas_snapshot_emit = false` in the config.
                //
                // If the user passes `--gas-snapshot-emit=<bool>` then it will override the config
                // and the environment variable, enabling the check if `true` is passed.
                if self.gas_snapshot_emit.unwrap_or(config.gas_snapshot_emit) {
                    // Create `snapshots` directory if it doesn't exist.
                    fs::create_dir_all(&config.snapshots)?;

                    // Write gas snapshots to disk per group.
                    gas_snapshots.clone().into_iter().for_each(|(group, snapshots)| {
                        fs::write_pretty_json_file(
                            &config.snapshots.join(format!("{group}.json")),
                            &snapshots,
                        )
                        .expect("Failed to write gas snapshots to disk");
                    });
                }
            }

            // Print suite summary.
            if !silent {
                sh_println!("{}", suite_result.summary())?;
            }

            // Add the suite result to the outcome.
            outcome.results.insert(contract_name, suite_result);

            // Stop processing the remaining suites if any test failed and `fail_fast` is set.
            if self.fail_fast && any_test_failed {
                break;
            }
        }
        outcome.last_run_decoder = Some(decoder);
        let duration = timer.elapsed();

        trace!(target: "forge::test", len=outcome.results.len(), %any_test_failed, "done with results");

        if let Some(gas_report) = gas_report {
            let finalized = gas_report.finalize();
            sh_println!("{}", &finalized)?;
            outcome.gas_report = Some(finalized);
        }

        if !self.summary && !shell::is_json() {
            sh_println!("{}", outcome.summary(duration))?;
        }

        if self.summary && !outcome.results.is_empty() {
            let summary_report = TestSummaryReport::new(self.detailed, outcome.clone());
            sh_println!("{}", &summary_report)?;
        }

        // Reattach the task.
        if let Err(e) = handle.await {
            match e.try_into_panic() {
                Ok(payload) => std::panic::resume_unwind(payload),
                Err(e) => return Err(e.into()),
            }
        }

        // Persist test run failures to enable replaying.
        persist_run_failures(&config, &outcome);

        Ok(outcome)
    }

    /// Returns the flattened [`FilterArgs`] arguments merged with [`Config`].
    /// Loads and applies filter from file if only last test run failures performed.
    pub fn filter(&self, config: &Config) -> Result<ProjectPathsAwareFilter> {
        let mut filter = self.filter.clone();
        if self.rerun {
            // Try to load qualified failures first, fall back to legacy pattern matching
            if let Some(qualified_failures) = last_run_failures_qualified(config) {
                filter.qualified_failures = Some(qualified_failures);
            } else {
                filter.test_pattern = last_run_failures(config);
            }
        }
        if filter.path_pattern.is_some() {
            if self.path.is_some() {
                bail!("Can not supply both --match-path and |path|");
            }
        } else {
            filter.path_pattern = self.path.clone();
        }
        Ok(filter.merge_with_config(config))
    }

    /// Returns whether `BuildArgs` was configured with `--watch`
    pub fn is_watch(&self) -> bool {
        self.watch.watch.is_some()
    }

    /// Returns the [`watchexec::Config`] necessary to bootstrap a new watch loop.
    pub(crate) fn watchexec_config(&self) -> Result<watchexec::Config> {
        self.watch.watchexec_config(|| {
            let config = self.load_config()?;
            Ok([config.src, config.test])
        })
    }
}

impl Provider for TestArgs {
    fn metadata(&self) -> Metadata {
        Metadata::named("Core Build Args Provider")
    }

    fn data(&self) -> Result<Map<Profile, Dict>, figment::Error> {
        let mut dict = Dict::default();

        let mut fuzz_dict = Dict::default();
        if let Some(fuzz_seed) = self.fuzz_seed {
            fuzz_dict.insert("seed".to_string(), fuzz_seed.to_string().into());
        }
        if let Some(fuzz_runs) = self.fuzz_runs {
            fuzz_dict.insert("runs".to_string(), fuzz_runs.into());
        }
        if let Some(fuzz_timeout) = self.fuzz_timeout {
            fuzz_dict.insert("timeout".to_string(), fuzz_timeout.into());
        }
        if let Some(fuzz_input_file) = self.fuzz_input_file.clone() {
            fuzz_dict.insert("failure_persist_file".to_string(), fuzz_input_file.into());
        }
        dict.insert("fuzz".to_string(), fuzz_dict.into());

        if let Some(etherscan_api_key) =
            self.etherscan_api_key.as_ref().filter(|s| !s.trim().is_empty())
        {
            dict.insert("etherscan_api_key".to_string(), etherscan_api_key.to_string().into());
        }

        if self.show_progress {
            dict.insert("show_progress".to_string(), true.into());
        }

        Ok(Map::from([(Config::selected_profile(), dict)]))
    }
}

/// Lists all matching tests
fn list(runner: MultiContractRunner, filter: &ProjectPathsAwareFilter) -> Result<TestOutcome> {
    let results = runner.list(filter);

    if shell::is_json() {
        sh_println!("{}", serde_json::to_string(&results)?)?;
    } else {
        for (file, contracts) in &results {
            sh_println!("{file}")?;
            for (contract, tests) in contracts {
                sh_println!("  {contract}")?;
                sh_println!("    {}\n", tests.join("\n    "))?;
            }
        }
    }
    Ok(TestOutcome::empty(false))
}

/// Load persisted filter (with last test run failures) from file.
fn last_run_failures(config: &Config) -> Option<regex::Regex> {
    match fs::read_to_string(&config.test_failures_file) {
        Ok(filter) => Regex::new(&filter)
            .inspect_err(|e| {
                _ = sh_warn!(
                    "failed to parse test filter from {:?}: {e}",
                    config.test_failures_file
                )
            })
            .ok(),
        Err(_) => None,
    }
}

/// Load persisted failures as qualified contract/test combinations
pub fn last_run_failures_qualified(config: &Config) -> Option<Vec<(String, String)>> {
    match fs::read_to_string(&config.test_failures_file) {
        Ok(content) => {
            // Parse qualified pattern format: ContractName_testName or legacy format
            if content.contains('_') && !content.contains('|') {
                // Single qualified failure
                if let Some((contract_name, test_name)) = split_qualified_test_name(&content) {
                    Some(vec![(contract_name, test_name)])
                } else {
                    None
                }
            } else if content.contains('_') {
                // Multiple qualified failures separated by |
                let failures =
                    content.split('|').filter_map(split_qualified_test_name).collect::<Vec<_>>();
                if failures.is_empty() {
                    None
                } else {
                    Some(failures)
                }
            } else {
                None
            }
        }
        Err(_) => None,
    }
}

/// Split a qualified test name into contract name and test name parts.
/// Looks for the pattern ContractName_test... since test functions must start with "test".
fn split_qualified_test_name(qualified_name: &str) -> Option<(String, String)> {
    // Look for _test, _testFail, _testFuzz, _invariant_ patterns
    if let Some(test_start) = qualified_name.find("_test") {
        let contract_part = &qualified_name[..test_start];
        let test_part = &qualified_name[test_start + 1..]; // Skip the '_'
        Some((contract_part.to_string(), test_part.to_string()))
    } else if let Some(test_start) = qualified_name.find("_invariant_") {
        let contract_part = &qualified_name[..test_start];
        let test_part = &qualified_name[test_start + 1..]; // Skip the '_'
        Some((contract_part.to_string(), test_part.to_string()))
    } else {
        // Fallback to the original behavior if no test pattern is found
        if let Some(pos) = qualified_name.rfind('_') {
            let (contract_part, test_part) = qualified_name.split_at(pos);
            let test_name = &test_part[1..]; // Remove the '_' prefix
            Some((contract_part.to_string(), test_name.to_string()))
        } else {
            None
        }
    }
}

/// Persist filter with last test run failures (only if there's any failure).
fn persist_run_failures(config: &Config, outcome: &TestOutcome) {
    if outcome.failed() > 0 && fs::create_file(&config.test_failures_file).is_ok() {
        let failures: Vec<_> =
            outcome.into_tests_cloned().filter(|test| test.result.status.is_failure()).collect();

        if failures.is_empty() {
            return;
        }

        // Use qualified format if there are multiple contracts in the test run
        // This is a conservative approach that ensures no ambiguity
        let use_qualified = outcome.results.len() > 1;

        let mut filter = String::new();
<<<<<<< HEAD
        let mut first = true;

        for test in failures {
            if test.signature.is_any_test() {
                if let Some(test_match) = test.signature.split("(").next() {
                    if !first {
                        filter.push('|');
                    }
                    first = false;

                    if use_qualified {
                        // Use qualified format when failures come from multiple contracts
                        let contract_name =
                            test.artifact_id.split(':').next_back().unwrap_or(&test.artifact_id);
                        filter.push_str(&format!("{contract_name}_{test_match}"));
                    } else {
                        // Use legacy format when all failures come from the same contract
                        filter.push_str(test_match);
                    }
=======
        let mut failures = outcome.failures().peekable();
        while let Some((test_name, _)) = failures.next() {
            if test_name.is_any_test()
                && let Some(test_match) = test_name.split("(").next()
            {
                filter.push_str(test_match);
                if failures.peek().is_some() {
                    filter.push('|');
>>>>>>> c732ea38
                }
            }
        }
        let _ = fs::write(&config.test_failures_file, filter);
    }
}

/// Generate test report in JUnit XML report format.
fn junit_xml_report(results: &BTreeMap<String, SuiteResult>, verbosity: u8) -> Report {
    let mut total_duration = Duration::default();
    let mut junit_report = Report::new("Test run");
    junit_report.set_timestamp(Utc::now());
    for (suite_name, suite_result) in results {
        let mut test_suite = TestSuite::new(suite_name);
        total_duration += suite_result.duration;
        test_suite.set_time(suite_result.duration);
        test_suite.set_system_out(suite_result.summary());
        for (test_name, test_result) in &suite_result.test_results {
            let mut test_status = match test_result.status {
                TestStatus::Success => TestCaseStatus::success(),
                TestStatus::Failure => TestCaseStatus::non_success(NonSuccessKind::Failure),
                TestStatus::Skipped => TestCaseStatus::skipped(),
            };
            if let Some(reason) = &test_result.reason {
                test_status.set_message(reason);
            }

            let mut test_case = TestCase::new(test_name, test_status);
            test_case.set_time(test_result.duration);

            let mut sys_out = String::new();
            let result_report = test_result.kind.report();
            write!(sys_out, "{test_result} {test_name} {result_report}").unwrap();
            if verbosity >= 2 && !test_result.logs.is_empty() {
                write!(sys_out, "\\nLogs:\\n").unwrap();
                let console_logs = decode_console_logs(&test_result.logs);
                for log in console_logs {
                    write!(sys_out, "  {log}\\n").unwrap();
                }
            }

            test_case.set_system_out(sys_out);
            test_suite.add_test_case(test_case);
        }
        junit_report.add_test_suite(test_suite);
    }
    junit_report.set_time(total_duration);
    junit_report
}

#[cfg(test)]
mod tests {
    use super::*;
    use foundry_config::Chain;

    #[test]
    fn watch_parse() {
        let args: TestArgs = TestArgs::parse_from(["foundry-cli", "-vw"]);
        assert!(args.watch.watch.is_some());
    }

    #[test]
    fn fuzz_seed() {
        let args: TestArgs = TestArgs::parse_from(["foundry-cli", "--fuzz-seed", "0x10"]);
        assert!(args.fuzz_seed.is_some());
    }

    // <https://github.com/foundry-rs/foundry/issues/5913>
    #[test]
    fn fuzz_seed_exists() {
        let args: TestArgs =
            TestArgs::parse_from(["foundry-cli", "-vvv", "--gas-report", "--fuzz-seed", "0x10"]);
        assert!(args.fuzz_seed.is_some());
    }

    #[test]
    fn extract_chain() {
        let test = |arg: &str, expected: Chain| {
            let args = TestArgs::parse_from(["foundry-cli", arg]);
            assert_eq!(args.evm.env.chain, Some(expected));
            let (config, evm_opts) = args.load_config_and_evm_opts().unwrap();
            assert_eq!(config.chain, Some(expected));
            assert_eq!(evm_opts.env.chain_id, Some(expected.id()));
        };
        test("--chain-id=1", Chain::mainnet());
        test("--chain-id=42", Chain::from_id(42));
    }
}<|MERGE_RESOLUTION|>--- conflicted
+++ resolved
@@ -810,12 +810,7 @@
     pub fn filter(&self, config: &Config) -> Result<ProjectPathsAwareFilter> {
         let mut filter = self.filter.clone();
         if self.rerun {
-            // Try to load qualified failures first, fall back to legacy pattern matching
-            if let Some(qualified_failures) = last_run_failures_qualified(config) {
-                filter.qualified_failures = Some(qualified_failures);
-            } else {
-                filter.test_pattern = last_run_failures(config);
-            }
+            filter.test_pattern = last_run_failures(config);
         }
         if filter.path_pattern.is_some() {
             if self.path.is_some() {
@@ -911,95 +906,10 @@
     }
 }
 
-/// Load persisted failures as qualified contract/test combinations
-pub fn last_run_failures_qualified(config: &Config) -> Option<Vec<(String, String)>> {
-    match fs::read_to_string(&config.test_failures_file) {
-        Ok(content) => {
-            // Parse qualified pattern format: ContractName_testName or legacy format
-            if content.contains('_') && !content.contains('|') {
-                // Single qualified failure
-                if let Some((contract_name, test_name)) = split_qualified_test_name(&content) {
-                    Some(vec![(contract_name, test_name)])
-                } else {
-                    None
-                }
-            } else if content.contains('_') {
-                // Multiple qualified failures separated by |
-                let failures =
-                    content.split('|').filter_map(split_qualified_test_name).collect::<Vec<_>>();
-                if failures.is_empty() {
-                    None
-                } else {
-                    Some(failures)
-                }
-            } else {
-                None
-            }
-        }
-        Err(_) => None,
-    }
-}
-
-/// Split a qualified test name into contract name and test name parts.
-/// Looks for the pattern ContractName_test... since test functions must start with "test".
-fn split_qualified_test_name(qualified_name: &str) -> Option<(String, String)> {
-    // Look for _test, _testFail, _testFuzz, _invariant_ patterns
-    if let Some(test_start) = qualified_name.find("_test") {
-        let contract_part = &qualified_name[..test_start];
-        let test_part = &qualified_name[test_start + 1..]; // Skip the '_'
-        Some((contract_part.to_string(), test_part.to_string()))
-    } else if let Some(test_start) = qualified_name.find("_invariant_") {
-        let contract_part = &qualified_name[..test_start];
-        let test_part = &qualified_name[test_start + 1..]; // Skip the '_'
-        Some((contract_part.to_string(), test_part.to_string()))
-    } else {
-        // Fallback to the original behavior if no test pattern is found
-        if let Some(pos) = qualified_name.rfind('_') {
-            let (contract_part, test_part) = qualified_name.split_at(pos);
-            let test_name = &test_part[1..]; // Remove the '_' prefix
-            Some((contract_part.to_string(), test_name.to_string()))
-        } else {
-            None
-        }
-    }
-}
-
 /// Persist filter with last test run failures (only if there's any failure).
 fn persist_run_failures(config: &Config, outcome: &TestOutcome) {
     if outcome.failed() > 0 && fs::create_file(&config.test_failures_file).is_ok() {
-        let failures: Vec<_> =
-            outcome.into_tests_cloned().filter(|test| test.result.status.is_failure()).collect();
-
-        if failures.is_empty() {
-            return;
-        }
-
-        // Use qualified format if there are multiple contracts in the test run
-        // This is a conservative approach that ensures no ambiguity
-        let use_qualified = outcome.results.len() > 1;
-
         let mut filter = String::new();
-<<<<<<< HEAD
-        let mut first = true;
-
-        for test in failures {
-            if test.signature.is_any_test() {
-                if let Some(test_match) = test.signature.split("(").next() {
-                    if !first {
-                        filter.push('|');
-                    }
-                    first = false;
-
-                    if use_qualified {
-                        // Use qualified format when failures come from multiple contracts
-                        let contract_name =
-                            test.artifact_id.split(':').next_back().unwrap_or(&test.artifact_id);
-                        filter.push_str(&format!("{contract_name}_{test_match}"));
-                    } else {
-                        // Use legacy format when all failures come from the same contract
-                        filter.push_str(test_match);
-                    }
-=======
         let mut failures = outcome.failures().peekable();
         while let Some((test_name, _)) = failures.next() {
             if test_name.is_any_test()
@@ -1008,7 +918,6 @@
                 filter.push_str(test_match);
                 if failures.peek().is_some() {
                     filter.push('|');
->>>>>>> c732ea38
                 }
             }
         }
