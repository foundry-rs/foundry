use clap::Parser;
use foundry_common::TestFilter;
use foundry_compilers::{FileFilter, ProjectPathsConfig};
use foundry_config::{Config, filter::GlobMatcher};
use std::{fmt, path::Path};

/// The filter to use during testing.
///
/// See also `FileFilter`.
#[derive(Clone, Parser)]
#[command(next_help_heading = "Test filtering")]
pub struct FilterArgs {
    /// Only run test functions matching the specified regex pattern.
    #[arg(long = "match-test", visible_alias = "mt", value_name = "REGEX")]
    pub test_pattern: Option<regex::Regex>,

    /// Only run test functions that do not match the specified regex pattern.
    #[arg(long = "no-match-test", visible_alias = "nmt", value_name = "REGEX")]
    pub test_pattern_inverse: Option<regex::Regex>,

    /// Only run tests in contracts matching the specified regex pattern.
    #[arg(long = "match-contract", visible_alias = "mc", value_name = "REGEX")]
    pub contract_pattern: Option<regex::Regex>,

    /// Only run tests in contracts that do not match the specified regex pattern.
    #[arg(long = "no-match-contract", visible_alias = "nmc", value_name = "REGEX")]
    pub contract_pattern_inverse: Option<regex::Regex>,

    /// Only run tests in source files matching the specified glob pattern.
    #[arg(long = "match-path", visible_alias = "mp", value_name = "GLOB")]
    pub path_pattern: Option<GlobMatcher>,

    /// Only run tests in source files that do not match the specified glob pattern.
    #[arg(
        id = "no-match-path",
        long = "no-match-path",
        visible_alias = "nmp",
        value_name = "GLOB"
    )]
    pub path_pattern_inverse: Option<GlobMatcher>,

    /// Only show coverage for files that do not match the specified regex pattern.
    #[arg(long = "no-match-coverage", visible_alias = "nmco", value_name = "REGEX")]
    pub coverage_pattern_inverse: Option<regex::Regex>,

    /// Qualified test failures from --rerun (contract, test) pairs.
    /// This is not a CLI argument, but is populated internally when --rerun is used.
    #[arg(skip)]
    pub qualified_failures: Option<Vec<(String, String)>>,
}

impl FilterArgs {
    /// Returns true if the filter is empty.
    pub fn is_empty(&self) -> bool {
<<<<<<< HEAD
        self.test_pattern.is_none() &&
            self.test_pattern_inverse.is_none() &&
            self.contract_pattern.is_none() &&
            self.contract_pattern_inverse.is_none() &&
            self.path_pattern.is_none() &&
            self.path_pattern_inverse.is_none() &&
            self.qualified_failures.is_none()
=======
        self.test_pattern.is_none()
            && self.test_pattern_inverse.is_none()
            && self.contract_pattern.is_none()
            && self.contract_pattern_inverse.is_none()
            && self.path_pattern.is_none()
            && self.path_pattern_inverse.is_none()
>>>>>>> c732ea38
    }

    /// Merges the set filter globs with the config's values
    pub fn merge_with_config(mut self, config: &Config) -> ProjectPathsAwareFilter {
        if self.test_pattern.is_none() {
            self.test_pattern = config.test_pattern.clone().map(Into::into);
        }
        if self.test_pattern_inverse.is_none() {
            self.test_pattern_inverse = config.test_pattern_inverse.clone().map(Into::into);
        }
        if self.contract_pattern.is_none() {
            self.contract_pattern = config.contract_pattern.clone().map(Into::into);
        }
        if self.contract_pattern_inverse.is_none() {
            self.contract_pattern_inverse = config.contract_pattern_inverse.clone().map(Into::into);
        }
        if self.path_pattern.is_none() {
            self.path_pattern = config.path_pattern.clone().map(Into::into);
        }
        if self.path_pattern_inverse.is_none() {
            self.path_pattern_inverse = config.path_pattern_inverse.clone().map(Into::into);
        }
        if self.coverage_pattern_inverse.is_none() {
            self.coverage_pattern_inverse = config.coverage_pattern_inverse.clone().map(Into::into);
        }
        ProjectPathsAwareFilter { args_filter: self, paths: config.project_paths() }
    }
}

impl fmt::Debug for FilterArgs {
    fn fmt(&self, f: &mut fmt::Formatter<'_>) -> fmt::Result {
        f.debug_struct("FilterArgs")
            .field("match-test", &self.test_pattern.as_ref().map(|r| r.as_str()))
            .field("no-match-test", &self.test_pattern_inverse.as_ref().map(|r| r.as_str()))
            .field("match-contract", &self.contract_pattern.as_ref().map(|r| r.as_str()))
            .field("no-match-contract", &self.contract_pattern_inverse.as_ref().map(|r| r.as_str()))
            .field("match-path", &self.path_pattern.as_ref().map(|g| g.as_str()))
            .field("no-match-path", &self.path_pattern_inverse.as_ref().map(|g| g.as_str()))
            .field("no-match-coverage", &self.coverage_pattern_inverse.as_ref().map(|g| g.as_str()))
            .finish_non_exhaustive()
    }
}

impl FileFilter for FilterArgs {
    /// Returns true if the file regex pattern match the `file`
    ///
    /// If no file regex is set this returns true by default
    fn is_match(&self, file: &Path) -> bool {
        self.matches_path(file)
    }
}

impl TestFilter for FilterArgs {
    fn matches_test(&self, test_signature: &str) -> bool {
        let mut ok = true;
        if let Some(re) = &self.test_pattern {
            ok = ok && re.is_match(test_signature);
        }
        if let Some(re) = &self.test_pattern_inverse {
            ok = ok && !re.is_match(test_signature);
        }
        ok
    }

    fn matches_contract(&self, contract_name: &str) -> bool {
        let mut ok = true;
        if let Some(re) = &self.contract_pattern {
            ok = ok && re.is_match(contract_name);
        }
        if let Some(re) = &self.contract_pattern_inverse {
            ok = ok && !re.is_match(contract_name);
        }
        ok
    }

    fn matches_path(&self, path: &Path) -> bool {
        let mut ok = true;
        if let Some(re) = &self.path_pattern {
            ok = ok && re.is_match(path);
        }
        if let Some(re) = &self.path_pattern_inverse {
            ok = ok && !re.is_match(path);
        }
        ok
    }

    fn matches_qualified_test(&self, contract_name: &str, test_name: &str) -> bool {
        // If we have qualified failures, only match those specific combinations
        if let Some(qualified_failures) = &self.qualified_failures {
            for (failed_contract, failed_test) in qualified_failures {
                if failed_contract == contract_name && failed_test == test_name {
                    return true;
                }
            }
            return false;
        }

        // Fall back to default behavior for non-qualified scenarios
        self.matches_contract(contract_name) && self.matches_test(test_name)
    }
}

impl fmt::Display for FilterArgs {
    fn fmt(&self, f: &mut fmt::Formatter<'_>) -> fmt::Result {
        if let Some(p) = &self.test_pattern {
            writeln!(f, "\tmatch-test: `{}`", p.as_str())?;
        }
        if let Some(p) = &self.test_pattern_inverse {
            writeln!(f, "\tno-match-test: `{}`", p.as_str())?;
        }
        if let Some(p) = &self.contract_pattern {
            writeln!(f, "\tmatch-contract: `{}`", p.as_str())?;
        }
        if let Some(p) = &self.contract_pattern_inverse {
            writeln!(f, "\tno-match-contract: `{}`", p.as_str())?;
        }
        if let Some(p) = &self.path_pattern {
            writeln!(f, "\tmatch-path: `{}`", p.as_str())?;
        }
        if let Some(p) = &self.path_pattern_inverse {
            writeln!(f, "\tno-match-path: `{}`", p.as_str())?;
        }
        if let Some(p) = &self.coverage_pattern_inverse {
            writeln!(f, "\tno-match-coverage: `{}`", p.as_str())?;
        }
        Ok(())
    }
}

/// A filter that combines all command line arguments and the paths of the current projects
#[derive(Clone, Debug)]
pub struct ProjectPathsAwareFilter {
    args_filter: FilterArgs,
    paths: ProjectPathsConfig,
}

impl ProjectPathsAwareFilter {
    /// Returns true if the filter is empty.
    pub fn is_empty(&self) -> bool {
        self.args_filter.is_empty()
    }

    /// Returns the CLI arguments.
    pub fn args(&self) -> &FilterArgs {
        &self.args_filter
    }

    /// Returns the CLI arguments mutably.
    pub fn args_mut(&mut self) -> &mut FilterArgs {
        &mut self.args_filter
    }

    /// Returns the project paths.
    pub fn paths(&self) -> &ProjectPathsConfig {
        &self.paths
    }
}

impl FileFilter for ProjectPathsAwareFilter {
    /// Returns true if the file regex pattern match the `file`
    ///
    /// If no file regex is set this returns true by default
    fn is_match(&self, mut file: &Path) -> bool {
        file = file.strip_prefix(&self.paths.root).unwrap_or(file);
        self.args_filter.is_match(file)
    }
}

impl TestFilter for ProjectPathsAwareFilter {
    fn matches_test(&self, test_signature: &str) -> bool {
        self.args_filter.matches_test(test_signature)
    }

    fn matches_contract(&self, contract_name: &str) -> bool {
        self.args_filter.matches_contract(contract_name)
    }

    fn matches_path(&self, mut path: &Path) -> bool {
        // we don't want to test files that belong to a library
        path = path.strip_prefix(&self.paths.root).unwrap_or(path);
        self.args_filter.matches_path(path) && !self.paths.has_library_ancestor(path)
    }

    fn matches_qualified_test(&self, contract_name: &str, test_name: &str) -> bool {
        self.args_filter.matches_qualified_test(contract_name, test_name)
    }
}

impl fmt::Display for ProjectPathsAwareFilter {
    fn fmt(&self, f: &mut fmt::Formatter<'_>) -> fmt::Result {
        self.args_filter.fmt(f)
    }
}<|MERGE_RESOLUTION|>--- conflicted
+++ resolved
@@ -42,32 +42,17 @@
     /// Only show coverage for files that do not match the specified regex pattern.
     #[arg(long = "no-match-coverage", visible_alias = "nmco", value_name = "REGEX")]
     pub coverage_pattern_inverse: Option<regex::Regex>,
-
-    /// Qualified test failures from --rerun (contract, test) pairs.
-    /// This is not a CLI argument, but is populated internally when --rerun is used.
-    #[arg(skip)]
-    pub qualified_failures: Option<Vec<(String, String)>>,
 }
 
 impl FilterArgs {
     /// Returns true if the filter is empty.
     pub fn is_empty(&self) -> bool {
-<<<<<<< HEAD
-        self.test_pattern.is_none() &&
-            self.test_pattern_inverse.is_none() &&
-            self.contract_pattern.is_none() &&
-            self.contract_pattern_inverse.is_none() &&
-            self.path_pattern.is_none() &&
-            self.path_pattern_inverse.is_none() &&
-            self.qualified_failures.is_none()
-=======
         self.test_pattern.is_none()
             && self.test_pattern_inverse.is_none()
             && self.contract_pattern.is_none()
             && self.contract_pattern_inverse.is_none()
             && self.path_pattern.is_none()
             && self.path_pattern_inverse.is_none()
->>>>>>> c732ea38
     }
 
     /// Merges the set filter globs with the config's values
@@ -153,21 +138,6 @@
         }
         ok
     }
-
-    fn matches_qualified_test(&self, contract_name: &str, test_name: &str) -> bool {
-        // If we have qualified failures, only match those specific combinations
-        if let Some(qualified_failures) = &self.qualified_failures {
-            for (failed_contract, failed_test) in qualified_failures {
-                if failed_contract == contract_name && failed_test == test_name {
-                    return true;
-                }
-            }
-            return false;
-        }
-
-        // Fall back to default behavior for non-qualified scenarios
-        self.matches_contract(contract_name) && self.matches_test(test_name)
-    }
 }
 
 impl fmt::Display for FilterArgs {
@@ -250,10 +220,6 @@
         path = path.strip_prefix(&self.paths.root).unwrap_or(path);
         self.args_filter.matches_path(path) && !self.paths.has_library_ancestor(path)
     }
-
-    fn matches_qualified_test(&self, contract_name: &str, test_name: &str) -> bool {
-        self.args_filter.matches_qualified_test(contract_name, test_name)
-    }
 }
 
 impl fmt::Display for ProjectPathsAwareFilter {
