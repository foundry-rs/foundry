--- conflicted
+++ resolved
@@ -7,10 +7,6 @@
         analysis::{SourceAnalysis, SourceFile, SourceFiles},
         anchors::find_anchors,
     },
-<<<<<<< HEAD
-    MultiContractRunnerBuilder,
-=======
->>>>>>> 54d25611
 };
 use alloy_primitives::{Address, Bytes, U256, map::HashMap};
 use clap::{Parser, ValueEnum, ValueHint};
@@ -203,13 +199,8 @@
             report.add_source(version.clone(), source_file.id as usize, path.clone());
 
             // Filter out libs dependencies and tests.
-<<<<<<< HEAD
-            if (!self.include_libs && project_paths.has_library_ancestor(path)) ||
-                (self.exclude_tests && project_paths.is_test(path))
-=======
             if (!self.include_libs && project_paths.has_library_ancestor(path))
                 || (self.exclude_tests && project_paths.is_test(path))
->>>>>>> 54d25611
             {
                 continue;
             }
