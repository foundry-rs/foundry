use alloy_json_abi::{EventParam, InternalType, JsonAbi, Param};
use alloy_primitives::{hex, keccak256};
use clap::Parser;
use comfy_table::{modifiers::UTF8_ROUND_CORNERS, Cell, Table};
use eyre::Result;
use foundry_cli::opts::{BuildOpts, CompilerOpts};
use foundry_common::{
    compile::{PathOrContractInfo, ProjectCompiler},
    find_matching_contract_artifact, find_target_path, shell,
};
use foundry_compilers::artifacts::{
    output_selection::{
        BytecodeOutputSelection, ContractOutputSelection, DeployedBytecodeOutputSelection,
        EvmOutputSelection, EwasmOutputSelection,
    },
    StorageLayout,
};
use regex::Regex;
use serde_json::{Map, Value};
use std::{collections::BTreeMap, fmt, str::FromStr, sync::LazyLock};

/// CLI arguments for `forge inspect`.
#[derive(Clone, Debug, Parser)]
pub struct InspectArgs {
    /// The identifier of the contract to inspect in the form `(<path>:)?<contractname>`.
    #[arg(value_parser = PathOrContractInfo::from_str)]
    pub contract: PathOrContractInfo,

    /// The contract artifact field to inspect.
    #[arg(value_enum)]
    pub field: ContractArtifactField,

    /// All build arguments are supported
    #[command(flatten)]
    build: BuildOpts,

    /// Whether to remove comments when inspecting `ir` and `irOptimized` artifact fields.
    #[arg(long, short, help_heading = "Display options")]
    pub strip_yul_comments: bool,
}

impl InspectArgs {
    pub fn run(self) -> Result<()> {
        let Self { contract, field, build, strip_yul_comments } = self;

        trace!(target: "forge", ?field, ?contract, "running forge inspect");

        // Map field to ContractOutputSelection
        let mut cos = build.compiler.extra_output;
        if !field.is_default() && !cos.iter().any(|selected| field == *selected) {
            cos.push(field.into());
        }

        // Run Optimized?
        let optimized = if field == ContractArtifactField::AssemblyOptimized {
            Some(true)
        } else {
            build.compiler.optimize
        };

        // Build modified Args
        let modified_build_args = BuildOpts {
            compiler: CompilerOpts { extra_output: cos, optimize: optimized, ..build.compiler },
            ..build
        };

        // Build the project
        let project = modified_build_args.project()?;
        let compiler = ProjectCompiler::new().quiet(true);
        let target_path = find_target_path(&project, &contract)?;
        if modified_build_args.compiler.resolc_opts.resolc_compile.unwrap_or_default() {
            check_resolc_field(&field)?;
        }
        let mut output = compiler.files([target_path.clone()]).compile(&project)?;

        // Find the artifact
        let artifact = find_matching_contract_artifact(&mut output, &target_path, contract.name())?;

        // Match on ContractArtifactFields and pretty-print
        match field {
            ContractArtifactField::Abi => {
                let abi = artifact
                    .abi
                    .as_ref()
                    .ok_or_else(|| eyre::eyre!("Failed to fetch lossless ABI"))?;
                print_abi(abi)?;
            }
            ContractArtifactField::Bytecode => {
                print_json_str(&artifact.bytecode, Some("object"))?;
            }
            ContractArtifactField::DeployedBytecode => {
                print_json_str(&artifact.deployed_bytecode, Some("object"))?;
            }
            ContractArtifactField::Assembly | ContractArtifactField::AssemblyOptimized => {
                print_json_str(&artifact.assembly, None)?;
            }
            ContractArtifactField::LegacyAssembly => {
                print_json_str(&artifact.legacy_assembly, None)?;
            }
            ContractArtifactField::MethodIdentifiers => {
                print_method_identifiers(&artifact.method_identifiers)?;
            }
            ContractArtifactField::GasEstimates => {
                print_json(&artifact.gas_estimates)?;
            }
            ContractArtifactField::StorageLayout => {
                print_storage_layout(artifact.storage_layout.as_ref())?;
            }
            ContractArtifactField::DevDoc => {
                print_json(&artifact.devdoc)?;
            }
            ContractArtifactField::Ir => {
                print_yul(artifact.ir.as_deref(), strip_yul_comments)?;
            }
            ContractArtifactField::IrOptimized => {
                print_yul(artifact.ir_optimized.as_deref(), strip_yul_comments)?;
            }
            ContractArtifactField::Metadata => {
                print_json(&artifact.metadata)?;
            }
            ContractArtifactField::UserDoc => {
                print_json(&artifact.userdoc)?;
            }
            ContractArtifactField::Ewasm => {
                print_json_str(&artifact.ewasm, None)?;
            }
            ContractArtifactField::Errors => {
                let out = artifact.abi.as_ref().map_or(Map::new(), parse_errors);
                print_errors_events(&out, true)?;
            }
            ContractArtifactField::Events => {
                let out = artifact.abi.as_ref().map_or(Map::new(), parse_events);
                print_errors_events(&out, false)?;
            }
        };

        Ok(())
    }
}

fn parse_errors(abi: &JsonAbi) -> Map<String, Value> {
    let mut out = serde_json::Map::new();
    for er in abi.errors.iter().flat_map(|(_, errors)| errors) {
        let types = get_ty_sig(&er.inputs);
        let sig = format!("{:x}", er.selector());
        let sig_trimmed = &sig[0..8];
        out.insert(format!("{}({})", er.name, types), sig_trimmed.to_string().into());
    }
    out
}

fn parse_events(abi: &JsonAbi) -> Map<String, Value> {
    let mut out = serde_json::Map::new();
    for ev in abi.events.iter().flat_map(|(_, events)| events) {
        let types = parse_event_params(&ev.inputs);
        let topic = hex::encode(keccak256(ev.signature()));
        out.insert(format!("{}({})", ev.name, types), format!("0x{topic}").into());
    }
    out
}

fn parse_event_params(ev_params: &[EventParam]) -> String {
    ev_params
        .iter()
        .map(|p| {
            if let Some(ty) = p.internal_type() {
                return internal_ty(ty)
            }
            p.ty.clone()
        })
        .collect::<Vec<_>>()
        .join(",")
}

fn print_abi(abi: &JsonAbi) -> Result<()> {
    if shell::is_json() {
        return print_json(abi)
    }

    let headers = vec![Cell::new("Type"), Cell::new("Signature"), Cell::new("Selector")];
    print_table(headers, |table| {
        // Print events
        for ev in abi.events.iter().flat_map(|(_, events)| events) {
            let types = parse_event_params(&ev.inputs);
            let selector = ev.selector().to_string();
            table.add_row(["event", &format!("{}({})", ev.name, types), &selector]);
        }

        // Print errors
        for er in abi.errors.iter().flat_map(|(_, errors)| errors) {
            let selector = er.selector().to_string();
            table.add_row([
                "error",
                &format!("{}({})", er.name, get_ty_sig(&er.inputs)),
                &selector,
            ]);
        }

        // Print functions
        for func in abi.functions.iter().flat_map(|(_, f)| f) {
            let selector = func.selector().to_string();
            let state_mut = func.state_mutability.as_json_str();
            let func_sig = if !func.outputs.is_empty() {
                format!(
                    "{}({}) {state_mut} returns ({})",
                    func.name,
                    get_ty_sig(&func.inputs),
                    get_ty_sig(&func.outputs)
                )
            } else {
                format!("{}({}) {state_mut}", func.name, get_ty_sig(&func.inputs))
            };
            table.add_row(["function", &func_sig, &selector]);
        }

        if let Some(constructor) = abi.constructor() {
            let state_mut = constructor.state_mutability.as_json_str();
            table.add_row([
                "constructor",
                &format!("constructor({}) {state_mut}", get_ty_sig(&constructor.inputs)),
                "",
            ]);
        }

        if let Some(fallback) = &abi.fallback {
            let state_mut = fallback.state_mutability.as_json_str();
            table.add_row(["fallback", &format!("fallback() {state_mut}"), ""]);
        }

        if let Some(receive) = &abi.receive {
            let state_mut = receive.state_mutability.as_json_str();
            table.add_row(["receive", &format!("receive() {state_mut}"), ""]);
        }
    })
}

fn get_ty_sig(inputs: &[Param]) -> String {
    inputs
        .iter()
        .map(|p| {
            if let Some(ty) = p.internal_type() {
                return internal_ty(ty);
            }
            p.ty.clone()
        })
        .collect::<Vec<_>>()
        .join(",")
}

fn internal_ty(ty: &InternalType) -> String {
    let contract_ty =
        |c: Option<&str>, ty: &String| c.map_or_else(|| ty.clone(), |c| format!("{c}.{ty}"));
    match ty {
        InternalType::AddressPayable(addr) => addr.clone(),
        InternalType::Contract(contract) => contract.clone(),
        InternalType::Enum { contract, ty } => contract_ty(contract.as_deref(), ty),
        InternalType::Struct { contract, ty } => contract_ty(contract.as_deref(), ty),
        InternalType::Other { contract, ty } => contract_ty(contract.as_deref(), ty),
    }
}

pub fn print_storage_layout(storage_layout: Option<&StorageLayout>) -> Result<()> {
    let Some(storage_layout) = storage_layout else {
        eyre::bail!("Could not get storage layout");
    };

    if shell::is_json() {
        return print_json(&storage_layout)
    }

    let headers = vec![
        Cell::new("Name"),
        Cell::new("Type"),
        Cell::new("Slot"),
        Cell::new("Offset"),
        Cell::new("Bytes"),
        Cell::new("Contract"),
    ];

    print_table(headers, |table| {
        for slot in &storage_layout.storage {
            let storage_type = storage_layout.types.get(&slot.storage_type);
            table.add_row([
                slot.label.as_str(),
                storage_type.map_or("?", |t| &t.label),
                &slot.slot,
                &slot.offset.to_string(),
                storage_type.map_or("?", |t| &t.number_of_bytes),
                &slot.contract,
            ]);
        }
    })
}

fn print_method_identifiers(method_identifiers: &Option<BTreeMap<String, String>>) -> Result<()> {
    let Some(method_identifiers) = method_identifiers else {
        eyre::bail!("Could not get method identifiers");
    };

    if shell::is_json() {
        return print_json(method_identifiers)
    }

    let headers = vec![Cell::new("Method"), Cell::new("Identifier")];

    print_table(headers, |table| {
        for (method, identifier) in method_identifiers {
            table.add_row([method, identifier]);
        }
    })
}

fn print_errors_events(map: &Map<String, Value>, is_err: bool) -> Result<()> {
    if shell::is_json() {
        return print_json(map);
    }

    let headers = if is_err {
        vec![Cell::new("Error"), Cell::new("Selector")]
    } else {
        vec![Cell::new("Event"), Cell::new("Topic")]
    };
    print_table(headers, |table| {
        for (method, selector) in map {
            table.add_row([method, selector.as_str().unwrap()]);
        }
    })
}

fn print_table(headers: Vec<Cell>, add_rows: impl FnOnce(&mut Table)) -> Result<()> {
    let mut table = Table::new();
    table.apply_modifier(UTF8_ROUND_CORNERS);
    table.set_header(headers);
    add_rows(&mut table);
    sh_println!("\n{table}\n")?;
    Ok(())
}

/// Contract level output selection
#[derive(Clone, Copy, Debug, PartialEq, Eq, PartialOrd, Ord, Hash)]
pub enum ContractArtifactField {
    Abi,
    Bytecode,
    DeployedBytecode,
    Assembly,
    AssemblyOptimized,
    LegacyAssembly,
    MethodIdentifiers,
    GasEstimates,
    StorageLayout,
    DevDoc,
    Ir,
    IrOptimized,
    Metadata,
    UserDoc,
    Ewasm,
    Errors,
    Events,
}

macro_rules! impl_value_enum {
    (enum $name:ident { $($field:ident => $main:literal $(| $alias:literal)*),+ $(,)? }) => {
        impl $name {
            /// All the variants of this enum.
            pub const ALL: &'static [Self] = &[$(Self::$field),+];

            /// Returns the string representation of `self`.
            #[inline]
            pub const fn as_str(&self) -> &'static str {
                match self {
                    $(
                        Self::$field => $main,
                    )+
                }
            }

            /// Returns all the aliases of `self`.
            #[inline]
            pub const fn aliases(&self) -> &'static [&'static str] {
                match self {
                    $(
                        Self::$field => &[$($alias),*],
                    )+
                }
            }
        }

        impl ::clap::ValueEnum for $name {
            #[inline]
            fn value_variants<'a>() -> &'a [Self] {
                Self::ALL
            }

            #[inline]
            fn to_possible_value(&self) -> Option<::clap::builder::PossibleValue> {
                Some(::clap::builder::PossibleValue::new(Self::as_str(self)).aliases(Self::aliases(self)))
            }

            #[inline]
            fn from_str(input: &str, ignore_case: bool) -> Result<Self, String> {
                let _ = ignore_case;
                <Self as ::std::str::FromStr>::from_str(input)
            }
        }

        impl ::std::str::FromStr for $name {
            type Err = String;

            fn from_str(s: &str) -> Result<Self, Self::Err> {
                match s {
                    $(
                        $main $(| $alias)* => Ok(Self::$field),
                    )+
                    _ => Err(format!(concat!("Invalid ", stringify!($name), " value: {}"), s)),
                }
            }
        }
    };
}

impl_value_enum! {
    enum ContractArtifactField {
        Abi               => "abi",
        Bytecode          => "bytecode" | "bytes" | "b",
        DeployedBytecode  => "deployedBytecode" | "deployed_bytecode" | "deployed-bytecode"
                             | "deployed" | "deployedbytecode",
        Assembly          => "assembly" | "asm",
        LegacyAssembly    => "legacyAssembly" | "legacyassembly" | "legacy_assembly",
        AssemblyOptimized => "assemblyOptimized" | "asmOptimized" | "assemblyoptimized"
                             | "assembly_optimized" | "asmopt" | "assembly-optimized"
                             | "asmo" | "asm-optimized" | "asmoptimized" | "asm_optimized",
        MethodIdentifiers => "methodIdentifiers" | "methodidentifiers" | "methods"
                             | "method_identifiers" | "method-identifiers" | "mi",
        GasEstimates      => "gasEstimates" | "gas" | "gas_estimates" | "gas-estimates"
                             | "gasestimates",
        StorageLayout     => "storageLayout" | "storage_layout" | "storage-layout"
                             | "storagelayout" | "storage",
        DevDoc            => "devdoc" | "dev-doc" | "devDoc",
        Ir                => "ir" | "iR" | "IR",
        IrOptimized       => "irOptimized" | "ir-optimized" | "iroptimized" | "iro" | "iropt",
        Metadata          => "metadata" | "meta",
        UserDoc           => "userdoc" | "userDoc" | "user-doc",
        Ewasm             => "ewasm" | "e-wasm",
        Errors            => "errors" | "er",
        Events            => "events" | "ev",
    }
}

impl From<ContractArtifactField> for ContractOutputSelection {
    fn from(field: ContractArtifactField) -> Self {
        type Caf = ContractArtifactField;
        match field {
            Caf::Abi => Self::Abi,
            Caf::Bytecode => Self::Evm(EvmOutputSelection::ByteCode(BytecodeOutputSelection::All)),
            Caf::DeployedBytecode => Self::Evm(EvmOutputSelection::DeployedByteCode(
                DeployedBytecodeOutputSelection::All,
            )),
            Caf::Assembly | Caf::AssemblyOptimized => Self::Evm(EvmOutputSelection::Assembly),
            Caf::LegacyAssembly => Self::Evm(EvmOutputSelection::LegacyAssembly),
            Caf::MethodIdentifiers => Self::Evm(EvmOutputSelection::MethodIdentifiers),
            Caf::GasEstimates => Self::Evm(EvmOutputSelection::GasEstimates),
            Caf::StorageLayout => Self::StorageLayout,
            Caf::DevDoc => Self::DevDoc,
            Caf::Ir => Self::Ir,
            Caf::IrOptimized => Self::IrOptimized,
            Caf::Metadata => Self::Metadata,
            Caf::UserDoc => Self::UserDoc,
            Caf::Ewasm => Self::Ewasm(EwasmOutputSelection::All),
            Caf::Errors => Self::Abi,
            Caf::Events => Self::Abi,
        }
    }
}

impl PartialEq<ContractOutputSelection> for ContractArtifactField {
    fn eq(&self, other: &ContractOutputSelection) -> bool {
        type Cos = ContractOutputSelection;
        type Eos = EvmOutputSelection;
        matches!(
            (self, other),
            (Self::Abi | Self::Events, Cos::Abi) |
                (Self::Errors, Cos::Abi) |
                (Self::Bytecode, Cos::Evm(Eos::ByteCode(_))) |
                (Self::DeployedBytecode, Cos::Evm(Eos::DeployedByteCode(_))) |
                (Self::Assembly | Self::AssemblyOptimized, Cos::Evm(Eos::Assembly)) |
                (Self::LegacyAssembly, Cos::Evm(Eos::LegacyAssembly)) |
                (Self::MethodIdentifiers, Cos::Evm(Eos::MethodIdentifiers)) |
                (Self::GasEstimates, Cos::Evm(Eos::GasEstimates)) |
                (Self::StorageLayout, Cos::StorageLayout) |
                (Self::DevDoc, Cos::DevDoc) |
                (Self::Ir, Cos::Ir) |
                (Self::IrOptimized, Cos::IrOptimized) |
                (Self::Metadata, Cos::Metadata) |
                (Self::UserDoc, Cos::UserDoc) |
                (Self::Ewasm, Cos::Ewasm(_))
        )
    }
}

impl fmt::Display for ContractArtifactField {
    fn fmt(&self, f: &mut fmt::Formatter<'_>) -> fmt::Result {
        f.write_str(self.as_str())
    }
}

impl ContractArtifactField {
    /// Returns true if this field is generated by default.
    pub const fn is_default(&self) -> bool {
        matches!(self, Self::Bytecode | Self::DeployedBytecode)
    }
}

fn print_json(obj: &impl serde::Serialize) -> Result<()> {
    sh_println!("{}", serde_json::to_string_pretty(obj)?)?;
    Ok(())
}

fn print_json_str(obj: &impl serde::Serialize, key: Option<&str>) -> Result<()> {
    sh_println!("{}", get_json_str(obj, key)?)?;
    Ok(())
}

fn print_yul(yul: Option<&str>, strip_comments: bool) -> Result<()> {
    let Some(yul) = yul else {
        eyre::bail!("Could not get IR output");
    };

    static YUL_COMMENTS: LazyLock<Regex> =
        LazyLock::new(|| Regex::new(r"(///.*\n\s*)|(\s*/\*\*.*?\*/)").unwrap());

    if strip_comments {
        sh_println!("{}", YUL_COMMENTS.replace_all(yul, ""))?;
    } else {
        sh_println!("{yul}")?;
    }

    Ok(())
}

fn get_json_str(obj: &impl serde::Serialize, key: Option<&str>) -> Result<String> {
    let value = serde_json::to_value(obj)?;
    let mut value_ref = &value;
    if let Some(key) = key {
        if let Some(value2) = value.get(key) {
            value_ref = value2;
        }
    }
    let s = match value_ref.as_str() {
        Some(s) => s.to_string(),
        None => format!("{value_ref:#}"),
    };
    Ok(s)
}

<<<<<<< HEAD
/// Pretty-prints bytecode decoded EOF.
fn print_eof(bytecode: Option<CompactBytecode>) -> Result<()> {
    let Some(mut bytecode) = bytecode else { eyre::bail!("No bytecode") };

    // Replace link references with zero address.
    if bytecode.object.is_unlinked() {
        for (file, references) in bytecode.link_references.clone() {
            for (name, _) in references {
                bytecode.link(&file, &name, Address::ZERO);
            }
        }
    }

    let Some(bytecode) = bytecode.object.into_bytes() else {
        eyre::bail!("Failed to link bytecode");
    };

    let eof = Eof::decode(bytecode).wrap_err("Failed to decode EOF")?;

    sh_println!("{}", pretty_eof(&eof)?)?;

    Ok(())
}

fn check_resolc_field(field: &ContractArtifactField) -> Result<()> {
    let fields_resolc_should_error = [
        ContractArtifactField::GasEstimates,
        ContractArtifactField::LegacyAssembly,
        ContractArtifactField::Ewasm,
        ContractArtifactField::Eof,
        ContractArtifactField::EofInit,
    ];

    if fields_resolc_should_error.contains(field) {
        return Err(eyre::eyre!("Resolc version of inspect does not support this field"));
    }

    Ok(())
}

=======
>>>>>>> a813a2ce
#[cfg(test)]
mod tests {
    use super::*;

    #[test]
    fn contract_output_selection() {
        for &field in ContractArtifactField::ALL {
            let selection: ContractOutputSelection = field.into();
            assert_eq!(field, selection);

            let s = field.as_str();
            assert_eq!(s, field.to_string());
            assert_eq!(s.parse::<ContractArtifactField>().unwrap(), field);
            for alias in field.aliases() {
                assert_eq!(alias.parse::<ContractArtifactField>().unwrap(), field);
            }
        }
    }
}<|MERGE_RESOLUTION|>--- conflicted
+++ resolved
@@ -164,7 +164,7 @@
         .iter()
         .map(|p| {
             if let Some(ty) = p.internal_type() {
-                return internal_ty(ty)
+                return internal_ty(ty);
             }
             p.ty.clone()
         })
@@ -174,7 +174,7 @@
 
 fn print_abi(abi: &JsonAbi) -> Result<()> {
     if shell::is_json() {
-        return print_json(abi)
+        return print_json(abi);
     }
 
     let headers = vec![Cell::new("Type"), Cell::new("Signature"), Cell::new("Selector")];
@@ -265,7 +265,7 @@
     };
 
     if shell::is_json() {
-        return print_json(&storage_layout)
+        return print_json(&storage_layout);
     }
 
     let headers = vec![
@@ -298,7 +298,7 @@
     };
 
     if shell::is_json() {
-        return print_json(method_identifiers)
+        return print_json(method_identifiers);
     }
 
     let headers = vec![Cell::new("Method"), Cell::new("Identifier")];
@@ -478,21 +478,21 @@
         type Eos = EvmOutputSelection;
         matches!(
             (self, other),
-            (Self::Abi | Self::Events, Cos::Abi) |
-                (Self::Errors, Cos::Abi) |
-                (Self::Bytecode, Cos::Evm(Eos::ByteCode(_))) |
-                (Self::DeployedBytecode, Cos::Evm(Eos::DeployedByteCode(_))) |
-                (Self::Assembly | Self::AssemblyOptimized, Cos::Evm(Eos::Assembly)) |
-                (Self::LegacyAssembly, Cos::Evm(Eos::LegacyAssembly)) |
-                (Self::MethodIdentifiers, Cos::Evm(Eos::MethodIdentifiers)) |
-                (Self::GasEstimates, Cos::Evm(Eos::GasEstimates)) |
-                (Self::StorageLayout, Cos::StorageLayout) |
-                (Self::DevDoc, Cos::DevDoc) |
-                (Self::Ir, Cos::Ir) |
-                (Self::IrOptimized, Cos::IrOptimized) |
-                (Self::Metadata, Cos::Metadata) |
-                (Self::UserDoc, Cos::UserDoc) |
-                (Self::Ewasm, Cos::Ewasm(_))
+            (Self::Abi | Self::Events, Cos::Abi)
+                | (Self::Errors, Cos::Abi)
+                | (Self::Bytecode, Cos::Evm(Eos::ByteCode(_)))
+                | (Self::DeployedBytecode, Cos::Evm(Eos::DeployedByteCode(_)))
+                | (Self::Assembly | Self::AssemblyOptimized, Cos::Evm(Eos::Assembly))
+                | (Self::LegacyAssembly, Cos::Evm(Eos::LegacyAssembly))
+                | (Self::MethodIdentifiers, Cos::Evm(Eos::MethodIdentifiers))
+                | (Self::GasEstimates, Cos::Evm(Eos::GasEstimates))
+                | (Self::StorageLayout, Cos::StorageLayout)
+                | (Self::DevDoc, Cos::DevDoc)
+                | (Self::Ir, Cos::Ir)
+                | (Self::IrOptimized, Cos::IrOptimized)
+                | (Self::Metadata, Cos::Metadata)
+                | (Self::UserDoc, Cos::UserDoc)
+                | (Self::Ewasm, Cos::Ewasm(_))
         )
     }
 }
@@ -552,38 +552,11 @@
     Ok(s)
 }
 
-<<<<<<< HEAD
-/// Pretty-prints bytecode decoded EOF.
-fn print_eof(bytecode: Option<CompactBytecode>) -> Result<()> {
-    let Some(mut bytecode) = bytecode else { eyre::bail!("No bytecode") };
-
-    // Replace link references with zero address.
-    if bytecode.object.is_unlinked() {
-        for (file, references) in bytecode.link_references.clone() {
-            for (name, _) in references {
-                bytecode.link(&file, &name, Address::ZERO);
-            }
-        }
-    }
-
-    let Some(bytecode) = bytecode.object.into_bytes() else {
-        eyre::bail!("Failed to link bytecode");
-    };
-
-    let eof = Eof::decode(bytecode).wrap_err("Failed to decode EOF")?;
-
-    sh_println!("{}", pretty_eof(&eof)?)?;
-
-    Ok(())
-}
-
 fn check_resolc_field(field: &ContractArtifactField) -> Result<()> {
     let fields_resolc_should_error = [
         ContractArtifactField::GasEstimates,
         ContractArtifactField::LegacyAssembly,
         ContractArtifactField::Ewasm,
-        ContractArtifactField::Eof,
-        ContractArtifactField::EofInit,
     ];
 
     if fields_resolc_should_error.contains(field) {
@@ -593,8 +566,6 @@
     Ok(())
 }
 
-=======
->>>>>>> a813a2ce
 #[cfg(test)]
 mod tests {
     use super::*;
