--- conflicted
+++ resolved
@@ -86,16 +86,8 @@
         // Match on ContractArtifactFields and pretty-print
         match field {
             ContractArtifactField::Abi => {
-<<<<<<< HEAD
-                let abi = artifact
-                    .abi
-                    .as_ref()
-                    .ok_or_else(|| eyre::eyre!("Failed to fetch lossless ABI"))?;
+                let abi = artifact.abi.as_ref().ok_or_else(|| missing_error("ABI"));
                 print_abi(abi, wrap)?;
-=======
-                let abi = artifact.abi.as_ref().ok_or_else(|| missing_error("ABI"))?;
-                print_abi(abi)?;
->>>>>>> 8567c2a8
             }
             ContractArtifactField::Bytecode => {
                 print_json_str(&artifact.bytecode, Some("object"))?;
