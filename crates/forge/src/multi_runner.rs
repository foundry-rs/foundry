//! Forge test runner for multiple contracts.

use crate::{
    result::SuiteResult, runner::LIBRARY_DEPLOYER, ContractRunner, TestFilter, TestOptions,
};
use alloy_json_abi::{Function, JsonAbi};
use alloy_primitives::{Address, Bytes, U256};
use eyre::Result;
use foundry_common::{get_contract_name, ContractsByArtifact, TestFunctionExt};
<<<<<<< HEAD
use foundry_compilers::{
    artifacts::Libraries, compilers::multi::MultiCompilerError, Artifact, ArtifactId,
    ProjectCompileOutput, Solc,
};
=======
use foundry_compilers::{artifacts::Libraries, Artifact, ArtifactId, ProjectCompileOutput};
>>>>>>> 3b175cb8
use foundry_config::Config;
use foundry_evm::{
    backend::Backend, decode::RevertDecoder, executors::ExecutorBuilder, fork::CreateFork,
    inspectors::CheatsConfig, opts::EvmOpts, revm,
};
use foundry_linking::{LinkOutput, Linker};
use rayon::prelude::*;
use revm::primitives::SpecId;
use std::{
    borrow::Borrow,
    collections::BTreeMap,
    fmt::Debug,
    path::Path,
    sync::{mpsc, Arc},
    time::Instant,
};

#[derive(Debug, Clone)]
pub struct TestContract {
    pub abi: JsonAbi,
    pub bytecode: Bytes,
}

pub type DeployableContracts = BTreeMap<ArtifactId, TestContract>;

/// A multi contract runner receives a set of contracts deployed in an EVM instance and proceeds
/// to run all test functions in these contracts.
pub struct MultiContractRunner<E = MultiCompilerError> {
    /// Mapping of contract name to JsonAbi, creation bytecode and library bytecode which
    /// needs to be deployed & linked against
    pub contracts: DeployableContracts,
    /// The EVM instance used in the test runner
    pub evm_opts: EvmOpts,
    /// The configured evm
    pub env: revm::primitives::Env,
    /// The EVM spec
    pub evm_spec: SpecId,
    /// Revert decoder. Contains all known errors and their selectors.
    pub revert_decoder: RevertDecoder,
    /// The address which will be used as the `from` field in all EVM calls
    pub sender: Option<Address>,
    /// The fork to use at launch
    pub fork: Option<CreateFork>,
    /// Project config.
    pub config: Arc<Config>,
    /// Whether to collect coverage info
    pub coverage: bool,
    /// Whether to collect debug info
    pub debug: bool,
    /// Settings related to fuzz and/or invariant tests
    pub test_options: TestOptions,
    /// Whether to enable call isolation
    pub isolation: bool,
<<<<<<< HEAD
    /// Output of the project compilation
    pub output: ProjectCompileOutput<E>,
=======
    /// Known contracts linked with computed library addresses.
    pub known_contracts: ContractsByArtifact,
    /// Libraries to deploy.
    pub libs_to_deploy: Vec<Bytes>,
    /// Library addresses used to link contracts.
    pub libraries: Libraries,
>>>>>>> 3b175cb8
}

impl<E: Send + Sync> MultiContractRunner<E> {
    /// Returns an iterator over all contracts that match the filter.
    pub fn matching_contracts<'a>(
        &'a self,
        filter: &'a dyn TestFilter,
    ) -> impl Iterator<Item = (&ArtifactId, &TestContract)> {
        self.contracts
            .iter()
            .filter(|&(id, TestContract { abi, .. })| matches_contract(id, abi, filter))
    }

    /// Returns an iterator over all test functions that match the filter.
    pub fn matching_test_functions<'a>(
        &'a self,
        filter: &'a dyn TestFilter,
    ) -> impl Iterator<Item = &Function> {
        self.matching_contracts(filter)
            .flat_map(|(_, TestContract { abi, .. })| abi.functions())
            .filter(|func| is_matching_test(func, filter))
    }

    /// Returns an iterator over all test functions in contracts that match the filter.
    pub fn all_test_functions<'a>(
        &'a self,
        filter: &'a dyn TestFilter,
    ) -> impl Iterator<Item = &Function> {
        self.contracts
            .iter()
            .filter(|(id, _)| filter.matches_path(&id.source) && filter.matches_contract(&id.name))
            .flat_map(|(_, TestContract { abi, .. })| abi.functions())
            .filter(|func| func.is_test() || func.is_invariant_test())
    }

    /// Returns all matching tests grouped by contract grouped by file (file -> (contract -> tests))
    pub fn list(&self, filter: &dyn TestFilter) -> BTreeMap<String, BTreeMap<String, Vec<String>>> {
        self.matching_contracts(filter)
            .map(|(id, TestContract { abi, .. })| {
                let source = id.source.as_path().display().to_string();
                let name = id.name.clone();
                let tests = abi
                    .functions()
                    .filter(|func| is_matching_test(func, filter))
                    .map(|func| func.name.clone())
                    .collect::<Vec<_>>();
                (source, name, tests)
            })
            .fold(BTreeMap::new(), |mut acc, (source, name, tests)| {
                acc.entry(source).or_default().insert(name, tests);
                acc
            })
    }

    /// Executes _all_ tests that match the given `filter`.
    ///
    /// The same as [`test`](Self::test), but returns the results instead of streaming them.
    ///
    /// Note that this method returns only when all tests have been executed.
    pub fn test_collect(&mut self, filter: &dyn TestFilter) -> BTreeMap<String, SuiteResult> {
        self.test_iter(filter).collect()
    }

    /// Executes _all_ tests that match the given `filter`.
    ///
    /// The same as [`test`](Self::test), but returns the results instead of streaming them.
    ///
    /// Note that this method returns only when all tests have been executed.
    pub fn test_iter(
        &mut self,
        filter: &dyn TestFilter,
    ) -> impl Iterator<Item = (String, SuiteResult)> {
        let (tx, rx) = mpsc::channel();
        self.test(filter, tx);
        rx.into_iter()
    }

    /// Executes _all_ tests that match the given `filter`.
    ///
    /// This will create the runtime based on the configured `evm` ops and create the `Backend`
    /// before executing all contracts and their tests in _parallel_.
    ///
    /// Each Executor gets its own instance of the `Backend`.
    pub fn test(&mut self, filter: &dyn TestFilter, tx: mpsc::Sender<(String, SuiteResult)>) {
        let handle = tokio::runtime::Handle::current();
        trace!("running all tests");

        // The DB backend that serves all the data.
        let db = Backend::spawn(self.fork.take());

        let find_timer = Instant::now();
        let contracts = self.matching_contracts(filter).collect::<Vec<_>>();
        let find_time = find_timer.elapsed();
        debug!(
            "Found {} test contracts out of {} in {:?}",
            contracts.len(),
            self.contracts.len(),
            find_time,
        );

        contracts.par_iter().for_each_with(tx, |tx, &(id, contract)| {
            let _guard = handle.enter();
            let result = self.run_tests(id, contract, db.clone(), filter, &handle);
            let _ = tx.send((id.identifier(), result));
        })
    }

    fn run_tests(
        &self,
        artifact_id: &ArtifactId,
        contract: &TestContract,
        db: Backend,
        filter: &dyn TestFilter,
        handle: &tokio::runtime::Handle,
    ) -> SuiteResult {
        let identifier = artifact_id.identifier();
        let mut span_name = identifier.as_str();

        let cheats_config = CheatsConfig::new(
            &self.config,
            self.evm_opts.clone(),
            Some(self.known_contracts.clone()),
            None,
            Some(artifact_id.version.clone()),
        );

        let executor = ExecutorBuilder::new()
            .inspectors(|stack| {
                stack
                    .cheatcodes(Arc::new(cheats_config))
                    .trace(self.evm_opts.verbosity >= 3 || self.debug)
                    .debug(self.debug)
                    .coverage(self.coverage)
                    .enable_isolation(self.isolation)
            })
            .spec(self.evm_spec)
            .gas_limit(self.evm_opts.gas_limit())
            .build(self.env.clone(), db);

        if !enabled!(tracing::Level::TRACE) {
            span_name = get_contract_name(&identifier);
        }
        let _guard = info_span!("run_tests", name = span_name).entered();

        debug!("start executing all tests in contract");

        let runner = ContractRunner::new(
            &identifier,
            executor,
            contract,
            &self.libs_to_deploy,
            self.evm_opts.initial_balance,
            self.sender,
            &self.revert_decoder,
            self.debug,
        );
        let r = runner.run_tests(filter, &self.test_options, self.known_contracts.clone(), handle);

        debug!(duration=?r.duration, "executed all tests in contract");

        r
    }
}

/// Builder used for instantiating the multi-contract runner
#[derive(Clone, Debug)]
#[must_use = "builders do nothing unless you call `build` on them"]
pub struct MultiContractRunnerBuilder {
    /// The address which will be used to deploy the initial contracts and send all
    /// transactions
    pub sender: Option<Address>,
    /// The initial balance for each one of the deployed smart contracts
    pub initial_balance: U256,
    /// The EVM spec to use
    pub evm_spec: Option<SpecId>,
    /// The fork to use at launch
    pub fork: Option<CreateFork>,
    /// Project config.
    pub config: Arc<Config>,
    /// Whether or not to collect coverage info
    pub coverage: bool,
    /// Whether or not to collect debug info
    pub debug: bool,
    /// Whether to enable call isolation
    pub isolation: bool,
    /// Settings related to fuzz and/or invariant tests
    pub test_options: Option<TestOptions>,
}

impl MultiContractRunnerBuilder {
    pub fn new(config: Arc<Config>) -> Self {
        Self {
            config,
            sender: Default::default(),
            initial_balance: Default::default(),
            evm_spec: Default::default(),
            fork: Default::default(),
            coverage: Default::default(),
            debug: Default::default(),
            isolation: Default::default(),
            test_options: Default::default(),
        }
    }

    pub fn sender(mut self, sender: Address) -> Self {
        self.sender = Some(sender);
        self
    }

    pub fn initial_balance(mut self, initial_balance: U256) -> Self {
        self.initial_balance = initial_balance;
        self
    }

    pub fn evm_spec(mut self, spec: SpecId) -> Self {
        self.evm_spec = Some(spec);
        self
    }

    pub fn with_fork(mut self, fork: Option<CreateFork>) -> Self {
        self.fork = fork;
        self
    }

    pub fn with_test_options(mut self, test_options: TestOptions) -> Self {
        self.test_options = Some(test_options);
        self
    }

    pub fn set_coverage(mut self, enable: bool) -> Self {
        self.coverage = enable;
        self
    }

    pub fn set_debug(mut self, enable: bool) -> Self {
        self.debug = enable;
        self
    }

    pub fn enable_isolation(mut self, enable: bool) -> Self {
        self.isolation = enable;
        self
    }

    /// Given an EVM, proceeds to return a runner which is able to execute all tests
    /// against that evm
    pub fn build<E>(
        self,
        root: &Path,
        output: ProjectCompileOutput<E>,
        env: revm::primitives::Env,
        evm_opts: EvmOpts,
    ) -> Result<MultiContractRunner<E>> {
        let output = output.with_stripped_file_prefixes(root);
        let linker = Linker::new(root, output.artifact_ids().collect());

        // Build revert decoder from ABIs of all artifacts.
        let abis = linker
            .contracts
            .iter()
            .filter_map(|(_, contract)| contract.abi.as_ref().map(|abi| abi.borrow()));
        let revert_decoder = RevertDecoder::new().with_abis(abis);

        let LinkOutput { libraries, libs_to_deploy } = linker.link_with_nonce_or_address(
            Default::default(),
            LIBRARY_DEPLOYER,
            0,
            linker.contracts.keys(),
        )?;

        let linked_contracts = linker.get_linked_artifacts(&libraries)?;

        // Create a mapping of name => (abi, deployment code, Vec<library deployment code>)
        let mut deployable_contracts = DeployableContracts::default();

        for (id, contract) in linked_contracts.iter() {
            let Some(abi) = contract.abi.as_ref() else {
                continue;
            };

            // if it's a test, link it and add to deployable contracts
            if abi.constructor.as_ref().map(|c| c.inputs.is_empty()).unwrap_or(true) &&
                abi.functions().any(|func| func.name.is_test() || func.name.is_invariant_test())
            {
                let Some(bytecode) =
                    contract.get_bytecode_bytes().map(|b| b.into_owned()).filter(|b| !b.is_empty())
                else {
                    continue;
                };

                deployable_contracts
                    .insert(id.clone(), TestContract { abi: abi.clone(), bytecode });
            }
        }

        let known_contracts = ContractsByArtifact::new(linked_contracts);

        Ok(MultiContractRunner {
            contracts: deployable_contracts,
            evm_opts,
            env,
            evm_spec: self.evm_spec.unwrap_or(SpecId::MERGE),
            sender: self.sender,
            revert_decoder,
            fork: self.fork,
            config: self.config,
            coverage: self.coverage,
            debug: self.debug,
            test_options: self.test_options.unwrap_or_default(),
            isolation: self.isolation,
            known_contracts,
            libs_to_deploy,
            libraries,
        })
    }
}

pub fn matches_contract(id: &ArtifactId, abi: &JsonAbi, filter: &dyn TestFilter) -> bool {
    (filter.matches_path(&id.source) && filter.matches_contract(&id.name)) &&
        abi.functions().any(|func| is_matching_test(func, filter))
}

/// Returns `true` if the function is a test function that matches the given filter.
pub(crate) fn is_matching_test(func: &Function, filter: &dyn TestFilter) -> bool {
    (func.is_test() || func.is_invariant_test()) && filter.matches_test(&func.signature())
}<|MERGE_RESOLUTION|>--- conflicted
+++ resolved
@@ -7,14 +7,10 @@
 use alloy_primitives::{Address, Bytes, U256};
 use eyre::Result;
 use foundry_common::{get_contract_name, ContractsByArtifact, TestFunctionExt};
-<<<<<<< HEAD
 use foundry_compilers::{
     artifacts::Libraries, compilers::multi::MultiCompilerError, Artifact, ArtifactId,
     ProjectCompileOutput, Solc,
 };
-=======
-use foundry_compilers::{artifacts::Libraries, Artifact, ArtifactId, ProjectCompileOutput};
->>>>>>> 3b175cb8
 use foundry_config::Config;
 use foundry_evm::{
     backend::Backend, decode::RevertDecoder, executors::ExecutorBuilder, fork::CreateFork,
@@ -68,17 +64,12 @@
     pub test_options: TestOptions,
     /// Whether to enable call isolation
     pub isolation: bool,
-<<<<<<< HEAD
-    /// Output of the project compilation
-    pub output: ProjectCompileOutput<E>,
-=======
     /// Known contracts linked with computed library addresses.
     pub known_contracts: ContractsByArtifact,
     /// Libraries to deploy.
     pub libs_to_deploy: Vec<Bytes>,
     /// Library addresses used to link contracts.
     pub libraries: Libraries,
->>>>>>> 3b175cb8
 }
 
 impl<E: Send + Sync> MultiContractRunner<E> {
