--- conflicted
+++ resolved
@@ -98,14 +98,8 @@
         filter: &'b dyn TestFilter,
     ) -> impl Iterator<Item = &'a Function> + 'b {
         self.matching_contracts(filter)
-<<<<<<< HEAD
-            .flat_map(|(id, c)| c.abi.functions().map(move |func| (id, func)))
-            .filter(|(id, func)| is_matching_test_in_context(func, id, filter))
-            .map(|(_, func)| func)
-=======
             .flat_map(|(_, c)| c.abi.functions())
             .filter(|func| filter.matches_test_function(func))
->>>>>>> c732ea38
     }
 
     /// Returns an iterator over all test functions in contracts that match the filter.
@@ -129,11 +123,7 @@
                 let tests = c
                     .abi
                     .functions()
-<<<<<<< HEAD
-                    .filter(|func| is_matching_test_in_context(func, id, filter))
-=======
                     .filter(|func| filter.matches_test_function(func))
->>>>>>> c732ea38
                     .map(|func| func.name.clone())
                     .collect::<Vec<_>>();
                 (source, name, tests)
@@ -576,36 +566,6 @@
     }
 }
 
-<<<<<<< HEAD
-pub fn matches_contract(id: &ArtifactId, abi: &JsonAbi, filter: &dyn TestFilter) -> bool {
-    (filter.matches_path(&id.source) && filter.matches_contract(&id.name)) &&
-        abi.functions().any(|func| is_matching_test_in_context(func, id, filter))
-}
-
-/// Returns `true` if the function is a test function that matches the given filter.
-pub(crate) fn is_matching_test(func: &Function, filter: &dyn TestFilter) -> bool {
-    func.is_any_test() && filter.matches_test(&func.signature())
-}
-
-/// Returns `true` if the function is a test function that matches the given filter in the context
-/// of a specific contract.
-pub(crate) fn is_matching_test_in_context(
-    func: &Function,
-    artifact_id: &ArtifactId,
-    filter: &dyn TestFilter,
-) -> bool {
-    if !func.is_any_test() {
-        return false;
-    }
-
-    // Extract the test name from the function signature
-    let signature = func.signature();
-    let test_name = signature.split("(").next().unwrap_or(&signature);
-    let contract_name = artifact_id.name.as_str();
-
-    // Use qualified test matching which properly handles both qualified and legacy scenarios
-    filter.matches_qualified_test(contract_name, test_name)
-=======
 pub fn matches_artifact(filter: &dyn TestFilter, id: &ArtifactId, abi: &JsonAbi) -> bool {
     matches_contract(filter, &id.source, &id.name, abi.functions())
 }
@@ -618,5 +578,4 @@
 ) -> bool {
     (filter.matches_path(path) && filter.matches_contract(contract_name))
         && functions.into_iter().any(|func| filter.matches_test_function(func.borrow()))
->>>>>>> c732ea38
 }