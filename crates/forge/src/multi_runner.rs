--- conflicted
+++ resolved
@@ -173,7 +173,6 @@
             find_time,
         );
 
-<<<<<<< HEAD
         if show_progress {
             let tests_progress = TestsProgress::new(contracts.len(), rayon::current_num_threads());
             // Collect test suite results to stream at the end of test run.
@@ -207,19 +206,12 @@
                 let _ = tx.send(result.to_owned());
             });
         } else {
-            contracts.par_iter().for_each_with(tx, |tx, &(id, contract)| {
+            contracts.par_iter().for_each(|&(id, contract)| {
                 let _guard = handle.enter();
                 let result = self.run_tests(id, contract, db.clone(), filter, &handle, None);
                 let _ = tx.send((id.identifier(), result));
             })
         }
-=======
-        contracts.par_iter().for_each(|&(id, contract)| {
-            let _guard = handle.enter();
-            let result = self.run_tests(id, contract, db.clone(), filter, &handle);
-            let _ = tx.send((id.identifier(), result));
-        })
->>>>>>> 741873cd
     }
 
     fn run_tests(
