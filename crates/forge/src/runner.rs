//! The Forge test runner.

use crate::{
    multi_runner::{is_matching_test, TestContract},
    result::{SuiteResult, TestEnvironment, TestKind, TestResult, TestSetup, TestStatus},
    TestFilter, TestOptions,
};
use alloy_dyn_abi::DynSolValue;
use alloy_json_abi::Function;
use alloy_primitives::{Address, U256};
use eyre::Result;
use foundry_common::{
    contracts::{ContractsByAddress, ContractsByArtifact},
    TestFunctionExt,
};
use foundry_config::{FuzzConfig, InvariantConfig};
use foundry_evm::{
    constants::CALLER,
    coverage::HitMaps,
    decode::{decode_console_logs, RevertDecoder},
    executors::{
        fuzz::{CaseOutcome, CounterExampleOutcome, FuzzOutcome, FuzzedExecutor},
        invariant::{
            replay_error, replay_run, InvariantExecutor, InvariantFuzzError,
            InvariantFuzzTestResult,
        },
        CallResult, EvmError, ExecutionErr, Executor, RawCallResult,
    },
    fork::Context,
    fuzz::{fixture_name, invariant::InvariantContract, CounterExample, FuzzFixtures},
    traces::{load_contracts, TraceKind},
};
use proptest::test_runner::TestRunner;
use rayon::prelude::*;
use std::{
    borrow::Cow,
    collections::{BTreeMap, HashMap},
    sync::Arc,
    time::Instant,
};

/// A type that executes all tests of a contract
#[derive(Clone, Debug)]
pub struct ContractRunner<'a> {
    pub name: &'a str,
    /// The data of the contract being ran.
    pub contract: &'a TestContract,
    /// The executor used by the runner.
    pub executor: Executor,
    /// Revert decoder. Contains all known errors.
    pub revert_decoder: &'a RevertDecoder,
    /// The initial balance of the test contract
    pub initial_balance: U256,
    /// The address which will be used as the `from` field in all EVM calls
    pub sender: Address,
    /// Should generate debug traces
    pub debug: bool,
}

impl<'a> ContractRunner<'a> {
    pub fn new(
        name: &'a str,
        executor: Executor,
        contract: &'a TestContract,
        initial_balance: U256,
        sender: Option<Address>,
        revert_decoder: &'a RevertDecoder,
        debug: bool,
    ) -> Self {
        Self {
            name,
            executor,
            contract,
            initial_balance,
            sender: sender.unwrap_or_default(),
            revert_decoder,
            debug,
        }
    }
}

impl<'a> ContractRunner<'a> {
    /// Deploys the test contract inside the runner from the sending account, and optionally runs
    /// the `setUp` function on the test contract.
    pub fn setup(&mut self, setup: bool) -> TestSetup {
        match self._setup(setup) {
            Ok(setup) => setup,
            Err(err) => TestSetup::failed(err.to_string()),
        }
    }

    fn _setup(&mut self, setup: bool) -> Result<TestSetup> {
        trace!(?setup, "Setting test contract");

        // We max out their balance so that they can deploy and make calls.
        self.executor.set_balance(self.sender, U256::MAX)?;
        self.executor.set_balance(CALLER, U256::MAX)?;

        // We set the nonce of the deployer accounts to 1 to get the same addresses as DappTools
        self.executor.set_nonce(self.sender, 1)?;

        // Deploy libraries
        let mut logs = Vec::new();
        let mut traces = Vec::with_capacity(self.contract.libs_to_deploy.len());
        let mut contexts = Vec::new();
        for code in self.contract.libs_to_deploy.iter() {
            match self.executor.deploy(
                self.sender,
                code.clone(),
                U256::ZERO,
                Some(self.revert_decoder),
            ) {
                Ok(d) => {
                    logs.extend(d.raw.logs);
                    traces.extend(d.raw.traces.map(|traces| (TraceKind::Deployment, traces)));
                    contexts.extend(d.raw.contexts);
                }
                Err(e) => {
                    return Ok(TestSetup::from_evm_error_with(
                        e,
                        logs,
                        traces,
                        contexts,
                        Default::default(),
                    ))
                }
            }
        }

        let address = self.sender.create(self.executor.get_nonce(self.sender)?);

        // Set the contracts initial balance before deployment, so it is available during
        // construction
        self.executor.set_balance(address, self.initial_balance)?;

        // Deploy the test contract
        match self.executor.deploy(
            self.sender,
            self.contract.bytecode.clone(),
            U256::ZERO,
            Some(self.revert_decoder),
        ) {
            Ok(d) => {
                logs.extend(d.raw.logs);
                traces.extend(d.raw.traces.map(|traces| (TraceKind::Deployment, traces)));
                contexts.extend(d.raw.contexts);
                d.address
            }
            Err(e) => {
                return Ok(TestSetup::from_evm_error_with(
                    e,
                    logs,
                    traces,
                    contexts,
                    Default::default(),
                ))
            }
        };

        // Reset `self.sender`s and `CALLER`s balance to the initial balance we want
        self.executor.set_balance(self.sender, self.initial_balance)?;
        self.executor.set_balance(CALLER, self.initial_balance)?;

        self.executor.deploy_create2_deployer()?;

        // Optionally call the `setUp` function
        let setup = if setup {
            trace!("setting up");
            let res = self.executor.setup(None, address, Some(self.revert_decoder));
            let (setup_logs, setup_traces, setup_contexts, labeled_addresses, reason, coverage) =
                match res {
                    Ok(RawCallResult { traces, labels, logs, contexts, coverage, .. }) => {
                        trace!(contract=%address, "successfully setUp test");
                        (logs, traces, contexts, labels, None, coverage)
                    }
                    Err(EvmError::Execution(err)) => {
                        let ExecutionErr {
                            raw: RawCallResult { traces, labels, contexts, logs, coverage, .. },
                            reason,
                        } = *err;
                        (
                            logs,
                            traces,
                            contexts,
                            labels,
                            Some(format!("setup failed: {reason}")),
                            coverage,
                        )
                    }
                    Err(err) => (
                        Vec::new(),
                        None,
                        Vec::new(),
                        HashMap::new(),
                        Some(format!("setup failed: {err}")),
                        None,
                    ),
                };
            logs.extend(setup_logs);
            traces.extend(setup_traces.map(|traces| (TraceKind::Setup, traces)));
            contexts.extend(setup_contexts);

            TestSetup {
                address,
                logs,
                traces,
                contexts,
                labeled_addresses,
                reason,
                coverage,
                fuzz_fixtures: self.fuzz_fixtures(address),
            }
        } else {
            TestSetup::success(
                address,
                logs,
                traces,
                contexts,
                Default::default(),
                None,
                self.fuzz_fixtures(address),
            )
        };

        Ok(setup)
    }

    /// Collect fixtures from test contract.
    ///
    /// Fixtures can be defined:
    /// - as storage arrays in test contract, prefixed with `fixture`
    /// - as functions prefixed with `fixture` and followed by parameter name to be
    /// fuzzed
    ///
    /// Storage array fixtures:
    /// `uint256[] public fixture_amount = [1, 2, 3];`
    /// define an array of uint256 values to be used for fuzzing `amount` named parameter in scope
    /// of the current test.
    ///
    /// Function fixtures:
    /// `function fixture_owner() public returns (address[] memory){}`
    /// returns an array of addresses to be used for fuzzing `owner` named parameter in scope of the
    /// current test.
    fn fuzz_fixtures(&mut self, address: Address) -> FuzzFixtures {
        let mut fixtures = HashMap::new();
        self.contract.abi.functions().filter(|func| func.is_fixture()).for_each(|func| {
            if func.inputs.is_empty() {
                // Read fixtures declared as functions.
                if let Ok(CallResult { raw: _, decoded_result }) =
                    self.executor.call(CALLER, address, func, &[], U256::ZERO, None)
                {
                    fixtures.insert(fixture_name(func.name.clone()), decoded_result);
                }
            } else {
                // For reading fixtures from storage arrays we collect values by calling the
                // function with incremented indexes until there's an error.
                let mut vals = Vec::new();
                let mut index = 0;
                loop {
                    if let Ok(CallResult { raw: _, decoded_result }) = self.executor.call(
                        CALLER,
                        address,
                        func,
                        &[DynSolValue::Uint(U256::from(index), 256)],
                        U256::ZERO,
                        None,
                    ) {
                        vals.push(decoded_result);
                    } else {
                        // No result returned for this index, we reached the end of storage
                        // array or the function is not a valid fixture.
                        break;
                    }
                    index += 1;
                }
                fixtures.insert(fixture_name(func.name.clone()), DynSolValue::Array(vals));
            };
        });

        FuzzFixtures::new(fixtures)
    }

    /// Runs all tests for a contract whose names match the provided regular expression
    pub fn run_tests(
        mut self,
        filter: &dyn TestFilter,
        test_options: &TestOptions,
        known_contracts: Arc<ContractsByArtifact>,
    ) -> SuiteResult {
        info!("starting tests");
        let start = Instant::now();
        let mut warnings = Vec::new();

        let setup_fns: Vec<_> =
            self.contract.abi.functions().filter(|func| func.name.is_setup()).collect();

        let needs_setup = setup_fns.len() == 1 && setup_fns[0].name == "setUp";

        // There is a single miss-cased `setUp` function, so we add a warning
        for &setup_fn in setup_fns.iter() {
            if setup_fn.name != "setUp" {
                warnings.push(format!(
                    "Found invalid setup function \"{}\" did you mean \"setUp()\"?",
                    setup_fn.signature()
                ));
            }
        }

        // There are multiple setUp function, so we return a single test result for `setUp`
        if setup_fns.len() > 1 {
            return SuiteResult::new(
                start.elapsed(),
                [("setUp()".to_string(), TestResult::fail("multiple setUp functions".to_string()))]
                    .into(),
                warnings,
                self.contract.libraries.clone(),
                known_contracts,
            )
        }

        let has_invariants = self.contract.abi.functions().any(|func| func.is_invariant_test());

        // Invariant testing requires tracing to figure out what contracts were created.
        let tmp_tracing = self.executor.inspector.tracer.is_none() && has_invariants && needs_setup;
        if tmp_tracing {
            self.executor.set_tracing(true);
        }
        let setup = self.setup(needs_setup);
        if tmp_tracing {
            self.executor.set_tracing(false);
        }

        if setup.reason.is_some() {
            // The setup failed, so we return a single test result for `setUp`
            return SuiteResult::new(
                start.elapsed(),
                [(
                    "setUp()".to_string(),
                    TestResult {
                        status: TestStatus::Failure,
                        reason: setup.reason,
                        counterexample: None,
                        decoded_logs: decode_console_logs(&setup.logs),
                        logs: setup.logs,
                        kind: TestKind::Standard(0),
                        traces: setup.traces,
                        coverage: setup.coverage,
                        labeled_addresses: setup.labeled_addresses,
                        ..Default::default()
                    },
                )]
                .into(),
                warnings,
                self.contract.libraries.clone(),
                known_contracts,
            )
        }

        // Filter out functions sequentially since it's very fast and there is no need to do it
        // in parallel.
        let find_timer = Instant::now();
        let functions = self
            .contract
            .abi
            .functions()
            .filter(|func| is_matching_test(func, filter))
            .collect::<Vec<_>>();
        let find_time = find_timer.elapsed();
        debug!(
            "Found {} test functions out of {} in {:?}",
            functions.len(),
            self.contract.abi.functions().count(),
            find_time,
        );

        let identified_contracts =
            has_invariants.then(|| load_contracts(setup.traces.clone(), &known_contracts));
        let test_results = functions
            .par_iter()
            .map(|&func| {
                let sig = func.signature();

                let setup = setup.clone();
                let should_fail = func.is_test_fail();
                let res = if func.is_invariant_test() {
                    let runner = test_options.invariant_runner(self.name, &func.name);
                    let invariant_config = test_options.invariant_config(self.name, &func.name);
                    self.run_invariant_test(
                        runner,
                        setup,
                        *invariant_config,
                        func,
                        &known_contracts,
                        identified_contracts.as_ref().unwrap(),
                    )
                } else if func.is_fuzz_test() {
                    debug_assert!(func.is_test());
                    let runner = test_options.fuzz_runner(self.name, &func.name);
                    let fuzz_config = test_options.fuzz_config(self.name, &func.name);
                    self.run_fuzz_test(func, should_fail, runner, setup, fuzz_config.clone())
                } else {
                    debug_assert!(func.is_test());
                    self.run_test(func, should_fail, setup)
                };

                (sig, res)
            })
            .collect::<BTreeMap<_, _>>();

        let duration = start.elapsed();
        let suite_result = SuiteResult::new(
            duration,
            test_results,
            warnings,
            self.contract.libraries.clone(),
            known_contracts,
        );
        info!(
            duration=?suite_result.duration,
            "done. {}/{} successful",
            suite_result.passed(),
            suite_result.test_results.len()
        );
        suite_result
    }

    /// Runs a single test
    ///
    /// Calls the given functions and returns the `TestResult`.
    ///
    /// State modifications are not committed to the evm database but discarded after the call,
    /// similar to `eth_call`.
    pub fn run_test(&self, func: &Function, should_fail: bool, setup: TestSetup) -> TestResult {
        let span = info_span!("test", %should_fail);
        if !span.is_disabled() {
            let sig = &func.signature()[..];
            if enabled!(tracing::Level::TRACE) {
                span.record("sig", sig);
            } else {
                span.record("sig", sig.split('(').next().unwrap());
            }
        }
        let _guard = span.enter();

        let TestSetup {
            address,
            mut logs,
            mut traces,
            mut contexts,
            mut labeled_addresses,
            mut coverage,
            ..
        } = setup;

        // Run unit test
        let mut executor = self.executor.clone();
        let start: Instant = Instant::now();
        let (raw_call_result, reason) = match executor.execute_test(
            self.sender,
            address,
            func,
            &[],
            U256::ZERO,
            Some(self.revert_decoder),
        ) {
            Ok(res) => (res.raw, None),
            Err(EvmError::Execution(err)) => (err.raw, Some(err.reason)),
            Err(EvmError::SkipError) => {
                return TestResult {
                    status: TestStatus::Skipped,
                    reason: None,
                    decoded_logs: decode_console_logs(&logs),
                    traces,
                    environment: self.get_environment(&contexts),
                    contexts,
                    labeled_addresses,
                    kind: TestKind::Standard(0),
                    duration: start.elapsed(),
                    ..Default::default()
                }
            }
            Err(err) => {
                return TestResult {
                    status: TestStatus::Failure,
                    reason: Some(err.to_string()),
                    decoded_logs: decode_console_logs(&logs),
                    traces,
                    environment: self.get_environment(&contexts),
                    contexts,
                    labeled_addresses,
                    kind: TestKind::Standard(0),
                    duration: start.elapsed(),
                    ..Default::default()
                }
            }
        };

        let RawCallResult {
            reverted,
            gas_used: gas,
            stipend,
            logs: execution_logs,
            traces: execution_trace,
            contexts: execution_contexts,
            coverage: execution_coverage,
            labels: new_labels,
            state_changeset,
            debug,
            cheatcodes,
            ..
        } = raw_call_result;

        let breakpoints = cheatcodes.map(|c| c.breakpoints).unwrap_or_default();
        let debug_arena = debug;
        traces.extend(execution_trace.map(|traces| (TraceKind::Execution, traces)));
        labeled_addresses.extend(new_labels);
        logs.extend(execution_logs);
        contexts.extend(execution_contexts);
        coverage = merge_coverages(coverage, execution_coverage);

        let success = executor.is_success(
            setup.address,
            reverted,
            Cow::Owned(state_changeset.unwrap()),
            should_fail,
        );

        // Record test execution time
        let duration = start.elapsed();
        trace!(?duration, gas, reverted, should_fail, success);

        TestResult {
            status: match success {
                true => TestStatus::Success,
                false => TestStatus::Failure,
            },
            reason,
            counterexample: None,
            decoded_logs: decode_console_logs(&logs),
            logs,
            kind: TestKind::Standard(gas.overflowing_sub(stipend).0),
            environment: self.get_environment(&contexts),
            traces,
            contexts,
            coverage,
            labeled_addresses,
            debug: debug_arena,
            breakpoints,
            duration,
            gas_report_traces: Vec::new(),
        }
    }

    #[instrument(name = "invariant_test", skip_all)]
    pub fn run_invariant_test(
        &self,
        runner: TestRunner,
        setup: TestSetup,
        invariant_config: InvariantConfig,
        func: &Function,
        known_contracts: &ContractsByArtifact,
        identified_contracts: &ContractsByAddress,
    ) -> TestResult {
        trace!(target: "forge::test::fuzz", "executing invariant test for {:?}", func.name);
        let TestSetup {
            address,
            logs,
            traces,
            contexts,
            labeled_addresses,
            coverage,
            fuzz_fixtures,
            ..
        } = setup;

        // First, run the test normally to see if it needs to be skipped.
        let start = Instant::now();
        if let Err(EvmError::SkipError) = self.executor.clone().execute_test(
            self.sender,
            address,
            func,
            &[],
            U256::ZERO,
            Some(self.revert_decoder),
        ) {
            return TestResult {
                status: TestStatus::Skipped,
                reason: None,
                decoded_logs: decode_console_logs(&logs),
                traces,
                environment: self.get_environment(&contexts),
                contexts,
                labeled_addresses,
                kind: TestKind::Invariant { runs: 1, calls: 1, reverts: 1 },
                coverage,
                duration: start.elapsed(),
                ..Default::default()
            }
        };

        let mut evm = InvariantExecutor::new(
            self.executor.clone(),
            runner,
            invariant_config,
            identified_contracts,
            known_contracts,
        );

        let invariant_contract =
            InvariantContract { address, invariant_function: func, abi: &self.contract.abi };

        let InvariantFuzzTestResult { error, cases, reverts, last_run_inputs, gas_report_traces } =
            match evm.invariant_fuzz(invariant_contract.clone(), &fuzz_fixtures) {
                Ok(x) => x,
                Err(e) => {
                    return TestResult {
                        status: TestStatus::Failure,
                        reason: Some(format!(
                            "failed to set up invariant testing environment: {e}"
                        )),
                        decoded_logs: decode_console_logs(&logs),
                        traces,
                        environment: self.get_environment(&contexts),
                        contexts,
                        labeled_addresses,
                        kind: TestKind::Invariant { runs: 0, calls: 0, reverts: 0 },
                        duration: start.elapsed(),
                        ..Default::default()
                    }
                }
            };

        let mut counterexample = None;
        let mut logs = logs.clone();
        let mut traces = traces.clone();
        let mut contexts = contexts.clone();
        let success = error.is_none();
        let reason = error.as_ref().and_then(|err| err.revert_reason());
        let mut coverage = coverage.clone();
        match error {
            // If invariants were broken, replay the error to collect logs and traces
            Some(error) => match error {
                InvariantFuzzError::BrokenInvariant(case_data) |
                InvariantFuzzError::Revert(case_data) => {
                    // Replay error to create counterexample and to collect logs, traces and
                    // coverage.
                    match replay_error(
                        &case_data,
                        &invariant_contract,
                        self.executor.clone(),
                        known_contracts,
                        identified_contracts.clone(),
                        &mut logs,
                        &mut traces,
<<<<<<< HEAD
                        &mut contexts,
=======
                        &mut coverage,
>>>>>>> ba399ae5
                    ) {
                        Ok(c) => counterexample = c,
                        Err(err) => {
                            error!(%err, "Failed to replay invariant error");
                        }
                    };
                }
                InvariantFuzzError::MaxAssumeRejects(_) => {}
            },

            // If invariants ran successfully, replay the last run to collect logs and
            // traces.
            _ => {
                if let Err(err) = replay_run(
                    &invariant_contract,
                    self.executor.clone(),
                    known_contracts,
                    identified_contracts.clone(),
                    &mut logs,
                    &mut traces,
                    &mut contexts,
                    &mut coverage,
                    last_run_inputs.clone(),
                ) {
                    error!(%err, "Failed to replay last invariant run");
                }
            }
        }

        TestResult {
            status: match success {
                true => TestStatus::Success,
                false => TestStatus::Failure,
            },
            reason,
            counterexample,
            decoded_logs: decode_console_logs(&logs),
            logs,
            kind: TestKind::Invariant {
                runs: cases.len(),
                calls: cases.iter().map(|sequence| sequence.cases().len()).sum(),
                reverts,
            },
            coverage,
            traces,
            environment: self.get_environment(&contexts),
            contexts,
            labeled_addresses: labeled_addresses.clone(),
            duration: start.elapsed(),
            gas_report_traces,
            ..Default::default() // TODO collect debug traces on the last run or error
        }
    }

    #[instrument(name = "fuzz_test", skip_all, fields(name = %func.signature(), %should_fail))]
    pub fn run_fuzz_test(
        &self,
        func: &Function,
        should_fail: bool,
        runner: TestRunner,
        setup: TestSetup,
        fuzz_config: FuzzConfig,
    ) -> TestResult {
        let span = info_span!("fuzz_test", %should_fail);
        if !span.is_disabled() {
            let sig = &func.signature()[..];
            if enabled!(tracing::Level::TRACE) {
                span.record("test", sig);
            } else {
                span.record("test", sig.split('(').next().unwrap());
            }
        }
        let _guard = span.enter();

        let TestSetup {
            address,
            mut logs,
            mut traces,
            mut contexts,
            mut labeled_addresses,
            mut coverage,
            fuzz_fixtures,
            ..
        } = setup;

        // Run fuzz test
        let start = Instant::now();
        let fuzzed_executor = FuzzedExecutor::new(
            self.executor.clone(),
            runner.clone(),
            self.sender,
            fuzz_config.clone(),
        );
        let result =
            fuzzed_executor.fuzz(func, &fuzz_fixtures, address, should_fail, self.revert_decoder);

        let mut debug = Default::default();
        let mut breakpoints = Default::default();

        // Check the last test result and skip the test
        // if it's marked as so.
        if let Some("SKIPPED") = result.reason.as_deref() {
            return TestResult {
                status: TestStatus::Skipped,
                reason: None,
                decoded_logs: decode_console_logs(&logs),
                traces,
                environment: self.get_environment(&contexts),
                contexts,
                labeled_addresses,
                kind: TestKind::Standard(0),
                debug,
                breakpoints,
                coverage,
                duration: start.elapsed(),
                ..Default::default()
            }
        }

        // if should debug
        if self.debug {
            let mut debug_executor = self.executor.clone();
            // turn the debug traces on
            debug_executor.inspector.enable_debugger(true);
            debug_executor.inspector.tracing(true);
            let calldata = if let Some(counterexample) = result.counterexample.as_ref() {
                match counterexample {
                    CounterExample::Single(ce) => ce.calldata.clone(),
                    _ => unimplemented!(),
                }
            } else {
                result.first_case.calldata.clone()
            };
            // rerun the last relevant test with traces
            let debug_result =
                FuzzedExecutor::new(debug_executor, runner, self.sender, fuzz_config).single_fuzz(
                    address,
                    should_fail,
                    calldata,
                );

            (debug, breakpoints) = match debug_result {
                Ok(fuzz_outcome) => match fuzz_outcome {
                    FuzzOutcome::Case(CaseOutcome { debug, breakpoints, .. }) => {
                        (debug, breakpoints)
                    }
                    FuzzOutcome::CounterExample(CounterExampleOutcome {
                        debug,
                        breakpoints,
                        ..
                    }) => (debug, breakpoints),
                },
                Err(_) => (Default::default(), Default::default()),
            };
        }

        let kind = TestKind::Fuzz {
            median_gas: result.median_gas(false),
            mean_gas: result.mean_gas(false),
            first_case: result.first_case,
            runs: result.gas_by_case.len(),
        };

        // Record logs, labels, traces and contexts
        logs.extend(result.logs);
        labeled_addresses.extend(result.labeled_addresses);
        traces.extend(result.traces.map(|traces| (TraceKind::Execution, traces)));
        contexts.extend(result.contexts);
        coverage = merge_coverages(coverage, result.coverage);

        // Record test execution time
        let duration = start.elapsed();
        trace!(?duration, success = %result.success);

        TestResult {
            status: match result.success {
                true => TestStatus::Success,
                false => TestStatus::Failure,
            },
            reason: result.reason,
            counterexample: result.counterexample,
            decoded_logs: decode_console_logs(&logs),
            logs,
            kind,
            traces,
            environment: self.get_environment(&contexts),
            contexts,
            coverage,
            labeled_addresses,
            debug,
            breakpoints,
            duration,
            gas_report_traces: result.gas_report_traces.into_iter().map(|t| vec![t]).collect(),
        }
    }

    /// Returns the environment of the test runner
    ///
    /// If the [RawCallResult] contains a non-genesis context, the
    /// environment is a fork. Otherwise, it is a standard environment.
    ///
    /// If the backend has forks, return the block number of the fork.
    /// If the backend does not have forks, return [TestEnvironment::Standard].
    fn get_environment(&self, contexts: &[Context]) -> TestEnvironment {
        if let Some(context) = contexts.last() {
            return TestEnvironment::Fork { block_number: context.block_number }
        }

        self.executor
            .backend
            .has_forks()
            .then(|| TestEnvironment::Fork { block_number: self.executor.env.block.number })
            .unwrap_or_default()
    }
}

/// Utility function to merge coverage options
fn merge_coverages(mut coverage: Option<HitMaps>, other: Option<HitMaps>) -> Option<HitMaps> {
    let old_coverage = std::mem::take(&mut coverage);
    match (old_coverage, other) {
        (Some(old_coverage), Some(other)) => Some(old_coverage.merge(other)),
        (None, Some(other)) => Some(other),
        (Some(old_coverage), None) => Some(old_coverage),
        (None, None) => None,
    }
}<|MERGE_RESOLUTION|>--- conflicted
+++ resolved
@@ -652,11 +652,8 @@
                         identified_contracts.clone(),
                         &mut logs,
                         &mut traces,
-<<<<<<< HEAD
                         &mut contexts,
-=======
                         &mut coverage,
->>>>>>> ba399ae5
                     ) {
                         Ok(c) => counterexample = c,
                         Err(err) => {
@@ -865,11 +862,7 @@
             return TestEnvironment::Fork { block_number: context.block_number }
         }
 
-        self.executor
-            .backend
-            .has_forks()
-            .then(|| TestEnvironment::Fork { block_number: self.executor.env.block.number })
-            .unwrap_or_default()
+        TestEnvironment::Standard
     }
 }
 
