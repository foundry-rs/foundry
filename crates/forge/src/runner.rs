--- conflicted
+++ resolved
@@ -369,14 +369,6 @@
 
         let test_fail_instances = functions
             .iter()
-<<<<<<< HEAD
-            .filter_map(|func| (func.name.starts_with("testFail")).then_some(func.name.clone()))
-            .collect::<Vec<_>>()
-            .join(", ");
-
-        if !test_fail_instances.is_empty() {
-            return SuiteResult::new(start.elapsed(),[(format!("Found: {test_fail_instances}"), TestResult::fail(format!("`testFail*` has been deprecated. Consider changing to test_Revert[If|When]_Condition and expecting a revert")))].into(), warnings)
-=======
             .filter_map(|func| {
                 TestFunctionKind::classify(&func.name, !func.inputs.is_empty())
                     .is_any_test_fail()
@@ -386,7 +378,6 @@
 
         if !test_fail_instances.is_empty() {
             return SuiteResult::new(start.elapsed(),[(format!("Found {} instances: {}", test_fail_instances.len(), test_fail_instances.join(", ")), TestResult::fail("`testFail*` has been deprecated. Consider changing to test_Revert[If|When]_Condition and expecting a revert.".to_string()))].into(), warnings)
->>>>>>> 579e1dbb
         }
 
         let test_results = functions
@@ -496,13 +487,8 @@
         }
 
         match kind {
-<<<<<<< HEAD
-            TestFunctionKind::UnitTest => self.run_unit_test(func),
-            TestFunctionKind::FuzzTest => self.run_fuzz_test(func),
-=======
             TestFunctionKind::UnitTest { should_fail } => self.run_unit_test(func, should_fail),
             TestFunctionKind::FuzzTest { should_fail } => self.run_fuzz_test(func, should_fail),
->>>>>>> 579e1dbb
             TestFunctionKind::InvariantTest => {
                 self.run_invariant_test(func, call_after_invariant, identified_contracts.unwrap())
             }
