//! The Forge test runner.

use crate::{
    fuzz::{invariant::BasicTxDetails, BaseCounterExample},
    multi_runner::{is_matching_test, TestContract},
    progress::{start_fuzz_progress, TestsProgress},
    result::{SuiteResult, TestResult, TestSetup},
    TestFilter, TestOptions,
};
use alloy_dyn_abi::DynSolValue;
use alloy_json_abi::Function;
use alloy_primitives::{address, Address, Bytes, U256};
use eyre::Result;
use foundry_common::{
    contracts::{ContractsByAddress, ContractsByArtifact},
    TestFunctionExt, TestFunctionKind,
};
use foundry_config::{FuzzConfig, InvariantConfig};
use foundry_evm::{
    constants::CALLER,
    decode::RevertDecoder,
    executors::{
        fuzz::FuzzedExecutor,
        invariant::{
            check_sequence, replay_error, replay_run, InvariantExecutor, InvariantFuzzError,
        },
        CallResult, EvmError, ExecutionErr, Executor, ITest, RawCallResult,
    },
    fuzz::{
        fixture_name,
        invariant::{CallDetails, InvariantContract},
        CounterExample, FuzzFixtures,
    },
    traces::{load_contracts, TraceKind, TraceMode},
};
use proptest::test_runner::TestRunner;
use rayon::prelude::*;
use std::{
    borrow::Cow,
    cmp::min,
    collections::{BTreeMap, HashMap},
    time::Instant,
};

/// When running tests, we deploy all external libraries present in the project. To avoid additional
/// libraries affecting nonces of senders used in tests, we are using separate address to
/// predeploy libraries.
///
/// `address(uint160(uint256(keccak256("foundry library deployer"))))`
pub const LIBRARY_DEPLOYER: Address = address!("1F95D37F27EA0dEA9C252FC09D5A6eaA97647353");

/// A type that executes all tests of a contract
#[derive(Clone, Debug)]
pub struct ContractRunner<'a> {
    /// The name of the contract.
    pub name: &'a str,
    /// The data of the contract.
    pub contract: &'a TestContract,
    /// The libraries that need to be deployed before the contract.
    pub libs_to_deploy: &'a Vec<Bytes>,
    /// The executor used by the runner.
    pub executor: Executor,
    /// Revert decoder. Contains all known errors.
    pub revert_decoder: &'a RevertDecoder,
    /// The initial balance of the test contract.
    pub initial_balance: U256,
    /// The address which will be used as the `from` field in all EVM calls.
    pub sender: Address,
    /// Whether debug traces should be generated.
    pub debug: bool,
    /// Overall test run progress.
    pub progress: Option<&'a TestsProgress>,
    /// The handle to the tokio runtime.
    pub tokio_handle: &'a tokio::runtime::Handle,
    /// The span of the contract.
    pub span: tracing::Span,
}

impl<'a> ContractRunner<'a> {
    /// Deploys the test contract inside the runner from the sending account, and optionally runs
    /// the `setUp` function on the test contract.
    pub fn setup(&mut self, call_setup: bool) -> TestSetup {
        match self._setup(call_setup) {
            Ok(setup) => setup,
            Err(err) => TestSetup::failed(err.to_string()),
        }
    }

    fn _setup(&mut self, call_setup: bool) -> Result<TestSetup> {
        trace!(call_setup, "setting up");

        // We max out their balance so that they can deploy and make calls.
        self.executor.set_balance(self.sender, U256::MAX)?;
        self.executor.set_balance(CALLER, U256::MAX)?;

        // We set the nonce of the deployer accounts to 1 to get the same addresses as DappTools
        self.executor.set_nonce(self.sender, 1)?;

        // Deploy libraries
        self.executor.set_balance(LIBRARY_DEPLOYER, U256::MAX)?;

        let mut logs = Vec::new();
        let mut traces = Vec::with_capacity(self.libs_to_deploy.len());
        for code in self.libs_to_deploy.iter() {
            match self.executor.deploy(
                LIBRARY_DEPLOYER,
                code.clone(),
                U256::ZERO,
                Some(self.revert_decoder),
            ) {
                Ok(d) => {
                    logs.extend(d.raw.logs);
                    traces.extend(d.raw.traces.map(|traces| (TraceKind::Deployment, traces)));
                }
                Err(e) => {
                    return Ok(TestSetup::from_evm_error_with(e, logs, traces, Default::default()))
                }
            }
        }

        let address = self.sender.create(self.executor.get_nonce(self.sender)?);

        // Set the contracts initial balance before deployment, so it is available during
        // construction
        self.executor.set_balance(address, self.initial_balance)?;

        // Deploy the test contract
        match self.executor.deploy(
            self.sender,
            self.contract.bytecode.clone(),
            U256::ZERO,
            Some(self.revert_decoder),
        ) {
            Ok(d) => {
                logs.extend(d.raw.logs);
                traces.extend(d.raw.traces.map(|traces| (TraceKind::Deployment, traces)));
                d.address
            }
            Err(e) => {
                return Ok(TestSetup::from_evm_error_with(e, logs, traces, Default::default()))
            }
        };

        // Reset `self.sender`s, `CALLER`s and `LIBRARY_DEPLOYER`'s balance to the initial balance.
        self.executor.set_balance(self.sender, self.initial_balance)?;
        self.executor.set_balance(CALLER, self.initial_balance)?;
        self.executor.set_balance(LIBRARY_DEPLOYER, self.initial_balance)?;

        self.executor.deploy_create2_deployer()?;

        // Optionally call the `setUp` function
        let result = if call_setup {
            trace!("calling setUp");
            let res = self.executor.setup(None, address, Some(self.revert_decoder));
            let (setup_logs, setup_traces, labeled_addresses, reason, coverage) = match res {
                Ok(RawCallResult { traces, labels, logs, coverage, .. }) => {
                    trace!(%address, "successfully called setUp");
                    (logs, traces, labels, None, coverage)
                }
                Err(EvmError::Execution(err)) => {
                    let ExecutionErr {
                        raw: RawCallResult { traces, labels, logs, coverage, .. },
                        reason,
                    } = *err;
                    (logs, traces, labels, Some(format!("setup failed: {reason}")), coverage)
                }
                Err(err) => {
                    (Vec::new(), None, HashMap::new(), Some(format!("setup failed: {err}")), None)
                }
            };
            traces.extend(setup_traces.map(|traces| (TraceKind::Setup, traces)));
            logs.extend(setup_logs);

            TestSetup {
                address,
                logs,
                traces,
                labeled_addresses,
                reason,
                coverage,
                fuzz_fixtures: self.fuzz_fixtures(address),
            }
        } else {
            TestSetup::success(
                address,
                logs,
                traces,
                Default::default(),
                None,
                self.fuzz_fixtures(address),
            )
        };

        Ok(result)
    }

    /// Collect fixtures from test contract.
    ///
    /// Fixtures can be defined:
    /// - as storage arrays in test contract, prefixed with `fixture`
    /// - as functions prefixed with `fixture` and followed by parameter name to be fuzzed
    ///
    /// Storage array fixtures:
    /// `uint256[] public fixture_amount = [1, 2, 3];`
    /// define an array of uint256 values to be used for fuzzing `amount` named parameter in scope
    /// of the current test.
    ///
    /// Function fixtures:
    /// `function fixture_owner() public returns (address[] memory){}`
    /// returns an array of addresses to be used for fuzzing `owner` named parameter in scope of the
    /// current test.
    fn fuzz_fixtures(&mut self, address: Address) -> FuzzFixtures {
        let mut fixtures = HashMap::new();
        let fixture_functions = self.contract.abi.functions().filter(|func| func.is_fixture());
        for func in fixture_functions {
            if func.inputs.is_empty() {
                // Read fixtures declared as functions.
                if let Ok(CallResult { raw: _, decoded_result }) =
                    self.executor.call(CALLER, address, func, &[], U256::ZERO, None)
                {
                    fixtures.insert(fixture_name(func.name.clone()), decoded_result);
                }
            } else {
                // For reading fixtures from storage arrays we collect values by calling the
                // function with incremented indexes until there's an error.
                let mut vals = Vec::new();
                let mut index = 0;
                loop {
                    if let Ok(CallResult { raw: _, decoded_result }) = self.executor.call(
                        CALLER,
                        address,
                        func,
                        &[DynSolValue::Uint(U256::from(index), 256)],
                        U256::ZERO,
                        None,
                    ) {
                        vals.push(decoded_result);
                    } else {
                        // No result returned for this index, we reached the end of storage
                        // array or the function is not a valid fixture.
                        break;
                    }
                    index += 1;
                }
                fixtures.insert(fixture_name(func.name.clone()), DynSolValue::Array(vals));
            };
        }
        FuzzFixtures::new(fixtures)
    }

    /// Runs all tests for a contract whose names match the provided regular expression
    pub fn run_tests(
        mut self,
        filter: &dyn TestFilter,
        test_options: &TestOptions,
        known_contracts: ContractsByArtifact,
    ) -> SuiteResult {
        let start = Instant::now();
        let mut warnings = Vec::new();

        // Check if `setUp` function with valid signature declared.
        let setup_fns: Vec<_> =
            self.contract.abi.functions().filter(|func| func.name.is_setup()).collect();
        let call_setup = setup_fns.len() == 1 && setup_fns[0].name == "setUp";
        // There is a single miss-cased `setUp` function, so we add a warning
        for &setup_fn in setup_fns.iter() {
            if setup_fn.name != "setUp" {
                warnings.push(format!(
                    "Found invalid setup function \"{}\" did you mean \"setUp()\"?",
                    setup_fn.signature()
                ));
            }
        }

        // There are multiple setUp function, so we return a single test result for `setUp`
        if setup_fns.len() > 1 {
            return SuiteResult::new(
                start.elapsed(),
                [("setUp()".to_string(), TestResult::fail("multiple setUp functions".to_string()))]
                    .into(),
                warnings,
            )
        }

        // Check if `afterInvariant` function with valid signature declared.
        let after_invariant_fns: Vec<_> =
            self.contract.abi.functions().filter(|func| func.name.is_after_invariant()).collect();
        if after_invariant_fns.len() > 1 {
            // Return a single test result failure if multiple functions declared.
            return SuiteResult::new(
                start.elapsed(),
                [(
                    "afterInvariant()".to_string(),
                    TestResult::fail("multiple afterInvariant functions".to_string()),
                )]
                .into(),
                warnings,
            )
        }
        let call_after_invariant = after_invariant_fns.first().map_or(false, |after_invariant_fn| {
            let match_sig = after_invariant_fn.name == "afterInvariant";
            if !match_sig {
                warnings.push(format!(
                    "Found invalid afterInvariant function \"{}\" did you mean \"afterInvariant()\"?",
                    after_invariant_fn.signature()
                ));
            }
            match_sig
        });

        // Invariant testing requires tracing to figure out what contracts were created.
        // We also want to disable `debug` for setup since we won't be using those traces.
        let has_invariants = self.contract.abi.functions().any(|func| func.is_invariant_test());

        let prev_tracer = self.executor.inspector_mut().tracer.take();
        if prev_tracer.is_some() || has_invariants {
            self.executor.set_tracing(TraceMode::Call);
        }

        let setup_time = Instant::now();
        let setup = self.setup(call_setup);
        debug!("finished setting up in {:?}", setup_time.elapsed());

        self.executor.inspector_mut().tracer = prev_tracer;

        if setup.reason.is_some() {
            // The setup failed, so we return a single test result for `setUp`
            return SuiteResult::new(
                start.elapsed(),
                [("setUp()".to_string(), TestResult::setup_fail(setup))].into(),
                warnings,
            )
        }

        // Filter out functions sequentially since it's very fast and there is no need to do it
        // in parallel.
        let find_timer = Instant::now();
        let functions = self
            .contract
            .abi
            .functions()
            .filter(|func| is_matching_test(func, filter))
            .collect::<Vec<_>>();
        let find_time = find_timer.elapsed();
        debug!(
            "Found {} test functions out of {} in {:?}",
            functions.len(),
            self.contract.abi.functions().count(),
            find_time,
        );

        let identified_contracts = has_invariants
            .then(|| load_contracts(setup.traces.iter().map(|(_, t)| t), &known_contracts));
        let test_results = functions
            .par_iter()
            .map(|&func| {
                let start = Instant::now();

                let _guard = self.tokio_handle.enter();

                let _guard;
                let current_span = tracing::Span::current();
                if current_span.is_none() || current_span.id() != self.span.id() {
                    _guard = self.span.enter();
                }

                let sig = func.signature();
                let kind = func.test_function_kind();

                let _guard = debug_span!(
                    "test",
                    %kind,
                    name = %if enabled!(tracing::Level::TRACE) { &sig } else { &func.name },
                )
                .entered();

                let setup = setup.clone();
                let mut res = match kind {
                    TestFunctionKind::UnitTest { should_fail } => {
                        self.run_unit_test(func, should_fail, setup)
                    }
                    TestFunctionKind::FuzzTest { should_fail } => {
                        let runner = test_options.fuzz_runner(self.name, &func.name);
                        let fuzz_config = test_options.fuzz_config(self.name, &func.name);

                        self.run_fuzz_test(func, should_fail, runner, setup, fuzz_config.clone())
                    }
                    TestFunctionKind::InvariantTest => {
                        let runner = test_options.invariant_runner(self.name, &func.name);
                        let invariant_config = test_options.invariant_config(self.name, &func.name);

                        self.run_invariant_test(
                            runner,
                            setup,
                            invariant_config.clone(),
                            func,
                            call_after_invariant,
                            &known_contracts,
                            identified_contracts.as_ref().unwrap(),
                        )
                    }
                    _ => unreachable!(),
                };

                res.duration = start.elapsed();

                (sig, res)
            })
            .collect::<BTreeMap<_, _>>();

<<<<<<< HEAD
        if has_invariants && test_options.invariant.runs > 0 {
            let identified_contracts = load_contracts(setup.traces.clone(), known_contracts);
            let results: Vec<_> = functions
                .par_iter()
                .filter(|&&func| func.is_invariant_test() && filter.matches_test(&func.signature()))
                .map(|&func| {
                    let runner = test_options.invariant_runner(self.name, &func.name);
                    let invariant_config = test_options.invariant_config(self.name, &func.name);
                    let res = self.run_invariant_test(
                        runner,
                        setup.clone(),
                        *invariant_config,
                        func,
                        known_contracts,
                        &identified_contracts,
                    );
                    (func.signature(), res)
                })
                .collect();
            test_results.extend(results);
        }

=======
>>>>>>> f8aa4afe
        let duration = start.elapsed();
        SuiteResult::new(duration, test_results, warnings)
    }

    /// Runs a single unit test.
    ///
    /// Applies before test txes (if any), runs current test and returns the `TestResult`.
    ///
    /// Before test txes are applied in order and state modifications committed to the EVM database
    /// (therefore the unit test call will be made on modified state).
    /// State modifications of before test txes and unit test function call are discarded after
    /// test ends, similar to `eth_call`.
    pub fn run_unit_test(
        &self,
        func: &Function,
        should_fail: bool,
        setup: TestSetup,
    ) -> TestResult {
        // Prepare unit test execution.
        let (executor, test_result, address) = match self.prepare_test(func, setup) {
            Ok(res) => res,
            Err(res) => return res,
        };

        // Run current unit test.
        let (mut raw_call_result, reason) = match executor.call(
            self.sender,
            address,
            func,
            &[],
            U256::ZERO,
            Some(self.revert_decoder),
        ) {
            Ok(res) => (res.raw, None),
            Err(EvmError::Execution(err)) => (err.raw, Some(err.reason)),
            Err(EvmError::SkipError) => return test_result.single_skip(),
            Err(err) => return test_result.single_fail(Some(err.to_string())),
        };

        let success = executor.is_raw_call_mut_success(address, &mut raw_call_result, should_fail);
        test_result.single_result(success, reason, raw_call_result)
    }

    #[allow(clippy::too_many_arguments)]
    pub fn run_invariant_test(
        &self,
        runner: TestRunner,
        setup: TestSetup,
        invariant_config: InvariantConfig,
        func: &Function,
        call_after_invariant: bool,
        known_contracts: &ContractsByArtifact,
        identified_contracts: &ContractsByAddress,
    ) -> TestResult {
        let address = setup.address;
        let fuzz_fixtures = setup.fuzz_fixtures.clone();
        let mut test_result = TestResult::new(setup);

        // First, run the test normally to see if it needs to be skipped.
        if let Err(EvmError::SkipError) = self.executor.call(
            self.sender,
            address,
            func,
            &[],
            U256::ZERO,
            Some(self.revert_decoder),
        ) {
            return test_result.invariant_skip()
        };

        let mut evm = InvariantExecutor::new(
            self.executor.clone(),
            runner,
            invariant_config.clone(),
            identified_contracts,
            known_contracts,
        );
        let invariant_contract = InvariantContract {
            address,
            invariant_function: func,
            call_after_invariant,
            abi: &self.contract.abi,
        };

        let failure_dir = invariant_config.clone().failure_dir(self.name);
        let failure_file = failure_dir.join(invariant_contract.invariant_function.clone().name);

        // Try to replay recorded failure if any.
        if let Ok(call_sequence) =
            foundry_common::fs::read_json_file::<Vec<BaseCounterExample>>(failure_file.as_path())
        {
            // Create calls from failed sequence and check if invariant still broken.
            let txes = call_sequence
                .iter()
                .map(|seq| BasicTxDetails {
                    sender: seq.sender.unwrap_or_default(),
                    call_details: CallDetails {
                        target: seq.addr.unwrap_or_default(),
                        calldata: seq.calldata.clone(),
                    },
                })
                .collect::<Vec<BasicTxDetails>>();
            if let Ok((success, replayed_entirely)) = check_sequence(
                self.executor.clone(),
                &txes,
                (0..min(txes.len(), invariant_config.depth as usize)).collect(),
                invariant_contract.address,
                invariant_contract.invariant_function.selector().to_vec().into(),
                invariant_config.fail_on_revert,
                invariant_contract.call_after_invariant,
            ) {
                if !success {
                    // If sequence still fails then replay error to collect traces and
                    // exit without executing new runs.
                    let _ = replay_run(
                        &invariant_contract,
                        self.executor.clone(),
                        known_contracts,
                        identified_contracts.clone(),
                        &mut test_result.logs,
                        &mut test_result.traces,
                        &mut test_result.coverage,
                        &txes,
                    );
                    return test_result.invariant_replay_fail(
                        replayed_entirely,
                        &invariant_contract.invariant_function.name,
                        call_sequence,
                    )
                }
            }
        }

        let progress =
            start_fuzz_progress(self.progress, self.name, &func.name, invariant_config.runs);
        let invariant_result =
            match evm.invariant_fuzz(invariant_contract.clone(), &fuzz_fixtures, progress.as_ref())
            {
                Ok(x) => x,
                Err(e) => return test_result.invariant_setup_fail(e),
            };
        // Merge coverage collected during invariant run with test setup coverage.
        test_result.merge_coverages(invariant_result.coverage);

        let mut counterexample = None;
        let success = invariant_result.error.is_none();
        let reason = invariant_result.error.as_ref().and_then(|err| err.revert_reason());

        match invariant_result.error {
            // If invariants were broken, replay the error to collect logs and traces
            Some(error) => match error {
                InvariantFuzzError::BrokenInvariant(case_data) |
                InvariantFuzzError::Revert(case_data) => {
                    // Replay error to create counterexample and to collect logs, traces and
                    // coverage.
                    match replay_error(
                        &case_data,
                        &invariant_contract,
                        self.executor.clone(),
                        known_contracts,
                        identified_contracts.clone(),
                        &mut test_result.logs,
                        &mut test_result.traces,
                        &mut test_result.coverage,
                        progress.as_ref(),
                    ) {
                        Ok(call_sequence) => {
                            if !call_sequence.is_empty() {
                                // Persist error in invariant failure dir.
                                if let Err(err) = foundry_common::fs::create_dir_all(failure_dir) {
                                    error!(%err, "Failed to create invariant failure dir");
                                } else if let Err(err) = foundry_common::fs::write_json_file(
                                    failure_file.as_path(),
                                    &call_sequence,
                                ) {
                                    error!(%err, "Failed to record call sequence");
                                }
                                counterexample = Some(CounterExample::Sequence(call_sequence))
                            }
                        }
                        Err(err) => {
                            error!(%err, "Failed to replay invariant error");
                        }
                    };
                }
                InvariantFuzzError::MaxAssumeRejects(_) => {}
            },

            // If invariants ran successfully, replay the last run to collect logs and
            // traces.
            _ => {
                if let Err(err) = replay_run(
                    &invariant_contract,
                    self.executor.clone(),
                    known_contracts,
                    identified_contracts.clone(),
                    &mut test_result.logs,
                    &mut test_result.traces,
                    &mut test_result.coverage,
                    &invariant_result.last_run_inputs,
                ) {
                    error!(%err, "Failed to replay last invariant run");
                }
            }
        }

        test_result.invariant_result(
            invariant_result.gas_report_traces,
            success,
            reason,
            counterexample,
            invariant_result.cases,
            invariant_result.reverts,
        )
    }

    /// Runs a fuzzed test.
    ///
    /// Applies the before test txes (if any), fuzzes the current function and returns the
    /// `TestResult`.
    ///
    /// Before test txes are applied in order and state modifications committed to the EVM database
    /// (therefore the fuzz test will use the modified state).
    /// State modifications of before test txes and fuzz test are discarded after test ends,
    /// similar to `eth_call`.
    pub fn run_fuzz_test(
        &self,
        func: &Function,
        should_fail: bool,
        runner: TestRunner,
        setup: TestSetup,
        fuzz_config: FuzzConfig,
    ) -> TestResult {
        let progress = start_fuzz_progress(self.progress, self.name, &func.name, fuzz_config.runs);

<<<<<<< HEAD
        // skip fuzz testing if runs is 0
        if fuzz_config.runs == 0 {
            return TestResult {
                status: TestStatus::Skipped,
                reason: None,
                decoded_logs: decode_console_logs(&logs),
                traces,
                labeled_addresses,
                kind: TestKind::Standard(0),
                debug: None,
                coverage,
                ..Default::default()
            };
        }

        // Run fuzz test
        let start = Instant::now();
        let fuzzed_executor =
            FuzzedExecutor::new(self.executor.clone(), runner.clone(), self.sender, fuzz_config);
        let state = fuzzed_executor.build_fuzz_state();
        let mut result = fuzzed_executor.fuzz(func, address, should_fail, self.errors);
=======
        // Prepare fuzz test execution.
        let fuzz_fixtures = setup.fuzz_fixtures.clone();
        let (executor, test_result, address) = match self.prepare_test(func, setup) {
            Ok(res) => res,
            Err(res) => return res,
        };
>>>>>>> f8aa4afe

        // Run fuzz test.
        let fuzzed_executor =
            FuzzedExecutor::new(executor.into_owned(), runner, self.sender, fuzz_config);
        let result = fuzzed_executor.fuzz(
            func,
            &fuzz_fixtures,
            address,
            should_fail,
            self.revert_decoder,
            progress.as_ref(),
        );

        // Check the last test result and skip the test
        // if it's marked as so.
        if let Some("SKIPPED") = result.reason.as_deref() {
            return test_result.single_skip()
        }
        test_result.fuzz_result(result)
    }

    /// Prepares single unit test and fuzz test execution:
    /// - set up the test result and executor
    /// - check if before test txes are configured and apply them in order
    ///
    /// Before test txes are arrays of arbitrary calldata obtained by calling the `beforeTest`
    /// function with test selector as a parameter.
    ///
    /// Unit tests within same contract (or even current test) are valid options for before test tx
    /// configuration. Test execution stops if any of before test txes fails.
    fn prepare_test(
        &self,
        func: &Function,
        setup: TestSetup,
    ) -> Result<(Cow<'_, Executor>, TestResult, Address), TestResult> {
        let address = setup.address;
        let mut executor = Cow::Borrowed(&self.executor);
        let mut test_result = TestResult::new(setup);

        // Apply before test configured functions (if any).
        if self.contract.abi.functions().filter(|func| func.name.is_before_test_setup()).count() ==
            1
        {
            for calldata in executor
                .call_sol_default(
                    address,
                    &ITest::beforeTestSetupCall { testSelector: func.selector() },
                )
                .beforeTestCalldata
            {
                // Apply before test configured calldata.
                match executor.to_mut().transact_raw(self.sender, address, calldata, U256::ZERO) {
                    Ok(call_result) => {
                        // Merge tx result traces in unit test result.
                        test_result.merge_call_result(&call_result);

                        // To continue unit test execution the call should not revert.
                        if call_result.reverted {
                            return Err(test_result.single_fail(None))
                        }
                    }
                    Err(_) => return Err(test_result.single_fail(None)),
                }
            }
        }
        Ok((executor, test_result, address))
    }
}<|MERGE_RESOLUTION|>--- conflicted
+++ resolved
@@ -407,32 +407,7 @@
                 (sig, res)
             })
             .collect::<BTreeMap<_, _>>();
-
-<<<<<<< HEAD
-        if has_invariants && test_options.invariant.runs > 0 {
-            let identified_contracts = load_contracts(setup.traces.clone(), known_contracts);
-            let results: Vec<_> = functions
-                .par_iter()
-                .filter(|&&func| func.is_invariant_test() && filter.matches_test(&func.signature()))
-                .map(|&func| {
-                    let runner = test_options.invariant_runner(self.name, &func.name);
-                    let invariant_config = test_options.invariant_config(self.name, &func.name);
-                    let res = self.run_invariant_test(
-                        runner,
-                        setup.clone(),
-                        *invariant_config,
-                        func,
-                        known_contracts,
-                        &identified_contracts,
-                    );
-                    (func.signature(), res)
-                })
-                .collect();
-            test_results.extend(results);
-        }
-
-=======
->>>>>>> f8aa4afe
+      
         let duration = start.elapsed();
         SuiteResult::new(duration, test_results, warnings)
     }
@@ -667,38 +642,12 @@
         fuzz_config: FuzzConfig,
     ) -> TestResult {
         let progress = start_fuzz_progress(self.progress, self.name, &func.name, fuzz_config.runs);
-
-<<<<<<< HEAD
-        // skip fuzz testing if runs is 0
-        if fuzz_config.runs == 0 {
-            return TestResult {
-                status: TestStatus::Skipped,
-                reason: None,
-                decoded_logs: decode_console_logs(&logs),
-                traces,
-                labeled_addresses,
-                kind: TestKind::Standard(0),
-                debug: None,
-                coverage,
-                ..Default::default()
-            };
-        }
-
-        // Run fuzz test
-        let start = Instant::now();
-        let fuzzed_executor =
-            FuzzedExecutor::new(self.executor.clone(), runner.clone(), self.sender, fuzz_config);
-        let state = fuzzed_executor.build_fuzz_state();
-        let mut result = fuzzed_executor.fuzz(func, address, should_fail, self.errors);
-=======
         // Prepare fuzz test execution.
         let fuzz_fixtures = setup.fuzz_fixtures.clone();
         let (executor, test_result, address) = match self.prepare_test(func, setup) {
             Ok(res) => res,
             Err(res) => return res,
         };
->>>>>>> f8aa4afe
-
         // Run fuzz test.
         let fuzzed_executor =
             FuzzedExecutor::new(executor.into_owned(), runner, self.sender, fuzz_config);
