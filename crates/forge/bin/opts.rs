--- conflicted
+++ resolved
@@ -1,31 +1,9 @@
 use crate::cmd::{
-<<<<<<< HEAD
-    bind::BindArgs,
-    build::BuildArgs,
-    cache::CacheArgs,
-    config, coverage,
-    create::CreateArgs,
-    debug::DebugArgs,
-    doc::DocArgs,
-    flatten,
-    fmt::FmtArgs,
-    geiger, generate,
-    init::InitArgs,
-    inspect,
-    install::InstallArgs,
-    remappings::RemappingArgs,
-    remove::RemoveArgs,
-    script::ScriptArgs,
-    selectors::SelectorsSubcommands,
-    snapshot, test, tree, update,
-    verify::{VerifyArgs, VerifyCheckArgs},
-    mutate::MutateTestArgs,
-=======
     bind::BindArgs, bind_json, build::BuildArgs, cache::CacheArgs, clone::CloneArgs, config,
     coverage, create::CreateArgs, debug::DebugArgs, doc::DocArgs, eip712, flatten, fmt::FmtArgs,
     geiger, generate, init::InitArgs, inspect, install::InstallArgs, remappings::RemappingArgs,
     remove::RemoveArgs, selectors::SelectorsSubcommands, snapshot, soldeer, test, tree, update,
->>>>>>> f8aa4afe
+    mutate::MutateTestArgs,
 };
 use clap::{Parser, Subcommand, ValueHint};
 use forge_script::ScriptArgs;
@@ -180,11 +158,7 @@
 
     /// Generate scaffold files.
     Generate(generate::GenerateArgs),
-
-<<<<<<< HEAD
-    /// Run mutation tests on project
-    Mutate(MutateTestArgs),
-=======
+  
     /// Verify the deployed bytecode against its source.
     #[clap(visible_alias = "vb")]
     VerifyBytecode(VerifyBytecodeArgs),
@@ -197,6 +171,9 @@
 
     /// Generate bindings for serialization/deserialization of project structs via JSON cheatcodes.
     BindJson(bind_json::BindJsonArgs),
+  
+    /// Run mutation tests on project
+    Mutate(MutateTestArgs),
 }
 
 #[cfg(test)]
@@ -208,5 +185,4 @@
     fn verify_cli() {
         Forge::command().debug_assert();
     }
->>>>>>> f8aa4afe
 }