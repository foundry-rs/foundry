use crate::cmd::{
<<<<<<< HEAD
    bind::BindArgs, build::BuildArgs, cache::CacheArgs, clone::CloneArgs, config, coverage,
    create::CreateArgs, debug::DebugArgs, doc::DocArgs, flatten, fmt::FmtArgs, geiger, generate,
    init::InitArgs, inspect, install::InstallArgs, remappings::RemappingArgs, remove::RemoveArgs,
    selectors::SelectorsSubcommands, snapshot, solc::SolcSubcommands, test, tree, update,
=======
    bind::BindArgs, bind_json, build::BuildArgs, cache::CacheArgs, clone::CloneArgs, config,
    coverage, create::CreateArgs, debug::DebugArgs, doc::DocArgs, eip712, flatten, fmt::FmtArgs,
    geiger, generate, init::InitArgs, inspect, install::InstallArgs, remappings::RemappingArgs,
    remove::RemoveArgs, selectors::SelectorsSubcommands, snapshot, soldeer, test, tree, update,
>>>>>>> b98590c7
};
use clap::{Parser, Subcommand, ValueHint};
use forge_script::ScriptArgs;
use forge_verify::{bytecode::VerifyBytecodeArgs, VerifyArgs, VerifyCheckArgs};
use std::path::PathBuf;

const VERSION_MESSAGE: &str = concat!(
    env!("CARGO_PKG_VERSION"),
    " (",
    env!("VERGEN_GIT_SHA"),
    " ",
    env!("VERGEN_BUILD_TIMESTAMP"),
    ")"
);

/// Build, test, fuzz, debug and deploy Solidity contracts.
#[derive(Parser)]
#[command(
    name = "forge",
    version = VERSION_MESSAGE,
    after_help = "Find more information in the book: http://book.getfoundry.sh/reference/forge/forge.html",
    next_display_order = None,
)]
pub struct Forge {
    #[command(subcommand)]
    pub cmd: ForgeSubcommand,
}

#[derive(Subcommand)]
#[allow(clippy::large_enum_variant)]
pub enum ForgeSubcommand {
    /// Run the project's tests.
    #[command(visible_alias = "t")]
    Test(test::TestArgs),

    /// Run a smart contract as a script, building transactions that can be sent onchain.
    Script(ScriptArgs),

    /// Generate coverage reports.
    Coverage(coverage::CoverageArgs),

    /// Generate Rust bindings for smart contracts.
    #[command(alias = "bi")]
    Bind(BindArgs),

    /// Build the project's smart contracts.
    #[command(visible_aliases = ["b", "compile"])]
    Build(BuildArgs),

    /// Clone a contract from Etherscan.
    Clone(CloneArgs),

    /// Debugs a single smart contract as a script.
    #[command(visible_alias = "d")]
    Debug(DebugArgs),

    /// Update one or multiple dependencies.
    ///
    /// If no arguments are provided, then all dependencies are updated.
    #[command(visible_alias = "u")]
    Update(update::UpdateArgs),

    /// Install one or multiple dependencies.
    ///
    /// If no arguments are provided, then existing dependencies will be installed.
    #[command(visible_alias = "i")]
    Install(InstallArgs),

    /// Remove one or multiple dependencies.
    #[command(visible_alias = "rm")]
    Remove(RemoveArgs),

    /// Get the automatically inferred remappings for the project.
    #[command(visible_alias = "re")]
    Remappings(RemappingArgs),

    /// Verify smart contracts on Etherscan.
    #[command(visible_alias = "v")]
    VerifyContract(VerifyArgs),

    /// Check verification status on Etherscan.
    #[command(visible_alias = "vc")]
    VerifyCheck(VerifyCheckArgs),

    /// Deploy a smart contract.
    #[command(visible_alias = "c")]
    Create(CreateArgs),

    /// Create a new Forge project.
    Init(InitArgs),

    /// Generate shell completions script.
    #[command(visible_alias = "com")]
    Completions {
        #[arg(value_enum)]
        shell: clap_complete::Shell,
    },

    /// Generate Fig autocompletion spec.
    #[command(visible_alias = "fig")]
    GenerateFigSpec,

    /// Remove the build artifacts and cache directories.
    #[command(visible_alias = "cl")]
    Clean {
        /// The project's root path.
        ///
        /// By default root of the Git repository, if in one,
        /// or the current working directory.
        #[arg(long, value_hint = ValueHint::DirPath, value_name = "PATH")]
        root: Option<PathBuf>,
    },

    /// Manage the Foundry cache.
    Cache(CacheArgs),

    /// Create a snapshot of each test's gas usage.
    #[command(visible_alias = "s")]
    Snapshot(snapshot::SnapshotArgs),

    /// Display the current config.
    #[command(visible_alias = "co")]
    Config(config::ConfigArgs),

    /// Flatten a source file and all of its imports into one file.
    #[command(visible_alias = "f")]
    Flatten(flatten::FlattenArgs),

    /// Format Solidity source files.
    Fmt(FmtArgs),

    /// Get specialized information about a smart contract.
    #[command(visible_alias = "in")]
    Inspect(inspect::InspectArgs),

    /// Display a tree visualization of the project's dependency graph.
    #[command(visible_alias = "tr")]
    Tree(tree::TreeArgs),

    /// Detects usage of unsafe cheat codes in a project and its dependencies.
    Geiger(geiger::GeigerArgs),

    /// Generate documentation for the project.
    Doc(DocArgs),

    /// Function selector utilities
    #[command(visible_alias = "se")]
    Selectors {
        #[command(subcommand)]
        command: SelectorsSubcommands,
    },

    /// Generate scaffold files.
    Generate(generate::GenerateArgs),

    /// Verify the deployed bytecode against its source.
    #[clap(visible_alias = "vb")]
    VerifyBytecode(VerifyBytecodeArgs),

<<<<<<< HEAD
    /// Function solc utilities
    Solc {
        #[command(subcommand)]
        command: SolcSubcommands,
    },
=======
    /// Soldeer dependency manager.
    Soldeer(soldeer::SoldeerArgs),

    /// Generate EIP-712 struct encodings for structs from a given file.
    Eip712(eip712::Eip712Args),

    /// Generate bindings for serialization/deserialization of project structs via JSON cheatcodes.
    BindJson(bind_json::BindJsonArgs),
>>>>>>> b98590c7
}

#[cfg(test)]
mod tests {
    use super::*;
    use clap::CommandFactory;

    #[test]
    fn verify_cli() {
        Forge::command().debug_assert();
    }
}<|MERGE_RESOLUTION|>--- conflicted
+++ resolved
@@ -1,15 +1,9 @@
 use crate::cmd::{
-<<<<<<< HEAD
-    bind::BindArgs, build::BuildArgs, cache::CacheArgs, clone::CloneArgs, config, coverage,
-    create::CreateArgs, debug::DebugArgs, doc::DocArgs, flatten, fmt::FmtArgs, geiger, generate,
-    init::InitArgs, inspect, install::InstallArgs, remappings::RemappingArgs, remove::RemoveArgs,
-    selectors::SelectorsSubcommands, snapshot, solc::SolcSubcommands, test, tree, update,
-=======
     bind::BindArgs, bind_json, build::BuildArgs, cache::CacheArgs, clone::CloneArgs, config,
     coverage, create::CreateArgs, debug::DebugArgs, doc::DocArgs, eip712, flatten, fmt::FmtArgs,
     geiger, generate, init::InitArgs, inspect, install::InstallArgs, remappings::RemappingArgs,
-    remove::RemoveArgs, selectors::SelectorsSubcommands, snapshot, soldeer, test, tree, update,
->>>>>>> b98590c7
+    remove::RemoveArgs, selectors::SelectorsSubcommands, snapshot, solc::SolcSubcommands, soldeer,
+    test, tree, update,
 };
 use clap::{Parser, Subcommand, ValueHint};
 use forge_script::ScriptArgs;
@@ -169,13 +163,12 @@
     #[clap(visible_alias = "vb")]
     VerifyBytecode(VerifyBytecodeArgs),
 
-<<<<<<< HEAD
     /// Function solc utilities
     Solc {
         #[command(subcommand)]
         command: SolcSubcommands,
     },
-=======
+
     /// Soldeer dependency manager.
     Soldeer(soldeer::SoldeerArgs),
 
@@ -184,7 +177,6 @@
 
     /// Generate bindings for serialization/deserialization of project structs via JSON cheatcodes.
     BindJson(bind_json::BindJsonArgs),
->>>>>>> b98590c7
 }
 
 #[cfg(test)]
