--- conflicted
+++ resolved
@@ -108,11 +108,8 @@
         ForgeSubcommand::Generate(cmd) => match cmd.sub {
             GenerateSubcommands::Test(cmd) => cmd.run(),
         },
-<<<<<<< HEAD
+        ForgeSubcommand::VerifyBytecode(cmd) => utils::block_on(cmd.run()),
         ForgeSubcommand::Soldeer(cmd) => cmd.run(),
-=======
-        ForgeSubcommand::VerifyBytecode(cmd) => utils::block_on(cmd.run()),
->>>>>>> 89f0fb92
     }
 }
 
