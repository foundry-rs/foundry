use super::{install, test::filter::ProjectPathsAwareFilter, watch::WatchArgs};
use alloy_primitives::U256;
use chrono::Utc;
use clap::{Parser, ValueHint};
use eyre::{Context, OptionExt, Result};
use forge::{
    decode::decode_console_logs,
    gas_report::{GasReport, GasReportKind},
    multi_runner::matches_contract,
    result::{SuiteResult, TestOutcome, TestStatus},
    traces::{
        debug::{ContractSources, DebugTraceIdentifier},
        decode_trace_arena, folded_stack_trace,
        identifier::SignaturesIdentifier,
        render_trace_arena, CallTraceDecoderBuilder, InternalTraceMode, TraceKind,
    },
    MultiContractRunner, MultiContractRunnerBuilder, TestFilter, TestOptions, TestOptionsBuilder,
};
use foundry_cli::{
    opts::CoreBuildArgs,
    utils::{self, LoadConfig},
};
use foundry_common::{compile::ProjectCompiler, evm::EvmArgs, fs, shell};
use foundry_compilers::{
    artifacts::output_selection::OutputSelection,
    compilers::{multi::MultiCompilerLanguage, CompilerSettings, Language},
    utils::source_files_iter,
    ProjectCompileOutput,
};
use foundry_config::{
    figment,
    figment::{
        value::{Dict, Map},
        Metadata, Profile, Provider,
    },
    filter::GlobMatcher,
    get_available_profiles, Config,
};
use foundry_debugger::Debugger;
use foundry_evm::traces::identifier::TraceIdentifiers;
use regex::Regex;
use std::{
    collections::{BTreeMap, BTreeSet},
    fmt::Write,
    path::PathBuf,
    sync::{mpsc::channel, Arc},
    time::{Duration, Instant},
};
use yansi::Paint;

mod filter;
mod summary;

use quick_junit::{NonSuccessKind, Report, TestCase, TestCaseStatus, TestSuite};
use summary::TestSummaryReporter;

use crate::cmd::test::summary::print_invariant_metrics;
pub use filter::FilterArgs;
use forge::result::TestKind;

// Loads project's figment and merges the build cli arguments into it
foundry_config::merge_impl_figment_convert!(TestArgs, opts, evm_opts);

/// CLI arguments for `forge test`.
#[derive(Clone, Debug, Parser)]
#[command(next_help_heading = "Test options")]
pub struct TestArgs {
    /// The contract file you want to test, it's a shortcut for --match-path.
    #[arg(value_hint = ValueHint::FilePath)]
    pub path: Option<GlobMatcher>,

    /// Run a single test in the debugger.
    ///
    /// The matching test will be opened in the debugger regardless of the outcome of the test.
    ///
    /// If the matching test is a fuzz test, then it will open the debugger on the first failure
    /// case. If the fuzz test does not fail, it will open the debugger on the last fuzz case.
    #[arg(long, value_name = "DEPRECATED_TEST_FUNCTION_REGEX")]
    debug: Option<Option<Regex>>,

    /// Generate a flamegraph for a single test. Implies `--decode-internal`.
    ///
    /// A flame graph is used to visualize which functions or operations within the smart contract
    /// are consuming the most gas overall in a sorted manner.
    #[arg(long)]
    flamegraph: bool,

    /// Generate a flamechart for a single test. Implies `--decode-internal`.
    ///
    /// A flame chart shows the gas usage over time, illustrating when each function is
    /// called (execution order) and how much gas it consumes at each point in the timeline.
    #[arg(long, conflicts_with = "flamegraph")]
    flamechart: bool,

    /// Identify internal functions in traces.
    ///
    /// This will trace internal functions and decode stack parameters.
    ///
    /// Parameters stored in memory (such as bytes or arrays) are currently decoded only when a
    /// single function is matched, similarly to `--debug`, for performance reasons.
    #[arg(long, value_name = "DEPRECATED_TEST_FUNCTION_REGEX")]
    decode_internal: Option<Option<Regex>>,

    /// Dumps all debugger steps to file.
    #[arg(
        long,
        requires = "debug",
        value_hint = ValueHint::FilePath,
        value_name = "PATH"
    )]
    dump: Option<PathBuf>,

    /// Print a gas report.
    #[arg(long, env = "FORGE_GAS_REPORT")]
    gas_report: bool,

    /// Exit with code 0 even if a test fails.
    #[arg(long, env = "FORGE_ALLOW_FAILURE")]
    allow_failure: bool,

    /// Output test results as JUnit XML report.
    #[arg(long, conflicts_with_all = ["quiet", "json", "gas_report"], help_heading = "Display options")]
    pub junit: bool,

    /// Stop running tests after the first failure.
    #[arg(long)]
    pub fail_fast: bool,

    /// The Etherscan (or equivalent) API key.
    #[arg(long, env = "ETHERSCAN_API_KEY", value_name = "KEY")]
    etherscan_api_key: Option<String>,

    /// List tests instead of running them.
    #[arg(long, short, help_heading = "Display options")]
    list: bool,

    /// Set seed used to generate randomness during your fuzz runs.
    #[arg(long)]
    pub fuzz_seed: Option<U256>,

    #[arg(long, env = "FOUNDRY_FUZZ_RUNS", value_name = "RUNS")]
    pub fuzz_runs: Option<u64>,

    /// File to rerun fuzz failures from.
    #[arg(long)]
    pub fuzz_input_file: Option<String>,

    /// Max concurrent threads to use.
    /// Default value is the number of available CPUs.
    #[arg(long, short = 'j', visible_alias = "jobs")]
    pub threads: Option<usize>,

    /// Show test execution progress.
    #[arg(long)]
    pub show_progress: bool,

    #[command(flatten)]
    filter: FilterArgs,

    /// Re-run recorded test failures from last run.
    /// If no failure recorded then regular test run is performed.
    #[arg(long)]
    pub rerun: bool,

    #[command(flatten)]
    evm_opts: EvmArgs,

    #[command(flatten)]
    opts: CoreBuildArgs,

    #[command(flatten)]
    pub watch: WatchArgs,

    /// Print test summary table.
    #[arg(long, help_heading = "Display options")]
    pub summary: bool,

    /// Print detailed test summary table.
    #[arg(long, help_heading = "Display options", requires = "summary")]
    pub detailed: bool,
}

impl TestArgs {
    /// Returns the flattened [`CoreBuildArgs`].
    pub fn build_args(&self) -> &CoreBuildArgs {
        &self.opts
    }

    pub async fn run(self) -> Result<TestOutcome> {
        trace!(target: "forge::test", "executing test command");
        self.execute_tests().await
    }

    /// Returns sources which include any tests to be executed.
    /// If no filters are provided, sources are filtered by existence of test/invariant methods in
    /// them, If filters are provided, sources are additionally filtered by them.
    pub fn get_sources_to_compile(
        &self,
        config: &Config,
        filter: &ProjectPathsAwareFilter,
    ) -> Result<BTreeSet<PathBuf>> {
        let mut project = config.create_project(true, true)?;
        project.settings.update_output_selection(|selection| {
            *selection = OutputSelection::common_output_selection(["abi".to_string()]);
        });

        let output = project.compile()?;

        if output.has_compiler_errors() {
            sh_println!("{output}")?;
            eyre::bail!("Compilation failed");
        }

        // ABIs of all sources
        let abis = output
            .into_artifacts()
            .filter_map(|(id, artifact)| artifact.abi.map(|abi| (id, abi)))
            .collect::<BTreeMap<_, _>>();

        // Filter sources by their abis and contract names.
        let mut test_sources = abis
            .iter()
            .filter(|(id, abi)| matches_contract(id, abi, filter))
            .map(|(id, _)| id.source.clone())
            .collect::<BTreeSet<_>>();

        if test_sources.is_empty() {
            if filter.is_empty() {
                sh_println!(
                    "No tests found in project! \
                        Forge looks for functions that starts with `test`."
                )?;
            } else {
                sh_println!("No tests match the provided pattern:")?;
                sh_print!("{filter}")?;

                // Try to suggest a test when there's no match
                if let Some(test_pattern) = &filter.args().test_pattern {
                    let test_name = test_pattern.as_str();
                    let candidates = abis
                        .into_iter()
                        .filter(|(id, _)| {
                            filter.matches_path(&id.source) && filter.matches_contract(&id.name)
                        })
                        .flat_map(|(_, abi)| abi.functions.into_keys())
                        .collect::<Vec<_>>();
                    if let Some(suggestion) = utils::did_you_mean(test_name, candidates).pop() {
                        sh_println!("\nDid you mean `{suggestion}`?")?;
                    }
                }
            }

            eyre::bail!("No tests to run");
        }

        // Always recompile all sources to ensure that `getCode` cheatcode can use any artifact.
        test_sources.extend(source_files_iter(
            &project.paths.sources,
            MultiCompilerLanguage::FILE_EXTENSIONS,
        ));

        Ok(test_sources)
    }

    /// Executes all the tests in the project.
    ///
    /// This will trigger the build process first. On success all test contracts that match the
    /// configured filter will be executed
    ///
    /// Returns the test results for all matching tests.
    pub async fn execute_tests(mut self) -> Result<TestOutcome> {
        // Merge all configs.
        let (mut config, mut evm_opts) = self.load_config_and_evm_opts_emit_warnings()?;

        // Set number of max threads to execute tests.
        // If not specified then the number of threads determined by rayon will be used.
        if let Some(test_threads) = config.threads {
            trace!(target: "forge::test", "execute tests with {} max threads", test_threads);
            rayon::ThreadPoolBuilder::new().num_threads(test_threads).build_global()?;
        }

        // Explicitly enable isolation for gas reports for more correct gas accounting.
        if self.gas_report {
            evm_opts.isolate = true;
        } else {
            // Do not collect gas report traces if gas report is not enabled.
            config.fuzz.gas_report_samples = 0;
            config.invariant.gas_report_samples = 0;
        }

        // Set up the project.
        let mut project = config.project()?;

        // Install missing dependencies.
        if install::install_missing_dependencies(&mut config) && config.auto_detect_remappings {
            // need to re-configure here to also catch additional remappings
            config = self.load_config();
            project = config.project()?;
        }

        let mut filter = self.filter(&config);
        trace!(target: "forge::test", ?filter, "using filter");

        let sources_to_compile = self.get_sources_to_compile(&config, &filter)?;

        let compiler =
            ProjectCompiler::new().quiet(shell::is_json() || self.junit).files(sources_to_compile);

        let output = compiler.compile(&project)?;

        // Create test options from general project settings and compiler output.
        let project_root = &project.paths.root;
        let toml = config.get_config_path();
        let profiles = get_available_profiles(toml)?;

        // Remove the snapshots directory if it exists.
        // This is to ensure that we don't have any stale snapshots.
        // If `FORGE_SNAPSHOT_CHECK` is set, we don't remove the snapshots directory as it is
        // required for comparison.
        if std::env::var("FORGE_SNAPSHOT_CHECK").is_err() {
            let snapshot_dir = project_root.join(&config.snapshots);
            if snapshot_dir.exists() {
                let _ = fs::remove_dir_all(project_root.join(&config.snapshots));
            }
        }

        let test_options: TestOptions = TestOptionsBuilder::default()
            .fuzz(config.fuzz.clone())
            .invariant(config.invariant.clone())
            .profiles(profiles)
            .build(&output, project_root)?;

        let should_debug = self.debug.is_some();
        let should_draw = self.flamegraph || self.flamechart;

        // Determine print verbosity and executor verbosity.
        let verbosity = evm_opts.verbosity;
        if (self.gas_report && evm_opts.verbosity < 3) || self.flamegraph || self.flamechart {
            evm_opts.verbosity = 3;
        }

        let env = evm_opts.evm_env().await?;

        // Enable internal tracing for more informative flamegraph.
        if should_draw && self.decode_internal.is_none() {
            self.decode_internal = Some(None);
        }

        // Choose the internal function tracing mode, if --decode-internal is provided.
        let decode_internal = if self.decode_internal.is_some() {
            // If more than one function matched, we enable simple tracing.
            // If only one function matched, we enable full tracing. This is done in `run_tests`.
            InternalTraceMode::Simple
        } else {
            InternalTraceMode::None
        };

        // Prepare the test builder.
        let config = Arc::new(config);
        let runner = MultiContractRunnerBuilder::new(config.clone())
            .set_debug(should_debug)
            .set_decode_internal(decode_internal)
            .initial_balance(evm_opts.initial_balance)
            .evm_spec(config.evm_spec_id())
            .sender(evm_opts.sender)
            .with_fork(evm_opts.get_fork(&config, env.clone()))
            .with_test_options(test_options)
            .enable_isolation(evm_opts.isolate)
            .alphanet(evm_opts.alphanet)
            .build(project_root, &output, env, evm_opts)?;

        let mut maybe_override_mt = |flag, maybe_regex: Option<&Option<Regex>>| {
            if let Some(Some(regex)) = maybe_regex {
                sh_warn!(
                    "specifying argument for --{flag} is deprecated and will be removed in the future, \
                     use --match-test instead"
                )?;

                let test_pattern = &mut filter.args_mut().test_pattern;
                if test_pattern.is_some() {
                    eyre::bail!(
                        "Cannot specify both --{flag} and --match-test. \
                         Use --match-contract and --match-path to further limit the search instead."
                    );
                }
                *test_pattern = Some(regex.clone());
            }

            Ok(())
        };
        maybe_override_mt("debug", self.debug.as_ref())?;
        maybe_override_mt("decode-internal", self.decode_internal.as_ref())?;

        let libraries = runner.libraries.clone();
        let mut outcome = self.run_tests(runner, config, verbosity, &filter, &output).await?;

        if should_draw {
            let (suite_name, test_name, mut test_result) =
                outcome.remove_first().ok_or_eyre("no tests were executed")?;

            let (_, arena) = test_result
                .traces
                .iter_mut()
                .find(|(kind, _)| *kind == TraceKind::Execution)
                .unwrap();

            // Decode traces.
            let decoder = outcome.last_run_decoder.as_ref().unwrap();
            decode_trace_arena(arena, decoder).await?;
            let mut fst = folded_stack_trace::build(arena);

            let label = if self.flamegraph { "flamegraph" } else { "flamechart" };
            let contract = suite_name.split(':').last().unwrap();
            let test_name = test_name.trim_end_matches("()");
            let file_name = format!("cache/{label}_{contract}_{test_name}.svg");
            let file = std::fs::File::create(&file_name).wrap_err("failed to create file")?;
            let file = std::io::BufWriter::new(file);

            let mut options = inferno::flamegraph::Options::default();
            options.title = format!("{label} {contract}::{test_name}");
            options.count_name = "gas".to_string();
            if self.flamechart {
                options.flame_chart = true;
                fst.reverse();
            }

            // Generate SVG.
            inferno::flamegraph::from_lines(&mut options, fst.iter().map(String::as_str), file)
                .wrap_err("failed to write svg")?;
            sh_println!("Saved to {file_name}")?;

            // Open SVG in default program.
            if let Err(e) = opener::open(&file_name) {
                sh_err!("Failed to open {file_name}; please open it manually: {e}")?;
            }
        }

        if should_debug {
            // Get first non-empty suite result. We will have only one such entry.
            let (_, _, test_result) =
                outcome.remove_first().ok_or_eyre("no tests were executed")?;

            let sources =
                ContractSources::from_project_output(&output, project.root(), Some(&libraries))?;

            // Run the debugger.
            let mut builder = Debugger::builder()
                .traces(
                    test_result.traces.iter().filter(|(t, _)| t.is_execution()).cloned().collect(),
                )
                .sources(sources)
                .breakpoints(test_result.breakpoints.clone());

            if let Some(decoder) = &outcome.last_run_decoder {
                builder = builder.decoder(decoder);
            }

            let mut debugger = builder.build();
            if let Some(dump_path) = self.dump {
                debugger.dump_to_file(&dump_path)?;
            } else {
                debugger.try_run_tui()?;
            }
        }

        Ok(outcome)
    }

    /// Run all tests that matches the filter predicate from a test runner
    pub async fn run_tests(
        &self,
        mut runner: MultiContractRunner,
        config: Arc<Config>,
        verbosity: u8,
        filter: &ProjectPathsAwareFilter,
        output: &ProjectCompileOutput,
    ) -> eyre::Result<TestOutcome> {
        if self.list {
            return list(runner, filter);
        }

        trace!(target: "forge::test", "running all tests");

        // If we need to render to a serialized format, we should not print anything else to stdout.
        let silent = self.gas_report && shell::is_json();

        let num_filtered = runner.matching_test_functions(filter).count();
        if num_filtered != 1 && (self.debug.is_some() || self.flamegraph || self.flamechart) {
            let action = if self.flamegraph {
                "generate a flamegraph"
            } else if self.flamechart {
                "generate a flamechart"
            } else {
                "run the debugger"
            };
            let filter = if filter.is_empty() {
                String::new()
            } else {
                format!("\n\nFilter used:\n{filter}")
            };
            eyre::bail!(
                "{num_filtered} tests matched your criteria, but exactly 1 test must match in order to {action}.\n\n\
                 Use --match-contract and --match-path to further limit the search.{filter}",
            );
        }

        // If exactly one test matched, we enable full tracing.
        if num_filtered == 1 && self.decode_internal.is_some() {
            runner.decode_internal = InternalTraceMode::Full;
        }

        // Run tests in a non-streaming fashion and collect results for serialization.
        if !self.gas_report && shell::is_json() {
            let mut results = runner.test_collect(filter);
            results.values_mut().for_each(|suite_result| {
                for test_result in suite_result.test_results.values_mut() {
                    if verbosity >= 2 {
                        // Decode logs at level 2 and above.
                        test_result.decoded_logs = decode_console_logs(&test_result.logs);
                    } else {
                        // Empty logs for non verbose runs.
                        test_result.logs = vec![];
                    }
                }
            });
            sh_println!("{}", serde_json::to_string(&results)?)?;
            return Ok(TestOutcome::new(results, self.allow_failure));
        }

        if self.junit {
            let results = runner.test_collect(filter);
            sh_println!("{}", junit_xml_report(&results, verbosity).to_string()?)?;
            return Ok(TestOutcome::new(results, self.allow_failure));
        }

        let remote_chain_id = runner.evm_opts.get_remote_chain_id().await;
        let known_contracts = runner.known_contracts.clone();

        let libraries = runner.libraries.clone();

        // Run tests in a streaming fashion.
        let (tx, rx) = channel::<(String, SuiteResult)>();
        let timer = Instant::now();
        let show_progress = config.show_progress;
        let handle = tokio::task::spawn_blocking({
            let filter = filter.clone();
            move || runner.test(&filter, tx, show_progress)
        });

        // Set up trace identifiers.
        let mut identifier = TraceIdentifiers::new().with_local(&known_contracts);

        // Avoid using etherscan for gas report as we decode more traces and this will be
        // expensive.
        if !self.gas_report {
            identifier = identifier.with_etherscan(&config, remote_chain_id)?;
        }

        // Build the trace decoder.
        let mut builder = CallTraceDecoderBuilder::new()
            .with_known_contracts(&known_contracts)
            .with_verbosity(verbosity);
        // Signatures are of no value for gas reports.
        if !self.gas_report {
            builder = builder.with_signature_identifier(SignaturesIdentifier::new(
                Config::foundry_cache_dir(),
                config.offline,
            )?);
        }

        if self.decode_internal.is_some() {
            let sources =
                ContractSources::from_project_output(output, &config.root.0, Some(&libraries))?;
            builder = builder.with_debug_identifier(DebugTraceIdentifier::new(sources));
        }
        let mut decoder = builder.build();

        let mut gas_report = self.gas_report.then(|| {
            GasReport::new(
                config.gas_reports.clone(),
                config.gas_reports_ignore.clone(),
                config.gas_reports_include_tests,
                if shell::is_json() { GasReportKind::JSON } else { GasReportKind::Markdown },
            )
        });

        let mut gas_snapshots = BTreeMap::<String, BTreeMap<String, String>>::new();

        let mut outcome = TestOutcome::empty(self.allow_failure);

        let mut any_test_failed = false;
        for (contract_name, suite_result) in rx {
            let tests = &suite_result.test_results;

            // Clear the addresses and labels from previous test.
            decoder.clear_addresses();

            // We identify addresses if we're going to print *any* trace or gas report.
            let identify_addresses = verbosity >= 3 ||
                self.gas_report ||
                self.debug.is_some() ||
                self.flamegraph ||
                self.flamechart;

            // Print suite header.
            if !silent {
                sh_println!()?;
                for warning in suite_result.warnings.iter() {
                    sh_warn!("{warning}")?;
                }
                if !tests.is_empty() {
                    let len = tests.len();
                    let tests = if len > 1 { "tests" } else { "test" };
                    sh_println!("Ran {len} {tests} for {contract_name}")?;
                }
            }

            // Process individual test results, printing logs and traces when necessary.
            for (name, result) in tests {
                if !silent {
                    sh_println!("{}", result.short_result(name))?;

                    // Display invariant metrics if invariant kind.
                    if let TestKind::Invariant { runs: _, calls: _, reverts: _, metrics } =
                        &result.kind
                    {
                        print_invariant_metrics(metrics);
                    }

                    // We only display logs at level 2 and above
                    if verbosity >= 2 {
                        // We only decode logs from Hardhat and DS-style console events
                        let console_logs = decode_console_logs(&result.logs);
                        if !console_logs.is_empty() {
                            sh_println!("Logs:")?;
                            for log in console_logs {
                                sh_println!("  {log}")?;
                            }
                            sh_println!()?;
                        }
                    }
                }

                // We shouldn't break out of the outer loop directly here so that we finish
                // processing the remaining tests and print the suite summary.
                any_test_failed |= result.status == TestStatus::Failure;

                // Clear the addresses and labels from previous runs.
                decoder.clear_addresses();
                decoder
                    .labels
                    .extend(result.labeled_addresses.iter().map(|(k, v)| (*k, v.clone())));

                // Identify addresses and decode traces.
                let mut decoded_traces = Vec::with_capacity(result.traces.len());
                for (kind, arena) in &mut result.traces.clone() {
                    if identify_addresses {
                        decoder.identify(arena, &mut identifier);
                    }

                    // verbosity:
                    // - 0..3: nothing
                    // - 3: only display traces for failed tests
                    // - 4: also display the setup trace for failed tests
                    // - 5..: display all traces for all tests
                    let should_include = match kind {
                        TraceKind::Execution => {
                            (verbosity == 3 && result.status.is_failure()) || verbosity >= 4
                        }
                        TraceKind::Setup => {
                            (verbosity == 4 && result.status.is_failure()) || verbosity >= 5
                        }
                        TraceKind::Deployment => false,
                    };

                    if should_include {
                        decode_trace_arena(arena, &decoder).await?;
                        decoded_traces.push(render_trace_arena(arena));
                    }
                }

                if !silent && !decoded_traces.is_empty() {
                    sh_println!("Traces:")?;
                    for trace in &decoded_traces {
                        sh_println!("{trace}")?;
                    }
                }

                if let Some(gas_report) = &mut gas_report {
                    gas_report.analyze(result.traces.iter().map(|(_, a)| &a.arena), &decoder).await;

                    for trace in result.gas_report_traces.iter() {
                        decoder.clear_addresses();

                        // Re-execute setup and deployment traces to collect identities created in
                        // setUp and constructor.
                        for (kind, arena) in &result.traces {
                            if !matches!(kind, TraceKind::Execution) {
                                decoder.identify(arena, &mut identifier);
                            }
                        }

                        for arena in trace {
                            decoder.identify(arena, &mut identifier);
                            gas_report.analyze([arena], &decoder).await;
                        }
                    }
                }

                // Collect and merge gas snapshots.
                for (group, new_snapshots) in result.gas_snapshots.iter() {
                    gas_snapshots.entry(group.clone()).or_default().extend(new_snapshots.clone());
                }
            }

            // Write gas snapshots to disk if any were collected.
            if !gas_snapshots.is_empty() {
                // Check for differences in gas snapshots if `FORGE_SNAPSHOT_CHECK` is set.
                // Exiting early with code 1 if differences are found.
                if std::env::var("FORGE_SNAPSHOT_CHECK").is_ok() {
                    let differences_found = gas_snapshots.clone().into_iter().fold(
                        false,
                        |mut found, (group, snapshots)| {
                            // If the snapshot file doesn't exist, we can't compare so we skip.
                            if !&config.snapshots.join(format!("{group}.json")).exists() {
                                return false;
                            }

                            let previous_snapshots: BTreeMap<String, String> =
                                fs::read_json_file(&config.snapshots.join(format!("{group}.json")))
                                    .expect("Failed to read snapshots from disk");

                            let diff: BTreeMap<_, _> = snapshots
                                .iter()
                                .filter_map(|(k, v)| {
                                    previous_snapshots.get(k).and_then(|previous_snapshot| {
                                        if previous_snapshot != v {
                                            Some((
                                                k.clone(),
                                                (previous_snapshot.clone(), v.clone()),
                                            ))
                                        } else {
                                            None
                                        }
                                    })
                                })
                                .collect();

                            if !diff.is_empty() {
                                let _ = sh_eprintln!(
                                    "{}",
                                    format!("\n[{group}] Failed to match snapshots:").red().bold()
                                );

                                for (key, (previous_snapshot, snapshot)) in &diff {
                                    let _ = sh_eprintln!(
                                        "{}",
                                        format!("- [{key}] {previous_snapshot} → {snapshot}").red()
                                    );
                                }

                                found = true;
                            }

                            found
                        },
                    );

                    if differences_found {
                        sh_eprintln!()?;
                        eyre::bail!("Snapshots differ from previous run");
                    }
                }

                // Create `snapshots` directory if it doesn't exist.
                fs::create_dir_all(&config.snapshots)?;

                // Write gas snapshots to disk per group.
                gas_snapshots.clone().into_iter().for_each(|(group, snapshots)| {
                    fs::write_pretty_json_file(
                        &config.snapshots.join(format!("{group}.json")),
                        &snapshots,
                    )
                    .expect("Failed to write gas snapshots to disk");
                });
            }

            // Print suite summary.
            if !silent {
                sh_println!("{}", suite_result.summary())?;
            }

            // Add the suite result to the outcome.
            outcome.results.insert(contract_name, suite_result);

            // Stop processing the remaining suites if any test failed and `fail_fast` is set.
            if self.fail_fast && any_test_failed {
                break;
            }
        }
        outcome.last_run_decoder = Some(decoder);
        let duration = timer.elapsed();

        trace!(target: "forge::test", len=outcome.results.len(), %any_test_failed, "done with results");

        if let Some(gas_report) = gas_report {
            let finalized = gas_report.finalize();
            sh_println!("{}", &finalized)?;
            outcome.gas_report = Some(finalized);
        }

        if !silent && !outcome.results.is_empty() {
            sh_println!("{}", outcome.summary(duration))?;

            if self.summary {
                let mut summary_table = TestSummaryReporter::new(self.detailed);
                sh_println!("\n\nTest Summary:")?;
                summary_table.print_summary(&outcome);
            }
        }

        // Reattach the task.
        if let Err(e) = handle.await {
            match e.try_into_panic() {
                Ok(payload) => std::panic::resume_unwind(payload),
                Err(e) => return Err(e.into()),
            }
        }

        // Persist test run failures to enable replaying.
        persist_run_failures(&config, &outcome);

        Ok(outcome)
    }

    /// Returns the flattened [`FilterArgs`] arguments merged with [`Config`].
    /// Loads and applies filter from file if only last test run failures performed.
    pub fn filter(&self, config: &Config) -> ProjectPathsAwareFilter {
        let mut filter = self.filter.clone();
        if self.rerun {
            filter.test_pattern = last_run_failures(config);
        }
        if filter.path_pattern.is_some() {
            if self.path.is_some() {
                panic!("Can not supply both --match-path and |path|");
            }
        } else {
            filter.path_pattern = self.path.clone();
        }
        filter.merge_with_config(config)
    }

    /// Returns whether `BuildArgs` was configured with `--watch`
    pub fn is_watch(&self) -> bool {
        self.watch.watch.is_some()
    }

    /// Returns the [`watchexec::InitConfig`] and [`watchexec::RuntimeConfig`] necessary to
    /// bootstrap a new [`watchexe::Watchexec`] loop.
    pub(crate) fn watchexec_config(&self) -> Result<watchexec::Config> {
        self.watch.watchexec_config(|| {
            let config = Config::from(self);
            [config.src, config.test]
        })
    }
}

impl Provider for TestArgs {
    fn metadata(&self) -> Metadata {
        Metadata::named("Core Build Args Provider")
    }

    fn data(&self) -> Result<Map<Profile, Dict>, figment::Error> {
        let mut dict = Dict::default();

        let mut fuzz_dict = Dict::default();
        if let Some(fuzz_seed) = self.fuzz_seed {
            fuzz_dict.insert("seed".to_string(), fuzz_seed.to_string().into());
        }
        if let Some(fuzz_runs) = self.fuzz_runs {
            fuzz_dict.insert("runs".to_string(), fuzz_runs.into());
        }
        if let Some(fuzz_input_file) = self.fuzz_input_file.clone() {
            fuzz_dict.insert("failure_persist_file".to_string(), fuzz_input_file.into());
        }
        dict.insert("fuzz".to_string(), fuzz_dict.into());

        if let Some(etherscan_api_key) =
            self.etherscan_api_key.as_ref().filter(|s| !s.trim().is_empty())
        {
            dict.insert("etherscan_api_key".to_string(), etherscan_api_key.to_string().into());
        }

        if self.show_progress {
            dict.insert("show_progress".to_string(), true.into());
        }

        if let Some(threads) = self.threads {
            dict.insert("threads".to_string(), threads.into());
        }

        Ok(Map::from([(Config::selected_profile(), dict)]))
    }
}

/// Lists all matching tests
fn list(runner: MultiContractRunner, filter: &ProjectPathsAwareFilter) -> Result<TestOutcome> {
    let results = runner.list(filter);

<<<<<<< HEAD
    if json {
        sh_println!("{}", serde_json::to_string(&results)?)?;
=======
    if shell::is_json() {
        println!("{}", serde_json::to_string(&results)?);
>>>>>>> e2a6282a
    } else {
        for (file, contracts) in results.iter() {
            sh_println!("{file}")?;
            for (contract, tests) in contracts.iter() {
                sh_println!("  {contract}")?;
                sh_println!("    {}\n", tests.join("\n    "))?;
            }
        }
    }
    Ok(TestOutcome::empty(false))
}

/// Load persisted filter (with last test run failures) from file.
fn last_run_failures(config: &Config) -> Option<regex::Regex> {
    match fs::read_to_string(&config.test_failures_file) {
        Ok(filter) => Some(Regex::new(&filter).unwrap()),
        Err(_) => None,
    }
}

/// Persist filter with last test run failures (only if there's any failure).
fn persist_run_failures(config: &Config, outcome: &TestOutcome) {
    if outcome.failed() > 0 && fs::create_file(&config.test_failures_file).is_ok() {
        let mut filter = String::new();
        let mut failures = outcome.failures().peekable();
        while let Some((test_name, _)) = failures.next() {
            if let Some(test_match) = test_name.split("(").next() {
                filter.push_str(test_match);
                if failures.peek().is_some() {
                    filter.push('|');
                }
            }
        }
        let _ = fs::write(&config.test_failures_file, filter);
    }
}

/// Generate test report in JUnit XML report format.
fn junit_xml_report(results: &BTreeMap<String, SuiteResult>, verbosity: u8) -> Report {
    let mut total_duration = Duration::default();
    let mut junit_report = Report::new("Test run");
    junit_report.set_timestamp(Utc::now());
    for (suite_name, suite_result) in results {
        let mut test_suite = TestSuite::new(suite_name);
        total_duration += suite_result.duration;
        test_suite.set_time(suite_result.duration);
        test_suite.set_system_out(suite_result.summary());
        for (test_name, test_result) in &suite_result.test_results {
            let mut test_status = match test_result.status {
                TestStatus::Success => TestCaseStatus::success(),
                TestStatus::Failure => TestCaseStatus::non_success(NonSuccessKind::Failure),
                TestStatus::Skipped => TestCaseStatus::skipped(),
            };
            if let Some(reason) = &test_result.reason {
                test_status.set_message(reason);
            }

            let mut test_case = TestCase::new(test_name, test_status);
            test_case.set_time(test_result.duration);

            let mut sys_out = String::new();
            let result_report = test_result.kind.report();
            write!(sys_out, "{test_result} {test_name} {result_report}").unwrap();
            if verbosity >= 2 && !test_result.logs.is_empty() {
                write!(sys_out, "\\nLogs:\\n").unwrap();
                let console_logs = decode_console_logs(&test_result.logs);
                for log in console_logs {
                    write!(sys_out, "  {log}\\n").unwrap();
                }
            }

            test_case.set_system_out(sys_out);
            test_suite.add_test_case(test_case);
        }
        junit_report.add_test_suite(test_suite);
    }
    junit_report.set_time(total_duration);
    junit_report
}

#[cfg(test)]
mod tests {
    use crate::opts::{Forge, ForgeSubcommand};

    use super::*;
    use foundry_config::{Chain, InvariantConfig};
    use foundry_test_utils::forgetest_async;

    #[test]
    fn watch_parse() {
        let args = match Forge::parse_from(["foundry-cli", "test", "-vw"]).cmd {
            ForgeSubcommand::Test(args) => args,
            _ => unreachable!(),
        };
        assert!(args.watch.watch.is_some());
    }

    #[test]
    fn fuzz_seed() {
        let args = match Forge::parse_from(["foundry-cli", "test", "--fuzz-seed", "0x10"]).cmd {
            ForgeSubcommand::Test(args) => args,
            _ => unreachable!(),
        };
        assert!(args.fuzz_seed.is_some());
    }

    // <https://github.com/foundry-rs/foundry/issues/5913>
    #[test]
    fn fuzz_seed_exists() {
        let args = match Forge::parse_from([
            "foundry-cli",
            "test",
            "-vvv",
            "--gas-report",
            "--fuzz-seed",
            "0x10",
        ])
        .cmd
        {
            ForgeSubcommand::Test(args) => args,
            _ => unreachable!(),
        };
        assert!(args.fuzz_seed.is_some());
    }

    #[test]
    fn extract_chain() {
        let test = |arg: &str, expected: Chain| {
            let args = match Forge::parse_from(["foundry-cli", "test", arg]).cmd {
                ForgeSubcommand::Test(args) => args,
                _ => unreachable!(),
            };
            assert_eq!(args.evm_opts.env.chain, Some(expected));
            let (config, evm_opts) = args.load_config_and_evm_opts().unwrap();
            assert_eq!(config.chain, Some(expected));
            assert_eq!(evm_opts.env.chain_id, Some(expected.id()));
        };
        test("--chain-id=1", Chain::mainnet());
        test("--chain-id=42", Chain::from_id(42));
    }

    forgetest_async!(gas_report_fuzz_invariant, |prj, _cmd| {
        // speed up test by running with depth of 15
        let config = Config {
            invariant: { InvariantConfig { depth: 15, ..Default::default() } },
            ..Default::default()
        };
        prj.write_config(config);

        prj.insert_ds_test();
        prj.add_source(
            "Contracts.sol",
            r#"
//SPDX-license-identifier: MIT

import "./test.sol";

contract Foo {
    function foo() public {}
}

contract Bar {
    function bar() public {}
}


contract FooBarTest is DSTest {
    Foo public targetContract;

    function setUp() public {
        targetContract = new Foo();
    }

    function invariant_dummy() public {
        assertTrue(true);
    }

    function testFuzz_bar(uint256 _val) public {
        (new Bar()).bar();
    }
}
        "#,
        )
        .unwrap();

        let args = match Forge::parse_from([
            "foundry-cli",
            "test",
            "--gas-report",
            "--root",
            &prj.root().to_string_lossy(),
        ])
        .cmd
        {
            ForgeSubcommand::Test(args) => args,
            _ => unreachable!(),
        };

        let outcome = args.run().await.unwrap();
        let gas_report = outcome.gas_report.unwrap();

        assert_eq!(gas_report.contracts.len(), 3);
        let call_cnts = gas_report
            .contracts
            .values()
            .flat_map(|c| c.functions.values().flat_map(|f| f.values().map(|v| v.frames.len())))
            .collect::<Vec<_>>();
        // assert that all functions were called at least 100 times
        assert!(call_cnts.iter().all(|c| *c > 100));
    });
}<|MERGE_RESOLUTION|>--- conflicted
+++ resolved
@@ -907,13 +907,8 @@
 fn list(runner: MultiContractRunner, filter: &ProjectPathsAwareFilter) -> Result<TestOutcome> {
     let results = runner.list(filter);
 
-<<<<<<< HEAD
-    if json {
-        sh_println!("{}", serde_json::to_string(&results)?)?;
-=======
     if shell::is_json() {
         println!("{}", serde_json::to_string(&results)?);
->>>>>>> e2a6282a
     } else {
         for (file, contracts) in results.iter() {
             sh_println!("{file}")?;
