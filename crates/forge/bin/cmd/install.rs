use clap::{Parser, ValueHint};
use eyre::{Context, Result};
use forge::{DepIdentifier, Lockfile, FOUNDRY_LOCK};
use foundry_cli::{
    opts::Dependency,
    utils::{CommandUtils, Git, LoadConfig},
};
use foundry_common::fs;
use foundry_config::{impl_figment_convert_basic, Config};
use regex::Regex;
use semver::Version;
use std::{
    io::IsTerminal,
    path::{Path, PathBuf},
    str,
    sync::LazyLock,
};
use yansi::Paint;

static DEPENDENCY_VERSION_TAG_REGEX: LazyLock<Regex> =
    LazyLock::new(|| Regex::new(r"^v?\d+(\.\d+)*$").unwrap());

/// CLI arguments for `forge install`.
#[derive(Clone, Debug, Parser)]
#[command(override_usage = "forge install [OPTIONS] [DEPENDENCIES]...
    forge install [OPTIONS] <github username>/<github project>@<tag>...
    forge install [OPTIONS] <alias>=<github username>/<github project>@<tag>...
    forge install [OPTIONS] <https://<github token>@git url>...)]
    forge install [OPTIONS] <https:// git url>...")]
pub struct InstallArgs {
    /// The dependencies to install.
    ///
    /// A dependency can be a raw URL, or the path to a GitHub repository.
    ///
    /// Additionally, a ref can be provided by adding @ to the dependency path.
    ///
    /// A ref can be:
    /// - A branch: master
    /// - A tag: v1.2.3
    /// - A commit: 8e8128
    ///
    /// For exact match, a ref can be provided with `@tag=`, `@branch=` or `@rev=` prefix.
    ///
    /// Target installation directory can be added via `<alias>=` suffix.
    /// The dependency will installed to `lib/<alias>`.
    dependencies: Vec<Dependency>,

    /// The project's root path.
    ///
    /// By default root of the Git repository, if in one,
    /// or the current working directory.
    #[arg(long, value_hint = ValueHint::DirPath, value_name = "PATH")]
    pub root: Option<PathBuf>,

    #[command(flatten)]
    opts: DependencyInstallOpts,
}

impl_figment_convert_basic!(InstallArgs);

impl InstallArgs {
    pub fn run(self) -> Result<()> {
        let mut config = self.load_config()?;
        self.opts.install(&mut config, self.dependencies)
    }
}

#[derive(Clone, Copy, Debug, Default, Parser)]
pub struct DependencyInstallOpts {
    /// Perform shallow clones instead of deep ones.
    ///
    /// Improves performance and reduces disk usage, but prevents switching branches or tags.
    #[arg(long)]
    pub shallow: bool,

    /// Install without adding the dependency as a submodule.
    #[arg(long)]
    pub no_git: bool,

    /// Create a commit after installing the dependencies.
    #[arg(long)]
    pub commit: bool,
}

impl DependencyInstallOpts {
    pub fn git(self, config: &Config) -> Git<'_> {
        Git::from_config(config).shallow(self.shallow)
    }

    /// Installs all missing dependencies.
    ///
    /// See also [`Self::install`].
    ///
    /// Returns true if any dependency was installed.
    pub fn install_missing_dependencies(self, config: &mut Config) -> bool {
        let lib = config.install_lib_dir();
        if self.git(config).has_missing_dependencies(Some(lib)).unwrap_or(false) {
            // The extra newline is needed, otherwise the compiler output will overwrite the message
            let _ = sh_println!("Missing dependencies found. Installing now...\n");
            if self.install(config, Vec::new()).is_err() {
                let _ =
                    sh_warn!("Your project has missing dependencies that could not be installed.");
            }
            true
        } else {
            false
        }
    }

    /// Installs all dependencies
    pub fn install(self, config: &mut Config, dependencies: Vec<Dependency>) -> Result<()> {
        let Self { no_git, commit, .. } = self;

        let git = self.git(config);

        let install_lib_dir = config.install_lib_dir();
        let libs = git.root.join(install_lib_dir);

        let mut lockfile = Lockfile::new(&config.root);
        if !no_git {
            lockfile = lockfile.with_git(&git);

            // Check if submodules are uninitialized, if so, we need to fetch all submodules
            // This is to ensure that foundry.lock syncs successfully and doesn't error out, when
            // looking for commits/tags in submodules
            if git.submodules_unintialized()? {
                trace!(lib = %libs.display(), "submodules uninitialized");
                git.submodule_update(false, false, false, true, Some(&libs))?;
            }
        }

        let out_of_sync_deps = lockfile.sync(config.install_lib_dir())?;

        if dependencies.is_empty() && !no_git {
            // Use the root of the git repository to look for submodules.
            let root = Git::root_of(git.root)?;
            match git.has_submodules(Some(&root)) {
                Ok(true) => {
                    sh_println!("Updating dependencies in {}", libs.display())?;

                    // recursively fetch all submodules (without fetching latest)
                    git.submodule_update(false, false, false, true, Some(&libs))?;
                    lockfile.write()?;
                }

                Err(err) => {
                    warn!(?err, "Failed to check for submodules");
                }
                _ => {
                    // no submodules, nothing to do
                }
            }
        }

        fs::create_dir_all(&libs)?;

        let installer = Installer { git, commit };
        for dep in dependencies {
            let path = libs.join(dep.name());
            let rel_path = path
                .strip_prefix(git.root)
                .wrap_err("Library directory is not relative to the repository root")?;
            sh_println!(
                "Installing {} in {} (url: {:?}, tag: {:?})",
                dep.name,
                path.display(),
                dep.url,
                dep.tag
            )?;

            // this tracks the actual installed tag
            let installed_tag;
            let mut dep_id = None;
            if no_git {
                installed_tag = installer.install_as_folder(&dep, &path)?;
            } else {
                if commit {
                    git.ensure_clean()?;
                }
                installed_tag = installer.install_as_submodule(&dep, &path)?;

                let mut new_insertion = false;
                // Pin branch to submodule if branch is used
                if let Some(tag_or_branch) = &installed_tag {
                    // First, check if this tag has a branch
                    dep_id = Some(DepIdentifier::resolve_type(&git, &path, tag_or_branch)?);
                    if git.has_branch(tag_or_branch, &path)? &&
                        dep_id.as_ref().is_some_and(|id| id.is_branch())
                    {
                        // always work with relative paths when directly modifying submodules
                        git.cmd()
                            .args(["submodule", "set-branch", "-b", tag_or_branch])
                            .arg(rel_path)
                            .exec()?;

                        let rev = git.get_rev(tag_or_branch, &path)?;

                        dep_id = Some(DepIdentifier::Branch {
                            name: tag_or_branch.to_string(),
                            rev,
                            r#override: false,
                        });
                    }

<<<<<<< HEAD
                    trace!(?dep_id, ?tag_or_branch, "resolved dep id");
                    if let Some(dep_id) = &dep_id {
                        new_insertion = true;
                        lockfile.insert(rel_path.to_path_buf(), dep_id.clone());
                    }
                    // update .gitmodules which is at the root of the repo,
                    // not necessarily at the root of the current Foundry project
                    let root = Git::root_of(git.root)?;
                    git.root(&root).add(Some(".gitmodules"))?;
=======
                    if commit {
                        // update .gitmodules which is at the root of the repo,
                        // not necessarily at the root of the current Foundry project
                        let root = Git::root_of(git.root)?;
                        git.root(&root).add(Some(".gitmodules"))?;
                    }
>>>>>>> 9066359b
                }

                if new_insertion ||
                    out_of_sync_deps.as_ref().is_some_and(|o| !o.is_empty()) ||
                    !lockfile.exists()
                {
                    lockfile.write()?;
                }

                // commit the installation
                if commit {
                    let mut msg = String::with_capacity(128);
                    msg.push_str("forge install: ");
                    msg.push_str(dep.name());
                    if let Some(tag) = &installed_tag {
                        if let Some(dep_id) = &dep_id {
                            msg.push_str("\n\n");
                            msg.push_str(dep_id.to_string().as_str());
                        } else {
                            msg.push_str("\n\n");
                            msg.push_str(tag);
                        }
                    }

                    if !lockfile.is_empty() {
                        git.root(&config.root).add(Some(FOUNDRY_LOCK))?;
                    }
                    git.commit(&msg)?;
                }
            }

            let mut msg = format!("    {} {}", "Installed".green(), dep.name);
            if let Some(tag) = dep.tag.or(installed_tag) {
                if let Some(dep_id) = dep_id {
                    msg.push(' ');
                    msg.push_str(dep_id.to_string().as_str());
                } else {
                    msg.push(' ');
                    msg.push_str(tag.as_str());
                }
            }
            sh_println!("{msg}")?;
        }

        // update `libs` in config if not included yet
        if !config.libs.iter().any(|p| p == install_lib_dir) {
            config.libs.push(install_lib_dir.to_path_buf());
            config.update_libs()?;
        }

        Ok(())
    }
}

pub fn install_missing_dependencies(config: &mut Config) -> bool {
    DependencyInstallOpts::default().install_missing_dependencies(config)
}

#[derive(Clone, Copy, Debug)]
struct Installer<'a> {
    git: Git<'a>,
    commit: bool,
}

impl Installer<'_> {
    /// Installs the dependency as an ordinary folder instead of a submodule
    fn install_as_folder(self, dep: &Dependency, path: &Path) -> Result<Option<String>> {
        let url = dep.require_url()?;
        Git::clone(dep.tag.is_none(), url, Some(&path))?;
        let mut dep = dep.clone();

        if dep.tag.is_none() {
            // try to find latest semver release tag
            dep.tag = self.last_tag(path);
        }

        // checkout the tag if necessary
        self.git_checkout(&dep, path, false)?;

        trace!("updating dependency submodules recursively");
        self.git.root(path).submodule_update(
            false,
            false,
            false,
            true,
            std::iter::empty::<PathBuf>(),
        )?;

        // remove git artifacts
        fs::remove_dir_all(path.join(".git"))?;

        Ok(dep.tag)
    }

    /// Installs the dependency as new submodule.
    ///
    /// This will add the git submodule to the given dir, initialize it and checkout the tag if
    /// provided or try to find the latest semver, release tag.
    fn install_as_submodule(self, dep: &Dependency, path: &Path) -> Result<Option<String>> {
        // install the dep
        self.git_submodule(dep, path)?;

        let mut dep = dep.clone();
        if dep.tag.is_none() {
            // try to find latest semver release tag
            dep.tag = self.last_tag(path);
        }

        // checkout the tag if necessary
        self.git_checkout(&dep, path, true)?;

        trace!("updating dependency submodules recursively");
        self.git.root(path).submodule_update(
            false,
            false,
            false,
            true,
            std::iter::empty::<PathBuf>(),
        )?;

        if self.commit {
            self.git.add(Some(path))?;
        }

        Ok(dep.tag)
    }

    fn last_tag(self, path: &Path) -> Option<String> {
        if self.git.shallow {
            None
        } else {
            self.git_semver_tags(path).ok().and_then(|mut tags| tags.pop()).map(|(tag, _)| tag)
        }
    }

    /// Returns all semver git tags sorted in ascending order
    fn git_semver_tags(self, path: &Path) -> Result<Vec<(String, Version)>> {
        let out = self.git.root(path).tag()?;
        let mut tags = Vec::new();
        // tags are commonly prefixed which would make them not semver: v1.2.3 is not a semantic
        // version
        let common_prefixes = &["v-", "v", "release-", "release"];
        for tag in out.lines() {
            let mut maybe_semver = tag;
            for &prefix in common_prefixes {
                if let Some(rem) = tag.strip_prefix(prefix) {
                    maybe_semver = rem;
                    break
                }
            }
            match Version::parse(maybe_semver) {
                Ok(v) => {
                    // ignore if additional metadata, like rc, beta, etc...
                    if v.build.is_empty() && v.pre.is_empty() {
                        tags.push((tag.to_string(), v));
                    }
                }
                Err(err) => {
                    warn!(?err, ?maybe_semver, "No semver tag");
                }
            }
        }

        tags.sort_by(|(_, a), (_, b)| a.cmp(b));

        Ok(tags)
    }

    /// Install the given dependency as git submodule in `target_dir`.
    fn git_submodule(self, dep: &Dependency, path: &Path) -> Result<()> {
        let url = dep.require_url()?;

        // make path relative to the git root, already checked above
        let path = path.strip_prefix(self.git.root).unwrap();

        trace!(?dep, url, ?path, "installing git submodule");
        self.git.submodule_add(true, url, path)
    }

    fn git_checkout(self, dep: &Dependency, path: &Path, recurse: bool) -> Result<String> {
        // no need to checkout if there is no tag
        let Some(mut tag) = dep.tag.clone() else { return Ok(String::new()) };

        let mut is_branch = false;
        // only try to match tag if current terminal is a tty
        if std::io::stdout().is_terminal() {
            if tag.is_empty() {
                tag = self.match_tag(&tag, path)?;
            } else if let Some(branch) = self.match_branch(&tag, path)? {
                trace!(?tag, ?branch, "selecting branch for given tag");
                tag = branch;
                is_branch = true;
            }
        }
        let url = dep.url.as_ref().unwrap();

        let res = self.git.root(path).checkout(recurse, &tag);
        if let Err(mut e) = res {
            // remove dependency on failed checkout
            fs::remove_dir_all(path)?;
            if e.to_string().contains("did not match any file(s) known to git") {
                e = eyre::eyre!("Tag: \"{tag}\" not found for repo \"{url}\"!")
            }
            return Err(e)
        }

        if is_branch {
            Ok(tag)
        } else {
            Ok(String::new())
        }
    }

    /// disambiguate tag if it is a version tag
    fn match_tag(self, tag: &str, path: &Path) -> Result<String> {
        // only try to match if it looks like a version tag
        if !DEPENDENCY_VERSION_TAG_REGEX.is_match(tag) {
            return Ok(tag.into())
        }

        // generate candidate list by filtering `git tag` output, valid ones are those "starting
        // with" the user-provided tag (ignoring the starting 'v'), for example, if the user
        // specifies 1.5, then v1.5.2 is a valid candidate, but v3.1.5 is not
        let trimmed_tag = tag.trim_start_matches('v').to_string();
        let output = self.git.root(path).tag()?;
        let mut candidates: Vec<String> = output
            .trim()
            .lines()
            .filter(|x| x.trim_start_matches('v').starts_with(&trimmed_tag))
            .map(|x| x.to_string())
            .rev()
            .collect();

        // no match found, fall back to the user-provided tag
        if candidates.is_empty() {
            return Ok(tag.into())
        }

        // have exact match
        for candidate in candidates.iter() {
            if candidate == tag {
                return Ok(tag.into())
            }
        }

        // only one candidate, ask whether the user wants to accept or not
        if candidates.len() == 1 {
            let matched_tag = &candidates[0];
            let input = prompt!(
                "Found a similar version tag: {matched_tag}, do you want to use this instead? [Y/n] "
            )?;
            return if match_yn(input) { Ok(matched_tag.clone()) } else { Ok(tag.into()) }
        }

        // multiple candidates, ask the user to choose one or skip
        candidates.insert(0, String::from("SKIP AND USE ORIGINAL TAG"));
        sh_println!("There are multiple matching tags:")?;
        for (i, candidate) in candidates.iter().enumerate() {
            sh_println!("[{i}] {candidate}")?;
        }

        let n_candidates = candidates.len();
        loop {
            let input: String =
                prompt!("Please select a tag (0-{}, default: 1): ", n_candidates - 1)?;
            let s = input.trim();
            // default selection, return first candidate
            let n = if s.is_empty() { Ok(1) } else { s.parse() };
            // match user input, 0 indicates skipping and use original tag
            match n {
                Ok(0) => return Ok(tag.into()),
                Ok(i) if (1..=n_candidates).contains(&i) => {
                    let c = &candidates[i];
                    sh_println!("[{i}] {c} selected")?;
                    return Ok(c.clone())
                }
                _ => continue,
            }
        }
    }

    fn match_branch(self, tag: &str, path: &Path) -> Result<Option<String>> {
        // fetch remote branches and check for tag
        let output = self.git.root(path).cmd().args(["branch", "-r"]).get_stdout_lossy()?;

        let mut candidates = output
            .lines()
            .map(|x| x.trim().trim_start_matches("origin/"))
            .filter(|x| x.starts_with(tag))
            .map(ToString::to_string)
            .rev()
            .collect::<Vec<_>>();

        trace!(?candidates, ?tag, "found branch candidates");

        // no match found, fall back to the user-provided tag
        if candidates.is_empty() {
            return Ok(None)
        }

        // have exact match
        for candidate in candidates.iter() {
            if candidate == tag {
                return Ok(Some(tag.to_string()))
            }
        }

        // only one candidate, ask whether the user wants to accept or not
        if candidates.len() == 1 {
            let matched_tag = &candidates[0];
            let input = prompt!(
                "Found a similar branch: {matched_tag}, do you want to use this instead? [Y/n] "
            )?;
            return if match_yn(input) { Ok(Some(matched_tag.clone())) } else { Ok(None) }
        }

        // multiple candidates, ask the user to choose one or skip
        candidates.insert(0, format!("{tag} (original branch)"));
        sh_println!("There are multiple matching branches:")?;
        for (i, candidate) in candidates.iter().enumerate() {
            sh_println!("[{i}] {candidate}")?;
        }

        let n_candidates = candidates.len();
        let input: String = prompt!(
            "Please select a tag (0-{}, default: 1, Press <enter> to cancel): ",
            n_candidates - 1
        )?;
        let input = input.trim();

        // default selection, return None
        if input.is_empty() {
            sh_println!("Canceled branch matching")?;
            return Ok(None)
        }

        // match user input, 0 indicates skipping and use original tag
        match input.parse::<usize>() {
            Ok(0) => Ok(Some(tag.into())),
            Ok(i) if (1..=n_candidates).contains(&i) => {
                let c = &candidates[i];
                sh_println!("[{i}] {c} selected")?;
                Ok(Some(c.clone()))
            }
            _ => Ok(None),
        }
    }
}

/// Matches on the result of a prompt for yes/no.
///
/// Defaults to true.
fn match_yn(input: String) -> bool {
    let s = input.trim().to_lowercase();
    matches!(s.as_str(), "" | "y" | "yes")
}

#[cfg(test)]
mod tests {
    use super::*;
    use tempfile::tempdir;

    #[test]
    #[ignore = "slow"]
    fn get_oz_tags() {
        let tmp = tempdir().unwrap();
        let git = Git::new(tmp.path());
        let installer = Installer { git, commit: false };

        git.init().unwrap();

        let dep: Dependency = "openzeppelin/openzeppelin-contracts".parse().unwrap();
        let libs = tmp.path().join("libs");
        fs::create_dir(&libs).unwrap();
        let submodule = libs.join("openzeppelin-contracts");
        installer.git_submodule(&dep, &submodule).unwrap();
        assert!(submodule.exists());

        let tags = installer.git_semver_tags(&submodule).unwrap();
        assert!(!tags.is_empty());
        let v480: Version = "4.8.0".parse().unwrap();
        assert!(tags.iter().any(|(_, v)| v == &v480));
    }
}<|MERGE_RESOLUTION|>--- conflicted
+++ resolved
@@ -202,24 +202,18 @@
                         });
                     }
 
-<<<<<<< HEAD
                     trace!(?dep_id, ?tag_or_branch, "resolved dep id");
                     if let Some(dep_id) = &dep_id {
                         new_insertion = true;
                         lockfile.insert(rel_path.to_path_buf(), dep_id.clone());
                     }
-                    // update .gitmodules which is at the root of the repo,
-                    // not necessarily at the root of the current Foundry project
-                    let root = Git::root_of(git.root)?;
-                    git.root(&root).add(Some(".gitmodules"))?;
-=======
+
                     if commit {
                         // update .gitmodules which is at the root of the repo,
                         // not necessarily at the root of the current Foundry project
                         let root = Git::root_of(git.root)?;
                         git.root(&root).add(Some(".gitmodules"))?;
                     }
->>>>>>> 9066359b
                 }
 
                 if new_insertion ||
