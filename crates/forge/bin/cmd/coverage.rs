--- conflicted
+++ resolved
@@ -26,16 +26,7 @@
 use rayon::prelude::*;
 use rustc_hash::FxHashMap;
 use semver::Version;
-<<<<<<< HEAD
-use std::{
-    collections::HashMap,
-    ops::Deref,
-    path::PathBuf,
-    sync::{mpsc::channel, Arc},
-};
-=======
 use std::{collections::HashMap, path::PathBuf, sync::Arc};
->>>>>>> 11e4e4e9
 use yansi::Paint;
 
 // Loads project's figment and merges the build cli arguments into it
@@ -119,16 +110,6 @@
             }
 
             // print warning message
-<<<<<<< HEAD
-            let msg = Paint::yellow(concat!(
-            "Warning! \"--ir-minimum\" flag enables viaIR with minimum optimization, \
-                 which can result in inaccurate source mappings.\n",
-            "Only use this flag as a workaround if you are experiencing \"stack too deep\" errors.\n",
-            "Note that \"viaIR\" is only available in Solidity 0.8.13 and above.\n",
-            "See more: https://github.com/foundry-rs/foundry/issues/3357",
-            ));
-            p_println!(!self.opts.silent => "{msg}");
-=======
             let msg = concat!(
                 "Warning! \"--ir-minimum\" flag enables viaIR with minimum optimization, \
                  which can result in inaccurate source mappings.\n",
@@ -137,7 +118,6 @@
                 "See more: https://github.com/foundry-rs/foundry/issues/3357",
             ).yellow();
             p_println!(!self.test.build_args().silent => "{msg}");
->>>>>>> 11e4e4e9
 
             // Enable viaIR with minimum optimization
             // https://github.com/ethereum/solidity/issues/12533#issuecomment-1013073350
@@ -170,11 +150,7 @@
             report.add_source(version.clone(), source_file.id as usize, path.clone());
 
             // Filter out dependencies
-<<<<<<< HEAD
-            if project_paths.has_library_ancestor(std::path::Path::new(&path)) {
-=======
             if !self.include_libs && project_paths.has_library_ancestor(path) {
->>>>>>> 11e4e4e9
                 continue;
             }
 
@@ -270,12 +246,6 @@
             .build(&root, output, env, evm_opts)?;
 
         let known_contracts = runner.known_contracts.clone();
-<<<<<<< HEAD
-        let filter = Arc::new(self.filter.clone().merge_with_config(&config).args().to_owned());
-        let filter_ref_clone = filter.clone();
-        let (tx, rx) = channel::<(String, SuiteResult)>();
-        let handle = tokio::task::spawn_blocking(move || runner.test(filter_ref_clone.deref(), tx));
-=======
 
         let outcome = self
             .test
@@ -283,7 +253,6 @@
             .await?;
 
         outcome.ensure_ok()?;
->>>>>>> 11e4e4e9
 
         // Add hit data to the coverage report
         let data = outcome.results.iter().flat_map(|(_, suite)| {
@@ -319,20 +288,6 @@
             }
         }
 
-<<<<<<< HEAD
-        // Reattach the thread
-        if let Err(e) = handle.await {
-            match e.try_into_panic() {
-                Ok(payload) => std::panic::resume_unwind(payload),
-                Err(e) => return Err(e.into()),
-            }
-        }
-
-        // Filter out the ignored files from the report
-        report.filter_out_ignored_sources(filter.deref());
-
-=======
->>>>>>> 11e4e4e9
         // Output final report
         for report_kind in self.report {
             match report_kind {
