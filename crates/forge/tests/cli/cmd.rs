//! Contains various tests for checking forge's commands

use crate::constants::*;
use foundry_compilers::artifacts::{remappings::Remapping, ConfigurableContractArtifact, Metadata};
use foundry_config::{
    parse_with_profile, BasicConfig, Chain, Config, FuzzConfig, InvariantConfig, SolidityErrorCode,
};
use foundry_test_utils::{
    foundry_compilers::PathStyle,
    rpc::next_mainnet_etherscan_api_key,
    snapbox::IntoData,
    util::{pretty_err, read_string, OutputExt, TestCommand},
};
use semver::Version;
use std::{
    fs,
    path::Path,
    process::{Command, Stdio},
    str::FromStr,
};

// tests `--help` is printed to std out
forgetest!(print_help, |_prj, cmd| {
    cmd.arg("--help").assert_success().stdout_eq(str![[r#"
Build, test, fuzz, debug and deploy Solidity contracts

Usage: forge[..] <COMMAND>

Commands:
...

Options:
  -h, --help
          Print help (see a summary with '-h')

  -j, --threads <THREADS>
          Number of threads to use. Specifying 0 defaults to the number of logical cores
          
          [aliases: jobs]

  -V, --version
          Print version

Display options:
      --color <COLOR>
          The color of the log messages

          Possible values:
          - auto:   Intelligently guess whether to use color output (default)
          - always: Force color output
          - never:  Force disable color output

      --json
          Format log messages as JSON

  -q, --quiet
          Do not print log messages

  -v, --verbosity...
          Verbosity level of the log messages.
          
          Pass multiple times to increase the verbosity (e.g. -v, -vv, -vvv).
          
          Depending on the context the verbosity levels have different meanings.
          
          For example, the verbosity levels of the EVM are:
          - 2 (-vv): Print logs for all tests.
          - 3 (-vvv): Print execution traces for failing tests.
          - 4 (-vvvv): Print execution traces for all tests, and setup traces for failing tests.
          - 5 (-vvvvv): Print execution and setup traces for all tests, including storage changes.

Find more information in the book: http://book.getfoundry.sh/reference/forge/forge.html

"#]]);
});

// checks that `clean` can be invoked even if out and cache don't exist
forgetest!(can_clean_non_existing, |prj, cmd| {
    cmd.arg("clean");
    cmd.assert_empty_stdout();
    prj.assert_cleaned();
});

// checks that `cache ls` can be invoked and displays the foundry cache
forgetest!(
    #[ignore]
    can_cache_ls,
    |_prj, cmd| {
        let chain = Chain::mainnet();
        let block1 = 100;
        let block2 = 101;

        let block1_cache_dir = Config::foundry_block_cache_dir(chain, block1).unwrap();
        let block1_file = Config::foundry_block_cache_file(chain, block1).unwrap();
        let block2_cache_dir = Config::foundry_block_cache_dir(chain, block2).unwrap();
        let block2_file = Config::foundry_block_cache_file(chain, block2).unwrap();
        let etherscan_cache_dir = Config::foundry_etherscan_chain_cache_dir(chain).unwrap();
        fs::create_dir_all(block1_cache_dir).unwrap();
        fs::write(block1_file, "{}").unwrap();
        fs::create_dir_all(block2_cache_dir).unwrap();
        fs::write(block2_file, "{}").unwrap();
        fs::create_dir_all(etherscan_cache_dir).unwrap();

        let output = cmd.args(["cache", "ls"]).assert_success().get_output().stdout_lossy();
        let output_lines = output.split('\n').collect::<Vec<_>>();
        println!("{output}");

        assert_eq!(output_lines.len(), 6);
        assert!(output_lines[0].starts_with("-️ mainnet ("));
        assert!(output_lines[1].starts_with("\t-️ Block Explorer ("));
        assert_eq!(output_lines[2], "");
        assert!(output_lines[3].starts_with("\t-️ Block 100 ("));
        assert!(output_lines[4].starts_with("\t-️ Block 101 ("));
        assert_eq!(output_lines[5], "");

        Config::clean_foundry_cache().unwrap();
    }
);

// checks that `cache clean` can be invoked and cleans the foundry cache
// this test is not isolated and modifies ~ so it is ignored
forgetest!(
    #[ignore]
    can_cache_clean,
    |_prj, cmd| {
        let cache_dir = Config::foundry_cache_dir().unwrap();
        let path = cache_dir.as_path();
        fs::create_dir_all(path).unwrap();
        cmd.args(["cache", "clean"]);
        cmd.assert_empty_stdout();

        assert!(!path.exists());
    }
);

// checks that `cache clean --etherscan` can be invoked and only cleans the foundry etherscan cache
// this test is not isolated and modifies ~ so it is ignored
forgetest!(
    #[ignore]
    can_cache_clean_etherscan,
    |_prj, cmd| {
        let cache_dir = Config::foundry_cache_dir().unwrap();
        let etherscan_cache_dir = Config::foundry_etherscan_cache_dir().unwrap();
        let path = cache_dir.as_path();
        let etherscan_path = etherscan_cache_dir.as_path();
        fs::create_dir_all(etherscan_path).unwrap();
        cmd.args(["cache", "clean", "--etherscan"]);
        cmd.assert_empty_stdout();

        assert!(path.exists());
        assert!(!etherscan_path.exists());

        Config::clean_foundry_cache().unwrap();
    }
);

// checks that `cache clean all --etherscan` can be invoked and only cleans the foundry etherscan
// cache. This test is not isolated and modifies ~ so it is ignored
forgetest!(
    #[ignore]
    can_cache_clean_all_etherscan,
    |_prj, cmd| {
        let rpc_cache_dir = Config::foundry_rpc_cache_dir().unwrap();
        let etherscan_cache_dir = Config::foundry_etherscan_cache_dir().unwrap();
        let rpc_path = rpc_cache_dir.as_path();
        let etherscan_path = etherscan_cache_dir.as_path();
        fs::create_dir_all(rpc_path).unwrap();
        fs::create_dir_all(etherscan_path).unwrap();
        cmd.args(["cache", "clean", "all", "--etherscan"]);
        cmd.assert_empty_stdout();

        assert!(rpc_path.exists());
        assert!(!etherscan_path.exists());

        Config::clean_foundry_cache().unwrap();
    }
);

// checks that `cache clean <chain>` can be invoked and cleans the chain cache
// this test is not isolated and modifies ~ so it is ignored
forgetest!(
    #[ignore]
    can_cache_clean_chain,
    |_prj, cmd| {
        let chain = Chain::mainnet();
        let cache_dir = Config::foundry_chain_cache_dir(chain).unwrap();
        let etherscan_cache_dir = Config::foundry_etherscan_chain_cache_dir(chain).unwrap();
        let path = cache_dir.as_path();
        let etherscan_path = etherscan_cache_dir.as_path();
        fs::create_dir_all(path).unwrap();
        fs::create_dir_all(etherscan_path).unwrap();
        cmd.args(["cache", "clean", "mainnet"]);
        cmd.assert_empty_stdout();

        assert!(!path.exists());
        assert!(!etherscan_path.exists());

        Config::clean_foundry_cache().unwrap();
    }
);

// checks that `cache clean <chain> --blocks 100,101` can be invoked and cleans the chain block
// caches this test is not isolated and modifies ~ so it is ignored
forgetest!(
    #[ignore]
    can_cache_clean_blocks,
    |_prj, cmd| {
        let chain = Chain::mainnet();
        let block1 = 100;
        let block2 = 101;
        let block3 = 102;
        let block1_cache_dir = Config::foundry_block_cache_dir(chain, block1).unwrap();
        let block2_cache_dir = Config::foundry_block_cache_dir(chain, block2).unwrap();
        let block3_cache_dir = Config::foundry_block_cache_dir(chain, block3).unwrap();
        let etherscan_cache_dir = Config::foundry_etherscan_chain_cache_dir(chain).unwrap();
        let block1_path = block1_cache_dir.as_path();
        let block2_path = block2_cache_dir.as_path();
        let block3_path = block3_cache_dir.as_path();
        let etherscan_path = etherscan_cache_dir.as_path();
        fs::create_dir_all(block1_path).unwrap();
        fs::create_dir_all(block2_path).unwrap();
        fs::create_dir_all(block3_path).unwrap();
        fs::create_dir_all(etherscan_path).unwrap();
        cmd.args(["cache", "clean", "mainnet", "--blocks", "100,101"]);
        cmd.assert_empty_stdout();

        assert!(!block1_path.exists());
        assert!(!block2_path.exists());
        assert!(block3_path.exists());
        assert!(etherscan_path.exists());

        Config::clean_foundry_cache().unwrap();
    }
);

// checks that `cache clean <chain> --etherscan` can be invoked and cleans the etherscan chain cache
// this test is not isolated and modifies ~ so it is ignored
forgetest!(
    #[ignore]
    can_cache_clean_chain_etherscan,
    |_prj, cmd| {
        let cache_dir = Config::foundry_chain_cache_dir(Chain::mainnet()).unwrap();
        let etherscan_cache_dir =
            Config::foundry_etherscan_chain_cache_dir(Chain::mainnet()).unwrap();
        let path = cache_dir.as_path();
        let etherscan_path = etherscan_cache_dir.as_path();
        fs::create_dir_all(path).unwrap();
        fs::create_dir_all(etherscan_path).unwrap();
        cmd.args(["cache", "clean", "mainnet", "--etherscan"]);
        cmd.assert_empty_stdout();

        assert!(path.exists());
        assert!(!etherscan_path.exists());

        Config::clean_foundry_cache().unwrap();
    }
);

// checks that init works
forgetest!(can_init_repo_with_config, |prj, cmd| {
    let foundry_toml = prj.root().join(Config::FILE_NAME);
    assert!(!foundry_toml.exists());

    cmd.args(["init", "--force"])
        .arg(prj.root())
        .assert_success()
        .stdout_eq(str![[r#"
Initializing [..]...
Installing forge-std in [..] (url: Some("https://github.com/foundry-rs/forge-std"), tag: None)
    Installed forge-std[..]
    Initialized forge project

"#]])
        .stderr_eq(str![[r#"
Warning: Target directory is not empty, but `--force` was specified
...

"#]]);

    let s = read_string(&foundry_toml);
    let _config: BasicConfig = parse_with_profile(&s).unwrap().unwrap().1;
});

// Checks that a forge project fails to initialise if dir is already git repo and dirty
forgetest!(can_detect_dirty_git_status_on_init, |prj, cmd| {
    prj.wipe();

    // initialize new git repo
    cmd.git_init();

    std::fs::write(prj.root().join("untracked.text"), "untracked").unwrap();

    // create nested dir and execute init in nested dir
    let nested = prj.root().join("nested");
    fs::create_dir_all(&nested).unwrap();

    cmd.current_dir(&nested);
    cmd.args(["init", "--commit"]).assert_failure().stderr_eq(str![[r#"
Error: The target directory is a part of or on its own an already initialized git repository,
and it requires clean working and staging areas, including no untracked files.

Check the current git repository's status with `git status`.
Then, you can track files with `git add ...` and then commit them with `git commit`,
ignore them in the `.gitignore` file.

"#]]);

    // ensure nothing was emitted, dir is empty
    assert!(!nested.read_dir().map(|mut i| i.next().is_some()).unwrap_or_default());
});

// Checks that a forge project can be initialized without creating a git repository
forgetest!(can_init_no_git, |prj, cmd| {
    prj.wipe();

    cmd.arg("init").arg(prj.root()).arg("--no-git").assert_success().stdout_eq(str![[r#"
Initializing [..]...
Installing forge-std in [..] (url: Some("https://github.com/foundry-rs/forge-std"), tag: None)
    Installed forge-std[..]
    Initialized forge project

"#]]);
    prj.assert_config_exists();

    assert!(!prj.root().join(".git").exists());
    assert!(prj.root().join("lib/forge-std").exists());
    assert!(!prj.root().join("lib/forge-std/.git").exists());
});

// Checks that quiet mode does not print anything
forgetest!(can_init_quiet, |prj, cmd| {
    prj.wipe();

    cmd.arg("init").arg(prj.root()).arg("-q").assert_empty_stdout();
});

// `forge init foobar` works with dir argument
forgetest!(can_init_with_dir, |prj, cmd| {
    prj.create_file("README.md", "non-empty dir");
    cmd.args(["init", "foobar"]);

    cmd.assert_success();
    assert!(prj.root().join("foobar").exists());
});

// `forge init foobar --template [template]` works with dir argument
forgetest!(can_init_with_dir_and_template, |prj, cmd| {
    cmd.args(["init", "foobar", "--template", "foundry-rs/forge-template"])
        .assert_success()
        .stdout_eq(str![[r#"
Initializing [..] from https://github.com/foundry-rs/forge-template...
    Initialized forge project

"#]]);

    assert!(prj.root().join("foobar/.git").exists());
    assert!(prj.root().join("foobar/foundry.toml").exists());
    assert!(prj.root().join("foobar/lib/forge-std").exists());
    // assert that gitmodules were correctly initialized
    assert!(prj.root().join("foobar/.git/modules").exists());
    assert!(prj.root().join("foobar/src").exists());
    assert!(prj.root().join("foobar/test").exists());
});

// `forge init foobar --template [template] --branch [branch]` works with dir argument
forgetest!(can_init_with_dir_and_template_and_branch, |prj, cmd| {
    cmd.args([
        "init",
        "foobar",
        "--template",
        "foundry-rs/forge-template",
        "--branch",
        "test/deployments",
    ])
    .assert_success()
    .stdout_eq(str![[r#"
Initializing [..] from https://github.com/foundry-rs/forge-template...
    Initialized forge project

"#]]);

    assert!(prj.root().join("foobar/.dapprc").exists());
    assert!(prj.root().join("foobar/lib/ds-test").exists());
    // assert that gitmodules were correctly initialized
    assert!(prj.root().join("foobar/.git/modules").exists());
    assert!(prj.root().join("foobar/src").exists());
    assert!(prj.root().join("foobar/scripts").exists());
});

// `forge init --force` works on non-empty dirs
forgetest!(can_init_non_empty, |prj, cmd| {
    prj.create_file("README.md", "non-empty dir");
    cmd.arg("init").arg(prj.root()).assert_failure().stderr_eq(str![[r#"
Error: Cannot run `init` on a non-empty directory.
Run with the `--force` flag to initialize regardless.

"#]]);

    cmd.arg("--force")
        .assert_success()
        .stdout_eq(str![[r#"
Initializing [..]...
Installing forge-std in [..] (url: Some("https://github.com/foundry-rs/forge-std"), tag: None)
    Installed forge-std[..]
    Initialized forge project

"#]])
        .stderr_eq(str![[r#"
Warning: Target directory is not empty, but `--force` was specified
...

"#]]);

    assert!(prj.root().join(".git").exists());
    assert!(prj.root().join("lib/forge-std").exists());
});

// `forge init --force` works on already initialized git repository
forgetest!(can_init_in_empty_repo, |prj, cmd| {
    let root = prj.root();

    // initialize new git repo
    let status = Command::new("git")
        .arg("init")
        .current_dir(root)
        .stdout(Stdio::null())
        .stderr(Stdio::null())
        .status()
        .expect("could not run git init");
    assert!(status.success());
    assert!(root.join(".git").exists());

    cmd.arg("init").arg(root).assert_failure().stderr_eq(str![[r#"
Error: Cannot run `init` on a non-empty directory.
Run with the `--force` flag to initialize regardless.

"#]]);

    cmd.arg("--force")
        .assert_success()
        .stdout_eq(str![[r#"
Initializing [..]...
Installing forge-std in [..] (url: Some("https://github.com/foundry-rs/forge-std"), tag: None)
    Installed forge-std[..]
    Initialized forge project

"#]])
        .stderr_eq(str![[r#"
Warning: Target directory is not empty, but `--force` was specified
...

"#]]);

    assert!(root.join("lib/forge-std").exists());
});

// `forge init --force` works on already initialized git repository
forgetest!(can_init_in_non_empty_repo, |prj, cmd| {
    let root = prj.root();

    // initialize new git repo
    let status = Command::new("git")
        .arg("init")
        .current_dir(root)
        .stdout(Stdio::null())
        .stderr(Stdio::null())
        .status()
        .expect("could not run git init");
    assert!(status.success());
    assert!(root.join(".git").exists());

    prj.create_file("README.md", "non-empty dir");
    prj.create_file(".gitignore", "not foundry .gitignore");

    cmd.arg("init").arg(root).assert_failure().stderr_eq(str![[r#"
Error: Cannot run `init` on a non-empty directory.
Run with the `--force` flag to initialize regardless.

"#]]);

    cmd.arg("--force")
        .assert_success()
        .stdout_eq(str![[r#"
Initializing [..]...
Installing forge-std in [..] (url: Some("https://github.com/foundry-rs/forge-std"), tag: None)
    Installed forge-std[..]
    Initialized forge project

"#]])
        .stderr_eq(str![[r#"
Warning: Target directory is not empty, but `--force` was specified
...

"#]]);

    assert!(root.join("lib/forge-std").exists());

    // not overwritten
    let gitignore = root.join(".gitignore");
    let gitignore = fs::read_to_string(gitignore).unwrap();
    assert_eq!(gitignore, "not foundry .gitignore");
});

// Checks that remappings.txt and .vscode/settings.json is generated
forgetest!(can_init_vscode, |prj, cmd| {
    prj.wipe();

    cmd.arg("init").arg(prj.root()).arg("--vscode").assert_success().stdout_eq(str![[r#"
Initializing [..]...
Installing forge-std in [..] (url: Some("https://github.com/foundry-rs/forge-std"), tag: None)
    Installed forge-std[..]
    Initialized forge project

"#]]);

    let settings = prj.root().join(".vscode/settings.json");
    assert!(settings.is_file());
    let settings: serde_json::Value = foundry_compilers::utils::read_json_file(&settings).unwrap();
    assert_eq!(
        settings,
        serde_json::json!({
            "solidity.packageDefaultDependenciesContractsDirectory": "src",
            "solidity.packageDefaultDependenciesDirectory": "lib"
        })
    );

    let remappings = prj.root().join("remappings.txt");
    assert!(remappings.is_file());
    let content = std::fs::read_to_string(remappings).unwrap();
    assert_eq!(content, "forge-std/=lib/forge-std/src/",);
});

// checks that forge can init with template
forgetest!(can_init_template, |prj, cmd| {
    prj.wipe();

    cmd.args(["init", "--template", "foundry-rs/forge-template"])
        .arg(prj.root())
        .assert_success()
        .stdout_eq(str![[r#"
Initializing [..] from https://github.com/foundry-rs/forge-template...
    Initialized forge project

"#]]);

    assert!(prj.root().join(".git").exists());
    assert!(prj.root().join("foundry.toml").exists());
    assert!(prj.root().join("lib/forge-std").exists());
    // assert that gitmodules were correctly initialized
    assert!(prj.root().join(".git/modules").exists());
    assert!(prj.root().join("src").exists());
    assert!(prj.root().join("test").exists());
});

// checks that forge can init with template and branch
forgetest!(can_init_template_with_branch, |prj, cmd| {
    prj.wipe();
    cmd.args(["init", "--template", "foundry-rs/forge-template", "--branch", "test/deployments"])
        .arg(prj.root())
        .assert_success()
        .stdout_eq(str![[r#"
Initializing [..] from https://github.com/foundry-rs/forge-template...
    Initialized forge project

"#]]);

    assert!(prj.root().join(".git").exists());
    assert!(prj.root().join(".dapprc").exists());
    assert!(prj.root().join("lib/ds-test").exists());
    // assert that gitmodules were correctly initialized
    assert!(prj.root().join(".git/modules").exists());
    assert!(prj.root().join("src").exists());
    assert!(prj.root().join("scripts").exists());
});

// checks that init fails when the provided template doesn't exist
forgetest!(fail_init_nonexistent_template, |prj, cmd| {
    prj.wipe();
    cmd.args(["init", "--template", "a"]).arg(prj.root()).assert_failure().stderr_eq(str![[r#"
remote: Not Found
fatal: repository 'https://github.com/a/' not found
Error: git fetch exited with code 128

"#]]);
});

// checks that `forge init --template [template] works by default i.e without committing
forgetest!(can_init_template_with_no_commit, |prj, cmd| {
    prj.wipe();
    cmd.args(["init", "--template", "foundry-rs/forge-template"])
        .arg(prj.root())
        .assert_success()
        .stdout_eq(str![[r#"
Initializing [..] from https://github.com/foundry-rs/forge-template...
    Initialized forge project

"#]]);

    // show the latest commit message was not changed
    let output = Command::new("git")
        .args(["log", "-1", "--pretty=%s"]) // Get the latest commit message
        .output()
        .expect("Failed to execute git command");

    let commit_message = String::from_utf8_lossy(&output.stdout);
    assert!(
        !commit_message.starts_with("chore: init from foundry-rs/forge-template"),
        "Commit message should not start with 'chore: init from foundry-rs/forge-template'"
    );
});

// checks that clone works
forgetest!(can_clone, |prj, cmd| {
    prj.wipe();

    let foundry_toml = prj.root().join(Config::FILE_NAME);
    assert!(!foundry_toml.exists());

    cmd.args([
        "clone",
        "--etherscan-api-key",
        next_mainnet_etherscan_api_key().as_str(),
        "0x044b75f554b886A065b9567891e45c79542d7357",
    ])
    .arg(prj.root())
    .assert_success()
    .stdout_eq(str![[r#"
Downloading the source code of 0x044b75f554b886A065b9567891e45c79542d7357 from Etherscan...
Initializing [..]...
Installing forge-std in [..] (url: Some("https://github.com/foundry-rs/forge-std"), tag: None)
    Installed forge-std[..]
    Initialized forge project
Collecting the creation information of 0x044b75f554b886A065b9567891e45c79542d7357 from Etherscan...
[COMPILING_FILES] with [SOLC_VERSION]
[SOLC_VERSION] [ELAPSED]
Compiler run successful!

"#]]);

    let s = read_string(&foundry_toml);
    let _config: BasicConfig = parse_with_profile(&s).unwrap().unwrap().1;
});

// Checks that quiet mode does not print anything for clone
forgetest!(can_clone_quiet, |prj, cmd| {
    prj.wipe();

    cmd.args([
        "clone",
        "--etherscan-api-key",
        next_mainnet_etherscan_api_key().as_str(),
        "--quiet",
        "0xDb53f47aC61FE54F456A4eb3E09832D08Dd7BEec",
    ])
    .arg(prj.root())
    .assert_empty_stdout();
});

// checks that clone works with --no-remappings-txt
forgetest!(can_clone_no_remappings_txt, |prj, cmd| {
    prj.wipe();

    let foundry_toml = prj.root().join(Config::FILE_NAME);
    assert!(!foundry_toml.exists());

    cmd.args([
        "clone",
        "--etherscan-api-key",
        next_mainnet_etherscan_api_key().as_str(),
        "--no-remappings-txt",
        "0x33e690aEa97E4Ef25F0d140F1bf044d663091DAf",
    ])
    .arg(prj.root())
    .assert_success()
    .stdout_eq(str![[r#"
Downloading the source code of 0x33e690aEa97E4Ef25F0d140F1bf044d663091DAf from Etherscan...
Initializing [..]...
Installing forge-std in [..] (url: Some("https://github.com/foundry-rs/forge-std"), tag: None)
    Installed forge-std[..]
    Initialized forge project
Collecting the creation information of 0x33e690aEa97E4Ef25F0d140F1bf044d663091DAf from Etherscan...
[COMPILING_FILES] with [SOLC_VERSION]
[SOLC_VERSION] [ELAPSED]
Compiler run successful!

"#]]);

    let s = read_string(&foundry_toml);
    let _config: BasicConfig = parse_with_profile(&s).unwrap().unwrap().1;
});

// checks that clone works with --keep-directory-structure
forgetest!(can_clone_keep_directory_structure, |prj, cmd| {
    prj.wipe();

    let foundry_toml = prj.root().join(Config::FILE_NAME);
    assert!(!foundry_toml.exists());

    let output = cmd
        .forge_fuse()
        .args([
            "clone",
            "--etherscan-api-key",
            next_mainnet_etherscan_api_key().as_str(),
            "--keep-directory-structure",
            "0x33e690aEa97E4Ef25F0d140F1bf044d663091DAf",
        ])
        .arg(prj.root())
        .assert_success()
        .get_output()
        .stdout_lossy();

    if output.contains("502 Bad Gateway") {
        // etherscan nginx proxy issue, skip this test:
        //
        // stdout:
        // Downloading the source code of 0x33e690aEa97E4Ef25F0d140F1bf044d663091DAf from
        // Etherscan... 2024-07-05T11:40:11.801765Z ERROR etherscan: Failed to deserialize
        // response: expected value at line 1 column 1 res="<html>\r\n<head><title>502 Bad
        // Gateway</title></head>\r\n<body>\r\n<center><h1>502 Bad
        // Gateway</h1></center>\r\n<hr><center>nginx</center>\r\n</body>\r\n</html>\r\n"

        eprintln!("Skipping test due to 502 Bad Gateway");
        return;
    }

    let s = read_string(&foundry_toml);
    let _config: BasicConfig = parse_with_profile(&s).unwrap().unwrap().1;
});

// checks that clone works with raw src containing `node_modules`
// <https://github.com/foundry-rs/foundry/issues/10115>
forgetest!(can_clone_with_node_modules, |prj, cmd| {
    prj.wipe();

    let foundry_toml = prj.root().join(Config::FILE_NAME);
    assert!(!foundry_toml.exists());

    cmd.args([
        "clone",
        "--etherscan-api-key",
        next_mainnet_etherscan_api_key().as_str(),
        "0xA3E217869460bEf59A1CfD0637e2875F9331e823",
    ])
    .arg(prj.root())
    .assert_success()
    .stdout_eq(str![[r#"
Downloading the source code of 0xA3E217869460bEf59A1CfD0637e2875F9331e823 from Etherscan...
Initializing [..]...
Installing forge-std in [..] (url: Some("https://github.com/foundry-rs/forge-std"), tag: None)
    Installed forge-std[..]
    Initialized forge project
Collecting the creation information of 0xA3E217869460bEf59A1CfD0637e2875F9331e823 from Etherscan...
[COMPILING_FILES] with [SOLC_VERSION]
[SOLC_VERSION] [ELAPSED]
Compiler run successful!

"#]]);
});

// checks that `clean` removes dapptools style paths
forgetest!(can_clean, |prj, cmd| {
    prj.assert_create_dirs_exists();
    prj.assert_style_paths_exist(PathStyle::Dapptools);
    cmd.arg("clean");
    cmd.assert_empty_stdout();
    prj.assert_cleaned();
});

// checks that `clean` removes hardhat style paths
forgetest!(can_clean_hardhat, PathStyle::HardHat, |prj, cmd| {
    prj.assert_create_dirs_exists();
    prj.assert_style_paths_exist(PathStyle::HardHat);
    cmd.arg("clean");
    cmd.assert_empty_stdout();
    prj.assert_cleaned();
});

// checks that `clean` also works with the "out" value set in Config
forgetest_init!(can_clean_config, |prj, cmd| {
    prj.update_config(|config| config.out = "custom-out".into());
    cmd.arg("build").assert_success().stdout_eq(str![[r#"
[COMPILING_FILES] with [SOLC_VERSION]
[SOLC_VERSION] [ELAPSED]
Compiler run successful!

"#]]);

    // default test contract is written in custom out directory
    let artifact = prj.root().join(format!("custom-out/{TEMPLATE_TEST_CONTRACT_ARTIFACT_JSON}"));
    assert!(artifact.exists());

    cmd.forge_fuse().arg("clean").assert_empty_stdout();
    assert!(!artifact.exists());
});

// checks that `clean` removes fuzz and invariant cache dirs
forgetest_init!(can_clean_test_cache, |prj, cmd| {
<<<<<<< HEAD
    let config = Config {
        fuzz: FuzzConfig::new("cache".into()),
        invariant: InvariantConfig::new("cache".into()),
        ..Default::default()
    };
    prj.write_config(config);
=======
    prj.update_config(|config| {
        config.fuzz = FuzzConfig::new("cache/fuzz".into());
        config.invariant = InvariantConfig::new("cache/invariant".into());
    });
>>>>>>> 967a89eb
    // default test contract is written in custom out directory
    let fuzz_cache_dir = prj.root().join("cache/fuzz");
    let _ = fs::create_dir(fuzz_cache_dir.clone());
    let invariant_cache_dir = prj.root().join("cache/invariant");
    let _ = fs::create_dir(invariant_cache_dir.clone());

    assert!(fuzz_cache_dir.exists());
    assert!(invariant_cache_dir.exists());

    cmd.forge_fuse().arg("clean").assert_empty_stdout();
    assert!(!fuzz_cache_dir.exists());
    assert!(!invariant_cache_dir.exists());
});

// checks that extra output works
forgetest_init!(can_emit_extra_output, |prj, cmd| {
    prj.clear();

    cmd.args(["build", "--extra-output", "metadata"]).assert_success().stdout_eq(str![[r#"
[COMPILING_FILES] with [SOLC_VERSION]
[SOLC_VERSION] [ELAPSED]
Compiler run successful!

"#]]);

    let artifact_path = prj.paths().artifacts.join(TEMPLATE_CONTRACT_ARTIFACT_JSON);
    let artifact: ConfigurableContractArtifact =
        foundry_compilers::utils::read_json_file(&artifact_path).unwrap();
    assert!(artifact.metadata.is_some());

    cmd.forge_fuse()
        .args(["build", "--extra-output-files", "metadata", "--force"])
        .root_arg()
        .assert_success()
        .stdout_eq(str![[r#"
[COMPILING_FILES] with [SOLC_VERSION]
[SOLC_VERSION] [ELAPSED]
Compiler run successful!

"#]]);

    let metadata_path =
        prj.paths().artifacts.join(format!("{TEMPLATE_CONTRACT_ARTIFACT_BASE}.metadata.json"));
    let _artifact: Metadata = foundry_compilers::utils::read_json_file(&metadata_path).unwrap();
});

// checks that extra output works
forgetest_init!(can_emit_multiple_extra_output, |prj, cmd| {
    cmd.args([
        "build",
        "--extra-output",
        "metadata",
        "legacyAssembly",
        "ir-optimized",
        "--extra-output",
        "ir",
    ])
    .assert_success()
    .stdout_eq(str![[r#"
[COMPILING_FILES] with [SOLC_VERSION]
[SOLC_VERSION] [ELAPSED]
Compiler run successful!

"#]]);

    let artifact_path = prj.paths().artifacts.join(TEMPLATE_CONTRACT_ARTIFACT_JSON);
    let artifact: ConfigurableContractArtifact =
        foundry_compilers::utils::read_json_file(&artifact_path).unwrap();
    assert!(artifact.metadata.is_some());
    assert!(artifact.legacy_assembly.is_some());
    assert!(artifact.ir.is_some());
    assert!(artifact.ir_optimized.is_some());

    cmd.forge_fuse()
        .args([
            "build",
            "--extra-output-files",
            "metadata",
            "ir-optimized",
            "evm.bytecode.sourceMap",
            "evm.legacyAssembly",
            "--force",
        ])
        .root_arg()
        .assert_success()
        .stdout_eq(str![[r#"
[COMPILING_FILES] with [SOLC_VERSION]
[SOLC_VERSION] [ELAPSED]
Compiler run successful!

"#]]);

    let metadata_path =
        prj.paths().artifacts.join(format!("{TEMPLATE_CONTRACT_ARTIFACT_BASE}.metadata.json"));
    let _artifact: Metadata = foundry_compilers::utils::read_json_file(&metadata_path).unwrap();

    let iropt = prj.paths().artifacts.join(format!("{TEMPLATE_CONTRACT_ARTIFACT_BASE}.iropt"));
    std::fs::read_to_string(iropt).unwrap();

    let sourcemap =
        prj.paths().artifacts.join(format!("{TEMPLATE_CONTRACT_ARTIFACT_BASE}.sourcemap"));
    std::fs::read_to_string(sourcemap).unwrap();

    let legacy_assembly = prj
        .paths()
        .artifacts
        .join(format!("{TEMPLATE_CONTRACT_ARTIFACT_BASE}.legacyAssembly.json"));
    std::fs::read_to_string(legacy_assembly).unwrap();
});

forgetest!(can_print_warnings, |prj, cmd| {
    prj.add_source(
        "Foo",
        r"
contract Greeter {
    function foo(uint256 a) public {
        uint256 x = 1;
    }
}
   ",
    )
    .unwrap();

    cmd.arg("build").assert_success().stdout_eq(str![[r#"
[COMPILING_FILES] with [SOLC_VERSION]
[SOLC_VERSION] [ELAPSED]
Compiler run successful with warnings:
Warning (5667): Unused function parameter. Remove or comment out the variable name to silence this warning.
 [FILE]:5:18:
  |
5 |     function foo(uint256 a) public {
  |                  ^^^^^^^^^

Warning (2072): Unused local variable.
 [FILE]:6:9:
  |
6 |         uint256 x = 1;
  |         ^^^^^^^^^

Warning (2018): Function state mutability can be restricted to pure
 [FILE]:5:5:
  |
5 |     function foo(uint256 a) public {
  |     ^ (Relevant source part starts here and spans across multiple lines).


"#]]);
});

// Tests that direct import paths are handled correctly
forgetest!(can_handle_direct_imports_into_src, |prj, cmd| {
    prj.add_source(
        "Foo",
        r#"
import {FooLib} from "src/FooLib.sol";
struct Bar {
    uint8 x;
}
contract Foo {
    mapping(uint256 => Bar) bars;
    function checker(uint256 id) external {
        Bar memory b = bars[id];
        FooLib.check(b);
    }
    function checker2() external {
        FooLib.check2(this);
    }
}
   "#,
    )
    .unwrap();

    prj.add_source(
        "FooLib",
        r#"
import {Foo, Bar} from "src/Foo.sol";
library FooLib {
    function check(Bar memory b) public {}
    function check2(Foo f) public {}
}
   "#,
    )
    .unwrap();

    cmd.arg("build").assert_success().stdout_eq(str![[r#"
[COMPILING_FILES] with [SOLC_VERSION]
[SOLC_VERSION] [ELAPSED]
Compiler run successful!

"#]]);
});

// tests that the `inspect` command works correctly
forgetest!(can_execute_inspect_command, |prj, cmd| {
    let contract_name = "Foo";
    let path = prj
        .add_source(
            contract_name,
            r#"
contract Foo {
    event log_string(string);
    function run() external {
        emit log_string("script ran");
    }
}
    "#,
        )
        .unwrap();

    cmd.arg("inspect").arg(contract_name).arg("bytecode").assert_success().stdout_eq(str![[r#"
0x60806040[..]

"#]]);

    let info = format!("src/{}:{}", path.file_name().unwrap().to_string_lossy(), contract_name);
    cmd.forge_fuse().arg("inspect").arg(info).arg("bytecode").assert_success().stdout_eq(str![[
        r#"
0x60806040[..]

"#
    ]]);
});

// test that `forge snapshot` commands work
forgetest!(can_check_snapshot, |prj, cmd| {
    prj.insert_ds_test();

    prj.add_source(
        "ATest.t.sol",
        r#"
import "./test.sol";
contract ATest is DSTest {
    function testExample() public {
        assertTrue(true);
    }
}
   "#,
    )
    .unwrap();

    cmd.args(["snapshot"]).assert_success().stdout_eq(str![[r#"
[COMPILING_FILES] with [SOLC_VERSION]
[SOLC_VERSION] [ELAPSED]
Compiler run successful!

Ran 1 test for src/ATest.t.sol:ATest
[PASS] testExample() ([GAS])
Suite result: ok. 1 passed; 0 failed; 0 skipped; [ELAPSED]

Ran 1 test suite [ELAPSED]: 1 tests passed, 0 failed, 0 skipped (1 total tests)

"#]]);

    cmd.arg("--check").assert_success().stdout_eq(str![[r#"
No files changed, compilation skipped

Ran 1 test for src/ATest.t.sol:ATest
[PASS] testExample() ([GAS])
Suite result: ok. 1 passed; 0 failed; 0 skipped; [ELAPSED]

Ran 1 test suite [ELAPSED]: 1 tests passed, 0 failed, 0 skipped (1 total tests)

"#]]);
});

// test that `forge build` does not print `(with warnings)` if file path is ignored
forgetest!(can_compile_without_warnings_ignored_file_paths, |prj, cmd| {
    // Ignoring path and setting empty error_codes as default would set would set some error codes
    prj.update_config(|config| {
        config.ignored_file_paths = vec![Path::new("src").to_path_buf()];
        config.ignored_error_codes = vec![];
    });

    prj.add_raw_source(
        "src/example.sol",
        r"
pragma solidity *;
contract A {
    function testExample() public {}
}
",
    )
    .unwrap();

    cmd.args(["build", "--force"]).assert_success().stdout_eq(str![[r#"
[COMPILING_FILES] with [SOLC_VERSION]
[SOLC_VERSION] [ELAPSED]
Compiler run successful!

"#]]);

    // Reconfigure without ignored paths or error codes and check for warnings
    prj.update_config(|config| config.ignored_file_paths = vec![]);

    cmd.forge_fuse().args(["build", "--force"]).assert_success().stdout_eq(str![[r#"
[COMPILING_FILES] with [SOLC_VERSION]
[SOLC_VERSION] [ELAPSED]
Compiler run successful with warnings:
Warning (1878): SPDX license identifier not provided in source file. Before publishing, consider adding a comment containing "SPDX-License-Identifier: <SPDX-License>" to each source file. Use "SPDX-License-Identifier: UNLICENSED" for non-open-source code. Please see https://spdx.org for more information.
Warning: SPDX license identifier not provided in source file. Before publishing, consider adding a comment containing "SPDX-License-Identifier: <SPDX-License>" to each source file. Use "SPDX-License-Identifier: UNLICENSED" for non-open-source code. Please see https://spdx.org for more information.
[FILE]


"#]]);
});

// test that `forge build` does not print `(with warnings)` if there aren't any
forgetest!(can_compile_without_warnings, |prj, cmd| {
    prj.update_config(|config| {
        config.ignored_error_codes = vec![SolidityErrorCode::SpdxLicenseNotProvided];
    });
    prj.add_raw_source(
        "A",
        r"
pragma solidity *;
contract A {
    function testExample() public {}
}
   ",
    )
    .unwrap();

    cmd.args(["build", "--force"]).assert_success().stdout_eq(str![[r#"
[COMPILING_FILES] with [SOLC_VERSION]
[SOLC_VERSION] [ELAPSED]
Compiler run successful!

"#]]);

    // don't ignore errors
    prj.update_config(|config| {
        config.ignored_error_codes = vec![];
    });

    cmd.forge_fuse().args(["build", "--force"]).assert_success().stdout_eq(str![[r#"
[COMPILING_FILES] with [SOLC_VERSION]
[SOLC_VERSION] [ELAPSED]
Compiler run successful with warnings:
Warning (1878): SPDX license identifier not provided in source file. Before publishing, consider adding a comment containing "SPDX-License-Identifier: <SPDX-License>" to each source file. Use "SPDX-License-Identifier: UNLICENSED" for non-open-source code. Please see https://spdx.org for more information.
Warning: SPDX license identifier not provided in source file. Before publishing, consider adding a comment containing "SPDX-License-Identifier: <SPDX-License>" to each source file. Use "SPDX-License-Identifier: UNLICENSED" for non-open-source code. Please see https://spdx.org for more information.
[FILE]


"#]]);
});

// test that `forge build` compiles when severity set to error, fails when set to warning, and
// handles ignored error codes as an exception
forgetest!(can_fail_compile_with_warnings, |prj, cmd| {
    prj.update_config(|config| {
        config.ignored_error_codes = vec![];
        config.deny_warnings = false;
    });
    prj.add_raw_source(
        "A",
        r"
pragma solidity *;
contract A {
    function testExample() public {}
}
   ",
    )
    .unwrap();

    // there are no errors
    cmd.args(["build", "--force"]).assert_success().stdout_eq(str![[r#"
[COMPILING_FILES] with [SOLC_VERSION]
[SOLC_VERSION] [ELAPSED]
Compiler run successful with warnings:
Warning (1878): SPDX license identifier not provided in source file. Before publishing, consider adding a comment containing "SPDX-License-Identifier: <SPDX-License>" to each source file. Use "SPDX-License-Identifier: UNLICENSED" for non-open-source code. Please see https://spdx.org for more information.
Warning: SPDX license identifier not provided in source file. Before publishing, consider adding a comment containing "SPDX-License-Identifier: <SPDX-License>" to each source file. Use "SPDX-License-Identifier: UNLICENSED" for non-open-source code. Please see https://spdx.org for more information.
[FILE]


"#]]);

    // warning fails to compile
    prj.update_config(|config| {
        config.ignored_error_codes = vec![];
        config.deny_warnings = true;
    });

    cmd.forge_fuse().args(["build", "--force"]).assert_failure().stderr_eq(str![[r#"
Error: Compiler run failed:
Warning (1878): SPDX license identifier not provided in source file. Before publishing, consider adding a comment containing "SPDX-License-Identifier: <SPDX-License>" to each source file. Use "SPDX-License-Identifier: UNLICENSED" for non-open-source code. Please see https://spdx.org for more information.
Warning: SPDX license identifier not provided in source file. Before publishing, consider adding a comment containing "SPDX-License-Identifier: <SPDX-License>" to each source file. Use "SPDX-License-Identifier: UNLICENSED" for non-open-source code. Please see https://spdx.org for more information.
[FILE]

"#]]);

    // ignores error code and compiles
    prj.update_config(|config| {
        config.ignored_error_codes = vec![SolidityErrorCode::SpdxLicenseNotProvided];
        config.deny_warnings = true;
    });

    cmd.forge_fuse().args(["build", "--force"]).assert_success().stdout_eq(str![[r#"
[COMPILING_FILES] with [SOLC_VERSION]
[SOLC_VERSION] [ELAPSED]
Compiler run successful!

"#]]);
});

// test that a failing `forge build` does not impact followup builds
forgetest!(can_build_after_failure, |prj, cmd| {
    prj.insert_ds_test();

    prj.add_source(
        "ATest.t.sol",
        r#"
import "./test.sol";
contract ATest is DSTest {
    function testExample() public {
        assertTrue(true);
    }
}
   "#,
    )
    .unwrap();
    prj.add_source(
        "BTest.t.sol",
        r#"
import "./test.sol";
contract BTest is DSTest {
    function testExample() public {
        assertTrue(true);
    }
}
   "#,
    )
    .unwrap();

    cmd.arg("build").assert_success().stdout_eq(str![[r#"
[COMPILING_FILES] with [SOLC_VERSION]
...
[SOLC_VERSION] [ELAPSED]
Compiler run successful!

"#]]);

    prj.assert_cache_exists();
    prj.assert_artifacts_dir_exists();

    let syntax_err = r#"
import "./test.sol";
contract CTest is DSTest {
    function testExample() public {
        THIS WILL CAUSE AN ERROR
    }
}
   "#;

    // introduce contract with syntax error
    prj.add_source("CTest.t.sol", syntax_err).unwrap();

    // `forge build --force` which should fail
    cmd.forge_fuse().args(["build", "--force"]).assert_failure().stderr_eq(str![[r#"
Error: Compiler run failed:
Error (2314): Expected ';' but got identifier
 [FILE]:7:19:
  |
7 |         THIS WILL CAUSE AN ERROR
  |                   ^^^^^

"#]]);

    // but ensure this cleaned cache and artifacts
    assert!(!prj.paths().artifacts.exists());
    assert!(!prj.cache().exists());

    // still errors
    cmd.forge_fuse().args(["build", "--force"]).assert_failure().stderr_eq(str![[r#"
Error: Compiler run failed:
Error (2314): Expected ';' but got identifier
 [FILE]:7:19:
  |
7 |         THIS WILL CAUSE AN ERROR
  |                   ^^^^^

"#]]);

    // resolve the error by replacing the file
    prj.add_source(
        "CTest.t.sol",
        r#"
import "./test.sol";
contract CTest is DSTest {
    function testExample() public {
         assertTrue(true);
    }
}
   "#,
    )
    .unwrap();

    cmd.forge_fuse().args(["build", "--force"]).assert_success().stdout_eq(str![[r#"
[COMPILING_FILES] with [SOLC_VERSION]
[SOLC_VERSION] [ELAPSED]
Compiler run successful!

"#]]);

    prj.assert_cache_exists();
    prj.assert_artifacts_dir_exists();

    // ensure cache is unchanged after error
    let cache = fs::read_to_string(prj.cache()).unwrap();

    // introduce the error again but building without force
    prj.add_source("CTest.t.sol", syntax_err).unwrap();
    cmd.forge_fuse().arg("build").assert_failure().stderr_eq(str![[r#"
Error: Compiler run failed:
Error (2314): Expected ';' but got identifier
 [FILE]:7:19:
  |
7 |         THIS WILL CAUSE AN ERROR
  |                   ^^^^^

"#]]);

    // ensure unchanged cache file
    let cache_after = fs::read_to_string(prj.cache()).unwrap();
    assert_eq!(cache, cache_after);
});

// test to check that install/remove works properly
forgetest!(can_install_and_remove, |prj, cmd| {
    cmd.git_init();

    let libs = prj.root().join("lib");
    let git_mod = prj.root().join(".git/modules/lib");
    let git_mod_file = prj.root().join(".gitmodules");

    let forge_std = libs.join("forge-std");
    let forge_std_mod = git_mod.join("forge-std");

    let install = |cmd: &mut TestCommand| {
        cmd.forge_fuse().args(["install", "foundry-rs/forge-std"]).assert_success().stdout_eq(
            str![[r#"
Installing forge-std in [..] (url: Some("https://github.com/foundry-rs/forge-std"), tag: None)
    Installed forge-std[..]

"#]],
        );

        assert!(forge_std.exists());
        assert!(forge_std_mod.exists());

        let submods = read_string(&git_mod_file);
        assert!(submods.contains("https://github.com/foundry-rs/forge-std"));
    };

    let remove = |cmd: &mut TestCommand, target: &str| {
        // TODO: flaky behavior with URL, sometimes it is None, sometimes it is Some("https://github.com/lib/forge-std")
        cmd.forge_fuse().args(["remove", "--force", target]).assert_success().stdout_eq(str![[
            r#"
Removing 'forge-std' in [..], (url: [..], tag: None)

"#
        ]]);

        assert!(!forge_std.exists());
        assert!(!forge_std_mod.exists());
        let submods = read_string(&git_mod_file);
        assert!(!submods.contains("https://github.com/foundry-rs/forge-std"));
    };

    install(&mut cmd);
    remove(&mut cmd, "forge-std");

    // install again and remove via relative path
    install(&mut cmd);
    remove(&mut cmd, "lib/forge-std");
});

// test to check we can run `forge install` in an empty dir <https://github.com/foundry-rs/foundry/issues/6519>
forgetest!(can_install_empty, |prj, cmd| {
    // create
    cmd.git_init();
    cmd.forge_fuse().args(["install"]);
    cmd.assert_empty_stdout();

    // create initial commit
    fs::write(prj.root().join("README.md"), "Initial commit").unwrap();

    cmd.git_add();
    cmd.git_commit("Initial commit");

    cmd.forge_fuse().args(["install"]);
    cmd.assert_empty_stdout();
});

// test to check that package can be reinstalled after manually removing the directory
forgetest!(can_reinstall_after_manual_remove, |prj, cmd| {
    cmd.git_init();

    let libs = prj.root().join("lib");
    let git_mod = prj.root().join(".git/modules/lib");
    let git_mod_file = prj.root().join(".gitmodules");

    let forge_std = libs.join("forge-std");
    let forge_std_mod = git_mod.join("forge-std");

    let install = |cmd: &mut TestCommand| {
        cmd.forge_fuse().args(["install", "foundry-rs/forge-std"]).assert_success().stdout_eq(
            str![[r#"
Installing forge-std in [..] (url: Some("https://github.com/foundry-rs/forge-std"), tag: None)
    Installed forge-std[..]

"#]],
        );

        assert!(forge_std.exists());
        assert!(forge_std_mod.exists());

        let submods = read_string(&git_mod_file);
        assert!(submods.contains("https://github.com/foundry-rs/forge-std"));
    };

    install(&mut cmd);
    fs::remove_dir_all(forge_std.clone()).expect("Failed to remove forge-std");

    // install again
    install(&mut cmd);
});

// test that we can repeatedly install the same dependency without changes
forgetest!(can_install_repeatedly, |_prj, cmd| {
    cmd.git_init();

    cmd.forge_fuse().args(["install", "foundry-rs/forge-std"]);
    for _ in 0..3 {
        cmd.assert_success();
    }
});

// test that by default we install the latest semver release tag
// <https://github.com/openzeppelin/openzeppelin-contracts>
forgetest!(can_install_latest_release_tag, |prj, cmd| {
    cmd.git_init();
    cmd.forge_fuse().args(["install", "openzeppelin/openzeppelin-contracts"]);
    cmd.assert_success();

    let dep = prj.paths().libraries[0].join("openzeppelin-contracts");
    assert!(dep.exists());

    // the latest release at the time this test was written
    let version: Version = "4.8.0".parse().unwrap();
    let out = Command::new("git").current_dir(&dep).args(["describe", "--tags"]).output().unwrap();
    let tag = String::from_utf8_lossy(&out.stdout);
    let current: Version = tag.as_ref().trim_start_matches('v').trim().parse().unwrap();

    assert!(current >= version);
});

// Tests that forge update doesn't break a working dependency by recursively updating nested
// dependencies
forgetest!(
    #[cfg_attr(windows, ignore = "weird git fail")]
    can_update_library_with_outdated_nested_dependency,
    |prj, cmd| {
        cmd.git_init();

        let libs = prj.root().join("lib");
        let git_mod = prj.root().join(".git/modules/lib");
        let git_mod_file = prj.root().join(".gitmodules");

        // get paths to check inside install fn
        let package = libs.join("forge-5980-test");
        let package_mod = git_mod.join("forge-5980-test");

        // install main dependency
        cmd.forge_fuse()
            .args(["install", "evalir/forge-5980-test"])
            .assert_success()
            .stdout_eq(str![[r#"
Installing forge-5980-test in [..] (url: Some("https://github.com/evalir/forge-5980-test"), tag: None)
    Installed forge-5980-test

"#]]);

        // assert paths exist
        assert!(package.exists());
        assert!(package_mod.exists());

        let submods = read_string(git_mod_file);
        assert!(submods.contains("https://github.com/evalir/forge-5980-test"));

        // try to update the top-level dependency; there should be no update for this dependency,
        // but its sub-dependency has upstream (breaking) changes; forge should not attempt to
        // update the sub-dependency
        cmd.forge_fuse().args(["update", "lib/forge-5980-test"]).assert_empty_stdout();

        // add explicit remappings for test file
        prj.update_config(|config| {
            config.remappings = vec![
                Remapping::from_str("forge-5980-test/=lib/forge-5980-test/src/").unwrap().into(),
                // explicit remapping for sub-dependendy seems necessary for some reason
                Remapping::from_str(
                    "forge-5980-test-dep/=lib/forge-5980-test/lib/forge-5980-test-dep/src/",
                )
                .unwrap()
                .into(),
            ];
        });

        // create test file that uses the top-level dependency; if the sub-dependency is updated,
        // compilation will fail
        prj.add_source(
            "CounterCopy",
            r#"
import "forge-5980-test/Counter.sol";
contract CounterCopy is Counter {
}
   "#,
        )
        .unwrap();

        // build and check output
        cmd.forge_fuse().arg("build").assert_success().stdout_eq(str![[r#"
[COMPILING_FILES] with [SOLC_VERSION]
[SOLC_VERSION] [ELAPSED]
Compiler run successful!

"#]]);
    }
);

const GAS_REPORT_CONTRACTS: &str = r#"
//SPDX-license-identifier: MIT

import "./test.sol";

contract ContractOne {
    int public i;

    constructor() {
        i = 0;
    }

    function foo() public{
        while(i<5){
            i++;
        }
    }
}

contract ContractOneTest is DSTest {
    ContractOne c1;

    function setUp() public {
        c1 = new ContractOne();
    }

    function testFoo() public {
        c1.foo();
    }
}


contract ContractTwo {
    int public i;

    constructor() {
        i = 0;
    }

    function bar() public{
        while(i<50){
            i++;
        }
    }
}

contract ContractTwoTest is DSTest {
    ContractTwo c2;

    function setUp() public {
        c2 = new ContractTwo();
    }

    function testBar() public {
        c2.bar();
    }
}

contract ContractThree {
    int public i;

    constructor() {
        i = 0;
    }

    function baz() public{
        while(i<500){
            i++;
        }
    }
}

contract ContractThreeTest is DSTest {
    ContractThree c3;

    function setUp() public {
        c3 = new ContractThree();
    }

    function testBaz() public {
        c3.baz();
    }
}
"#;

forgetest!(gas_report_all_contracts, |prj, cmd| {
    prj.insert_ds_test();
    prj.add_source("Contracts.sol", GAS_REPORT_CONTRACTS).unwrap();

    // report for all
    prj.update_config(|config| {
        config.gas_reports = vec!["*".to_string()];
        config.gas_reports_ignore = vec![];
    });

    cmd.forge_fuse().arg("test").arg("--gas-report").assert_success().stdout_eq(str![[r#"
...
╭----------------------------------------+-----------------+-------+--------+-------+---------╮
| src/Contracts.sol:ContractOne Contract |                 |       |        |       |         |
+=============================================================================================+
| Deployment Cost                        | Deployment Size |       |        |       |         |
|----------------------------------------+-----------------+-------+--------+-------+---------|
| 133027                                 | 394             |       |        |       |         |
|----------------------------------------+-----------------+-------+--------+-------+---------|
|                                        |                 |       |        |       |         |
|----------------------------------------+-----------------+-------+--------+-------+---------|
| Function Name                          | Min             | Avg   | Median | Max   | # Calls |
|----------------------------------------+-----------------+-------+--------+-------+---------|
| foo                                    | 45656           | 45656 | 45656  | 45656 | 1       |
╰----------------------------------------+-----------------+-------+--------+-------+---------╯

╭------------------------------------------+-----------------+--------+--------+--------+---------╮
| src/Contracts.sol:ContractThree Contract |                 |        |        |        |         |
+=================================================================================================+
| Deployment Cost                          | Deployment Size |        |        |        |         |
|------------------------------------------+-----------------+--------+--------+--------+---------|
| 133243                                   | 395             |        |        |        |         |
|------------------------------------------+-----------------+--------+--------+--------+---------|
|                                          |                 |        |        |        |         |
|------------------------------------------+-----------------+--------+--------+--------+---------|
| Function Name                            | Min             | Avg    | Median | Max    | # Calls |
|------------------------------------------+-----------------+--------+--------+--------+---------|
| baz                                      | 287711          | 287711 | 287711 | 287711 | 1       |
╰------------------------------------------+-----------------+--------+--------+--------+---------╯

╭----------------------------------------+-----------------+-------+--------+-------+---------╮
| src/Contracts.sol:ContractTwo Contract |                 |       |        |       |         |
+=============================================================================================+
| Deployment Cost                        | Deployment Size |       |        |       |         |
|----------------------------------------+-----------------+-------+--------+-------+---------|
| 133027                                 | 394             |       |        |       |         |
|----------------------------------------+-----------------+-------+--------+-------+---------|
|                                        |                 |       |        |       |         |
|----------------------------------------+-----------------+-------+--------+-------+---------|
| Function Name                          | Min             | Avg   | Median | Max   | # Calls |
|----------------------------------------+-----------------+-------+--------+-------+---------|
| bar                                    | 67683           | 67683 | 67683  | 67683 | 1       |
╰----------------------------------------+-----------------+-------+--------+-------+---------╯


Ran 3 test suites [ELAPSED]: 3 tests passed, 0 failed, 0 skipped (3 total tests)

"#]]);
    cmd.forge_fuse().arg("test").arg("--gas-report").arg("--json").assert_success().stdout_eq(
        str![[r#"
[
  {
    "contract": "src/Contracts.sol:ContractOne",
    "deployment": {
      "gas": 133027,
      "size": 394
    },
    "functions": {
      "foo()": {
        "calls": 1,
        "min": 45656,
        "mean": 45656,
        "median": 45656,
        "max": 45656
      }
    }
  },
  {
    "contract": "src/Contracts.sol:ContractThree",
    "deployment": {
      "gas": 133243,
      "size": 395
    },
    "functions": {
      "baz()": {
        "calls": 1,
        "min": 287711,
        "mean": 287711,
        "median": 287711,
        "max": 287711
      }
    }
  },
  {
    "contract": "src/Contracts.sol:ContractTwo",
    "deployment": {
      "gas": 133027,
      "size": 394
    },
    "functions": {
      "bar()": {
        "calls": 1,
        "min": 67683,
        "mean": 67683,
        "median": 67683,
        "max": 67683
      }
    }
  }
]
"#]]
        .is_json(),
    );

    prj.update_config(|config| config.gas_reports = vec![]);
    cmd.forge_fuse().arg("test").arg("--gas-report").assert_success().stdout_eq(str![[r#"
...
╭----------------------------------------+-----------------+-------+--------+-------+---------╮
| src/Contracts.sol:ContractOne Contract |                 |       |        |       |         |
+=============================================================================================+
| Deployment Cost                        | Deployment Size |       |        |       |         |
|----------------------------------------+-----------------+-------+--------+-------+---------|
| 133027                                 | 394             |       |        |       |         |
|----------------------------------------+-----------------+-------+--------+-------+---------|
|                                        |                 |       |        |       |         |
|----------------------------------------+-----------------+-------+--------+-------+---------|
| Function Name                          | Min             | Avg   | Median | Max   | # Calls |
|----------------------------------------+-----------------+-------+--------+-------+---------|
| foo                                    | 45656           | 45656 | 45656  | 45656 | 1       |
╰----------------------------------------+-----------------+-------+--------+-------+---------╯

╭------------------------------------------+-----------------+--------+--------+--------+---------╮
| src/Contracts.sol:ContractThree Contract |                 |        |        |        |         |
+=================================================================================================+
| Deployment Cost                          | Deployment Size |        |        |        |         |
|------------------------------------------+-----------------+--------+--------+--------+---------|
| 133243                                   | 395             |        |        |        |         |
|------------------------------------------+-----------------+--------+--------+--------+---------|
|                                          |                 |        |        |        |         |
|------------------------------------------+-----------------+--------+--------+--------+---------|
| Function Name                            | Min             | Avg    | Median | Max    | # Calls |
|------------------------------------------+-----------------+--------+--------+--------+---------|
| baz                                      | 287711          | 287711 | 287711 | 287711 | 1       |
╰------------------------------------------+-----------------+--------+--------+--------+---------╯

╭----------------------------------------+-----------------+-------+--------+-------+---------╮
| src/Contracts.sol:ContractTwo Contract |                 |       |        |       |         |
+=============================================================================================+
| Deployment Cost                        | Deployment Size |       |        |       |         |
|----------------------------------------+-----------------+-------+--------+-------+---------|
| 133027                                 | 394             |       |        |       |         |
|----------------------------------------+-----------------+-------+--------+-------+---------|
|                                        |                 |       |        |       |         |
|----------------------------------------+-----------------+-------+--------+-------+---------|
| Function Name                          | Min             | Avg   | Median | Max   | # Calls |
|----------------------------------------+-----------------+-------+--------+-------+---------|
| bar                                    | 67683           | 67683 | 67683  | 67683 | 1       |
╰----------------------------------------+-----------------+-------+--------+-------+---------╯


Ran 3 test suites [ELAPSED]: 3 tests passed, 0 failed, 0 skipped (3 total tests)

"#]]);
    cmd.forge_fuse().arg("test").arg("--gas-report").arg("--json").assert_success().stdout_eq(
        str![[r#"
[
  {
    "contract": "src/Contracts.sol:ContractOne",
    "deployment": {
      "gas": 133027,
      "size": 394
    },
    "functions": {
      "foo()": {
        "calls": 1,
        "min": 45656,
        "mean": 45656,
        "median": 45656,
        "max": 45656
      }
    }
  },
  {
    "contract": "src/Contracts.sol:ContractThree",
    "deployment": {
      "gas": 133243,
      "size": 395
    },
    "functions": {
      "baz()": {
        "calls": 1,
        "min": 287711,
        "mean": 287711,
        "median": 287711,
        "max": 287711
      }
    }
  },
  {
    "contract": "src/Contracts.sol:ContractTwo",
    "deployment": {
      "gas": 133027,
      "size": 394
    },
    "functions": {
      "bar()": {
        "calls": 1,
        "min": 67683,
        "mean": 67683,
        "median": 67683,
        "max": 67683
      }
    }
  }
]
"#]]
        .is_json(),
    );

    prj.update_config(|config| config.gas_reports = vec!["*".to_string()]);
    cmd.forge_fuse().arg("test").arg("--gas-report").assert_success().stdout_eq(str![[r#"
...
╭----------------------------------------+-----------------+-------+--------+-------+---------╮
| src/Contracts.sol:ContractOne Contract |                 |       |        |       |         |
+=============================================================================================+
| Deployment Cost                        | Deployment Size |       |        |       |         |
|----------------------------------------+-----------------+-------+--------+-------+---------|
| 133027                                 | 394             |       |        |       |         |
|----------------------------------------+-----------------+-------+--------+-------+---------|
|                                        |                 |       |        |       |         |
|----------------------------------------+-----------------+-------+--------+-------+---------|
| Function Name                          | Min             | Avg   | Median | Max   | # Calls |
|----------------------------------------+-----------------+-------+--------+-------+---------|
| foo                                    | 45656           | 45656 | 45656  | 45656 | 1       |
╰----------------------------------------+-----------------+-------+--------+-------+---------╯

╭------------------------------------------+-----------------+--------+--------+--------+---------╮
| src/Contracts.sol:ContractThree Contract |                 |        |        |        |         |
+=================================================================================================+
| Deployment Cost                          | Deployment Size |        |        |        |         |
|------------------------------------------+-----------------+--------+--------+--------+---------|
| 133243                                   | 395             |        |        |        |         |
|------------------------------------------+-----------------+--------+--------+--------+---------|
|                                          |                 |        |        |        |         |
|------------------------------------------+-----------------+--------+--------+--------+---------|
| Function Name                            | Min             | Avg    | Median | Max    | # Calls |
|------------------------------------------+-----------------+--------+--------+--------+---------|
| baz                                      | 287711          | 287711 | 287711 | 287711 | 1       |
╰------------------------------------------+-----------------+--------+--------+--------+---------╯

╭----------------------------------------+-----------------+-------+--------+-------+---------╮
| src/Contracts.sol:ContractTwo Contract |                 |       |        |       |         |
+=============================================================================================+
| Deployment Cost                        | Deployment Size |       |        |       |         |
|----------------------------------------+-----------------+-------+--------+-------+---------|
| 133027                                 | 394             |       |        |       |         |
|----------------------------------------+-----------------+-------+--------+-------+---------|
|                                        |                 |       |        |       |         |
|----------------------------------------+-----------------+-------+--------+-------+---------|
| Function Name                          | Min             | Avg   | Median | Max   | # Calls |
|----------------------------------------+-----------------+-------+--------+-------+---------|
| bar                                    | 67683           | 67683 | 67683  | 67683 | 1       |
╰----------------------------------------+-----------------+-------+--------+-------+---------╯


Ran 3 test suites [ELAPSED]: 3 tests passed, 0 failed, 0 skipped (3 total tests)

"#]]);
    cmd.forge_fuse().arg("test").arg("--gas-report").arg("--json").assert_success().stdout_eq(
        str![[r#"
[
  {
    "contract": "src/Contracts.sol:ContractOne",
    "deployment": {
      "gas": 133027,
      "size": 394
    },
    "functions": {
      "foo()": {
        "calls": 1,
        "min": 45656,
        "mean": 45656,
        "median": 45656,
        "max": 45656
      }
    }
  },
  {
    "contract": "src/Contracts.sol:ContractThree",
    "deployment": {
      "gas": 133243,
      "size": 395
    },
    "functions": {
      "baz()": {
        "calls": 1,
        "min": 287711,
        "mean": 287711,
        "median": 287711,
        "max": 287711
      }
    }
  },
  {
    "contract": "src/Contracts.sol:ContractTwo",
    "deployment": {
      "gas": 133027,
      "size": 394
    },
    "functions": {
      "bar()": {
        "calls": 1,
        "min": 67683,
        "mean": 67683,
        "median": 67683,
        "max": 67683
      }
    }
  }
]
"#]]
        .is_json(),
    );

    prj.update_config(|config| {
        config.gas_reports =
            vec!["ContractOne".to_string(), "ContractTwo".to_string(), "ContractThree".to_string()];
    });
    cmd.forge_fuse().arg("test").arg("--gas-report").assert_success().stdout_eq(str![[r#"
...
╭----------------------------------------+-----------------+-------+--------+-------+---------╮
| src/Contracts.sol:ContractOne Contract |                 |       |        |       |         |
+=============================================================================================+
| Deployment Cost                        | Deployment Size |       |        |       |         |
|----------------------------------------+-----------------+-------+--------+-------+---------|
| 133027                                 | 394             |       |        |       |         |
|----------------------------------------+-----------------+-------+--------+-------+---------|
|                                        |                 |       |        |       |         |
|----------------------------------------+-----------------+-------+--------+-------+---------|
| Function Name                          | Min             | Avg   | Median | Max   | # Calls |
|----------------------------------------+-----------------+-------+--------+-------+---------|
| foo                                    | 45656           | 45656 | 45656  | 45656 | 1       |
╰----------------------------------------+-----------------+-------+--------+-------+---------╯

╭------------------------------------------+-----------------+--------+--------+--------+---------╮
| src/Contracts.sol:ContractThree Contract |                 |        |        |        |         |
+=================================================================================================+
| Deployment Cost                          | Deployment Size |        |        |        |         |
|------------------------------------------+-----------------+--------+--------+--------+---------|
| 133243                                   | 395             |        |        |        |         |
|------------------------------------------+-----------------+--------+--------+--------+---------|
|                                          |                 |        |        |        |         |
|------------------------------------------+-----------------+--------+--------+--------+---------|
| Function Name                            | Min             | Avg    | Median | Max    | # Calls |
|------------------------------------------+-----------------+--------+--------+--------+---------|
| baz                                      | 287711          | 287711 | 287711 | 287711 | 1       |
╰------------------------------------------+-----------------+--------+--------+--------+---------╯

╭----------------------------------------+-----------------+-------+--------+-------+---------╮
| src/Contracts.sol:ContractTwo Contract |                 |       |        |       |         |
+=============================================================================================+
| Deployment Cost                        | Deployment Size |       |        |       |         |
|----------------------------------------+-----------------+-------+--------+-------+---------|
| 133027                                 | 394             |       |        |       |         |
|----------------------------------------+-----------------+-------+--------+-------+---------|
|                                        |                 |       |        |       |         |
|----------------------------------------+-----------------+-------+--------+-------+---------|
| Function Name                          | Min             | Avg   | Median | Max   | # Calls |
|----------------------------------------+-----------------+-------+--------+-------+---------|
| bar                                    | 67683           | 67683 | 67683  | 67683 | 1       |
╰----------------------------------------+-----------------+-------+--------+-------+---------╯


Ran 3 test suites [ELAPSED]: 3 tests passed, 0 failed, 0 skipped (3 total tests)

"#]]);
    cmd.forge_fuse().arg("test").arg("--gas-report").arg("--json").assert_success().stdout_eq(
        str![[r#"
[
  {
    "contract": "src/Contracts.sol:ContractOne",
    "deployment": {
      "gas": 133027,
      "size": 394
    },
    "functions": {
      "foo()": {
        "calls": 1,
        "min": 45656,
        "mean": 45656,
        "median": 45656,
        "max": 45656
      }
    }
  },
  {
    "contract": "src/Contracts.sol:ContractThree",
    "deployment": {
      "gas": 133243,
      "size": 395
    },
    "functions": {
      "baz()": {
        "calls": 1,
        "min": 287711,
        "mean": 287711,
        "median": 287711,
        "max": 287711
      }
    }
  },
  {
    "contract": "src/Contracts.sol:ContractTwo",
    "deployment": {
      "gas": 133027,
      "size": 394
    },
    "functions": {
      "bar()": {
        "calls": 1,
        "min": 67683,
        "mean": 67683,
        "median": 67683,
        "max": 67683
      }
    }
  }
]
"#]]
        .is_json(),
    );
});

forgetest!(gas_report_some_contracts, |prj, cmd| {
    prj.insert_ds_test();
    prj.add_source("Contracts.sol", GAS_REPORT_CONTRACTS).unwrap();

    // report for One
    prj.update_config(|config| config.gas_reports = vec!["ContractOne".to_string()]);
    cmd.forge_fuse();
    cmd.arg("test").arg("--gas-report").assert_success().stdout_eq(str![[r#"
...
╭----------------------------------------+-----------------+-------+--------+-------+---------╮
| src/Contracts.sol:ContractOne Contract |                 |       |        |       |         |
+=============================================================================================+
| Deployment Cost                        | Deployment Size |       |        |       |         |
|----------------------------------------+-----------------+-------+--------+-------+---------|
| 133027                                 | 394             |       |        |       |         |
|----------------------------------------+-----------------+-------+--------+-------+---------|
|                                        |                 |       |        |       |         |
|----------------------------------------+-----------------+-------+--------+-------+---------|
| Function Name                          | Min             | Avg   | Median | Max   | # Calls |
|----------------------------------------+-----------------+-------+--------+-------+---------|
| foo                                    | 45656           | 45656 | 45656  | 45656 | 1       |
╰----------------------------------------+-----------------+-------+--------+-------+---------╯


Ran 3 test suites [ELAPSED]: 3 tests passed, 0 failed, 0 skipped (3 total tests)

"#]]);
    cmd.forge_fuse().arg("test").arg("--gas-report").arg("--json").assert_success().stdout_eq(
        str![[r#"
[
  {
    "contract": "src/Contracts.sol:ContractOne",
    "deployment": {
      "gas": 133027,
      "size": 394
    },
    "functions": {
      "foo()": {
        "calls": 1,
        "min": 45656,
        "mean": 45656,
        "median": 45656,
        "max": 45656
      }
    }
  }
]
"#]]
        .is_json(),
    );

    // report for Two
    prj.update_config(|config| config.gas_reports = vec!["ContractTwo".to_string()]);
    cmd.forge_fuse();
    cmd.arg("test").arg("--gas-report").assert_success().stdout_eq(str![[r#"
...
╭----------------------------------------+-----------------+-------+--------+-------+---------╮
| src/Contracts.sol:ContractTwo Contract |                 |       |        |       |         |
+=============================================================================================+
| Deployment Cost                        | Deployment Size |       |        |       |         |
|----------------------------------------+-----------------+-------+--------+-------+---------|
| 133027                                 | 394             |       |        |       |         |
|----------------------------------------+-----------------+-------+--------+-------+---------|
|                                        |                 |       |        |       |         |
|----------------------------------------+-----------------+-------+--------+-------+---------|
| Function Name                          | Min             | Avg   | Median | Max   | # Calls |
|----------------------------------------+-----------------+-------+--------+-------+---------|
| bar                                    | 67683           | 67683 | 67683  | 67683 | 1       |
╰----------------------------------------+-----------------+-------+--------+-------+---------╯


Ran 3 test suites [ELAPSED]: 3 tests passed, 0 failed, 0 skipped (3 total tests)

"#]]);
    cmd.forge_fuse().arg("test").arg("--gas-report").arg("--json").assert_success().stdout_eq(
        str![[r#"
[
  {
    "contract": "src/Contracts.sol:ContractTwo",
    "deployment": {
      "gas": 133027,
      "size": 394
    },
    "functions": {
      "bar()": {
        "calls": 1,
        "min": 67683,
        "mean": 67683,
        "median": 67683,
        "max": 67683
      }
    }
  }
]
"#]]
        .is_json(),
    );

    // report for Three
    prj.update_config(|config| config.gas_reports = vec!["ContractThree".to_string()]);
    cmd.forge_fuse();
    cmd.arg("test").arg("--gas-report").assert_success().stdout_eq(str![[r#"
...
╭------------------------------------------+-----------------+--------+--------+--------+---------╮
| src/Contracts.sol:ContractThree Contract |                 |        |        |        |         |
+=================================================================================================+
| Deployment Cost                          | Deployment Size |        |        |        |         |
|------------------------------------------+-----------------+--------+--------+--------+---------|
| 133243                                   | 395             |        |        |        |         |
|------------------------------------------+-----------------+--------+--------+--------+---------|
|                                          |                 |        |        |        |         |
|------------------------------------------+-----------------+--------+--------+--------+---------|
| Function Name                            | Min             | Avg    | Median | Max    | # Calls |
|------------------------------------------+-----------------+--------+--------+--------+---------|
| baz                                      | 287711          | 287711 | 287711 | 287711 | 1       |
╰------------------------------------------+-----------------+--------+--------+--------+---------╯


Ran 3 test suites [ELAPSED]: 3 tests passed, 0 failed, 0 skipped (3 total tests)

"#]]);
    cmd.forge_fuse().arg("test").arg("--gas-report").arg("--json").assert_success().stdout_eq(
        str![[r#"
[
  {
    "contract": "src/Contracts.sol:ContractThree",
    "deployment": {
      "gas": 133243,
      "size": 395
    },
    "functions": {
      "baz()": {
        "calls": 1,
        "min": 287711,
        "mean": 287711,
        "median": 287711,
        "max": 287711
      }
    }
  }
]
"#]]
        .is_json(),
    );
});

forgetest!(gas_report_ignore_some_contracts, |prj, cmd| {
    prj.insert_ds_test();
    prj.add_source("Contracts.sol", GAS_REPORT_CONTRACTS).unwrap();

    // ignore ContractOne
    prj.update_config(|config| {
        config.gas_reports = vec!["*".to_string()];
        config.gas_reports_ignore = vec!["ContractOne".to_string()];
    });
    cmd.forge_fuse();
    cmd.arg("test").arg("--gas-report").assert_success().stdout_eq(str![[r#"
...
╭------------------------------------------+-----------------+--------+--------+--------+---------╮
| src/Contracts.sol:ContractThree Contract |                 |        |        |        |         |
+=================================================================================================+
| Deployment Cost                          | Deployment Size |        |        |        |         |
|------------------------------------------+-----------------+--------+--------+--------+---------|
| 133243                                   | 395             |        |        |        |         |
|------------------------------------------+-----------------+--------+--------+--------+---------|
|                                          |                 |        |        |        |         |
|------------------------------------------+-----------------+--------+--------+--------+---------|
| Function Name                            | Min             | Avg    | Median | Max    | # Calls |
|------------------------------------------+-----------------+--------+--------+--------+---------|
| baz                                      | 287711          | 287711 | 287711 | 287711 | 1       |
╰------------------------------------------+-----------------+--------+--------+--------+---------╯

╭----------------------------------------+-----------------+-------+--------+-------+---------╮
| src/Contracts.sol:ContractTwo Contract |                 |       |        |       |         |
+=============================================================================================+
| Deployment Cost                        | Deployment Size |       |        |       |         |
|----------------------------------------+-----------------+-------+--------+-------+---------|
| 133027                                 | 394             |       |        |       |         |
|----------------------------------------+-----------------+-------+--------+-------+---------|
|                                        |                 |       |        |       |         |
|----------------------------------------+-----------------+-------+--------+-------+---------|
| Function Name                          | Min             | Avg   | Median | Max   | # Calls |
|----------------------------------------+-----------------+-------+--------+-------+---------|
| bar                                    | 67683           | 67683 | 67683  | 67683 | 1       |
╰----------------------------------------+-----------------+-------+--------+-------+---------╯


Ran 3 test suites [ELAPSED]: 3 tests passed, 0 failed, 0 skipped (3 total tests)

"#]]);
    cmd.forge_fuse().arg("test").arg("--gas-report").arg("--json").assert_success().stdout_eq(
        str![[r#"
[
  {
    "contract": "src/Contracts.sol:ContractThree",
    "deployment": {
      "gas": 133243,
      "size": 395
    },
    "functions": {
      "baz()": {
        "calls": 1,
        "min": 287711,
        "mean": 287711,
        "median": 287711,
        "max": 287711
      }
    }
  },
  {
    "contract": "src/Contracts.sol:ContractTwo",
    "deployment": {
      "gas": 133027,
      "size": 394
    },
    "functions": {
      "bar()": {
        "calls": 1,
        "min": 67683,
        "mean": 67683,
        "median": 67683,
        "max": 67683
      }
    }
  }
]
"#]]
        .is_json(),
    );

    // ignore ContractTwo
    cmd.forge_fuse();
    prj.update_config(|config| {
        config.gas_reports = vec![];
        config.gas_reports_ignore = vec!["ContractTwo".to_string()];
    });
    cmd.forge_fuse();
    cmd.arg("test").arg("--gas-report").assert_success().stdout_eq(str![[r#"
...
╭----------------------------------------+-----------------+-------+--------+-------+---------╮
| src/Contracts.sol:ContractOne Contract |                 |       |        |       |         |
+=============================================================================================+
| Deployment Cost                        | Deployment Size |       |        |       |         |
|----------------------------------------+-----------------+-------+--------+-------+---------|
| 133027                                 | 394             |       |        |       |         |
|----------------------------------------+-----------------+-------+--------+-------+---------|
|                                        |                 |       |        |       |         |
|----------------------------------------+-----------------+-------+--------+-------+---------|
| Function Name                          | Min             | Avg   | Median | Max   | # Calls |
|----------------------------------------+-----------------+-------+--------+-------+---------|
| foo                                    | 45656           | 45656 | 45656  | 45656 | 1       |
╰----------------------------------------+-----------------+-------+--------+-------+---------╯

╭------------------------------------------+-----------------+--------+--------+--------+---------╮
| src/Contracts.sol:ContractThree Contract |                 |        |        |        |         |
+=================================================================================================+
| Deployment Cost                          | Deployment Size |        |        |        |         |
|------------------------------------------+-----------------+--------+--------+--------+---------|
| 133243                                   | 395             |        |        |        |         |
|------------------------------------------+-----------------+--------+--------+--------+---------|
|                                          |                 |        |        |        |         |
|------------------------------------------+-----------------+--------+--------+--------+---------|
| Function Name                            | Min             | Avg    | Median | Max    | # Calls |
|------------------------------------------+-----------------+--------+--------+--------+---------|
| baz                                      | 287711          | 287711 | 287711 | 287711 | 1       |
╰------------------------------------------+-----------------+--------+--------+--------+---------╯


Ran 3 test suites [ELAPSED]: 3 tests passed, 0 failed, 0 skipped (3 total tests)

"#]]);
    cmd.forge_fuse().arg("test").arg("--gas-report").arg("--json").assert_success().stdout_eq(
        str![[r#"
[
  {
    "contract": "src/Contracts.sol:ContractOne",
    "deployment": {
      "gas": 133027,
      "size": 394
    },
    "functions": {
      "foo()": {
        "calls": 1,
        "min": 45656,
        "mean": 45656,
        "median": 45656,
        "max": 45656
      }
    }
  },
  {
    "contract": "src/Contracts.sol:ContractThree",
    "deployment": {
      "gas": 133243,
      "size": 395
    },
    "functions": {
      "baz()": {
        "calls": 1,
        "min": 287711,
        "mean": 287711,
        "median": 287711,
        "max": 287711
      }
    }
  }
]
"#]]
        .is_json(),
    );

    // If the user listed the contract in 'gas_reports' (the foundry.toml field) a
    // report for the contract is generated even if it's listed in the ignore
    // list. This is addressed this way because getting a report you don't expect is
    // preferable than not getting one you expect. A warning is printed to stderr
    // indicating the "double listing".
    cmd.forge_fuse();
    prj.update_config(|config| {
        config.gas_reports =
            vec!["ContractOne".to_string(), "ContractTwo".to_string(), "ContractThree".to_string()];
        config.gas_reports_ignore = vec!["ContractThree".to_string()];
    });
    cmd.forge_fuse();
    cmd.arg("test")
        .arg("--gas-report")
        .assert_success()
        .stdout_eq(str![[r#"
...
╭----------------------------------------+-----------------+-------+--------+-------+---------╮
| src/Contracts.sol:ContractOne Contract |                 |       |        |       |         |
+=============================================================================================+
| Deployment Cost                        | Deployment Size |       |        |       |         |
|----------------------------------------+-----------------+-------+--------+-------+---------|
| 133027                                 | 394             |       |        |       |         |
|----------------------------------------+-----------------+-------+--------+-------+---------|
|                                        |                 |       |        |       |         |
|----------------------------------------+-----------------+-------+--------+-------+---------|
| Function Name                          | Min             | Avg   | Median | Max   | # Calls |
|----------------------------------------+-----------------+-------+--------+-------+---------|
| foo                                    | 45656           | 45656 | 45656  | 45656 | 1       |
╰----------------------------------------+-----------------+-------+--------+-------+---------╯

╭------------------------------------------+-----------------+--------+--------+--------+---------╮
| src/Contracts.sol:ContractThree Contract |                 |        |        |        |         |
+=================================================================================================+
| Deployment Cost                          | Deployment Size |        |        |        |         |
|------------------------------------------+-----------------+--------+--------+--------+---------|
| 133243                                   | 395             |        |        |        |         |
|------------------------------------------+-----------------+--------+--------+--------+---------|
|                                          |                 |        |        |        |         |
|------------------------------------------+-----------------+--------+--------+--------+---------|
| Function Name                            | Min             | Avg    | Median | Max    | # Calls |
|------------------------------------------+-----------------+--------+--------+--------+---------|
| baz                                      | 287711          | 287711 | 287711 | 287711 | 1       |
╰------------------------------------------+-----------------+--------+--------+--------+---------╯

╭----------------------------------------+-----------------+-------+--------+-------+---------╮
| src/Contracts.sol:ContractTwo Contract |                 |       |        |       |         |
+=============================================================================================+
| Deployment Cost                        | Deployment Size |       |        |       |         |
|----------------------------------------+-----------------+-------+--------+-------+---------|
| 133027                                 | 394             |       |        |       |         |
|----------------------------------------+-----------------+-------+--------+-------+---------|
|                                        |                 |       |        |       |         |
|----------------------------------------+-----------------+-------+--------+-------+---------|
| Function Name                          | Min             | Avg   | Median | Max   | # Calls |
|----------------------------------------+-----------------+-------+--------+-------+---------|
| bar                                    | 67683           | 67683 | 67683  | 67683 | 1       |
╰----------------------------------------+-----------------+-------+--------+-------+---------╯


Ran 3 test suites [ELAPSED]: 3 tests passed, 0 failed, 0 skipped (3 total tests)

"#]])
        .stderr_eq(str![[r#"
...
Warning: ContractThree is listed in both 'gas_reports' and 'gas_reports_ignore'.
...
"#]]);
    cmd.forge_fuse()
        .arg("test")
        .arg("--gas-report")
        .arg("--json")
        .assert_success()
        .stdout_eq(
            str![[r#"
[
  {
    "contract": "src/Contracts.sol:ContractOne",
    "deployment": {
      "gas": 133027,
      "size": 394
    },
    "functions": {
      "foo()": {
        "calls": 1,
        "min": 45656,
        "mean": 45656,
        "median": 45656,
        "max": 45656
      }
    }
  },
  {
    "contract": "src/Contracts.sol:ContractThree",
    "deployment": {
      "gas": 133243,
      "size": 395
    },
    "functions": {
      "baz()": {
        "calls": 1,
        "min": 287711,
        "mean": 287711,
        "median": 287711,
        "max": 287711
      }
    }
  },
  {
    "contract": "src/Contracts.sol:ContractTwo",
    "deployment": {
      "gas": 133027,
      "size": 394
    },
    "functions": {
      "bar()": {
        "calls": 1,
        "min": 67683,
        "mean": 67683,
        "median": 67683,
        "max": 67683
      }
    }
  }
]
"#]]
            .is_json(),
        )
        .stderr_eq(str![[r#"
...
Warning: ContractThree is listed in both 'gas_reports' and 'gas_reports_ignore'.
...
"#]]);
});

forgetest!(gas_report_flatten_multiple_selectors, |prj, cmd| {
    prj.insert_ds_test();
    prj.add_source(
        "Counter.sol",
        r#"
contract Counter {
    uint256 public a;
    int256 public b;

    function setNumber(uint256 x) public {
        a = x;
    }

    function setNumber(int256 x) public {
        b = x;
    }
}
"#,
    )
    .unwrap();

    prj.add_source(
        "CounterTest.t.sol",
        r#"
import "./test.sol";
import {Counter} from "./Counter.sol";

contract CounterTest is DSTest {
    Counter public counter;

    function setUp() public {
        counter = new Counter();
        counter.setNumber(uint256(0));
        counter.setNumber(int256(0));
    }

    function test_Increment() public {
        counter.setNumber(uint256(counter.a() + 1));
        counter.setNumber(int256(counter.b() + 1));
    }
}
"#,
    )
    .unwrap();

    cmd.arg("test").arg("--gas-report").assert_success().stdout_eq(str![[r#"
...
╭----------------------------------+-----------------+-------+--------+-------+---------╮
| src/Counter.sol:Counter Contract |                 |       |        |       |         |
+=======================================================================================+
| Deployment Cost                  | Deployment Size |       |        |       |         |
|----------------------------------+-----------------+-------+--------+-------+---------|
| 172107                           | 578             |       |        |       |         |
|----------------------------------+-----------------+-------+--------+-------+---------|
|                                  |                 |       |        |       |         |
|----------------------------------+-----------------+-------+--------+-------+---------|
| Function Name                    | Min             | Avg   | Median | Max   | # Calls |
|----------------------------------+-----------------+-------+--------+-------+---------|
| a                                | 2402            | 2402  | 2402   | 2402  | 1       |
|----------------------------------+-----------------+-------+--------+-------+---------|
| b                                | 2447            | 2447  | 2447   | 2447  | 1       |
|----------------------------------+-----------------+-------+--------+-------+---------|
| setNumber(int256)                | 23851           | 33807 | 33807  | 43763 | 2       |
|----------------------------------+-----------------+-------+--------+-------+---------|
| setNumber(uint256)               | 23806           | 33762 | 33762  | 43718 | 2       |
╰----------------------------------+-----------------+-------+--------+-------+---------╯


Ran 1 test suite [ELAPSED]: 1 tests passed, 0 failed, 0 skipped (1 total tests)

"#]]);
    cmd.forge_fuse().arg("test").arg("--gas-report").arg("--json").assert_success().stdout_eq(
        str![[r#"
[
  {
    "contract": "src/Counter.sol:Counter",
    "deployment": {
      "gas": 172107,
      "size": 578
    },
    "functions": {
      "a()": {
        "calls": 1,
        "min": 2402,
        "mean": 2402,
        "median": 2402,
        "max": 2402
      },
      "b()": {
        "calls": 1,
        "min": 2447,
        "mean": 2447,
        "median": 2447,
        "max": 2447
      },
      "setNumber(int256)": {
        "calls": 2,
        "min": 23851,
        "mean": 33807,
        "median": 33807,
        "max": 43763
      },
      "setNumber(uint256)": {
        "calls": 2,
        "min": 23806,
        "mean": 33762,
        "median": 33762,
        "max": 43718
      }
    }
  }
]
"#]]
        .is_json(),
    );
});

// <https://github.com/foundry-rs/foundry/issues/9115>
forgetest_init!(gas_report_with_fallback, |prj, cmd| {
    prj.add_test(
        "DelegateProxyTest.sol",
        r#"
import {Test} from "forge-std/Test.sol";

contract ProxiedContract {
    uint256 public amount;

    function deposit(uint256 aba) external {
        amount = amount * 2;
    }

    function deposit() external {
    }
}

contract DelegateProxy {
    address internal implementation;

    constructor(address counter) {
        implementation = counter;
    }

    function deposit() external {
    }

    fallback() external payable {
        address addr = implementation;

        assembly {
            calldatacopy(0, 0, calldatasize())
            let result := delegatecall(gas(), addr, 0, calldatasize(), 0, 0)
            returndatacopy(0, 0, returndatasize())
            switch result
            case 0 { revert(0, returndatasize()) }
            default { return(0, returndatasize()) }
        }
    }
}

contract GasReportFallbackTest is Test {
    function test_fallback_gas_report() public {
        ProxiedContract proxied = ProxiedContract(address(new DelegateProxy(address(new ProxiedContract()))));
        proxied.deposit(100);
        proxied.deposit();
    }
}
"#,
    )
    .unwrap();

    cmd.args(["test", "--mt", "test_fallback_gas_report", "-vvvv", "--gas-report"])
        .assert_success()
        .stdout_eq(str![[r#"
...
╭---------------------------------------------------+-----------------+-------+--------+-------+---------╮
| test/DelegateProxyTest.sol:DelegateProxy Contract |                 |       |        |       |         |
+========================================================================================================+
| Deployment Cost                                   | Deployment Size |       |        |       |         |
|---------------------------------------------------+-----------------+-------+--------+-------+---------|
| 117171                                            | 471             |       |        |       |         |
|---------------------------------------------------+-----------------+-------+--------+-------+---------|
|                                                   |                 |       |        |       |         |
|---------------------------------------------------+-----------------+-------+--------+-------+---------|
| Function Name                                     | Min             | Avg   | Median | Max   | # Calls |
|---------------------------------------------------+-----------------+-------+--------+-------+---------|
| deposit                                           | 21185           | 21185 | 21185  | 21185 | 1       |
|---------------------------------------------------+-----------------+-------+--------+-------+---------|
| fallback                                          | 29758           | 29758 | 29758  | 29758 | 1       |
╰---------------------------------------------------+-----------------+-------+--------+-------+---------╯

╭-----------------------------------------------------+-----------------+------+--------+------+---------╮
| test/DelegateProxyTest.sol:ProxiedContract Contract |                 |      |        |      |         |
+========================================================================================================+
| Deployment Cost                                     | Deployment Size |      |        |      |         |
|-----------------------------------------------------+-----------------+------+--------+------+---------|
| 153531                                              | 494             |      |        |      |         |
|-----------------------------------------------------+-----------------+------+--------+------+---------|
|                                                     |                 |      |        |      |         |
|-----------------------------------------------------+-----------------+------+--------+------+---------|
| Function Name                                       | Min             | Avg  | Median | Max  | # Calls |
|-----------------------------------------------------+-----------------+------+--------+------+---------|
| deposit                                             | 3661            | 3661 | 3661   | 3661 | 1       |
╰-----------------------------------------------------+-----------------+------+--------+------+---------╯


Ran 1 test suite [ELAPSED]: 1 tests passed, 0 failed, 0 skipped (1 total tests)

"#]]);

    cmd.forge_fuse()
        .args(["test", "--mt", "test_fallback_gas_report", "--gas-report", "--json"])
        .assert_success()
        .stdout_eq(
            str![[r#"
[
  {
    "contract": "test/DelegateProxyTest.sol:DelegateProxy",
    "deployment": {
      "gas": 117171,
      "size": 471
    },
    "functions": {
      "deposit()": {
        "calls": 1,
        "min": 21185,
        "mean": 21185,
        "median": 21185,
        "max": 21185
      },
      "fallback()": {
        "calls": 1,
        "min": 29758,
        "mean": 29758,
        "median": 29758,
        "max": 29758
      }
    }
  },
  {
    "contract": "test/DelegateProxyTest.sol:ProxiedContract",
    "deployment": {
      "gas": 153531,
      "size": 494
    },
    "functions": {
      "deposit(uint256)": {
        "calls": 1,
        "min": 3661,
        "mean": 3661,
        "median": 3661,
        "max": 3661
      }
    }
  }
]
"#]]
            .is_json(),
        );
});

// <https://github.com/foundry-rs/foundry/issues/9858>
forgetest_init!(gas_report_fallback_with_calldata, |prj, cmd| {
    prj.add_test(
        "FallbackWithCalldataTest.sol",
        r#"
import {Test} from "forge-std/Test.sol";

contract CounterWithFallback {
    uint256 public number;

    function increment() public {
        number++;
    }

    fallback() external {
        number++;
    }
}

contract CounterWithFallbackTest is Test {
    CounterWithFallback public counter;

    function setUp() public {
        counter = new CounterWithFallback();
    }

    function test_fallback_with_calldata() public {
        (bool success,) = address(counter).call("hello");
        require(success);
    }
}
"#,
    )
    .unwrap();

    cmd.args(["test", "--mt", "test_fallback_with_calldata", "-vvvv", "--gas-report"])
        .assert_success()
        .stdout_eq(str![[r#"
[COMPILING_FILES] with [SOLC_VERSION]
[SOLC_VERSION] [ELAPSED]
Compiler run successful!

Ran 1 test for test/FallbackWithCalldataTest.sol:CounterWithFallbackTest
[PASS] test_fallback_with_calldata() ([GAS])
Traces:
  [48777] CounterWithFallbackTest::test_fallback_with_calldata()
    ├─ [43461] CounterWithFallback::fallback(0x68656c6c6f)
    │   └─ ← [Stop]
    └─ ← [Stop]

Suite result: ok. 1 passed; 0 failed; 0 skipped; [ELAPSED]

╭----------------------------------------------------------------+-----------------+-------+--------+-------+---------╮
| test/FallbackWithCalldataTest.sol:CounterWithFallback Contract |                 |       |        |       |         |
+=====================================================================================================================+
| Deployment Cost                                                | Deployment Size |       |        |       |         |
|----------------------------------------------------------------+-----------------+-------+--------+-------+---------|
| 132471                                                         | 396             |       |        |       |         |
|----------------------------------------------------------------+-----------------+-------+--------+-------+---------|
|                                                                |                 |       |        |       |         |
|----------------------------------------------------------------+-----------------+-------+--------+-------+---------|
| Function Name                                                  | Min             | Avg   | Median | Max   | # Calls |
|----------------------------------------------------------------+-----------------+-------+--------+-------+---------|
| fallback                                                       | 43461           | 43461 | 43461  | 43461 | 1       |
╰----------------------------------------------------------------+-----------------+-------+--------+-------+---------╯


Ran 1 test suite [ELAPSED]: 1 tests passed, 0 failed, 0 skipped (1 total tests)

"#]]);

    cmd.forge_fuse()
        .args(["test", "--mt", "test_fallback_with_calldata", "--gas-report", "--json"])
        .assert_success()
        .stdout_eq(
            str![[r#"
[
  {
    "contract": "test/FallbackWithCalldataTest.sol:CounterWithFallback",
    "deployment": {
      "gas": 132471,
      "size": 396
    },
    "functions": {
      "fallback()": {
        "calls": 1,
        "min": 43461,
        "mean": 43461,
        "median": 43461,
        "max": 43461
      }
    }
  }
]
"#]]
            .is_json(),
        );
});

// <https://github.com/foundry-rs/foundry/issues/9300>
forgetest_init!(gas_report_size_for_nested_create, |prj, cmd| {
    prj.add_test(
        "NestedDeployTest.sol",
        r#"
import {Test} from "forge-std/Test.sol";
contract Child {
    AnotherChild public child;
    constructor() {
        child = new AnotherChild();
    }
    function w() external {
        child.w();
    }
}
contract AnotherChild {
    function w() external {}
}
contract Parent {
    Child public immutable child;
    constructor() {
        child = new Child();
    }
}
contract NestedDeploy is Test {
    function test_nested_create_gas_report() external {
        Parent p = new Parent();
        p.child().child().w();
    }
}
"#,
    )
    .unwrap();

    cmd.args(["test", "--mt", "test_nested_create_gas_report", "--gas-report"])
        .assert_success()
        .stdout_eq(str![[r#"
...
╭-------------------------------------------------+-----------------+-------+--------+-------+---------╮
| test/NestedDeployTest.sol:AnotherChild Contract |                 |       |        |       |         |
+======================================================================================================+
| Deployment Cost                                 | Deployment Size |       |        |       |         |
|-------------------------------------------------+-----------------+-------+--------+-------+---------|
| 0                                               | 132             |       |        |       |         |
|-------------------------------------------------+-----------------+-------+--------+-------+---------|
|                                                 |                 |       |        |       |         |
|-------------------------------------------------+-----------------+-------+--------+-------+---------|
| Function Name                                   | Min             | Avg   | Median | Max   | # Calls |
|-------------------------------------------------+-----------------+-------+--------+-------+---------|
| w                                               | 21185           | 21185 | 21185  | 21185 | 1       |
╰-------------------------------------------------+-----------------+-------+--------+-------+---------╯

╭------------------------------------------+-----------------+------+--------+------+---------╮
| test/NestedDeployTest.sol:Child Contract |                 |      |        |      |         |
+=============================================================================================+
| Deployment Cost                          | Deployment Size |      |        |      |         |
|------------------------------------------+-----------------+------+--------+------+---------|
| 0                                        | 731             |      |        |      |         |
|------------------------------------------+-----------------+------+--------+------+---------|
|                                          |                 |      |        |      |         |
|------------------------------------------+-----------------+------+--------+------+---------|
| Function Name                            | Min             | Avg  | Median | Max  | # Calls |
|------------------------------------------+-----------------+------+--------+------+---------|
| child                                    | 2681            | 2681 | 2681   | 2681 | 1       |
╰------------------------------------------+-----------------+------+--------+------+---------╯

╭-------------------------------------------+-----------------+-----+--------+-----+---------╮
| test/NestedDeployTest.sol:Parent Contract |                 |     |        |     |         |
+============================================================================================+
| Deployment Cost                           | Deployment Size |     |        |     |         |
|-------------------------------------------+-----------------+-----+--------+-----+---------|
| 328961                                    | 1163            |     |        |     |         |
|-------------------------------------------+-----------------+-----+--------+-----+---------|
|                                           |                 |     |        |     |         |
|-------------------------------------------+-----------------+-----+--------+-----+---------|
| Function Name                             | Min             | Avg | Median | Max | # Calls |
|-------------------------------------------+-----------------+-----+--------+-----+---------|
| child                                     | 525             | 525 | 525    | 525 | 1       |
╰-------------------------------------------+-----------------+-----+--------+-----+---------╯


Ran 1 test suite [ELAPSED]: 1 tests passed, 0 failed, 0 skipped (1 total tests)

"#]]);

    cmd.forge_fuse()
        .args(["test", "--mt", "test_nested_create_gas_report", "--gas-report", "--json"])
        .assert_success()
        .stdout_eq(
            str![[r#"
[
  {
    "contract": "test/NestedDeployTest.sol:AnotherChild",
    "deployment": {
      "gas": 0,
      "size": 132
    },
    "functions": {
      "w()": {
        "calls": 1,
        "min": 21185,
        "mean": 21185,
        "median": 21185,
        "max": 21185
      }
    }
  },
  {
    "contract": "test/NestedDeployTest.sol:Child",
    "deployment": {
      "gas": 0,
      "size": 731
    },
    "functions": {
      "child()": {
        "calls": 1,
        "min": 2681,
        "mean": 2681,
        "median": 2681,
        "max": 2681
      }
    }
  },
  {
    "contract": "test/NestedDeployTest.sol:Parent",
    "deployment": {
      "gas": 328961,
      "size": 1163
    },
    "functions": {
      "child()": {
        "calls": 1,
        "min": 525,
        "mean": 525,
        "median": 525,
        "max": 525
      }
    }
  }
]
"#]]
            .is_json(),
        );
});

forgetest_init!(can_use_absolute_imports, |prj, cmd| {
    prj.update_config(|config| {
        let remapping = prj.paths().libraries[0].join("myDependency");
        config.remappings =
            vec![Remapping::from_str(&format!("myDependency/={}", remapping.display()))
                .unwrap()
                .into()];
    });

    prj.add_lib(
        "myDependency/src/interfaces/IConfig.sol",
        r"

    interface IConfig {}
   ",
    )
    .unwrap();

    prj.add_lib(
        "myDependency/src/Config.sol",
        r#"
        import "src/interfaces/IConfig.sol";

    contract Config {}
   "#,
    )
    .unwrap();

    prj.add_source(
        "Greeter",
        r#"
        import "myDependency/src/Config.sol";

    contract Greeter {}
   "#,
    )
    .unwrap();

    cmd.arg("build").assert_success().stdout_eq(str![[r#"
[COMPILING_FILES] with [SOLC_VERSION]
[SOLC_VERSION] [ELAPSED]
Compiler run successful!

"#]]);
});

// <https://github.com/foundry-rs/foundry/issues/3440>
forgetest_init!(can_use_absolute_imports_from_test_and_script, |prj, cmd| {
    prj.add_script(
        "IMyScript.sol",
        r"
interface IMyScript {}
        ",
    )
    .unwrap();

    prj.add_script(
        "MyScript.sol",
        r#"
import "script/IMyScript.sol";

contract MyScript is IMyScript {}
        "#,
    )
    .unwrap();

    prj.add_test(
        "IMyTest.sol",
        r"
interface IMyTest {}
        ",
    )
    .unwrap();

    prj.add_test(
        "MyTest.sol",
        r#"
import "test/IMyTest.sol";

contract MyTest is IMyTest {}
    "#,
    )
    .unwrap();

    cmd.arg("build").assert_success().stdout_eq(str![[r#"
[COMPILING_FILES] with [SOLC_VERSION]
[SOLC_VERSION] [ELAPSED]
Compiler run successful!

"#]]);
});

// checks `forge inspect <contract> irOptimized works
forgetest_init!(can_inspect_ir_optimized, |_prj, cmd| {
    cmd.args(["inspect", TEMPLATE_CONTRACT, "irOptimized"]);
    cmd.assert_success().stdout_eq(str![[r#"
/// @use-src 0:"src/Counter.sol"
object "Counter_21" {
    code {
        {
            /// @src 0:65:257  "contract Counter {..."
            mstore(64, memoryguard(0x80))
...
"#]]);

    // check inspect with strip comments
    cmd.forge_fuse().args(["inspect", TEMPLATE_CONTRACT, "irOptimized", "-s"]);
    cmd.assert_success().stdout_eq(str![[r#"
object "Counter_21" {
    code {
        {
            mstore(64, memoryguard(0x80))
            if callvalue()
...
"#]]);
});

// checks `forge inspect <contract> irOptimized works
forgetest_init!(can_inspect_ir, |_prj, cmd| {
    cmd.args(["inspect", TEMPLATE_CONTRACT, "ir"]);
    cmd.assert_success().stdout_eq(str![[r#"

/// @use-src 0:"src/Counter.sol"
object "Counter_21" {
    code {
        /// @src 0:65:257  "contract Counter {..."
        mstore(64, memoryguard(128))
...
"#]]);

    // check inspect with strip comments
    cmd.forge_fuse().args(["inspect", TEMPLATE_CONTRACT, "ir", "-s"]);
    cmd.assert_success().stdout_eq(str![[r#"

object "Counter_21" {
    code {
        mstore(64, memoryguard(128))
        if callvalue() { revert_error_ca66f745a3ce8ff40e2ccaf1ad45db7774001b90d25810abd9040049be7bf4bb() }
...
"#]]);
});

// checks forge bind works correctly on the default project
forgetest_init!(can_bind, |prj, cmd| {
    prj.clear();

    cmd.arg("bind").assert_success().stdout_eq(str![[r#"
[COMPILING_FILES] with [SOLC_VERSION]
[SOLC_VERSION] [ELAPSED]
Compiler run successful!
Generating bindings for [..] contracts
Bindings have been generated to [..]

"#]]);
});

// checks missing dependencies are auto installed
forgetest_init!(can_install_missing_deps_test, |prj, cmd| {
    prj.clear();

    // wipe forge-std
    let forge_std_dir = prj.root().join("lib/forge-std");
    pretty_err(&forge_std_dir, fs::remove_dir_all(&forge_std_dir));

    cmd.arg("test").assert_success().stdout_eq(str![[r#"
Missing dependencies found. Installing now...

[UPDATING_DEPENDENCIES]
[COMPILING_FILES] with [SOLC_VERSION]
[SOLC_VERSION] [ELAPSED]
Compiler run successful!

Ran 2 tests for test/Counter.t.sol:CounterTest
[PASS] testFuzz_SetNumber(uint256) (runs: 256, [AVG_GAS])
[PASS] test_Increment() ([GAS])
Suite result: ok. 2 passed; 0 failed; 0 skipped; [ELAPSED]

Ran 1 test suite [ELAPSED]: 2 tests passed, 0 failed, 0 skipped (2 total tests)

"#]]);
});

// checks missing dependencies are auto installed
forgetest_init!(can_install_missing_deps_build, |prj, cmd| {
    prj.clear();

    // wipe forge-std
    let forge_std_dir = prj.root().join("lib/forge-std");
    pretty_err(&forge_std_dir, fs::remove_dir_all(&forge_std_dir));

    // Build the project
    cmd.arg("build").assert_success().stdout_eq(str![[r#"
Missing dependencies found. Installing now...

[UPDATING_DEPENDENCIES]
[COMPILING_FILES] with [SOLC_VERSION]
[SOLC_VERSION] [ELAPSED]
Compiler run successful!

"#]]);

    // Expect compilation to be skipped as no files have changed
    cmd.forge_fuse().arg("build").assert_success().stdout_eq(str![[r#"
No files changed, compilation skipped

"#]]);
});

// checks that extra output works
forgetest_init!(can_build_skip_contracts, |prj, cmd| {
    prj.clear();

    // Only builds the single template contract `src/*`
    cmd.args(["build", "--skip", "tests", "--skip", "scripts"]).assert_success().stdout_eq(str![[
        r#"
[COMPILING_FILES] with [SOLC_VERSION]
[SOLC_VERSION] [ELAPSED]
Compiler run successful!

"#
    ]]);

    // Expect compilation to be skipped as no files have changed
    cmd.arg("build").assert_success().stdout_eq(str![[r#"
No files changed, compilation skipped

"#]]);
});

forgetest_init!(can_build_skip_glob, |prj, cmd| {
    prj.add_test(
        "Foo",
        r"
contract TestDemo {
function test_run() external {}
}",
    )
    .unwrap();

    // only builds the single template contract `src/*` even if `*.t.sol` or `.s.sol` is absent
    prj.clear();
    cmd.args(["build", "--skip", "*/test/**", "--skip", "*/script/**", "--force"])
        .assert_success()
        .stdout_eq(str![[r#"
[COMPILING_FILES] with [SOLC_VERSION]
[SOLC_VERSION] [ELAPSED]
Compiler run successful!

"#]]);

    cmd.forge_fuse()
        .args(["build", "--skip", "./test/**", "--skip", "./script/**", "--force"])
        .assert_success()
        .stdout_eq(str![[r#"
[COMPILING_FILES] with [SOLC_VERSION]
[SOLC_VERSION] [ELAPSED]
Compiler run successful!

"#]]);
});

forgetest_init!(can_build_specific_paths, |prj, cmd| {
    prj.wipe();
    prj.add_source(
        "Counter.sol",
        r"
contract Counter {
function count() external {}
}",
    )
    .unwrap();
    prj.add_test(
        "Foo.sol",
        r"
contract Foo {
function test_foo() external {}
}",
    )
    .unwrap();
    prj.add_test(
        "Bar.sol",
        r"
contract Bar {
function test_bar() external {}
}",
    )
    .unwrap();

    // Build 2 files within test dir
    prj.clear();
    cmd.args(["build", "test", "--force"]).assert_success().stdout_eq(str![[r#"
[COMPILING_FILES] with [SOLC_VERSION]
[SOLC_VERSION] [ELAPSED]
Compiler run successful!

"#]]);

    // Build one file within src dir
    prj.clear();
    cmd.forge_fuse();
    cmd.args(["build", "src", "--force"]).assert_success().stdout_eq(str![[r#"
[COMPILING_FILES] with [SOLC_VERSION]
[SOLC_VERSION] [ELAPSED]
Compiler run successful!

"#]]);

    // Build 3 files from test and src dirs
    prj.clear();
    cmd.forge_fuse();
    cmd.args(["build", "src", "test", "--force"]).assert_success().stdout_eq(str![[r#"
[COMPILING_FILES] with [SOLC_VERSION]
[SOLC_VERSION] [ELAPSED]
Compiler run successful!

"#]]);

    // Build single test file
    prj.clear();
    cmd.forge_fuse();
    cmd.args(["build", "test/Bar.sol", "--force"]).assert_success().stdout_eq(str![[r#"
[COMPILING_FILES] with [SOLC_VERSION]
[SOLC_VERSION] [ELAPSED]
Compiler run successful!

"#]]);

    // Fail if no source file found.
    prj.clear();
    cmd.forge_fuse();
    cmd.args(["build", "test/Dummy.sol", "--force"]).assert_failure().stderr_eq(str![[r#"
Error: No source files found in specified build paths.

"#]]);
});

// checks that build --sizes includes all contracts even if unchanged
forgetest_init!(can_build_sizes_repeatedly, |prj, cmd| {
    prj.clear_cache();

    cmd.args(["build", "--sizes"]).assert_success().stdout_eq(str![[r#"
...
╭----------+------------------+-------------------+--------------------+---------------------╮
| Contract | Runtime Size (B) | Initcode Size (B) | Runtime Margin (B) | Initcode Margin (B) |
+============================================================================================+
| Counter  | 481              | 509               | 24,095             | 48,643              |
╰----------+------------------+-------------------+--------------------+---------------------╯


"#]]);

    cmd.forge_fuse().args(["build", "--sizes", "--json"]).assert_success().stdout_eq(
        str![[r#"
{
  "Counter": {
    "runtime_size": 481,
    "init_size": 509,
    "runtime_margin": 24095,
    "init_margin": 48643
  }
}
"#]]
        .is_json(),
    );
});

// checks that build --names includes all contracts even if unchanged
forgetest_init!(can_build_names_repeatedly, |prj, cmd| {
    prj.clear_cache();

    cmd.args(["build", "--names"]).assert_success().stdout_eq(str![[r#"
[COMPILING_FILES] with [SOLC_VERSION]
[SOLC_VERSION] [ELAPSED]
Compiler run successful!
  compiler version: [..]
    - [..]
...

"#]]);

    cmd.forge_fuse()
        .args(["build", "--names", "--json"])
        .assert_success()
        .stdout_eq(str![[r#""{...}""#]].is_json());
});

forgetest_init!(can_inspect_counter_pretty, |prj, cmd| {
    cmd.args(["inspect", "src/Counter.sol:Counter", "abi"]).assert_success().stdout_eq(str![[r#"

╭----------+---------------------------------+------------╮
| Type     | Signature                       | Selector   |
+=========================================================+
| function | increment() nonpayable          | 0xd09de08a |
|----------+---------------------------------+------------|
| function | number() view returns (uint256) | 0x8381f58a |
|----------+---------------------------------+------------|
| function | setNumber(uint256) nonpayable   | 0x3fb5c1cb |
╰----------+---------------------------------+------------╯


"#]]);
});

const CUSTOM_COUNTER: &str = r#"
    contract Counter {
    uint256 public number;
    uint64 public count;
    struct MyStruct {
        uint64 count;
    }
    struct ErrWithMsg {
        string message;
    }

    event Incremented(uint256 newValue);
    event Decremented(uint256 newValue);

    error NumberIsZero();
    error CustomErr(ErrWithMsg e);

    constructor(uint256 _number) {
        number = _number;
    }

    function setNumber(uint256 newNumber) public {
        number = newNumber;
    }

    function increment() external {
        number++;
    }

    function decrement() public payable {
        if (number == 0) {
            return;
        }
        number--;
    }

    function square() public {
        number = number * number;
    }

    fallback() external payable {
        ErrWithMsg memory err = ErrWithMsg("Fallback function is not allowed");
        revert CustomErr(err);
    }

    receive() external payable {
        count++;
    }

    function setStruct(MyStruct memory s, uint32 b) public {
        count = s.count;
    }
}
    "#;

const ANOTHER_COUNTER: &str = r#"
    contract AnotherCounter is Counter {
        constructor(uint256 _number) Counter(_number) {}
    }
"#;
forgetest!(inspect_custom_counter_abi, |prj, cmd| {
    prj.add_source("Counter.sol", CUSTOM_COUNTER).unwrap();

    cmd.args(["inspect", "Counter", "abi"]).assert_success().stdout_eq(str![[r#"

╭-------------+-----------------------------------------------+--------------------------------------------------------------------╮
| Type        | Signature                                     | Selector                                                           |
+==================================================================================================================================+
| event       | Decremented(uint256)                          | 0xc9118d86370931e39644ee137c931308fa3774f6c90ab057f0c3febf427ef94a |
|-------------+-----------------------------------------------+--------------------------------------------------------------------|
| event       | Incremented(uint256)                          | 0x20d8a6f5a693f9d1d627a598e8820f7a55ee74c183aa8f1a30e8d4e8dd9a8d84 |
|-------------+-----------------------------------------------+--------------------------------------------------------------------|
| error       | CustomErr(Counter.ErrWithMsg)                 | 0x0625625a                                                         |
|-------------+-----------------------------------------------+--------------------------------------------------------------------|
| error       | NumberIsZero()                                | 0xde5d32ac                                                         |
|-------------+-----------------------------------------------+--------------------------------------------------------------------|
| function    | count() view returns (uint64)                 | 0x06661abd                                                         |
|-------------+-----------------------------------------------+--------------------------------------------------------------------|
| function    | decrement() payable                           | 0x2baeceb7                                                         |
|-------------+-----------------------------------------------+--------------------------------------------------------------------|
| function    | increment() nonpayable                        | 0xd09de08a                                                         |
|-------------+-----------------------------------------------+--------------------------------------------------------------------|
| function    | number() view returns (uint256)               | 0x8381f58a                                                         |
|-------------+-----------------------------------------------+--------------------------------------------------------------------|
| function    | setNumber(uint256) nonpayable                 | 0x3fb5c1cb                                                         |
|-------------+-----------------------------------------------+--------------------------------------------------------------------|
| function    | setStruct(Counter.MyStruct,uint32) nonpayable | 0x08ef7366                                                         |
|-------------+-----------------------------------------------+--------------------------------------------------------------------|
| function    | square() nonpayable                           | 0xd742cb01                                                         |
|-------------+-----------------------------------------------+--------------------------------------------------------------------|
| constructor | constructor(uint256) nonpayable               |                                                                    |
|-------------+-----------------------------------------------+--------------------------------------------------------------------|
| fallback    | fallback() payable                            |                                                                    |
|-------------+-----------------------------------------------+--------------------------------------------------------------------|
| receive     | receive() payable                             |                                                                    |
╰-------------+-----------------------------------------------+--------------------------------------------------------------------╯


"#]]);
});

forgetest!(inspect_custom_counter_events, |prj, cmd| {
    prj.add_source("Counter.sol", CUSTOM_COUNTER).unwrap();

    cmd.args(["inspect", "Counter", "events"]).assert_success().stdout_eq(str![[r#"

╭----------------------+--------------------------------------------------------------------╮
| Event                | Topic                                                              |
+===========================================================================================+
| Decremented(uint256) | 0xc9118d86370931e39644ee137c931308fa3774f6c90ab057f0c3febf427ef94a |
|----------------------+--------------------------------------------------------------------|
| Incremented(uint256) | 0x20d8a6f5a693f9d1d627a598e8820f7a55ee74c183aa8f1a30e8d4e8dd9a8d84 |
╰----------------------+--------------------------------------------------------------------╯


"#]]);
});

forgetest!(inspect_custom_counter_errors, |prj, cmd| {
    prj.add_source("Counter.sol", CUSTOM_COUNTER).unwrap();

    cmd.args(["inspect", "Counter", "errors"]).assert_success().stdout_eq(str![[r#"

╭-------------------------------+----------╮
| Error                         | Selector |
+==========================================+
| CustomErr(Counter.ErrWithMsg) | 0625625a |
|-------------------------------+----------|
| NumberIsZero()                | de5d32ac |
╰-------------------------------+----------╯


"#]]);
});

forgetest!(inspect_path_only_identifier, |prj, cmd| {
    prj.add_source("Counter.sol", CUSTOM_COUNTER).unwrap();

    cmd.args(["inspect", "src/Counter.sol", "errors"]).assert_success().stdout_eq(str![[r#"

╭-------------------------------+----------╮
| Error                         | Selector |
+==========================================+
| CustomErr(Counter.ErrWithMsg) | 0625625a |
|-------------------------------+----------|
| NumberIsZero()                | de5d32ac |
╰-------------------------------+----------╯


"#]]);
});

forgetest!(test_inspect_contract_with_same_name, |prj, cmd| {
    let source = format!("{CUSTOM_COUNTER}\n{ANOTHER_COUNTER}");
    prj.add_source("Counter.sol", &source).unwrap();

    cmd.args(["inspect", "src/Counter.sol", "errors"]).assert_failure().stderr_eq(str![[r#"Error: Multiple contracts found in the same file, please specify the target <path>:<contract> or <contract>[..]"#]]);

    cmd.forge_fuse().args(["inspect", "Counter", "errors"]).assert_success().stdout_eq(str![[r#"

╭-------------------------------+----------╮
| Error                         | Selector |
+==========================================+
| CustomErr(Counter.ErrWithMsg) | 0625625a |
|-------------------------------+----------|
| NumberIsZero()                | de5d32ac |
╰-------------------------------+----------╯


"#]]);
});

forgetest!(inspect_custom_counter_method_identifiers, |prj, cmd| {
    prj.add_source("Counter.sol", CUSTOM_COUNTER).unwrap();

    cmd.args(["inspect", "Counter", "method-identifiers"]).assert_success().stdout_eq(str![[r#"

╭----------------------------+------------╮
| Method                     | Identifier |
+=========================================+
| count()                    | 06661abd   |
|----------------------------+------------|
| decrement()                | 2baeceb7   |
|----------------------------+------------|
| increment()                | d09de08a   |
|----------------------------+------------|
| number()                   | 8381f58a   |
|----------------------------+------------|
| setNumber(uint256)         | 3fb5c1cb   |
|----------------------------+------------|
| setStruct((uint64),uint32) | 08ef7366   |
|----------------------------+------------|
| square()                   | d742cb01   |
╰----------------------------+------------╯


"#]]);
});

// checks that `clean` also works with the "out" value set in Config
forgetest_init!(gas_report_include_tests, |prj, cmd| {
    prj.update_config(|config| {
        config.gas_reports_include_tests = true;
        config.fuzz.runs = 1;
    });

    cmd.args(["test", "--match-test", "test_Increment", "--gas-report"])
        .assert_success()
        .stdout_eq(str![[r#"
...
╭----------------------------------+-----------------+-------+--------+-------+---------╮
| src/Counter.sol:Counter Contract |                 |       |        |       |         |
+=======================================================================================+
| Deployment Cost                  | Deployment Size |       |        |       |         |
|----------------------------------+-----------------+-------+--------+-------+---------|
| 156813                           | 509             |       |        |       |         |
|----------------------------------+-----------------+-------+--------+-------+---------|
|                                  |                 |       |        |       |         |
|----------------------------------+-----------------+-------+--------+-------+---------|
| Function Name                    | Min             | Avg   | Median | Max   | # Calls |
|----------------------------------+-----------------+-------+--------+-------+---------|
| increment                        | 43482           | 43482 | 43482  | 43482 | 1       |
|----------------------------------+-----------------+-------+--------+-------+---------|
| number                           | 2424            | 2424  | 2424   | 2424  | 1       |
|----------------------------------+-----------------+-------+--------+-------+---------|
| setNumber                        | 23784           | 23784 | 23784  | 23784 | 1       |
╰----------------------------------+-----------------+-------+--------+-------+---------╯

╭-----------------------------------------+-----------------+--------+--------+--------+---------╮
| test/Counter.t.sol:CounterTest Contract |                 |        |        |        |         |
+================================================================================================+
| Deployment Cost                         | Deployment Size |        |        |        |         |
|-----------------------------------------+-----------------+--------+--------+--------+---------|
| 1545498                                 | 7578            |        |        |        |         |
|-----------------------------------------+-----------------+--------+--------+--------+---------|
|                                         |                 |        |        |        |         |
|-----------------------------------------+-----------------+--------+--------+--------+---------|
| Function Name                           | Min             | Avg    | Median | Max    | # Calls |
|-----------------------------------------+-----------------+--------+--------+--------+---------|
| setUp                                   | 218902          | 218902 | 218902 | 218902 | 1       |
|-----------------------------------------+-----------------+--------+--------+--------+---------|
| test_Increment                          | 54915           | 54915  | 54915  | 54915  | 1       |
╰-----------------------------------------+-----------------+--------+--------+--------+---------╯


Ran 1 test suite [ELAPSED]: 1 tests passed, 0 failed, 0 skipped (1 total tests)

"#]]);

    cmd.forge_fuse()
        .args(["test", "--mt", "test_Increment", "--gas-report", "--json"])
        .assert_success()
        .stdout_eq(
            str![[r#"
[
  {
    "contract": "src/Counter.sol:Counter",
    "deployment": {
      "gas": 156813,
      "size": 509
    },
    "functions": {
      "increment()": {
        "calls": 1,
        "min": 43482,
        "mean": 43482,
        "median": 43482,
        "max": 43482
      },
      "number()": {
        "calls": 1,
        "min": 2424,
        "mean": 2424,
        "median": 2424,
        "max": 2424
      },
      "setNumber(uint256)": {
        "calls": 1,
        "min": 23784,
        "mean": 23784,
        "median": 23784,
        "max": 23784
      }
    }
  },
  {
    "contract": "test/Counter.t.sol:CounterTest",
    "deployment": {
      "gas": 1545498,
      "size": 7578
    },
    "functions": {
      "setUp()": {
        "calls": 1,
        "min": 218902,
        "mean": 218902,
        "median": 218902,
        "max": 218902
      },
      "test_Increment()": {
        "calls": 1,
        "min": 54915,
        "mean": 54915,
        "median": 54915,
        "max": 54915
      }
    }
  }
]
"#]]
            .is_json(),
        );
});

forgetest_async!(gas_report_fuzz_invariant, |prj, cmd| {
    // speed up test by running with depth of 15
    prj.update_config(|config| config.invariant.depth = 15);

    prj.insert_ds_test();
    prj.add_source(
        "Contracts.sol",
        r#"
import "./test.sol";

contract Foo {
    function foo() public {}
}

contract Bar {
    function bar() public {}
}

contract FooBarTest is DSTest {
    Foo public targetContract;

    function setUp() public {
        targetContract = new Foo();
    }

    function invariant_dummy() public {
        assertTrue(true);
    }

    function testFuzz_bar(uint256 _val) public {
        (new Bar()).bar();
    }
}
    "#,
    )
    .unwrap();

    cmd.args(["test", "--gas-report"]).assert_success();
});

// <https://github.com/foundry-rs/foundry/issues/5847>
forgetest_init!(can_bind_enum_modules, |prj, cmd| {
    prj.clear();

    prj.add_source(
        "Enum.sol",
        r#"
    contract Enum {
        enum MyEnum { A, B, C }
    }
    "#,
    )
    .unwrap();

    prj.add_source(
        "UseEnum.sol",
        r#"
    import "./Enum.sol";
    contract UseEnum {
        Enum.MyEnum public myEnum;
    }"#,
    )
    .unwrap();

    cmd.args(["bind", "--select", "^Enum$"]).assert_success().stdout_eq(str![[
        r#"[COMPILING_FILES] with [SOLC_VERSION]
[SOLC_VERSION] [ELAPSED]
Compiler run successful!
Generating bindings for 1 contracts
Bindings have been generated to [..]"#
    ]]);
});<|MERGE_RESOLUTION|>--- conflicted
+++ resolved
@@ -796,19 +796,10 @@
 
 // checks that `clean` removes fuzz and invariant cache dirs
 forgetest_init!(can_clean_test_cache, |prj, cmd| {
-<<<<<<< HEAD
-    let config = Config {
-        fuzz: FuzzConfig::new("cache".into()),
-        invariant: InvariantConfig::new("cache".into()),
-        ..Default::default()
-    };
-    prj.write_config(config);
-=======
     prj.update_config(|config| {
-        config.fuzz = FuzzConfig::new("cache/fuzz".into());
-        config.invariant = InvariantConfig::new("cache/invariant".into());
+        config.fuzz = FuzzConfig::new("cache".into());
+        config.invariant = InvariantConfig::new("cache".into());
     });
->>>>>>> 967a89eb
     // default test contract is written in custom out directory
     let fuzz_cache_dir = prj.root().join("cache/fuzz");
     let _ = fs::create_dir(fuzz_cache_dir.clone());
