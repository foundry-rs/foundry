--- conflicted
+++ resolved
@@ -1,20 +1,15 @@
 //! Contains various tests for checking forge's commands
 
 use crate::constants::*;
-use foundry_compilers::artifacts::{ConfigurableContractArtifact, Metadata, remappings::Remapping};
+use foundry_compilers::artifacts::{remappings::Remapping, ConfigurableContractArtifact, Metadata};
 use foundry_config::{
-    BasicConfig, Chain, Config, FuzzConfig, InvariantConfig, SolidityErrorCode, parse_with_profile,
+    parse_with_profile, BasicConfig, Chain, Config, FuzzConfig, InvariantConfig, SolidityErrorCode,
 };
 use foundry_test_utils::{
     foundry_compilers::PathStyle,
     rpc::next_etherscan_api_key,
     snapbox::IntoData,
-<<<<<<< HEAD
-    util::{read_string, OutputExt},
-    TestCommand,
-=======
-    util::{OutputExt, TestCommand, pretty_err, read_string},
->>>>>>> 4f1d9656
+    util::{pretty_err, read_string, OutputExt, TestCommand},
 };
 use semver::Version;
 use std::{
@@ -3010,9 +3005,10 @@
 forgetest_init!(can_use_absolute_imports, |prj, cmd| {
     prj.update_config(|config| {
         let remapping = prj.paths().libraries[0].join("myDependency");
-        config.remappings = vec![
-            Remapping::from_str(&format!("myDependency/={}", remapping.display())).unwrap().into(),
-        ];
+        config.remappings =
+            vec![Remapping::from_str(&format!("myDependency/={}", remapping.display()))
+                .unwrap()
+                .into()];
     });
 
     prj.add_lib(
