--- conflicted
+++ resolved
@@ -1461,210 +1461,6 @@
     assert_eq!(cache, cache_after);
 });
 
-<<<<<<< HEAD
-// test to check that install/remove works properly
-forgetest!(can_install_and_remove, |prj, cmd| {
-    cmd.git_init();
-
-    let libs = prj.root().join("lib");
-    let git_mod = prj.root().join(".git/modules/lib");
-    let git_mod_file = prj.root().join(".gitmodules");
-
-    let forge_std = libs.join("forge-std");
-    let forge_std_mod = git_mod.join("forge-std");
-
-    let install = |cmd: &mut TestCommand| {
-        cmd.forge_fuse().args(["install", "foundry-rs/forge-std"]).assert_success().stdout_eq(
-            str![[r#"
-Installing forge-std in [..] (url: Some("https://github.com/foundry-rs/forge-std"), tag: None)
-    Installed forge-std[..]
-
-"#]],
-        );
-
-        assert!(forge_std.exists());
-        assert!(forge_std_mod.exists());
-
-        let submods = read_string(&git_mod_file);
-        assert!(submods.contains("https://github.com/foundry-rs/forge-std"));
-    };
-
-    let remove = |cmd: &mut TestCommand, target: &str| {
-        cmd.forge_fuse().args(["remove", "--force", target]).assert_success().stdout_eq(str![[
-            r#"
-Removing 'forge-std' in [..], (url: Some("https://github.com/foundry-rs/forge-std"), tag: None)
-
-"#
-        ]]);
-
-        assert!(!forge_std.exists());
-        assert!(!forge_std_mod.exists());
-        let submods = read_string(&git_mod_file);
-        assert!(!submods.contains("https://github.com/foundry-rs/forge-std"));
-    };
-
-    install(&mut cmd);
-    remove(&mut cmd, "forge-std");
-
-    // install again and remove via relative path
-    install(&mut cmd);
-    remove(&mut cmd, "lib/forge-std");
-});
-
-// test to check we can run `forge install` in an empty dir <https://github.com/foundry-rs/foundry/issues/6519>
-forgetest!(can_install_empty, |prj, cmd| {
-    // create
-    cmd.git_init();
-    cmd.forge_fuse().args(["install"]);
-    cmd.assert_empty_stdout();
-
-    // create initial commit
-    fs::write(prj.root().join("README.md"), "Initial commit").unwrap();
-
-    cmd.git_add();
-    cmd.git_commit("Initial commit");
-
-    cmd.forge_fuse().args(["install"]);
-    cmd.assert_empty_stdout();
-});
-
-// test to check that package can be reinstalled after manually removing the directory
-forgetest!(can_reinstall_after_manual_remove, |prj, cmd| {
-    cmd.git_init();
-
-    let libs = prj.root().join("lib");
-    let git_mod = prj.root().join(".git/modules/lib");
-    let git_mod_file = prj.root().join(".gitmodules");
-
-    let forge_std = libs.join("forge-std");
-    let forge_std_mod = git_mod.join("forge-std");
-
-    let install = |cmd: &mut TestCommand| {
-        cmd.forge_fuse().args(["install", "foundry-rs/forge-std"]).assert_success().stdout_eq(
-            str![[r#"
-Installing forge-std in [..] (url: Some("https://github.com/foundry-rs/forge-std"), tag: None)
-    Installed forge-std[..]
-
-"#]],
-        );
-
-        assert!(forge_std.exists());
-        assert!(forge_std_mod.exists());
-
-        let submods = read_string(&git_mod_file);
-        assert!(submods.contains("https://github.com/foundry-rs/forge-std"));
-    };
-
-    install(&mut cmd);
-    fs::remove_dir_all(forge_std.clone()).expect("Failed to remove forge-std");
-
-    // install again
-    install(&mut cmd);
-});
-
-// test that we can repeatedly install the same dependency without changes
-forgetest!(can_install_repeatedly, |_prj, cmd| {
-    cmd.git_init();
-
-    cmd.forge_fuse().args(["install", "foundry-rs/forge-std"]);
-    for _ in 0..3 {
-        cmd.assert_success();
-    }
-});
-
-// test that by default we install the latest semver release tag
-// <https://github.com/openzeppelin/openzeppelin-contracts>
-forgetest!(can_install_latest_release_tag, |prj, cmd| {
-    cmd.git_init();
-    cmd.forge_fuse().args(["install", "openzeppelin/openzeppelin-contracts"]);
-    cmd.assert_success();
-
-    let dep = prj.paths().libraries[0].join("openzeppelin-contracts");
-    assert!(dep.exists());
-
-    // the latest release at the time this test was written
-    let version: Version = "4.8.0".parse().unwrap();
-    let out = Command::new("git").current_dir(&dep).args(["describe", "--tags"]).output().unwrap();
-    let tag = String::from_utf8_lossy(&out.stdout);
-    let current: Version = tag.as_ref().trim_start_matches('v').trim().parse().unwrap();
-
-    assert!(current >= version);
-});
-
-// Tests that forge update doesn't break a working dependency by recursively updating nested
-// dependencies
-forgetest!(
-    #[cfg_attr(windows, ignore = "weird git fail")]
-    can_update_library_with_outdated_nested_dependency,
-    |prj, cmd| {
-        cmd.git_init();
-
-        let libs = prj.root().join("lib");
-        let git_mod = prj.root().join(".git/modules/lib");
-        let git_mod_file = prj.root().join(".gitmodules");
-
-        // get paths to check inside install fn
-        let package = libs.join("forge-5980-test");
-        let package_mod = git_mod.join("forge-5980-test");
-
-        // install main dependency
-        cmd.forge_fuse()
-            .args(["install", "evalir/forge-5980-test"])
-            .assert_success()
-            .stdout_eq(str![[r#"
-Installing forge-5980-test in [..] (url: Some("https://github.com/evalir/forge-5980-test"), tag: None)
-    Installed forge-5980-test
-
-"#]]);
-
-        // assert paths exist
-        assert!(package.exists());
-        assert!(package_mod.exists());
-
-        let submods = read_string(git_mod_file);
-        assert!(submods.contains("https://github.com/evalir/forge-5980-test"));
-
-        // try to update the top-level dependency; there should be no update for this dependency,
-        // but its sub-dependency has upstream (breaking) changes; forge should not attempt to
-        // update the sub-dependency
-        cmd.forge_fuse().args(["update", "lib/forge-5980-test"]).assert_empty_stdout();
-
-        // add explicit remappings for test file
-        prj.update_config(|config| {
-            config.remappings = vec![
-                Remapping::from_str("forge-5980-test/=lib/forge-5980-test/src/").unwrap().into(),
-                // explicit remapping for sub-dependency seems necessary for some reason
-                Remapping::from_str(
-                    "forge-5980-test-dep/=lib/forge-5980-test/lib/forge-5980-test-dep/src/",
-                )
-                .unwrap()
-                .into(),
-            ];
-        });
-
-        // create test file that uses the top-level dependency; if the sub-dependency is updated,
-        // compilation will fail
-        prj.add_source(
-            "CounterCopy",
-            r#"
-import "forge-5980-test/Counter.sol";
-contract CounterCopy is Counter {
-}
-   "#,
-        );
-
-        // build and check output
-        cmd.forge_fuse().arg("build").assert_success().stdout_eq(str![[r#"
-[COMPILING_FILES] with [SOLC_VERSION]
-[SOLC_VERSION] [ELAPSED]
-Compiler run successful!
-
-"#]]);
-    }
-);
-
-=======
->>>>>>> 58edbccd
 const GAS_REPORT_CONTRACTS: &str = r#"
 //SPDX-license-identifier: MIT
 
