//! Contains various tests for checking forge's commands

use crate::constants::*;
use foundry_compilers::artifacts::{ConfigurableContractArtifact, Metadata, remappings::Remapping};
use foundry_config::{
    BasicConfig, Chain, Config, FuzzConfig, InvariantConfig, SolidityErrorCode, parse_with_profile,
};
use foundry_test_utils::{
    foundry_compilers::PathStyle,
    rpc::next_etherscan_api_key,
    snapbox::IntoData,
    util::{OutputExt, TestCommand, read_string},
};
use semver::Version;
use std::{
    fs,
    path::Path,
    process::{Command, Stdio},
    str::FromStr,
};

// tests `--help` is printed to std out
forgetest!(print_help, |_prj, cmd| {
    cmd.arg("--help").assert_success().stdout_eq(str![[r#"
Build, test, fuzz, debug and deploy Solidity contracts

Usage: forge[..] <COMMAND>

Commands:
...

Options:
  -h, --help
          Print help (see a summary with '-h')

  -j, --threads <THREADS>
          Number of threads to use. Specifying 0 defaults to the number of logical cores
          
          [aliases: --jobs]

  -V, --version
          Print version

Display options:
      --color <COLOR>
          The color of the log messages

          Possible values:
          - auto:   Intelligently guess whether to use color output (default)
          - always: Force color output
          - never:  Force disable color output

      --json
          Format log messages as JSON

      --md
          Format log messages as Markdown

  -q, --quiet
          Do not print log messages

  -v, --verbosity...
          Verbosity level of the log messages.
          
          Pass multiple times to increase the verbosity (e.g. -v, -vv, -vvv).
          
          Depending on the context the verbosity levels have different meanings.
          
          For example, the verbosity levels of the EVM are:
          - 2 (-vv): Print logs for all tests.
          - 3 (-vvv): Print execution traces for failing tests.
          - 4 (-vvvv): Print execution traces for all tests, and setup traces for failing tests.
          - 5 (-vvvvv): Print execution and setup traces for all tests, including storage changes.

Find more information in the book: https://getfoundry.sh/forge/overview

"#]]);
});

// checks that `clean` can be invoked even if out and cache don't exist
forgetest!(can_clean_non_existing, |prj, cmd| {
    cmd.arg("clean");
    cmd.assert_empty_stdout();
    prj.assert_cleaned();
});

// checks that `cache ls` can be invoked and displays the foundry cache
forgetest!(
    #[ignore]
    can_cache_ls,
    |_prj, cmd| {
        let chain = Chain::mainnet();
        let block1 = 100;
        let block2 = 101;

        let block1_cache_dir = Config::foundry_block_cache_dir(chain, block1).unwrap();
        let block1_file = Config::foundry_block_cache_file(chain, block1).unwrap();
        let block2_cache_dir = Config::foundry_block_cache_dir(chain, block2).unwrap();
        let block2_file = Config::foundry_block_cache_file(chain, block2).unwrap();
        let etherscan_cache_dir = Config::foundry_etherscan_chain_cache_dir(chain).unwrap();
        fs::create_dir_all(block1_cache_dir).unwrap();
        fs::write(block1_file, "{}").unwrap();
        fs::create_dir_all(block2_cache_dir).unwrap();
        fs::write(block2_file, "{}").unwrap();
        fs::create_dir_all(etherscan_cache_dir).unwrap();

        let output = cmd.args(["cache", "ls"]).assert_success().get_output().stdout_lossy();
        let output_lines = output.split('\n').collect::<Vec<_>>();
        println!("{output}");

        assert_eq!(output_lines.len(), 6);
        assert!(output_lines[0].starts_with("-️ mainnet ("));
        assert!(output_lines[1].starts_with("\t-️ Block Explorer ("));
        assert_eq!(output_lines[2], "");
        assert!(output_lines[3].starts_with("\t-️ Block 100 ("));
        assert!(output_lines[4].starts_with("\t-️ Block 101 ("));
        assert_eq!(output_lines[5], "");

        Config::clean_foundry_cache().unwrap();
    }
);

// checks that `cache clean` can be invoked and cleans the foundry cache
// this test is not isolated and modifies ~ so it is ignored
forgetest!(
    #[ignore]
    can_cache_clean,
    |_prj, cmd| {
        let cache_dir = Config::foundry_cache_dir().unwrap();
        let path = cache_dir.as_path();
        fs::create_dir_all(path).unwrap();
        cmd.args(["cache", "clean"]);
        cmd.assert_empty_stdout();

        assert!(!path.exists());
    }
);

// checks that `cache clean --etherscan` can be invoked and only cleans the foundry etherscan cache
// this test is not isolated and modifies ~ so it is ignored
forgetest!(
    #[ignore]
    can_cache_clean_etherscan,
    |_prj, cmd| {
        let cache_dir = Config::foundry_cache_dir().unwrap();
        let etherscan_cache_dir = Config::foundry_etherscan_cache_dir().unwrap();
        let path = cache_dir.as_path();
        let etherscan_path = etherscan_cache_dir.as_path();
        fs::create_dir_all(etherscan_path).unwrap();
        cmd.args(["cache", "clean", "--etherscan"]);
        cmd.assert_empty_stdout();

        assert!(path.exists());
        assert!(!etherscan_path.exists());

        Config::clean_foundry_cache().unwrap();
    }
);

// checks that `cache clean all --etherscan` can be invoked and only cleans the foundry etherscan
// cache. This test is not isolated and modifies ~ so it is ignored
forgetest!(
    #[ignore]
    can_cache_clean_all_etherscan,
    |_prj, cmd| {
        let rpc_cache_dir = Config::foundry_rpc_cache_dir().unwrap();
        let etherscan_cache_dir = Config::foundry_etherscan_cache_dir().unwrap();
        let rpc_path = rpc_cache_dir.as_path();
        let etherscan_path = etherscan_cache_dir.as_path();
        fs::create_dir_all(rpc_path).unwrap();
        fs::create_dir_all(etherscan_path).unwrap();
        cmd.args(["cache", "clean", "all", "--etherscan"]);
        cmd.assert_empty_stdout();

        assert!(rpc_path.exists());
        assert!(!etherscan_path.exists());

        Config::clean_foundry_cache().unwrap();
    }
);

// checks that `cache clean <chain>` can be invoked and cleans the chain cache
// this test is not isolated and modifies ~ so it is ignored
forgetest!(
    #[ignore]
    can_cache_clean_chain,
    |_prj, cmd| {
        let chain = Chain::mainnet();
        let cache_dir = Config::foundry_chain_cache_dir(chain).unwrap();
        let etherscan_cache_dir = Config::foundry_etherscan_chain_cache_dir(chain).unwrap();
        let path = cache_dir.as_path();
        let etherscan_path = etherscan_cache_dir.as_path();
        fs::create_dir_all(path).unwrap();
        fs::create_dir_all(etherscan_path).unwrap();
        cmd.args(["cache", "clean", "mainnet"]);
        cmd.assert_empty_stdout();

        assert!(!path.exists());
        assert!(!etherscan_path.exists());

        Config::clean_foundry_cache().unwrap();
    }
);

// checks that `cache clean <chain> --blocks 100,101` can be invoked and cleans the chain block
// caches this test is not isolated and modifies ~ so it is ignored
forgetest!(
    #[ignore]
    can_cache_clean_blocks,
    |_prj, cmd| {
        let chain = Chain::mainnet();
        let block1 = 100;
        let block2 = 101;
        let block3 = 102;
        let block1_cache_dir = Config::foundry_block_cache_dir(chain, block1).unwrap();
        let block2_cache_dir = Config::foundry_block_cache_dir(chain, block2).unwrap();
        let block3_cache_dir = Config::foundry_block_cache_dir(chain, block3).unwrap();
        let etherscan_cache_dir = Config::foundry_etherscan_chain_cache_dir(chain).unwrap();
        let block1_path = block1_cache_dir.as_path();
        let block2_path = block2_cache_dir.as_path();
        let block3_path = block3_cache_dir.as_path();
        let etherscan_path = etherscan_cache_dir.as_path();
        fs::create_dir_all(block1_path).unwrap();
        fs::create_dir_all(block2_path).unwrap();
        fs::create_dir_all(block3_path).unwrap();
        fs::create_dir_all(etherscan_path).unwrap();
        cmd.args(["cache", "clean", "mainnet", "--blocks", "100,101"]);
        cmd.assert_empty_stdout();

        assert!(!block1_path.exists());
        assert!(!block2_path.exists());
        assert!(block3_path.exists());
        assert!(etherscan_path.exists());

        Config::clean_foundry_cache().unwrap();
    }
);

// checks that `cache clean <chain> --etherscan` can be invoked and cleans the etherscan chain cache
// this test is not isolated and modifies ~ so it is ignored
forgetest!(
    #[ignore]
    can_cache_clean_chain_etherscan,
    |_prj, cmd| {
        let cache_dir = Config::foundry_chain_cache_dir(Chain::mainnet()).unwrap();
        let etherscan_cache_dir =
            Config::foundry_etherscan_chain_cache_dir(Chain::mainnet()).unwrap();
        let path = cache_dir.as_path();
        let etherscan_path = etherscan_cache_dir.as_path();
        fs::create_dir_all(path).unwrap();
        fs::create_dir_all(etherscan_path).unwrap();
        cmd.args(["cache", "clean", "mainnet", "--etherscan"]);
        cmd.assert_empty_stdout();

        assert!(path.exists());
        assert!(!etherscan_path.exists());

        Config::clean_foundry_cache().unwrap();
    }
);

// checks that init works
forgetest!(can_init_repo_with_config, |prj, cmd| {
    let foundry_toml = prj.root().join(Config::FILE_NAME);
    assert!(!foundry_toml.exists());

    cmd.args(["init", "--force"])
        .arg(prj.root())
        .assert_success()
        .stdout_eq(str![[r#"
Initializing [..]...
Installing forge-std in [..] (url: Some("https://github.com/foundry-rs/forge-std"), tag: None)
    Installed forge-std[..]
    Initialized forge project

"#]])
        .stderr_eq(str![[r#"
Warning: Target directory is not empty, but `--force` was specified
...

"#]]);

    let s = read_string(&foundry_toml);
    let _config: BasicConfig = parse_with_profile(&s).unwrap().unwrap().1;
});

// Checks that a forge project fails to initialise if dir is already git repo and dirty
forgetest!(can_detect_dirty_git_status_on_init, |prj, cmd| {
    prj.wipe();

    // initialize new git repo
    cmd.git_init();

    std::fs::write(prj.root().join("untracked.text"), "untracked").unwrap();

    // create nested dir and execute init in nested dir
    let nested = prj.root().join("nested");
    fs::create_dir_all(&nested).unwrap();

    cmd.current_dir(&nested);
    cmd.args(["init", "--commit"]).assert_failure().stderr_eq(str![[r#"
Error: The target directory is a part of or on its own an already initialized git repository,
and it requires clean working and staging areas, including no untracked files.

Check the current git repository's status with `git status`.
Then, you can track files with `git add ...` and then commit them with `git commit`,
ignore them in the `.gitignore` file.

"#]]);

    // ensure nothing was emitted, dir is empty
    assert!(!nested.read_dir().map(|mut i| i.next().is_some()).unwrap_or_default());
});

// Checks that a forge project can be initialized without creating a git repository
forgetest!(can_init_no_git, |prj, cmd| {
    prj.wipe();

    cmd.arg("init").arg(prj.root()).arg("--no-git").assert_success().stdout_eq(str![[r#"
Initializing [..]...
Installing forge-std in [..] (url: Some("https://github.com/foundry-rs/forge-std"), tag: None)
    Installed forge-std[..]
    Initialized forge project

"#]]);
    prj.assert_config_exists();

    assert!(!prj.root().join(".git").exists());
    assert!(prj.root().join("lib/forge-std").exists());
    assert!(!prj.root().join("lib/forge-std/.git").exists());
});

// Checks that quiet mode does not print anything
forgetest!(can_init_quiet, |prj, cmd| {
    prj.wipe();

    cmd.arg("init").arg(prj.root()).arg("-q").assert_empty_stdout();
});

// `forge init foobar` works with dir argument
forgetest!(can_init_with_dir, |prj, cmd| {
    prj.create_file("README.md", "non-empty dir");
    cmd.args(["init", "foobar"]);

    cmd.assert_success();
    assert!(prj.root().join("foobar").exists());
});

// `forge init foobar --template [template]` works with dir argument
forgetest!(can_init_with_dir_and_template, |prj, cmd| {
    cmd.args(["init", "foobar", "--template", "foundry-rs/forge-template"])
        .assert_success()
        .stdout_eq(str![[r#"
Initializing [..] from https://github.com/foundry-rs/forge-template...
    Initialized forge project

"#]]);

    assert!(prj.root().join("foobar/.git").exists());
    assert!(prj.root().join("foobar/foundry.toml").exists());
    assert!(prj.root().join("foobar/lib/forge-std").exists());
    // assert that gitmodules were correctly initialized
    assert!(prj.root().join("foobar/.git/modules").exists());
    assert!(prj.root().join("foobar/src").exists());
    assert!(prj.root().join("foobar/test").exists());
});

// `forge init foobar --template [template] --branch [branch]` works with dir argument
forgetest!(can_init_with_dir_and_template_and_branch, |prj, cmd| {
    cmd.args([
        "init",
        "foobar",
        "--template",
        "foundry-rs/forge-template",
        "--branch",
        "test/deployments",
    ])
    .assert_success()
    .stdout_eq(str![[r#"
Initializing [..] from https://github.com/foundry-rs/forge-template...
    Initialized forge project

"#]]);

    assert!(prj.root().join("foobar/.dapprc").exists());
    assert!(prj.root().join("foobar/lib/ds-test").exists());
    // assert that gitmodules were correctly initialized
    assert!(prj.root().join("foobar/.git/modules").exists());
    assert!(prj.root().join("foobar/src").exists());
    assert!(prj.root().join("foobar/scripts").exists());
});

// `forge init --force` works on non-empty dirs
forgetest!(can_init_non_empty, |prj, cmd| {
    prj.create_file("README.md", "non-empty dir");
    cmd.arg("init").arg(prj.root()).assert_failure().stderr_eq(str![[r#"
Error: Cannot run `init` on a non-empty directory.
Run with the `--force` flag to initialize regardless.

"#]]);

    cmd.arg("--force")
        .assert_success()
        .stdout_eq(str![[r#"
Initializing [..]...
Installing forge-std in [..] (url: Some("https://github.com/foundry-rs/forge-std"), tag: None)
    Installed forge-std[..]
    Initialized forge project

"#]])
        .stderr_eq(str![[r#"
Warning: Target directory is not empty, but `--force` was specified
...

"#]]);

    assert!(prj.root().join(".git").exists());
    assert!(prj.root().join("lib/forge-std").exists());
});

// `forge init --force` works on already initialized git repository
forgetest!(can_init_in_empty_repo, |prj, cmd| {
    let root = prj.root();

    // initialize new git repo
    let status = Command::new("git")
        .arg("init")
        .current_dir(root)
        .stdout(Stdio::null())
        .stderr(Stdio::null())
        .status()
        .expect("could not run git init");
    assert!(status.success());
    assert!(root.join(".git").exists());

    cmd.arg("init").arg(root).assert_failure().stderr_eq(str![[r#"
Error: Cannot run `init` on a non-empty directory.
Run with the `--force` flag to initialize regardless.

"#]]);

    cmd.arg("--force")
        .assert_success()
        .stdout_eq(str![[r#"
Initializing [..]...
Installing forge-std in [..] (url: Some("https://github.com/foundry-rs/forge-std"), tag: None)
    Installed forge-std[..]
    Initialized forge project

"#]])
        .stderr_eq(str![[r#"
Warning: Target directory is not empty, but `--force` was specified
...

"#]]);

    assert!(root.join("lib/forge-std").exists());
});

// `forge init --force` works on already initialized git repository
forgetest!(can_init_in_non_empty_repo, |prj, cmd| {
    let root = prj.root();

    // initialize new git repo
    let status = Command::new("git")
        .arg("init")
        .current_dir(root)
        .stdout(Stdio::null())
        .stderr(Stdio::null())
        .status()
        .expect("could not run git init");
    assert!(status.success());
    assert!(root.join(".git").exists());

    prj.create_file("README.md", "non-empty dir");
    prj.create_file(".gitignore", "not foundry .gitignore");

    cmd.arg("init").arg(root).assert_failure().stderr_eq(str![[r#"
Error: Cannot run `init` on a non-empty directory.
Run with the `--force` flag to initialize regardless.

"#]]);

    cmd.arg("--force")
        .assert_success()
        .stdout_eq(str![[r#"
Initializing [..]...
Installing forge-std in [..] (url: Some("https://github.com/foundry-rs/forge-std"), tag: None)
    Installed forge-std[..]
    Initialized forge project

"#]])
        .stderr_eq(str![[r#"
Warning: Target directory is not empty, but `--force` was specified
...

"#]]);

    assert!(root.join("lib/forge-std").exists());

    // not overwritten
    let gitignore = root.join(".gitignore");
    let gitignore = fs::read_to_string(gitignore).unwrap();
    assert_eq!(gitignore, "not foundry .gitignore");
});

// `forge init --use-parent-git` works on already initialized git repository
forgetest!(can_init_using_parent_repo, |prj, cmd| {
    let root = prj.root();

    // initialize new git repo
    let status = Command::new("git")
        .arg("init")
        .current_dir(root)
        .stdout(Stdio::null())
        .stderr(Stdio::null())
        .status()
        .expect("could not run git init");
    assert!(status.success());
    assert!(root.join(".git").exists());

    prj.create_file("README.md", "non-empty dir");
    prj.create_file(".gitignore", "not foundry .gitignore");

    let folder = "foundry-folder";
    cmd.arg("init").arg(folder).arg("--force").arg("--use-parent-git").assert_success().stdout_eq(
        str![[r#"
Initializing [..]...
Installing forge-std in [..] (url: Some("https://github.com/foundry-rs/forge-std"), tag: None)
    Installed forge-std[..]
    Initialized forge project

"#]],
    );

    assert!(root.join(folder).join("lib/forge-std").exists());

    // not overwritten
    let gitignore = root.join(".gitignore");
    let gitignore = fs::read_to_string(gitignore).unwrap();
    assert_eq!(gitignore, "not foundry .gitignore");

    // submodules are registered at root
    let gitmodules = root.join(".gitmodules");
    let gitmodules = fs::read_to_string(gitmodules).unwrap();
    assert!(gitmodules.contains(
        "
	path = foundry-folder/lib/forge-std
	url = https://github.com/foundry-rs/forge-std
"
    ));
});

// Checks that remappings.txt and .vscode/settings.json is generated
forgetest!(can_init_vscode, |prj, cmd| {
    prj.wipe();

    cmd.arg("init").arg(prj.root()).arg("--vscode").assert_success().stdout_eq(str![[r#"
Initializing [..]...
Installing forge-std in [..] (url: Some("https://github.com/foundry-rs/forge-std"), tag: None)
    Installed forge-std[..]
    Initialized forge project

"#]]);

    let settings = prj.root().join(".vscode/settings.json");
    assert!(settings.is_file());
    let settings: serde_json::Value = foundry_compilers::utils::read_json_file(&settings).unwrap();
    assert_eq!(
        settings,
        serde_json::json!({
            "solidity.packageDefaultDependenciesContractsDirectory": "src",
            "solidity.packageDefaultDependenciesDirectory": "lib"
        })
    );

    let remappings = prj.root().join("remappings.txt");
    assert!(remappings.is_file());
    let content = std::fs::read_to_string(remappings).unwrap();
    assert_eq!(content, "forge-std/=lib/forge-std/src/",);
});

// checks that forge can init with template
forgetest!(can_init_template, |prj, cmd| {
    prj.wipe();

    cmd.args(["init", "--template", "foundry-rs/forge-template"])
        .arg(prj.root())
        .assert_success()
        .stdout_eq(str![[r#"
Initializing [..] from https://github.com/foundry-rs/forge-template...
    Initialized forge project

"#]]);

    assert!(prj.root().join(".git").exists());
    assert!(prj.root().join("foundry.toml").exists());
    assert!(prj.root().join("lib/forge-std").exists());
    // assert that gitmodules were correctly initialized
    assert!(prj.root().join(".git/modules").exists());
    assert!(prj.root().join("src").exists());
    assert!(prj.root().join("test").exists());
});

// checks that forge can init with template and branch
forgetest!(can_init_template_with_branch, |prj, cmd| {
    prj.wipe();
    cmd.args(["init", "--template", "foundry-rs/forge-template", "--branch", "test/deployments"])
        .arg(prj.root())
        .assert_success()
        .stdout_eq(str![[r#"
Initializing [..] from https://github.com/foundry-rs/forge-template...
    Initialized forge project

"#]]);

    assert!(prj.root().join(".git").exists());
    assert!(prj.root().join(".dapprc").exists());
    assert!(prj.root().join("lib/ds-test").exists());
    // assert that gitmodules were correctly initialized
    assert!(prj.root().join(".git/modules").exists());
    assert!(prj.root().join("src").exists());
    assert!(prj.root().join("scripts").exists());
});

// checks that init fails when the provided template doesn't exist
forgetest!(fail_init_nonexistent_template, |prj, cmd| {
    prj.wipe();
    cmd.args(["init", "--template", "a"]).arg(prj.root()).assert_failure().stderr_eq(str![[r#"
remote: Not Found
fatal: repository 'https://github.com/a/' not found
Error: git fetch exited with code 128

"#]]);
});

// checks that `forge init --template [template] works by default i.e without committing
forgetest!(can_init_template_with_no_commit, |prj, cmd| {
    prj.wipe();
    cmd.args(["init", "--template", "foundry-rs/forge-template"])
        .arg(prj.root())
        .assert_success()
        .stdout_eq(str![[r#"
Initializing [..] from https://github.com/foundry-rs/forge-template...
    Initialized forge project

"#]]);

    // show the latest commit message was not changed
    let output = Command::new("git")
        .args(["log", "-1", "--pretty=%s"]) // Get the latest commit message
        .output()
        .expect("Failed to execute git command");

    let commit_message = String::from_utf8_lossy(&output.stdout);
    assert!(
        !commit_message.starts_with("chore: init from foundry-rs/forge-template"),
        "Commit message should not start with 'chore: init from foundry-rs/forge-template'"
    );
});

// checks that clone works
forgetest!(can_clone, |prj, cmd| {
    prj.wipe();

    let foundry_toml = prj.root().join(Config::FILE_NAME);
    assert!(!foundry_toml.exists());

    cmd.args([
        "clone",
        "--etherscan-api-key",
        next_etherscan_api_key().as_str(),
        "0x044b75f554b886A065b9567891e45c79542d7357",
    ])
    .arg(prj.root())
    .assert_success()
    .stdout_eq(str![[r#"
Downloading the source code of 0x044b75f554b886A065b9567891e45c79542d7357 from Etherscan...
Initializing [..]...
Installing forge-std in [..] (url: Some("https://github.com/foundry-rs/forge-std"), tag: None)
    Installed forge-std[..]
    Initialized forge project
Collecting the creation information of 0x044b75f554b886A065b9567891e45c79542d7357 from Etherscan...
[COMPILING_FILES] with [SOLC_VERSION]
[SOLC_VERSION] [ELAPSED]
Compiler run successful!

"#]]);

    let s = read_string(&foundry_toml);
    let _config: BasicConfig = parse_with_profile(&s).unwrap().unwrap().1;
});

// Checks that quiet mode does not print anything for clone
forgetest!(can_clone_quiet, |prj, cmd| {
    prj.wipe();

    cmd.args([
        "clone",
        "--etherscan-api-key",
        next_etherscan_api_key().as_str(),
        "--quiet",
        "0xDb53f47aC61FE54F456A4eb3E09832D08Dd7BEec",
    ])
    .arg(prj.root())
    .assert_empty_stdout();
});

// checks that clone works with --no-remappings-txt
forgetest!(can_clone_no_remappings_txt, |prj, cmd| {
    prj.wipe();

    let foundry_toml = prj.root().join(Config::FILE_NAME);
    assert!(!foundry_toml.exists());

    cmd.args([
        "clone",
        "--etherscan-api-key",
        next_etherscan_api_key().as_str(),
        "--no-remappings-txt",
        "0x33e690aEa97E4Ef25F0d140F1bf044d663091DAf",
    ])
    .arg(prj.root())
    .assert_success()
    .stdout_eq(str![[r#"
Downloading the source code of 0x33e690aEa97E4Ef25F0d140F1bf044d663091DAf from Etherscan...
Initializing [..]...
Installing forge-std in [..] (url: Some("https://github.com/foundry-rs/forge-std"), tag: None)
    Installed forge-std[..]
    Initialized forge project
Collecting the creation information of 0x33e690aEa97E4Ef25F0d140F1bf044d663091DAf from Etherscan...
[COMPILING_FILES] with [SOLC_VERSION]
[SOLC_VERSION] [ELAPSED]
Compiler run successful!

"#]]);

    let s = read_string(&foundry_toml);
    let _config: BasicConfig = parse_with_profile(&s).unwrap().unwrap().1;
});

// checks that clone works with --keep-directory-structure
forgetest!(can_clone_keep_directory_structure, |prj, cmd| {
    prj.wipe();

    let foundry_toml = prj.root().join(Config::FILE_NAME);
    assert!(!foundry_toml.exists());

    let output = cmd
        .forge_fuse()
        .args([
            "clone",
            "--etherscan-api-key",
            next_etherscan_api_key().as_str(),
            "--keep-directory-structure",
            "0x33e690aEa97E4Ef25F0d140F1bf044d663091DAf",
        ])
        .arg(prj.root())
        .assert_success()
        .get_output()
        .stdout_lossy();

    if output.contains("502 Bad Gateway") {
        // etherscan nginx proxy issue, skip this test:
        //
        // stdout:
        // Downloading the source code of 0x33e690aEa97E4Ef25F0d140F1bf044d663091DAf from
        // Etherscan... 2024-07-05T11:40:11.801765Z ERROR etherscan: Failed to deserialize
        // response: expected value at line 1 column 1 res="<html>\r\n<head><title>502 Bad
        // Gateway</title></head>\r\n<body>\r\n<center><h1>502 Bad
        // Gateway</h1></center>\r\n<hr><center>nginx</center>\r\n</body>\r\n</html>\r\n"

        eprintln!("Skipping test due to 502 Bad Gateway");
        return;
    }

    let s = read_string(&foundry_toml);
    let _config: BasicConfig = parse_with_profile(&s).unwrap().unwrap().1;
});

// checks that `forge init` works.
forgetest!(can_init_project, |prj, cmd| {
    prj.wipe();

    cmd.args(["init"]).arg(prj.root()).assert_success().stdout_eq(str![[r#"
Initializing [..]...
Installing forge-std in [..] (url: Some("https://github.com/foundry-rs/forge-std"), tag: None)
    Installed forge-std[..]
    Initialized forge project

"#]]);

    assert!(prj.root().join("foundry.toml").exists());
    assert!(prj.root().join("lib/forge-std").exists());

    assert!(prj.root().join("src").exists());
    assert!(prj.root().join("src").join("Counter.sol").exists());

    assert!(prj.root().join("test").exists());
    assert!(prj.root().join("test").join("Counter.t.sol").exists());

    assert!(prj.root().join("script").exists());
    assert!(prj.root().join("script").join("Counter.s.sol").exists());

    assert!(prj.root().join(".github").join("workflows").exists());
    assert!(prj.root().join(".github").join("workflows").join("test.yml").exists());
});

// checks that `forge init --vyper` works.
forgetest!(can_init_vyper_project, |prj, cmd| {
    prj.wipe();

    cmd.args(["init", "--vyper"]).arg(prj.root()).assert_success().stdout_eq(str![[r#"
Initializing [..]...
Installing forge-std in [..] (url: Some("https://github.com/foundry-rs/forge-std"), tag: None)
    Installed forge-std[..]
    Initialized forge project

"#]]);

    assert!(prj.root().join("foundry.toml").exists());
    assert!(prj.root().join("lib/forge-std").exists());

    assert!(prj.root().join("src").exists());
    assert!(prj.root().join("src").join("Counter.vy").exists());
    assert!(prj.root().join("src").join("ICounter.sol").exists());

    assert!(prj.root().join("test").exists());
    assert!(prj.root().join("test").join("Counter.t.sol").exists());

    assert!(prj.root().join("script").exists());
    assert!(prj.root().join("script").join("Counter.s.sol").exists());

    assert!(prj.root().join(".github").join("workflows").exists());
    assert!(prj.root().join(".github").join("workflows").join("test.yml").exists());
});

// checks that clone works with raw src containing `node_modules`
// <https://github.com/foundry-rs/foundry/issues/10115>
forgetest!(can_clone_with_node_modules, |prj, cmd| {
    prj.wipe();

    let foundry_toml = prj.root().join(Config::FILE_NAME);
    assert!(!foundry_toml.exists());

    cmd.args([
        "clone",
        "--etherscan-api-key",
        next_etherscan_api_key().as_str(),
        "0xA3E217869460bEf59A1CfD0637e2875F9331e823",
    ])
    .arg(prj.root())
    .assert_success()
    .stdout_eq(str![[r#"
Downloading the source code of 0xA3E217869460bEf59A1CfD0637e2875F9331e823 from Etherscan...
Initializing [..]...
Installing forge-std in [..] (url: Some("https://github.com/foundry-rs/forge-std"), tag: None)
    Installed forge-std[..]
    Initialized forge project
Collecting the creation information of 0xA3E217869460bEf59A1CfD0637e2875F9331e823 from Etherscan...
[COMPILING_FILES] with [SOLC_VERSION]
[SOLC_VERSION] [ELAPSED]
Compiler run successful!

"#]]);
});

// checks that `clean` removes dapptools style paths
forgetest!(can_clean, |prj, cmd| {
    prj.assert_create_dirs_exists();
    prj.assert_style_paths_exist(PathStyle::Dapptools);
    cmd.arg("clean");
    cmd.assert_empty_stdout();
    prj.assert_cleaned();
});

// checks that `clean` removes hardhat style paths
forgetest!(can_clean_hardhat, PathStyle::HardHat, |prj, cmd| {
    prj.assert_create_dirs_exists();
    prj.assert_style_paths_exist(PathStyle::HardHat);
    cmd.arg("clean");
    cmd.assert_empty_stdout();
    prj.assert_cleaned();
});

// checks that `clean` also works with the "out" value set in Config
forgetest_init!(can_clean_config, |prj, cmd| {
    prj.update_config(|config| config.out = "custom-out".into());
    cmd.arg("build").assert_success().stdout_eq(str![[r#"
[COMPILING_FILES] with [SOLC_VERSION]
[SOLC_VERSION] [ELAPSED]
Compiler run successful!

"#]]);

    // default test contract is written in custom out directory
    let artifact = prj.root().join(format!("custom-out/{TEMPLATE_TEST_CONTRACT_ARTIFACT_JSON}"));
    assert!(artifact.exists());

    cmd.forge_fuse().arg("clean").assert_empty_stdout();
    assert!(!artifact.exists());
});

// checks that `clean` removes fuzz and invariant cache dirs
forgetest_init!(can_clean_test_cache, |prj, cmd| {
    prj.update_config(|config| {
        config.fuzz = FuzzConfig::new("cache/fuzz".into());
        config.invariant = InvariantConfig::new("cache/invariant".into());
    });
    // default test contract is written in custom out directory
    let fuzz_cache_dir = prj.root().join("cache/fuzz");
    let _ = fs::create_dir(fuzz_cache_dir.clone());
    let invariant_cache_dir = prj.root().join("cache/invariant");
    let _ = fs::create_dir(invariant_cache_dir.clone());

    assert!(fuzz_cache_dir.exists());
    assert!(invariant_cache_dir.exists());

    cmd.forge_fuse().arg("clean").assert_empty_stdout();
    assert!(!fuzz_cache_dir.exists());
    assert!(!invariant_cache_dir.exists());
});

// checks that extra output works
forgetest_init!(can_emit_extra_output, |prj, cmd| {
    prj.clear();

    cmd.args(["build", "--extra-output", "metadata"]).assert_success().stdout_eq(str![[r#"
[COMPILING_FILES] with [SOLC_VERSION]
[SOLC_VERSION] [ELAPSED]
Compiler run successful!

"#]]);

    let artifact_path = prj.paths().artifacts.join(TEMPLATE_CONTRACT_ARTIFACT_JSON);
    let artifact: ConfigurableContractArtifact =
        foundry_compilers::utils::read_json_file(&artifact_path).unwrap();
    assert!(artifact.metadata.is_some());

    cmd.forge_fuse()
        .args(["build", "--extra-output-files", "metadata", "--force"])
        .root_arg()
        .assert_success()
        .stdout_eq(str![[r#"
[COMPILING_FILES] with [SOLC_VERSION]
[SOLC_VERSION] [ELAPSED]
Compiler run successful!

"#]]);

    let metadata_path =
        prj.paths().artifacts.join(format!("{TEMPLATE_CONTRACT_ARTIFACT_BASE}.metadata.json"));
    let _artifact: Metadata = foundry_compilers::utils::read_json_file(&metadata_path).unwrap();
});

// checks that extra output works
forgetest_init!(can_emit_multiple_extra_output, |prj, cmd| {
    cmd.args([
        "build",
        "--extra-output",
        "metadata",
        "legacyAssembly",
        "ir-optimized",
        "--extra-output",
        "ir",
    ])
    .assert_success()
    .stdout_eq(str![[r#"
[COMPILING_FILES] with [SOLC_VERSION]
[SOLC_VERSION] [ELAPSED]
Compiler run successful!

"#]]);

    let artifact_path = prj.paths().artifacts.join(TEMPLATE_CONTRACT_ARTIFACT_JSON);
    let artifact: ConfigurableContractArtifact =
        foundry_compilers::utils::read_json_file(&artifact_path).unwrap();
    assert!(artifact.metadata.is_some());
    assert!(artifact.legacy_assembly.is_some());
    assert!(artifact.ir.is_some());
    assert!(artifact.ir_optimized.is_some());

    cmd.forge_fuse()
        .args([
            "build",
            "--extra-output-files",
            "metadata",
            "ir-optimized",
            "evm.bytecode.sourceMap",
            "evm.legacyAssembly",
            "--force",
        ])
        .root_arg()
        .assert_success()
        .stdout_eq(str![[r#"
[COMPILING_FILES] with [SOLC_VERSION]
[SOLC_VERSION] [ELAPSED]
Compiler run successful!

"#]]);

    let metadata_path =
        prj.paths().artifacts.join(format!("{TEMPLATE_CONTRACT_ARTIFACT_BASE}.metadata.json"));
    let _artifact: Metadata = foundry_compilers::utils::read_json_file(&metadata_path).unwrap();

    let iropt = prj.paths().artifacts.join(format!("{TEMPLATE_CONTRACT_ARTIFACT_BASE}.iropt"));
    std::fs::read_to_string(iropt).unwrap();

    let sourcemap =
        prj.paths().artifacts.join(format!("{TEMPLATE_CONTRACT_ARTIFACT_BASE}.sourcemap"));
    std::fs::read_to_string(sourcemap).unwrap();

    let legacy_assembly = prj
        .paths()
        .artifacts
        .join(format!("{TEMPLATE_CONTRACT_ARTIFACT_BASE}.legacyAssembly.json"));
    std::fs::read_to_string(legacy_assembly).unwrap();
});

forgetest!(can_print_warnings, |prj, cmd| {
    prj.add_source(
        "Foo",
        r"
contract Greeter {
    function foo(uint256 a) public {
        uint256 x = 1;
    }
}
   ",
    );

    cmd.arg("build").assert_success().stdout_eq(str![[r#"
[COMPILING_FILES] with [SOLC_VERSION]
[SOLC_VERSION] [ELAPSED]
Compiler run successful with warnings:
Warning (5667): Unused function parameter. Remove or comment out the variable name to silence this warning.
 [FILE]:5:18:
  |
5 |     function foo(uint256 a) public {
  |                  ^^^^^^^^^

Warning (2072): Unused local variable.
 [FILE]:6:9:
  |
6 |         uint256 x = 1;
  |         ^^^^^^^^^

Warning (2018): Function state mutability can be restricted to pure
 [FILE]:5:5:
  |
5 |     function foo(uint256 a) public {
  |     ^ (Relevant source part starts here and spans across multiple lines).


"#]]);
});

// Tests that direct import paths are handled correctly
forgetest!(can_handle_direct_imports_into_src, |prj, cmd| {
    prj.add_source(
        "Foo",
        r#"
import {FooLib} from "src/FooLib.sol";
struct Bar {
    uint8 x;
}
contract Foo {
    mapping(uint256 => Bar) bars;
    function checker(uint256 id) external {
        Bar memory b = bars[id];
        FooLib.check(b);
    }
    function checker2() external {
        FooLib.check2(this);
    }
}
   "#,
    );

    prj.add_source(
        "FooLib",
        r#"
import {Foo, Bar} from "src/Foo.sol";
library FooLib {
    function check(Bar memory b) public {}
    function check2(Foo f) public {}
}
   "#,
    );

    cmd.arg("build").assert_success().stdout_eq(str![[r#"
[COMPILING_FILES] with [SOLC_VERSION]
[SOLC_VERSION] [ELAPSED]
Compiler run successful!

"#]]);
});

// tests that the `inspect` command works correctly
forgetest!(can_execute_inspect_command, |prj, cmd| {
    let contract_name = "Foo";
    let path = prj.add_source(
        contract_name,
        r#"
contract Foo {
    event log_string(string);
    function run() external {
        emit log_string("script ran");
    }
}
    "#,
    );

    cmd.arg("inspect").arg(contract_name).arg("bytecode").assert_success().stdout_eq(str![[r#"
0x60806040[..]

"#]]);

    let info = format!("src/{}:{}", path.file_name().unwrap().to_string_lossy(), contract_name);
    cmd.forge_fuse().arg("inspect").arg(info).arg("bytecode").assert_success().stdout_eq(str![[
        r#"
0x60806040[..]

"#
    ]]);
});

// test that `forge snapshot` commands work
forgetest!(can_check_snapshot, |prj, cmd| {
    prj.insert_ds_test();

    prj.add_source(
        "ATest.t.sol",
        r#"
import "./test.sol";
contract ATest is DSTest {
    function testExample() public {
        assertTrue(true);
    }
}
   "#,
    );

    cmd.args(["snapshot"]).assert_success().stdout_eq(str![[r#"
[COMPILING_FILES] with [SOLC_VERSION]
[SOLC_VERSION] [ELAPSED]
Compiler run successful!

Ran 1 test for src/ATest.t.sol:ATest
[PASS] testExample() ([GAS])
Suite result: ok. 1 passed; 0 failed; 0 skipped; [ELAPSED]

Ran 1 test suite [ELAPSED]: 1 tests passed, 0 failed, 0 skipped (1 total tests)

"#]]);

    cmd.arg("--check").assert_success().stdout_eq(str![[r#"
No files changed, compilation skipped

Ran 1 test for src/ATest.t.sol:ATest
[PASS] testExample() ([GAS])
Suite result: ok. 1 passed; 0 failed; 0 skipped; [ELAPSED]

Ran 1 test suite [ELAPSED]: 1 tests passed, 0 failed, 0 skipped (1 total tests)

"#]]);
});

// test that `forge build` does not print `(with warnings)` if file path is ignored
forgetest!(can_compile_without_warnings_ignored_file_paths, |prj, cmd| {
    // Ignoring path and setting empty error_codes as default would set some error codes
    prj.update_config(|config| {
        config.ignored_file_paths = vec![Path::new("src").to_path_buf()];
        config.ignored_error_codes = vec![];
    });

    prj.add_raw_source(
        "src/example.sol",
        r"
pragma solidity *;
contract A {
    function testExample() public {}
}
",
    );

    cmd.args(["build", "--force"]).assert_success().stdout_eq(str![[r#"
[COMPILING_FILES] with [SOLC_VERSION]
[SOLC_VERSION] [ELAPSED]
Compiler run successful!

"#]]);

    // Reconfigure without ignored paths or error codes and check for warnings
    prj.update_config(|config| config.ignored_file_paths = vec![]);

    cmd.forge_fuse().args(["build", "--force"]).assert_success().stdout_eq(str![[r#"
[COMPILING_FILES] with [SOLC_VERSION]
[SOLC_VERSION] [ELAPSED]
Compiler run successful with warnings:
Warning (1878): SPDX license identifier not provided in source file. Before publishing, consider adding a comment containing "SPDX-License-Identifier: <SPDX-License>" to each source file. Use "SPDX-License-Identifier: UNLICENSED" for non-open-source code. Please see https://spdx.org for more information.
Warning: SPDX license identifier not provided in source file. Before publishing, consider adding a comment containing "SPDX-License-Identifier: <SPDX-License>" to each source file. Use "SPDX-License-Identifier: UNLICENSED" for non-open-source code. Please see https://spdx.org for more information.
[FILE]


"#]]);
});

// test that `forge build` does not print `(with warnings)` if there aren't any
forgetest!(can_compile_without_warnings, |prj, cmd| {
    prj.update_config(|config| {
        config.ignored_error_codes = vec![SolidityErrorCode::SpdxLicenseNotProvided];
    });
    prj.add_raw_source(
        "A",
        r"
pragma solidity *;
contract A {
    function testExample() public {}
}
   ",
    );

    cmd.args(["build", "--force"]).assert_success().stdout_eq(str![[r#"
[COMPILING_FILES] with [SOLC_VERSION]
[SOLC_VERSION] [ELAPSED]
Compiler run successful!

"#]]);

    // don't ignore errors
    prj.update_config(|config| {
        config.ignored_error_codes = vec![];
    });

    cmd.forge_fuse().args(["build", "--force"]).assert_success().stdout_eq(str![[r#"
[COMPILING_FILES] with [SOLC_VERSION]
[SOLC_VERSION] [ELAPSED]
Compiler run successful with warnings:
Warning (1878): SPDX license identifier not provided in source file. Before publishing, consider adding a comment containing "SPDX-License-Identifier: <SPDX-License>" to each source file. Use "SPDX-License-Identifier: UNLICENSED" for non-open-source code. Please see https://spdx.org for more information.
Warning: SPDX license identifier not provided in source file. Before publishing, consider adding a comment containing "SPDX-License-Identifier: <SPDX-License>" to each source file. Use "SPDX-License-Identifier: UNLICENSED" for non-open-source code. Please see https://spdx.org for more information.
[FILE]


"#]]);
});

// test that `forge build` compiles when severity set to error, fails when set to warning, and
// handles ignored error codes as an exception
forgetest!(can_fail_compile_with_warnings, |prj, cmd| {
    prj.update_config(|config| {
        config.ignored_error_codes = vec![];
        config.deny_warnings = false;
    });
    prj.add_raw_source(
        "A",
        r"
pragma solidity *;
contract A {
    function testExample() public {}
}
   ",
    );

    // there are no errors
    cmd.args(["build", "--force"]).assert_success().stdout_eq(str![[r#"
[COMPILING_FILES] with [SOLC_VERSION]
[SOLC_VERSION] [ELAPSED]
Compiler run successful with warnings:
Warning (1878): SPDX license identifier not provided in source file. Before publishing, consider adding a comment containing "SPDX-License-Identifier: <SPDX-License>" to each source file. Use "SPDX-License-Identifier: UNLICENSED" for non-open-source code. Please see https://spdx.org for more information.
Warning: SPDX license identifier not provided in source file. Before publishing, consider adding a comment containing "SPDX-License-Identifier: <SPDX-License>" to each source file. Use "SPDX-License-Identifier: UNLICENSED" for non-open-source code. Please see https://spdx.org for more information.
[FILE]


"#]]);

    // warning fails to compile
    prj.update_config(|config| {
        config.ignored_error_codes = vec![];
        config.deny_warnings = true;
    });

    cmd.forge_fuse().args(["build", "--force"]).assert_failure().stderr_eq(str![[r#"
Error: Compiler run failed:
Warning (1878): SPDX license identifier not provided in source file. Before publishing, consider adding a comment containing "SPDX-License-Identifier: <SPDX-License>" to each source file. Use "SPDX-License-Identifier: UNLICENSED" for non-open-source code. Please see https://spdx.org for more information.
Warning: SPDX license identifier not provided in source file. Before publishing, consider adding a comment containing "SPDX-License-Identifier: <SPDX-License>" to each source file. Use "SPDX-License-Identifier: UNLICENSED" for non-open-source code. Please see https://spdx.org for more information.
[FILE]

"#]]);

    // ignores error code and compiles
    prj.update_config(|config| {
        config.ignored_error_codes = vec![SolidityErrorCode::SpdxLicenseNotProvided];
        config.deny_warnings = true;
    });

    cmd.forge_fuse().args(["build", "--force"]).assert_success().stdout_eq(str![[r#"
[COMPILING_FILES] with [SOLC_VERSION]
[SOLC_VERSION] [ELAPSED]
Compiler run successful!

"#]]);
});

// test that a failing `forge build` does not impact followup builds
forgetest!(can_build_after_failure, |prj, cmd| {
    prj.insert_ds_test();

    // Disable linting during build to avoid linting output interfering with test assertions
    prj.update_config(|config| {
        config.lint.lint_on_build = false;
    });

    prj.add_source(
        "ATest.t.sol",
        r#"
import "./test.sol";
contract ATest is DSTest {
    function testExample() public {
        assertTrue(true);
    }
}
   "#,
    );
    prj.add_source(
        "BTest.t.sol",
        r#"
import "./test.sol";
contract BTest is DSTest {
    function testExample() public {
        assertTrue(true);
    }
}
   "#,
    );

    cmd.arg("build").assert_success().stdout_eq(str![[r#"
[COMPILING_FILES] with [SOLC_VERSION]
...
[SOLC_VERSION] [ELAPSED]
Compiler run successful!

"#]]);

    prj.assert_cache_exists();
    prj.assert_artifacts_dir_exists();

    let syntax_err = r#"
import "./test.sol";
contract CTest is DSTest {
    function testExample() public {
        THIS WILL CAUSE AN ERROR
    }
}
   "#;

    // introduce contract with syntax error
    prj.add_source("CTest.t.sol", syntax_err);

    // `forge build --force` which should fail
    cmd.forge_fuse().args(["build", "--force"]).assert_failure().stderr_eq(str![[r#"
Error: Compiler run failed:
Error (2314): Expected ';' but got identifier
 [FILE]:7:19:
  |
7 |         THIS WILL CAUSE AN ERROR
  |                   ^^^^^

"#]]);

    // but ensure this cleaned cache and artifacts
    assert!(!prj.paths().artifacts.exists());
    assert!(!prj.cache().exists());

    // still errors
    cmd.forge_fuse().args(["build", "--force"]).assert_failure().stderr_eq(str![[r#"
Error: Compiler run failed:
Error (2314): Expected ';' but got identifier
 [FILE]:7:19:
  |
7 |         THIS WILL CAUSE AN ERROR
  |                   ^^^^^

"#]]);

    // resolve the error by replacing the file
    prj.add_source(
        "CTest.t.sol",
        r#"
import "./test.sol";
contract CTest is DSTest {
    function testExample() public {
         assertTrue(true);
    }
}
   "#,
    );

    cmd.forge_fuse().args(["build", "--force"]).assert_success().stdout_eq(str![[r#"
[COMPILING_FILES] with [SOLC_VERSION]
[SOLC_VERSION] [ELAPSED]
Compiler run successful!

"#]]);

    prj.assert_cache_exists();
    prj.assert_artifacts_dir_exists();

    // ensure cache is unchanged after error
    let cache = fs::read_to_string(prj.cache()).unwrap();

    // introduce the error again but building without force
    prj.add_source("CTest.t.sol", syntax_err);
    cmd.forge_fuse().arg("build").assert_failure().stderr_eq(str![[r#"
Error: Compiler run failed:
Error (2314): Expected ';' but got identifier
 [FILE]:7:19:
  |
7 |         THIS WILL CAUSE AN ERROR
  |                   ^^^^^

"#]]);

    // ensure unchanged cache file
    let cache_after = fs::read_to_string(prj.cache()).unwrap();
    assert_eq!(cache, cache_after);
});

// test to check that install/remove works properly
forgetest!(can_install_and_remove, |prj, cmd| {
    cmd.git_init();

    let libs = prj.root().join("lib");
    let git_mod = prj.root().join(".git/modules/lib");
    let git_mod_file = prj.root().join(".gitmodules");

    let forge_std = libs.join("forge-std");
    let forge_std_mod = git_mod.join("forge-std");

    let install = |cmd: &mut TestCommand| {
        cmd.forge_fuse().args(["install", "foundry-rs/forge-std"]).assert_success().stdout_eq(
            str![[r#"
Installing forge-std in [..] (url: Some("https://github.com/foundry-rs/forge-std"), tag: None)
    Installed forge-std[..]

"#]],
        );

        assert!(forge_std.exists());
        assert!(forge_std_mod.exists());

        let submods = read_string(&git_mod_file);
        assert!(submods.contains("https://github.com/foundry-rs/forge-std"));
    };

    let remove = |cmd: &mut TestCommand, target: &str| {
        // TODO: flaky behavior with URL, sometimes it is None, sometimes it is Some("https://github.com/lib/forge-std")
        cmd.forge_fuse().args(["remove", "--force", target]).assert_success().stdout_eq(str![[
            r#"
Removing 'forge-std' in [..], (url: [..], tag: None)

"#
        ]]);

        assert!(!forge_std.exists());
        assert!(!forge_std_mod.exists());
        let submods = read_string(&git_mod_file);
        assert!(!submods.contains("https://github.com/foundry-rs/forge-std"));
    };

    install(&mut cmd);
    remove(&mut cmd, "forge-std");

    // install again and remove via relative path
    install(&mut cmd);
    remove(&mut cmd, "lib/forge-std");
});

// test to check we can run `forge install` in an empty dir <https://github.com/foundry-rs/foundry/issues/6519>
forgetest!(can_install_empty, |prj, cmd| {
    // create
    cmd.git_init();
    cmd.forge_fuse().args(["install"]);
    cmd.assert_empty_stdout();

    // create initial commit
    fs::write(prj.root().join("README.md"), "Initial commit").unwrap();

    cmd.git_add();
    cmd.git_commit("Initial commit");

    cmd.forge_fuse().args(["install"]);
    cmd.assert_empty_stdout();
});

// test to check that package can be reinstalled after manually removing the directory
forgetest!(can_reinstall_after_manual_remove, |prj, cmd| {
    cmd.git_init();

    let libs = prj.root().join("lib");
    let git_mod = prj.root().join(".git/modules/lib");
    let git_mod_file = prj.root().join(".gitmodules");

    let forge_std = libs.join("forge-std");
    let forge_std_mod = git_mod.join("forge-std");

    let install = |cmd: &mut TestCommand| {
        cmd.forge_fuse().args(["install", "foundry-rs/forge-std"]).assert_success().stdout_eq(
            str![[r#"
Installing forge-std in [..] (url: Some("https://github.com/foundry-rs/forge-std"), tag: None)
    Installed forge-std[..]

"#]],
        );

        assert!(forge_std.exists());
        assert!(forge_std_mod.exists());

        let submods = read_string(&git_mod_file);
        assert!(submods.contains("https://github.com/foundry-rs/forge-std"));
    };

    install(&mut cmd);
    fs::remove_dir_all(forge_std.clone()).expect("Failed to remove forge-std");

    // install again
    install(&mut cmd);
});

// test that we can repeatedly install the same dependency without changes
forgetest!(can_install_repeatedly, |_prj, cmd| {
    cmd.git_init();

    cmd.forge_fuse().args(["install", "foundry-rs/forge-std"]);
    for _ in 0..3 {
        cmd.assert_success();
    }
});

// test that by default we install the latest semver release tag
// <https://github.com/openzeppelin/openzeppelin-contracts>
forgetest!(can_install_latest_release_tag, |prj, cmd| {
    cmd.git_init();
    cmd.forge_fuse().args(["install", "openzeppelin/openzeppelin-contracts"]);
    cmd.assert_success();

    let dep = prj.paths().libraries[0].join("openzeppelin-contracts");
    assert!(dep.exists());

    // the latest release at the time this test was written
    let version: Version = "4.8.0".parse().unwrap();
    let out = Command::new("git").current_dir(&dep).args(["describe", "--tags"]).output().unwrap();
    let tag = String::from_utf8_lossy(&out.stdout);
    let current: Version = tag.as_ref().trim_start_matches('v').trim().parse().unwrap();

    assert!(current >= version);
});

// Tests that forge update doesn't break a working dependency by recursively updating nested
// dependencies
forgetest!(
    #[cfg_attr(windows, ignore = "weird git fail")]
    can_update_library_with_outdated_nested_dependency,
    |prj, cmd| {
        cmd.git_init();

        let libs = prj.root().join("lib");
        let git_mod = prj.root().join(".git/modules/lib");
        let git_mod_file = prj.root().join(".gitmodules");

        // get paths to check inside install fn
        let package = libs.join("forge-5980-test");
        let package_mod = git_mod.join("forge-5980-test");

        // install main dependency
        cmd.forge_fuse()
            .args(["install", "evalir/forge-5980-test"])
            .assert_success()
            .stdout_eq(str![[r#"
Installing forge-5980-test in [..] (url: Some("https://github.com/evalir/forge-5980-test"), tag: None)
    Installed forge-5980-test

"#]]);

        // assert paths exist
        assert!(package.exists());
        assert!(package_mod.exists());

        let submods = read_string(git_mod_file);
        assert!(submods.contains("https://github.com/evalir/forge-5980-test"));

        // try to update the top-level dependency; there should be no update for this dependency,
        // but its sub-dependency has upstream (breaking) changes; forge should not attempt to
        // update the sub-dependency
        cmd.forge_fuse().args(["update", "lib/forge-5980-test"]).assert_empty_stdout();

        // add explicit remappings for test file
        prj.update_config(|config| {
            config.remappings = vec![
                Remapping::from_str("forge-5980-test/=lib/forge-5980-test/src/").unwrap().into(),
                // explicit remapping for sub-dependency seems necessary for some reason
                Remapping::from_str(
                    "forge-5980-test-dep/=lib/forge-5980-test/lib/forge-5980-test-dep/src/",
                )
                .unwrap()
                .into(),
            ];
        });

        // create test file that uses the top-level dependency; if the sub-dependency is updated,
        // compilation will fail
        prj.add_source(
            "CounterCopy",
            r#"
import "forge-5980-test/Counter.sol";
contract CounterCopy is Counter {
}
   "#,
        );

        // build and check output
        cmd.forge_fuse().arg("build").assert_success().stdout_eq(str![[r#"
[COMPILING_FILES] with [SOLC_VERSION]
[SOLC_VERSION] [ELAPSED]
Compiler run successful!

"#]]);
    }
);

const GAS_REPORT_CONTRACTS: &str = r#"
//SPDX-license-identifier: MIT

import "./test.sol";

contract ContractOne {
    int public i;

    constructor() {
        i = 0;
    }

    function foo() public{
        while(i<5){
            i++;
        }
    }
}

contract ContractOneTest is DSTest {
    ContractOne c1;

    function setUp() public {
        c1 = new ContractOne();
    }

    function testFoo() public {
        c1.foo();
    }
}


contract ContractTwo {
    int public i;

    constructor() {
        i = 0;
    }

    function bar() public{
        while(i<50){
            i++;
        }
    }
}

contract ContractTwoTest is DSTest {
    ContractTwo c2;

    function setUp() public {
        c2 = new ContractTwo();
    }

    function testBar() public {
        c2.bar();
    }
}

contract ContractThree {
    int public i;

    constructor() {
        i = 0;
    }

    function baz() public{
        while(i<500){
            i++;
        }
    }
}

contract ContractThreeTest is DSTest {
    ContractThree c3;

    function setUp() public {
        c3 = new ContractThree();
    }

    function testBaz() public {
        c3.baz();
    }
}
"#;

forgetest!(gas_report_all_contracts, |prj, cmd| {
    prj.insert_ds_test();
    prj.add_source("Contracts.sol", GAS_REPORT_CONTRACTS);

    // report for all
    prj.update_config(|config| {
        config.gas_reports = vec!["*".to_string()];
        config.gas_reports_ignore = vec![];
    });

    cmd.forge_fuse().arg("test").arg("--gas-report").assert_success().stdout_eq(str![[r#"
...
╭----------------------------------------+-----------------+-------+--------+-------+---------╮
| src/Contracts.sol:ContractOne Contract |                 |       |        |       |         |
+=============================================================================================+
| Deployment Cost                        | Deployment Size |       |        |       |         |
|----------------------------------------+-----------------+-------+--------+-------+---------|
| 133027                                 | 394             |       |        |       |         |
|----------------------------------------+-----------------+-------+--------+-------+---------|
|                                        |                 |       |        |       |         |
|----------------------------------------+-----------------+-------+--------+-------+---------|
| Function Name                          | Min             | Avg   | Median | Max   | # Calls |
|----------------------------------------+-----------------+-------+--------+-------+---------|
| foo                                    | 45656           | 45656 | 45656  | 45656 | 1       |
╰----------------------------------------+-----------------+-------+--------+-------+---------╯

╭------------------------------------------+-----------------+--------+--------+--------+---------╮
| src/Contracts.sol:ContractThree Contract |                 |        |        |        |         |
+=================================================================================================+
| Deployment Cost                          | Deployment Size |        |        |        |         |
|------------------------------------------+-----------------+--------+--------+--------+---------|
| 133243                                   | 395             |        |        |        |         |
|------------------------------------------+-----------------+--------+--------+--------+---------|
|                                          |                 |        |        |        |         |
|------------------------------------------+-----------------+--------+--------+--------+---------|
| Function Name                            | Min             | Avg    | Median | Max    | # Calls |
|------------------------------------------+-----------------+--------+--------+--------+---------|
| baz                                      | 287711          | 287711 | 287711 | 287711 | 1       |
╰------------------------------------------+-----------------+--------+--------+--------+---------╯

╭----------------------------------------+-----------------+-------+--------+-------+---------╮
| src/Contracts.sol:ContractTwo Contract |                 |       |        |       |         |
+=============================================================================================+
| Deployment Cost                        | Deployment Size |       |        |       |         |
|----------------------------------------+-----------------+-------+--------+-------+---------|
| 133027                                 | 394             |       |        |       |         |
|----------------------------------------+-----------------+-------+--------+-------+---------|
|                                        |                 |       |        |       |         |
|----------------------------------------+-----------------+-------+--------+-------+---------|
| Function Name                          | Min             | Avg   | Median | Max   | # Calls |
|----------------------------------------+-----------------+-------+--------+-------+---------|
| bar                                    | 67683           | 67683 | 67683  | 67683 | 1       |
╰----------------------------------------+-----------------+-------+--------+-------+---------╯


Ran 3 test suites [ELAPSED]: 3 tests passed, 0 failed, 0 skipped (3 total tests)

"#]]);
    cmd.forge_fuse().arg("test").arg("--gas-report").arg("--json").assert_success().stdout_eq(
        str![[r#"
[
  {
    "contract": "src/Contracts.sol:ContractOne",
    "deployment": {
      "gas": 133027,
      "size": 394
    },
    "functions": {
      "foo()": {
        "calls": 1,
        "min": 45656,
        "mean": 45656,
        "median": 45656,
        "max": 45656
      }
    }
  },
  {
    "contract": "src/Contracts.sol:ContractThree",
    "deployment": {
      "gas": 133243,
      "size": 395
    },
    "functions": {
      "baz()": {
        "calls": 1,
        "min": 287711,
        "mean": 287711,
        "median": 287711,
        "max": 287711
      }
    }
  },
  {
    "contract": "src/Contracts.sol:ContractTwo",
    "deployment": {
      "gas": 133027,
      "size": 394
    },
    "functions": {
      "bar()": {
        "calls": 1,
        "min": 67683,
        "mean": 67683,
        "median": 67683,
        "max": 67683
      }
    }
  }
]
"#]]
        .is_json(),
    );

    prj.update_config(|config| config.gas_reports = vec![]);
    cmd.forge_fuse().arg("test").arg("--gas-report").assert_success().stdout_eq(str![[r#"
...
╭----------------------------------------+-----------------+-------+--------+-------+---------╮
| src/Contracts.sol:ContractOne Contract |                 |       |        |       |         |
+=============================================================================================+
| Deployment Cost                        | Deployment Size |       |        |       |         |
|----------------------------------------+-----------------+-------+--------+-------+---------|
| 133027                                 | 394             |       |        |       |         |
|----------------------------------------+-----------------+-------+--------+-------+---------|
|                                        |                 |       |        |       |         |
|----------------------------------------+-----------------+-------+--------+-------+---------|
| Function Name                          | Min             | Avg   | Median | Max   | # Calls |
|----------------------------------------+-----------------+-------+--------+-------+---------|
| foo                                    | 45656           | 45656 | 45656  | 45656 | 1       |
╰----------------------------------------+-----------------+-------+--------+-------+---------╯

╭------------------------------------------+-----------------+--------+--------+--------+---------╮
| src/Contracts.sol:ContractThree Contract |                 |        |        |        |         |
+=================================================================================================+
| Deployment Cost                          | Deployment Size |        |        |        |         |
|------------------------------------------+-----------------+--------+--------+--------+---------|
| 133243                                   | 395             |        |        |        |         |
|------------------------------------------+-----------------+--------+--------+--------+---------|
|                                          |                 |        |        |        |         |
|------------------------------------------+-----------------+--------+--------+--------+---------|
| Function Name                            | Min             | Avg    | Median | Max    | # Calls |
|------------------------------------------+-----------------+--------+--------+--------+---------|
| baz                                      | 287711          | 287711 | 287711 | 287711 | 1       |
╰------------------------------------------+-----------------+--------+--------+--------+---------╯

╭----------------------------------------+-----------------+-------+--------+-------+---------╮
| src/Contracts.sol:ContractTwo Contract |                 |       |        |       |         |
+=============================================================================================+
| Deployment Cost                        | Deployment Size |       |        |       |         |
|----------------------------------------+-----------------+-------+--------+-------+---------|
| 133027                                 | 394             |       |        |       |         |
|----------------------------------------+-----------------+-------+--------+-------+---------|
|                                        |                 |       |        |       |         |
|----------------------------------------+-----------------+-------+--------+-------+---------|
| Function Name                          | Min             | Avg   | Median | Max   | # Calls |
|----------------------------------------+-----------------+-------+--------+-------+---------|
| bar                                    | 67683           | 67683 | 67683  | 67683 | 1       |
╰----------------------------------------+-----------------+-------+--------+-------+---------╯


Ran 3 test suites [ELAPSED]: 3 tests passed, 0 failed, 0 skipped (3 total tests)

"#]]);
    cmd.forge_fuse().arg("test").arg("--gas-report").arg("--json").assert_success().stdout_eq(
        str![[r#"
[
  {
    "contract": "src/Contracts.sol:ContractOne",
    "deployment": {
      "gas": 133027,
      "size": 394
    },
    "functions": {
      "foo()": {
        "calls": 1,
        "min": 45656,
        "mean": 45656,
        "median": 45656,
        "max": 45656
      }
    }
  },
  {
    "contract": "src/Contracts.sol:ContractThree",
    "deployment": {
      "gas": 133243,
      "size": 395
    },
    "functions": {
      "baz()": {
        "calls": 1,
        "min": 287711,
        "mean": 287711,
        "median": 287711,
        "max": 287711
      }
    }
  },
  {
    "contract": "src/Contracts.sol:ContractTwo",
    "deployment": {
      "gas": 133027,
      "size": 394
    },
    "functions": {
      "bar()": {
        "calls": 1,
        "min": 67683,
        "mean": 67683,
        "median": 67683,
        "max": 67683
      }
    }
  }
]
"#]]
        .is_json(),
    );

    prj.update_config(|config| config.gas_reports = vec!["*".to_string()]);
    cmd.forge_fuse().arg("test").arg("--gas-report").assert_success().stdout_eq(str![[r#"
...
╭----------------------------------------+-----------------+-------+--------+-------+---------╮
| src/Contracts.sol:ContractOne Contract |                 |       |        |       |         |
+=============================================================================================+
| Deployment Cost                        | Deployment Size |       |        |       |         |
|----------------------------------------+-----------------+-------+--------+-------+---------|
| 133027                                 | 394             |       |        |       |         |
|----------------------------------------+-----------------+-------+--------+-------+---------|
|                                        |                 |       |        |       |         |
|----------------------------------------+-----------------+-------+--------+-------+---------|
| Function Name                          | Min             | Avg   | Median | Max   | # Calls |
|----------------------------------------+-----------------+-------+--------+-------+---------|
| foo                                    | 45656           | 45656 | 45656  | 45656 | 1       |
╰----------------------------------------+-----------------+-------+--------+-------+---------╯

╭------------------------------------------+-----------------+--------+--------+--------+---------╮
| src/Contracts.sol:ContractThree Contract |                 |        |        |        |         |
+=================================================================================================+
| Deployment Cost                          | Deployment Size |        |        |        |         |
|------------------------------------------+-----------------+--------+--------+--------+---------|
| 133243                                   | 395             |        |        |        |         |
|------------------------------------------+-----------------+--------+--------+--------+---------|
|                                          |                 |        |        |        |         |
|------------------------------------------+-----------------+--------+--------+--------+---------|
| Function Name                            | Min             | Avg    | Median | Max    | # Calls |
|------------------------------------------+-----------------+--------+--------+--------+---------|
| baz                                      | 287711          | 287711 | 287711 | 287711 | 1       |
╰------------------------------------------+-----------------+--------+--------+--------+---------╯

╭----------------------------------------+-----------------+-------+--------+-------+---------╮
| src/Contracts.sol:ContractTwo Contract |                 |       |        |       |         |
+=============================================================================================+
| Deployment Cost                        | Deployment Size |       |        |       |         |
|----------------------------------------+-----------------+-------+--------+-------+---------|
| 133027                                 | 394             |       |        |       |         |
|----------------------------------------+-----------------+-------+--------+-------+---------|
|                                        |                 |       |        |       |         |
|----------------------------------------+-----------------+-------+--------+-------+---------|
| Function Name                          | Min             | Avg   | Median | Max   | # Calls |
|----------------------------------------+-----------------+-------+--------+-------+---------|
| bar                                    | 67683           | 67683 | 67683  | 67683 | 1       |
╰----------------------------------------+-----------------+-------+--------+-------+---------╯


Ran 3 test suites [ELAPSED]: 3 tests passed, 0 failed, 0 skipped (3 total tests)

"#]]);
    cmd.forge_fuse().arg("test").arg("--gas-report").arg("--json").assert_success().stdout_eq(
        str![[r#"
[
  {
    "contract": "src/Contracts.sol:ContractOne",
    "deployment": {
      "gas": 133027,
      "size": 394
    },
    "functions": {
      "foo()": {
        "calls": 1,
        "min": 45656,
        "mean": 45656,
        "median": 45656,
        "max": 45656
      }
    }
  },
  {
    "contract": "src/Contracts.sol:ContractThree",
    "deployment": {
      "gas": 133243,
      "size": 395
    },
    "functions": {
      "baz()": {
        "calls": 1,
        "min": 287711,
        "mean": 287711,
        "median": 287711,
        "max": 287711
      }
    }
  },
  {
    "contract": "src/Contracts.sol:ContractTwo",
    "deployment": {
      "gas": 133027,
      "size": 394
    },
    "functions": {
      "bar()": {
        "calls": 1,
        "min": 67683,
        "mean": 67683,
        "median": 67683,
        "max": 67683
      }
    }
  }
]
"#]]
        .is_json(),
    );

    prj.update_config(|config| {
        config.gas_reports =
            vec!["ContractOne".to_string(), "ContractTwo".to_string(), "ContractThree".to_string()];
    });
    cmd.forge_fuse().arg("test").arg("--gas-report").assert_success().stdout_eq(str![[r#"
...
╭----------------------------------------+-----------------+-------+--------+-------+---------╮
| src/Contracts.sol:ContractOne Contract |                 |       |        |       |         |
+=============================================================================================+
| Deployment Cost                        | Deployment Size |       |        |       |         |
|----------------------------------------+-----------------+-------+--------+-------+---------|
| 133027                                 | 394             |       |        |       |         |
|----------------------------------------+-----------------+-------+--------+-------+---------|
|                                        |                 |       |        |       |         |
|----------------------------------------+-----------------+-------+--------+-------+---------|
| Function Name                          | Min             | Avg   | Median | Max   | # Calls |
|----------------------------------------+-----------------+-------+--------+-------+---------|
| foo                                    | 45656           | 45656 | 45656  | 45656 | 1       |
╰----------------------------------------+-----------------+-------+--------+-------+---------╯

╭------------------------------------------+-----------------+--------+--------+--------+---------╮
| src/Contracts.sol:ContractThree Contract |                 |        |        |        |         |
+=================================================================================================+
| Deployment Cost                          | Deployment Size |        |        |        |         |
|------------------------------------------+-----------------+--------+--------+--------+---------|
| 133243                                   | 395             |        |        |        |         |
|------------------------------------------+-----------------+--------+--------+--------+---------|
|                                          |                 |        |        |        |         |
|------------------------------------------+-----------------+--------+--------+--------+---------|
| Function Name                            | Min             | Avg    | Median | Max    | # Calls |
|------------------------------------------+-----------------+--------+--------+--------+---------|
| baz                                      | 287711          | 287711 | 287711 | 287711 | 1       |
╰------------------------------------------+-----------------+--------+--------+--------+---------╯

╭----------------------------------------+-----------------+-------+--------+-------+---------╮
| src/Contracts.sol:ContractTwo Contract |                 |       |        |       |         |
+=============================================================================================+
| Deployment Cost                        | Deployment Size |       |        |       |         |
|----------------------------------------+-----------------+-------+--------+-------+---------|
| 133027                                 | 394             |       |        |       |         |
|----------------------------------------+-----------------+-------+--------+-------+---------|
|                                        |                 |       |        |       |         |
|----------------------------------------+-----------------+-------+--------+-------+---------|
| Function Name                          | Min             | Avg   | Median | Max   | # Calls |
|----------------------------------------+-----------------+-------+--------+-------+---------|
| bar                                    | 67683           | 67683 | 67683  | 67683 | 1       |
╰----------------------------------------+-----------------+-------+--------+-------+---------╯


Ran 3 test suites [ELAPSED]: 3 tests passed, 0 failed, 0 skipped (3 total tests)

"#]]);
    cmd.forge_fuse().arg("test").arg("--gas-report").arg("--json").assert_success().stdout_eq(
        str![[r#"
[
  {
    "contract": "src/Contracts.sol:ContractOne",
    "deployment": {
      "gas": 133027,
      "size": 394
    },
    "functions": {
      "foo()": {
        "calls": 1,
        "min": 45656,
        "mean": 45656,
        "median": 45656,
        "max": 45656
      }
    }
  },
  {
    "contract": "src/Contracts.sol:ContractThree",
    "deployment": {
      "gas": 133243,
      "size": 395
    },
    "functions": {
      "baz()": {
        "calls": 1,
        "min": 287711,
        "mean": 287711,
        "median": 287711,
        "max": 287711
      }
    }
  },
  {
    "contract": "src/Contracts.sol:ContractTwo",
    "deployment": {
      "gas": 133027,
      "size": 394
    },
    "functions": {
      "bar()": {
        "calls": 1,
        "min": 67683,
        "mean": 67683,
        "median": 67683,
        "max": 67683
      }
    }
  }
]
"#]]
        .is_json(),
    );
});

forgetest!(gas_report_some_contracts, |prj, cmd| {
    prj.insert_ds_test();
    prj.add_source("Contracts.sol", GAS_REPORT_CONTRACTS);

    // report for One
    prj.update_config(|config| config.gas_reports = vec!["ContractOne".to_string()]);
    cmd.forge_fuse();
    cmd.arg("test").arg("--gas-report").assert_success().stdout_eq(str![[r#"
...
╭----------------------------------------+-----------------+-------+--------+-------+---------╮
| src/Contracts.sol:ContractOne Contract |                 |       |        |       |         |
+=============================================================================================+
| Deployment Cost                        | Deployment Size |       |        |       |         |
|----------------------------------------+-----------------+-------+--------+-------+---------|
| 133027                                 | 394             |       |        |       |         |
|----------------------------------------+-----------------+-------+--------+-------+---------|
|                                        |                 |       |        |       |         |
|----------------------------------------+-----------------+-------+--------+-------+---------|
| Function Name                          | Min             | Avg   | Median | Max   | # Calls |
|----------------------------------------+-----------------+-------+--------+-------+---------|
| foo                                    | 45656           | 45656 | 45656  | 45656 | 1       |
╰----------------------------------------+-----------------+-------+--------+-------+---------╯


Ran 3 test suites [ELAPSED]: 3 tests passed, 0 failed, 0 skipped (3 total tests)

"#]]);
    cmd.forge_fuse().arg("test").arg("--gas-report").arg("--json").assert_success().stdout_eq(
        str![[r#"
[
  {
    "contract": "src/Contracts.sol:ContractOne",
    "deployment": {
      "gas": 133027,
      "size": 394
    },
    "functions": {
      "foo()": {
        "calls": 1,
        "min": 45656,
        "mean": 45656,
        "median": 45656,
        "max": 45656
      }
    }
  }
]
"#]]
        .is_json(),
    );

    // report for Two
    prj.update_config(|config| config.gas_reports = vec!["ContractTwo".to_string()]);
    cmd.forge_fuse();
    cmd.arg("test").arg("--gas-report").assert_success().stdout_eq(str![[r#"
...
╭----------------------------------------+-----------------+-------+--------+-------+---------╮
| src/Contracts.sol:ContractTwo Contract |                 |       |        |       |         |
+=============================================================================================+
| Deployment Cost                        | Deployment Size |       |        |       |         |
|----------------------------------------+-----------------+-------+--------+-------+---------|
| 133027                                 | 394             |       |        |       |         |
|----------------------------------------+-----------------+-------+--------+-------+---------|
|                                        |                 |       |        |       |         |
|----------------------------------------+-----------------+-------+--------+-------+---------|
| Function Name                          | Min             | Avg   | Median | Max   | # Calls |
|----------------------------------------+-----------------+-------+--------+-------+---------|
| bar                                    | 67683           | 67683 | 67683  | 67683 | 1       |
╰----------------------------------------+-----------------+-------+--------+-------+---------╯


Ran 3 test suites [ELAPSED]: 3 tests passed, 0 failed, 0 skipped (3 total tests)

"#]]);
    cmd.forge_fuse().arg("test").arg("--gas-report").arg("--json").assert_success().stdout_eq(
        str![[r#"
[
  {
    "contract": "src/Contracts.sol:ContractTwo",
    "deployment": {
      "gas": 133027,
      "size": 394
    },
    "functions": {
      "bar()": {
        "calls": 1,
        "min": 67683,
        "mean": 67683,
        "median": 67683,
        "max": 67683
      }
    }
  }
]
"#]]
        .is_json(),
    );

    // report for Three
    prj.update_config(|config| config.gas_reports = vec!["ContractThree".to_string()]);
    cmd.forge_fuse();
    cmd.arg("test").arg("--gas-report").assert_success().stdout_eq(str![[r#"
...
╭------------------------------------------+-----------------+--------+--------+--------+---------╮
| src/Contracts.sol:ContractThree Contract |                 |        |        |        |         |
+=================================================================================================+
| Deployment Cost                          | Deployment Size |        |        |        |         |
|------------------------------------------+-----------------+--------+--------+--------+---------|
| 133243                                   | 395             |        |        |        |         |
|------------------------------------------+-----------------+--------+--------+--------+---------|
|                                          |                 |        |        |        |         |
|------------------------------------------+-----------------+--------+--------+--------+---------|
| Function Name                            | Min             | Avg    | Median | Max    | # Calls |
|------------------------------------------+-----------------+--------+--------+--------+---------|
| baz                                      | 287711          | 287711 | 287711 | 287711 | 1       |
╰------------------------------------------+-----------------+--------+--------+--------+---------╯


Ran 3 test suites [ELAPSED]: 3 tests passed, 0 failed, 0 skipped (3 total tests)

"#]]);
    cmd.forge_fuse().arg("test").arg("--gas-report").arg("--json").assert_success().stdout_eq(
        str![[r#"
[
  {
    "contract": "src/Contracts.sol:ContractThree",
    "deployment": {
      "gas": 133243,
      "size": 395
    },
    "functions": {
      "baz()": {
        "calls": 1,
        "min": 287711,
        "mean": 287711,
        "median": 287711,
        "max": 287711
      }
    }
  }
]
"#]]
        .is_json(),
    );
});

forgetest!(gas_report_ignore_some_contracts, |prj, cmd| {
    prj.insert_ds_test();
    prj.add_source("Contracts.sol", GAS_REPORT_CONTRACTS);

    // ignore ContractOne
    prj.update_config(|config| {
        config.gas_reports = vec!["*".to_string()];
        config.gas_reports_ignore = vec!["ContractOne".to_string()];
    });
    cmd.forge_fuse();
    cmd.arg("test").arg("--gas-report").assert_success().stdout_eq(str![[r#"
...
╭------------------------------------------+-----------------+--------+--------+--------+---------╮
| src/Contracts.sol:ContractThree Contract |                 |        |        |        |         |
+=================================================================================================+
| Deployment Cost                          | Deployment Size |        |        |        |         |
|------------------------------------------+-----------------+--------+--------+--------+---------|
| 133243                                   | 395             |        |        |        |         |
|------------------------------------------+-----------------+--------+--------+--------+---------|
|                                          |                 |        |        |        |         |
|------------------------------------------+-----------------+--------+--------+--------+---------|
| Function Name                            | Min             | Avg    | Median | Max    | # Calls |
|------------------------------------------+-----------------+--------+--------+--------+---------|
| baz                                      | 287711          | 287711 | 287711 | 287711 | 1       |
╰------------------------------------------+-----------------+--------+--------+--------+---------╯

╭----------------------------------------+-----------------+-------+--------+-------+---------╮
| src/Contracts.sol:ContractTwo Contract |                 |       |        |       |         |
+=============================================================================================+
| Deployment Cost                        | Deployment Size |       |        |       |         |
|----------------------------------------+-----------------+-------+--------+-------+---------|
| 133027                                 | 394             |       |        |       |         |
|----------------------------------------+-----------------+-------+--------+-------+---------|
|                                        |                 |       |        |       |         |
|----------------------------------------+-----------------+-------+--------+-------+---------|
| Function Name                          | Min             | Avg   | Median | Max   | # Calls |
|----------------------------------------+-----------------+-------+--------+-------+---------|
| bar                                    | 67683           | 67683 | 67683  | 67683 | 1       |
╰----------------------------------------+-----------------+-------+--------+-------+---------╯


Ran 3 test suites [ELAPSED]: 3 tests passed, 0 failed, 0 skipped (3 total tests)

"#]]);
    cmd.forge_fuse().arg("test").arg("--gas-report").arg("--json").assert_success().stdout_eq(
        str![[r#"
[
  {
    "contract": "src/Contracts.sol:ContractThree",
    "deployment": {
      "gas": 133243,
      "size": 395
    },
    "functions": {
      "baz()": {
        "calls": 1,
        "min": 287711,
        "mean": 287711,
        "median": 287711,
        "max": 287711
      }
    }
  },
  {
    "contract": "src/Contracts.sol:ContractTwo",
    "deployment": {
      "gas": 133027,
      "size": 394
    },
    "functions": {
      "bar()": {
        "calls": 1,
        "min": 67683,
        "mean": 67683,
        "median": 67683,
        "max": 67683
      }
    }
  }
]
"#]]
        .is_json(),
    );

    // ignore ContractTwo
    cmd.forge_fuse();
    prj.update_config(|config| {
        config.gas_reports = vec![];
        config.gas_reports_ignore = vec!["ContractTwo".to_string()];
    });
    cmd.forge_fuse();
    cmd.arg("test").arg("--gas-report").assert_success().stdout_eq(str![[r#"
...
╭----------------------------------------+-----------------+-------+--------+-------+---------╮
| src/Contracts.sol:ContractOne Contract |                 |       |        |       |         |
+=============================================================================================+
| Deployment Cost                        | Deployment Size |       |        |       |         |
|----------------------------------------+-----------------+-------+--------+-------+---------|
| 133027                                 | 394             |       |        |       |         |
|----------------------------------------+-----------------+-------+--------+-------+---------|
|                                        |                 |       |        |       |         |
|----------------------------------------+-----------------+-------+--------+-------+---------|
| Function Name                          | Min             | Avg   | Median | Max   | # Calls |
|----------------------------------------+-----------------+-------+--------+-------+---------|
| foo                                    | 45656           | 45656 | 45656  | 45656 | 1       |
╰----------------------------------------+-----------------+-------+--------+-------+---------╯

╭------------------------------------------+-----------------+--------+--------+--------+---------╮
| src/Contracts.sol:ContractThree Contract |                 |        |        |        |         |
+=================================================================================================+
| Deployment Cost                          | Deployment Size |        |        |        |         |
|------------------------------------------+-----------------+--------+--------+--------+---------|
| 133243                                   | 395             |        |        |        |         |
|------------------------------------------+-----------------+--------+--------+--------+---------|
|                                          |                 |        |        |        |         |
|------------------------------------------+-----------------+--------+--------+--------+---------|
| Function Name                            | Min             | Avg    | Median | Max    | # Calls |
|------------------------------------------+-----------------+--------+--------+--------+---------|
| baz                                      | 287711          | 287711 | 287711 | 287711 | 1       |
╰------------------------------------------+-----------------+--------+--------+--------+---------╯


Ran 3 test suites [ELAPSED]: 3 tests passed, 0 failed, 0 skipped (3 total tests)

"#]]);
    cmd.forge_fuse().arg("test").arg("--gas-report").arg("--json").assert_success().stdout_eq(
        str![[r#"
[
  {
    "contract": "src/Contracts.sol:ContractOne",
    "deployment": {
      "gas": 133027,
      "size": 394
    },
    "functions": {
      "foo()": {
        "calls": 1,
        "min": 45656,
        "mean": 45656,
        "median": 45656,
        "max": 45656
      }
    }
  },
  {
    "contract": "src/Contracts.sol:ContractThree",
    "deployment": {
      "gas": 133243,
      "size": 395
    },
    "functions": {
      "baz()": {
        "calls": 1,
        "min": 287711,
        "mean": 287711,
        "median": 287711,
        "max": 287711
      }
    }
  }
]
"#]]
        .is_json(),
    );

    // If the user listed the contract in 'gas_reports' (the foundry.toml field) a
    // report for the contract is generated even if it's listed in the ignore
    // list. This is addressed this way because getting a report you don't expect is
    // preferable than not getting one you expect. A warning is printed to stderr
    // indicating the "double listing".
    cmd.forge_fuse();
    prj.update_config(|config| {
        config.gas_reports =
            vec!["ContractOne".to_string(), "ContractTwo".to_string(), "ContractThree".to_string()];
        config.gas_reports_ignore = vec!["ContractThree".to_string()];
    });
    cmd.forge_fuse();
    cmd.arg("test")
        .arg("--gas-report")
        .assert_success()
        .stdout_eq(str![[r#"
...
╭----------------------------------------+-----------------+-------+--------+-------+---------╮
| src/Contracts.sol:ContractOne Contract |                 |       |        |       |         |
+=============================================================================================+
| Deployment Cost                        | Deployment Size |       |        |       |         |
|----------------------------------------+-----------------+-------+--------+-------+---------|
| 133027                                 | 394             |       |        |       |         |
|----------------------------------------+-----------------+-------+--------+-------+---------|
|                                        |                 |       |        |       |         |
|----------------------------------------+-----------------+-------+--------+-------+---------|
| Function Name                          | Min             | Avg   | Median | Max   | # Calls |
|----------------------------------------+-----------------+-------+--------+-------+---------|
| foo                                    | 45656           | 45656 | 45656  | 45656 | 1       |
╰----------------------------------------+-----------------+-------+--------+-------+---------╯

╭------------------------------------------+-----------------+--------+--------+--------+---------╮
| src/Contracts.sol:ContractThree Contract |                 |        |        |        |         |
+=================================================================================================+
| Deployment Cost                          | Deployment Size |        |        |        |         |
|------------------------------------------+-----------------+--------+--------+--------+---------|
| 133243                                   | 395             |        |        |        |         |
|------------------------------------------+-----------------+--------+--------+--------+---------|
|                                          |                 |        |        |        |         |
|------------------------------------------+-----------------+--------+--------+--------+---------|
| Function Name                            | Min             | Avg    | Median | Max    | # Calls |
|------------------------------------------+-----------------+--------+--------+--------+---------|
| baz                                      | 287711          | 287711 | 287711 | 287711 | 1       |
╰------------------------------------------+-----------------+--------+--------+--------+---------╯

╭----------------------------------------+-----------------+-------+--------+-------+---------╮
| src/Contracts.sol:ContractTwo Contract |                 |       |        |       |         |
+=============================================================================================+
| Deployment Cost                        | Deployment Size |       |        |       |         |
|----------------------------------------+-----------------+-------+--------+-------+---------|
| 133027                                 | 394             |       |        |       |         |
|----------------------------------------+-----------------+-------+--------+-------+---------|
|                                        |                 |       |        |       |         |
|----------------------------------------+-----------------+-------+--------+-------+---------|
| Function Name                          | Min             | Avg   | Median | Max   | # Calls |
|----------------------------------------+-----------------+-------+--------+-------+---------|
| bar                                    | 67683           | 67683 | 67683  | 67683 | 1       |
╰----------------------------------------+-----------------+-------+--------+-------+---------╯


Ran 3 test suites [ELAPSED]: 3 tests passed, 0 failed, 0 skipped (3 total tests)

"#]])
        .stderr_eq(str![[r#"
...
Warning: ContractThree is listed in both 'gas_reports' and 'gas_reports_ignore'.
...
"#]]);
    cmd.forge_fuse()
        .arg("test")
        .arg("--gas-report")
        .arg("--json")
        .assert_success()
        .stdout_eq(
            str![[r#"
[
  {
    "contract": "src/Contracts.sol:ContractOne",
    "deployment": {
      "gas": 133027,
      "size": 394
    },
    "functions": {
      "foo()": {
        "calls": 1,
        "min": 45656,
        "mean": 45656,
        "median": 45656,
        "max": 45656
      }
    }
  },
  {
    "contract": "src/Contracts.sol:ContractThree",
    "deployment": {
      "gas": 133243,
      "size": 395
    },
    "functions": {
      "baz()": {
        "calls": 1,
        "min": 287711,
        "mean": 287711,
        "median": 287711,
        "max": 287711
      }
    }
  },
  {
    "contract": "src/Contracts.sol:ContractTwo",
    "deployment": {
      "gas": 133027,
      "size": 394
    },
    "functions": {
      "bar()": {
        "calls": 1,
        "min": 67683,
        "mean": 67683,
        "median": 67683,
        "max": 67683
      }
    }
  }
]
"#]]
            .is_json(),
        )
        .stderr_eq(str![[r#"
...
Warning: ContractThree is listed in both 'gas_reports' and 'gas_reports_ignore'.
...
"#]]);
});

forgetest!(gas_report_flatten_multiple_selectors, |prj, cmd| {
    prj.insert_ds_test();
    prj.add_source(
        "Counter.sol",
        r#"
contract Counter {
    uint256 public a;
    int256 public b;

    function setNumber(uint256 x) public {
        a = x;
    }

    function setNumber(int256 x) public {
        b = x;
    }
}
"#,
    );

    prj.add_source(
        "CounterTest.t.sol",
        r#"
import "./test.sol";
import {Counter} from "./Counter.sol";

contract CounterTest is DSTest {
    Counter public counter;

    function setUp() public {
        counter = new Counter();
        counter.setNumber(uint256(0));
        counter.setNumber(int256(0));
    }

    function test_Increment() public {
        counter.setNumber(uint256(counter.a() + 1));
        counter.setNumber(int256(counter.b() + 1));
    }
}
"#,
    );

    cmd.arg("test").arg("--gas-report").assert_success().stdout_eq(str![[r#"
...
╭----------------------------------+-----------------+-------+--------+-------+---------╮
| src/Counter.sol:Counter Contract |                 |       |        |       |         |
+=======================================================================================+
| Deployment Cost                  | Deployment Size |       |        |       |         |
|----------------------------------+-----------------+-------+--------+-------+---------|
| 172107                           | 578             |       |        |       |         |
|----------------------------------+-----------------+-------+--------+-------+---------|
|                                  |                 |       |        |       |         |
|----------------------------------+-----------------+-------+--------+-------+---------|
| Function Name                    | Min             | Avg   | Median | Max   | # Calls |
|----------------------------------+-----------------+-------+--------+-------+---------|
| a                                | 2402            | 2402  | 2402   | 2402  | 1       |
|----------------------------------+-----------------+-------+--------+-------+---------|
| b                                | 2447            | 2447  | 2447   | 2447  | 1       |
|----------------------------------+-----------------+-------+--------+-------+---------|
| setNumber(int256)                | 23851           | 33807 | 33807  | 43763 | 2       |
|----------------------------------+-----------------+-------+--------+-------+---------|
| setNumber(uint256)               | 23806           | 33762 | 33762  | 43718 | 2       |
╰----------------------------------+-----------------+-------+--------+-------+---------╯


Ran 1 test suite [ELAPSED]: 1 tests passed, 0 failed, 0 skipped (1 total tests)

"#]]);
    cmd.forge_fuse().arg("test").arg("--gas-report").arg("--json").assert_success().stdout_eq(
        str![[r#"
[
  {
    "contract": "src/Counter.sol:Counter",
    "deployment": {
      "gas": 172107,
      "size": 578
    },
    "functions": {
      "a()": {
        "calls": 1,
        "min": 2402,
        "mean": 2402,
        "median": 2402,
        "max": 2402
      },
      "b()": {
        "calls": 1,
        "min": 2447,
        "mean": 2447,
        "median": 2447,
        "max": 2447
      },
      "setNumber(int256)": {
        "calls": 2,
        "min": 23851,
        "mean": 33807,
        "median": 33807,
        "max": 43763
      },
      "setNumber(uint256)": {
        "calls": 2,
        "min": 23806,
        "mean": 33762,
        "median": 33762,
        "max": 43718
      }
    }
  }
]
"#]]
        .is_json(),
    );
});

// <https://github.com/foundry-rs/foundry/issues/9115>
forgetest_init!(gas_report_with_fallback, |prj, cmd| {
    prj.add_test(
        "DelegateProxyTest.sol",
        r#"
import {Test} from "forge-std/Test.sol";

contract ProxiedContract {
    uint256 public amount;

    function deposit(uint256 aba) external {
        amount = amount * 2;
    }

    function deposit() external {
    }
}

contract DelegateProxy {
    address internal implementation;

    constructor(address counter) {
        implementation = counter;
    }

    function deposit() external {
    }

    fallback() external payable {
        address addr = implementation;

        assembly {
            calldatacopy(0, 0, calldatasize())
            let result := delegatecall(gas(), addr, 0, calldatasize(), 0, 0)
            returndatacopy(0, 0, returndatasize())
            switch result
            case 0 { revert(0, returndatasize()) }
            default { return(0, returndatasize()) }
        }
    }
}

contract GasReportFallbackTest is Test {
    function test_fallback_gas_report() public {
        ProxiedContract proxied = ProxiedContract(address(new DelegateProxy(address(new ProxiedContract()))));
        proxied.deposit(100);
        proxied.deposit();
    }
}
"#,
    );

    cmd.args(["test", "--mt", "test_fallback_gas_report", "-vvvv", "--gas-report"])
        .assert_success()
        .stdout_eq(str![[r#"
...
╭---------------------------------------------------+-----------------+-------+--------+-------+---------╮
| test/DelegateProxyTest.sol:DelegateProxy Contract |                 |       |        |       |         |
+========================================================================================================+
| Deployment Cost                                   | Deployment Size |       |        |       |         |
|---------------------------------------------------+-----------------+-------+--------+-------+---------|
| 117159                                            | 471             |       |        |       |         |
|---------------------------------------------------+-----------------+-------+--------+-------+---------|
|                                                   |                 |       |        |       |         |
|---------------------------------------------------+-----------------+-------+--------+-------+---------|
| Function Name                                     | Min             | Avg   | Median | Max   | # Calls |
|---------------------------------------------------+-----------------+-------+--------+-------+---------|
| deposit                                           | 21185           | 21185 | 21185  | 21185 | 1       |
|---------------------------------------------------+-----------------+-------+--------+-------+---------|
| fallback                                          | 29758           | 29758 | 29758  | 29758 | 1       |
╰---------------------------------------------------+-----------------+-------+--------+-------+---------╯

╭-----------------------------------------------------+-----------------+------+--------+------+---------╮
| test/DelegateProxyTest.sol:ProxiedContract Contract |                 |      |        |      |         |
+========================================================================================================+
| Deployment Cost                                     | Deployment Size |      |        |      |         |
|-----------------------------------------------------+-----------------+------+--------+------+---------|
| 153531                                              | 494             |      |        |      |         |
|-----------------------------------------------------+-----------------+------+--------+------+---------|
|                                                     |                 |      |        |      |         |
|-----------------------------------------------------+-----------------+------+--------+------+---------|
| Function Name                                       | Min             | Avg  | Median | Max  | # Calls |
|-----------------------------------------------------+-----------------+------+--------+------+---------|
| deposit                                             | 3661            | 3661 | 3661   | 3661 | 1       |
╰-----------------------------------------------------+-----------------+------+--------+------+---------╯


Ran 1 test suite [ELAPSED]: 1 tests passed, 0 failed, 0 skipped (1 total tests)

"#]]);

    cmd.forge_fuse()
        .args(["test", "--mt", "test_fallback_gas_report", "--gas-report", "--json"])
        .assert_success()
        .stdout_eq(
            str![[r#"
[
  {
    "contract": "test/DelegateProxyTest.sol:DelegateProxy",
    "deployment": {
      "gas": 117159,
      "size": 471
    },
    "functions": {
      "deposit()": {
        "calls": 1,
        "min": 21185,
        "mean": 21185,
        "median": 21185,
        "max": 21185
      },
      "fallback()": {
        "calls": 1,
        "min": 29758,
        "mean": 29758,
        "median": 29758,
        "max": 29758
      }
    }
  },
  {
    "contract": "test/DelegateProxyTest.sol:ProxiedContract",
    "deployment": {
      "gas": 153531,
      "size": 494
    },
    "functions": {
      "deposit(uint256)": {
        "calls": 1,
        "min": 3661,
        "mean": 3661,
        "median": 3661,
        "max": 3661
      }
    }
  }
]
"#]]
            .is_json(),
        );
});

// <https://github.com/foundry-rs/foundry/issues/9858>
forgetest_init!(gas_report_fallback_with_calldata, |prj, cmd| {
    prj.add_test(
        "FallbackWithCalldataTest.sol",
        r#"
import {Test} from "forge-std/Test.sol";

contract CounterWithFallback {
    uint256 public number;

    function increment() public {
        number++;
    }

    fallback() external {
        number++;
    }
}

contract CounterWithFallbackTest is Test {
    CounterWithFallback public counter;

    function setUp() public {
        counter = new CounterWithFallback();
    }

    function test_fallback_with_calldata() public {
        (bool success,) = address(counter).call("hello");
        require(success);
    }
}
"#,
    );

    cmd.args(["test", "--mt", "test_fallback_with_calldata", "-vvvv", "--gas-report"])
        .assert_success()
        .stdout_eq(str![[r#"
[COMPILING_FILES] with [SOLC_VERSION]
[SOLC_VERSION] [ELAPSED]
Compiler run successful!

Ran 1 test for test/FallbackWithCalldataTest.sol:CounterWithFallbackTest
[PASS] test_fallback_with_calldata() ([GAS])
Traces:
  [48777] CounterWithFallbackTest::test_fallback_with_calldata()
    ├─ [43461] CounterWithFallback::fallback(0x68656c6c6f)
    │   └─ ← [Stop]
    └─ ← [Stop]

Suite result: ok. 1 passed; 0 failed; 0 skipped; [ELAPSED]

╭----------------------------------------------------------------+-----------------+-------+--------+-------+---------╮
| test/FallbackWithCalldataTest.sol:CounterWithFallback Contract |                 |       |        |       |         |
+=====================================================================================================================+
| Deployment Cost                                                | Deployment Size |       |        |       |         |
|----------------------------------------------------------------+-----------------+-------+--------+-------+---------|
| 132471                                                         | 396             |       |        |       |         |
|----------------------------------------------------------------+-----------------+-------+--------+-------+---------|
|                                                                |                 |       |        |       |         |
|----------------------------------------------------------------+-----------------+-------+--------+-------+---------|
| Function Name                                                  | Min             | Avg   | Median | Max   | # Calls |
|----------------------------------------------------------------+-----------------+-------+--------+-------+---------|
| fallback                                                       | 43461           | 43461 | 43461  | 43461 | 1       |
╰----------------------------------------------------------------+-----------------+-------+--------+-------+---------╯


Ran 1 test suite [ELAPSED]: 1 tests passed, 0 failed, 0 skipped (1 total tests)

"#]]);

    cmd.forge_fuse()
        .args(["test", "--mt", "test_fallback_with_calldata", "--gas-report", "--json"])
        .assert_success()
        .stdout_eq(
            str![[r#"
[
  {
    "contract": "test/FallbackWithCalldataTest.sol:CounterWithFallback",
    "deployment": {
      "gas": 132471,
      "size": 396
    },
    "functions": {
      "fallback()": {
        "calls": 1,
        "min": 43461,
        "mean": 43461,
        "median": 43461,
        "max": 43461
      }
    }
  }
]
"#]]
            .is_json(),
        );
});

// <https://github.com/foundry-rs/foundry/issues/9300>
forgetest_init!(gas_report_size_for_nested_create, |prj, cmd| {
    prj.add_test(
        "NestedDeployTest.sol",
        r#"
import {Test} from "forge-std/Test.sol";
contract Child {
    AnotherChild public child;
    constructor() {
        child = new AnotherChild();
    }
    function w() external {
        child.w();
    }
}
contract AnotherChild {
    function w() external {}
}
contract Parent {
    Child public immutable child;
    constructor() {
        child = new Child();
    }
}
contract NestedDeploy is Test {
    function test_nested_create_gas_report() external {
        Parent p = new Parent();
        p.child().child().w();
    }
}
"#,
    );

    cmd.args(["test", "--mt", "test_nested_create_gas_report", "--gas-report"])
        .assert_success()
        .stdout_eq(str![[r#"
...
╭-------------------------------------------------+-----------------+-------+--------+-------+---------╮
| test/NestedDeployTest.sol:AnotherChild Contract |                 |       |        |       |         |
+======================================================================================================+
| Deployment Cost                                 | Deployment Size |       |        |       |         |
|-------------------------------------------------+-----------------+-------+--------+-------+---------|
| 0                                               | 132             |       |        |       |         |
|-------------------------------------------------+-----------------+-------+--------+-------+---------|
|                                                 |                 |       |        |       |         |
|-------------------------------------------------+-----------------+-------+--------+-------+---------|
| Function Name                                   | Min             | Avg   | Median | Max   | # Calls |
|-------------------------------------------------+-----------------+-------+--------+-------+---------|
| w                                               | 21185           | 21185 | 21185  | 21185 | 1       |
╰-------------------------------------------------+-----------------+-------+--------+-------+---------╯

╭------------------------------------------+-----------------+------+--------+------+---------╮
| test/NestedDeployTest.sol:Child Contract |                 |      |        |      |         |
+=============================================================================================+
| Deployment Cost                          | Deployment Size |      |        |      |         |
|------------------------------------------+-----------------+------+--------+------+---------|
| 0                                        | 731             |      |        |      |         |
|------------------------------------------+-----------------+------+--------+------+---------|
|                                          |                 |      |        |      |         |
|------------------------------------------+-----------------+------+--------+------+---------|
| Function Name                            | Min             | Avg  | Median | Max  | # Calls |
|------------------------------------------+-----------------+------+--------+------+---------|
| child                                    | 2681            | 2681 | 2681   | 2681 | 1       |
╰------------------------------------------+-----------------+------+--------+------+---------╯

╭-------------------------------------------+-----------------+-----+--------+-----+---------╮
| test/NestedDeployTest.sol:Parent Contract |                 |     |        |     |         |
+============================================================================================+
| Deployment Cost                           | Deployment Size |     |        |     |         |
|-------------------------------------------+-----------------+-----+--------+-----+---------|
| 328949                                    | 1163            |     |        |     |         |
|-------------------------------------------+-----------------+-----+--------+-----+---------|
|                                           |                 |     |        |     |         |
|-------------------------------------------+-----------------+-----+--------+-----+---------|
| Function Name                             | Min             | Avg | Median | Max | # Calls |
|-------------------------------------------+-----------------+-----+--------+-----+---------|
| child                                     | 525             | 525 | 525    | 525 | 1       |
╰-------------------------------------------+-----------------+-----+--------+-----+---------╯


Ran 1 test suite [ELAPSED]: 1 tests passed, 0 failed, 0 skipped (1 total tests)

"#]]);

    cmd.forge_fuse()
        .args(["test", "--mt", "test_nested_create_gas_report", "--gas-report", "--json"])
        .assert_success()
        .stdout_eq(
            str![[r#"
[
  {
    "contract": "test/NestedDeployTest.sol:AnotherChild",
    "deployment": {
      "gas": 0,
      "size": 132
    },
    "functions": {
      "w()": {
        "calls": 1,
        "min": 21185,
        "mean": 21185,
        "median": 21185,
        "max": 21185
      }
    }
  },
  {
    "contract": "test/NestedDeployTest.sol:Child",
    "deployment": {
      "gas": 0,
      "size": 731
    },
    "functions": {
      "child()": {
        "calls": 1,
        "min": 2681,
        "mean": 2681,
        "median": 2681,
        "max": 2681
      }
    }
  },
  {
    "contract": "test/NestedDeployTest.sol:Parent",
    "deployment": {
      "gas": 328949,
      "size": 1163
    },
    "functions": {
      "child()": {
        "calls": 1,
        "min": 525,
        "mean": 525,
        "median": 525,
        "max": 525
      }
    }
  }
]
"#]]
            .is_json(),
        );
});

forgetest_init!(can_use_absolute_imports, |prj, cmd| {
    prj.update_config(|config| {
        let remapping = prj.paths().libraries[0].join("myDependency");
        config.remappings = vec![
            Remapping::from_str(&format!("myDependency/={}", remapping.display())).unwrap().into(),
        ];
    });

    prj.add_lib(
        "myDependency/src/interfaces/IConfig.sol",
        r"

    interface IConfig {}
   ",
    );

    prj.add_lib(
        "myDependency/src/Config.sol",
        r#"
        import {IConfig} from "myDependency/src/interfaces/IConfig.sol";

    contract Config is IConfig {}
   "#,
    );

    prj.add_source(
        "Greeter",
        r#"
        import {Config} from "myDependency/src/Config.sol";

    contract Greeter {
        Config config;
    }
   "#,
    );

    cmd.arg("build").assert_success().stdout_eq(str![[r#"
[COMPILING_FILES] with [SOLC_VERSION]
[SOLC_VERSION] [ELAPSED]
Compiler run successful!

"#]]);
});

// <https://github.com/foundry-rs/foundry/issues/3440>
forgetest_init!(can_use_absolute_imports_from_test_and_script, |prj, cmd| {
    prj.add_script(
        "IMyScript.sol",
        r"
interface IMyScript {}
        ",
    );

    prj.add_script(
        "MyScript.sol",
        r#"
import "script/IMyScript.sol";

contract MyScript is IMyScript {}
        "#,
    );

    prj.add_test(
        "IMyTest.sol",
        r"
interface IMyTest {}
        ",
    );

    prj.add_test(
        "MyTest.sol",
        r#"
import "test/IMyTest.sol";

contract MyTest is IMyTest {}
    "#,
    );

    cmd.arg("build").assert_success().stdout_eq(str![[r#"
[COMPILING_FILES] with [SOLC_VERSION]
[SOLC_VERSION] [ELAPSED]
Compiler run successful!

"#]]);
});

// checks `forge inspect <contract> irOptimized works
forgetest_init!(can_inspect_ir_optimized, |_prj, cmd| {
    cmd.args(["inspect", TEMPLATE_CONTRACT, "irOptimized"]);
    cmd.assert_success().stdout_eq(str![[r#"
/// @use-src 0:"src/Counter.sol"
object "Counter_21" {
    code {
        {
            /// @src 0:65:257  "contract Counter {..."
            mstore(64, memoryguard(0x80))
...
"#]]);

    // check inspect with strip comments
    cmd.forge_fuse().args(["inspect", TEMPLATE_CONTRACT, "irOptimized", "-s"]);
    cmd.assert_success().stdout_eq(str![[r#"
object "Counter_21" {
    code {
        {
            mstore(64, memoryguard(0x80))
            if callvalue()
...
"#]]);
});

// checks `forge inspect <contract> irOptimized works
forgetest_init!(can_inspect_ir, |_prj, cmd| {
    cmd.args(["inspect", TEMPLATE_CONTRACT, "ir"]);
    cmd.assert_success().stdout_eq(str![[r#"

/// @use-src 0:"src/Counter.sol"
object "Counter_21" {
    code {
        /// @src 0:65:257  "contract Counter {..."
        mstore(64, memoryguard(128))
...
"#]]);

    // check inspect with strip comments
    cmd.forge_fuse().args(["inspect", TEMPLATE_CONTRACT, "ir", "-s"]);
    cmd.assert_success().stdout_eq(str![[r#"

object "Counter_21" {
    code {
        mstore(64, memoryguard(128))
        if callvalue() { revert_error_ca66f745a3ce8ff40e2ccaf1ad45db7774001b90d25810abd9040049be7bf4bb() }
...
"#]]);
});

// checks forge bind works correctly on the default project
forgetest_init!(can_bind, |prj, cmd| {
    prj.clear();

    cmd.arg("bind").assert_success().stdout_eq(str![[r#"
[COMPILING_FILES] with [SOLC_VERSION]
[SOLC_VERSION] [ELAPSED]
Compiler run successful!
Generating bindings for [..] contracts
Bindings have been generated to [..]

"#]]);
});

// checks that extra output works
forgetest_init!(can_build_skip_contracts, |prj, cmd| {
    prj.clear();

    // Only builds the single template contract `src/*`
    cmd.args(["build", "--skip", "tests", "--skip", "scripts"]).assert_success().stdout_eq(str![[
        r#"
[COMPILING_FILES] with [SOLC_VERSION]
[SOLC_VERSION] [ELAPSED]
Compiler run successful!

"#
    ]]);

    // Expect compilation to be skipped as no files have changed
    cmd.arg("build").assert_success().stdout_eq(str![[r#"
No files changed, compilation skipped

"#]]);
});

forgetest_init!(can_build_skip_glob, |prj, cmd| {
    prj.add_test(
        "Foo",
        r"
contract TestDemo {
function test_run() external {}
}",
    );

    // only builds the single template contract `src/*` even if `*.t.sol` or `.s.sol` is absent
    prj.clear();
    cmd.args(["build", "--skip", "*/test/**", "--skip", "*/script/**", "--force"])
        .assert_success()
        .stdout_eq(str![[r#"
[COMPILING_FILES] with [SOLC_VERSION]
[SOLC_VERSION] [ELAPSED]
Compiler run successful!

"#]]);

    cmd.forge_fuse()
        .args(["build", "--skip", "./test/**", "--skip", "./script/**", "--force"])
        .assert_success()
        .stdout_eq(str![[r#"
[COMPILING_FILES] with [SOLC_VERSION]
[SOLC_VERSION] [ELAPSED]
Compiler run successful!

"#]]);
});

forgetest_init!(can_build_specific_paths, |prj, cmd| {
    prj.wipe();
    prj.add_source(
        "Counter.sol",
        r"
contract Counter {
function count() external {}
}",
    );
    prj.add_test(
        "Foo.sol",
        r"
contract Foo {
function test_foo() external {}
}",
    );
    prj.add_test(
        "Bar.sol",
        r"
contract Bar {
function test_bar() external {}
}",
    );

    // Build 2 files within test dir
    prj.clear();
    cmd.args(["build", "test", "--force"]).assert_success().stdout_eq(str![[r#"
[COMPILING_FILES] with [SOLC_VERSION]
[SOLC_VERSION] [ELAPSED]
Compiler run successful!

"#]]);

    // Build one file within src dir
    prj.clear();
    cmd.forge_fuse();
    cmd.args(["build", "src", "--force"]).assert_success().stdout_eq(str![[r#"
[COMPILING_FILES] with [SOLC_VERSION]
[SOLC_VERSION] [ELAPSED]
Compiler run successful!

"#]]);

    // Build 3 files from test and src dirs
    prj.clear();
    cmd.forge_fuse();
    cmd.args(["build", "src", "test", "--force"]).assert_success().stdout_eq(str![[r#"
[COMPILING_FILES] with [SOLC_VERSION]
[SOLC_VERSION] [ELAPSED]
Compiler run successful!

"#]]);

    // Build single test file
    prj.clear();
    cmd.forge_fuse();
    cmd.args(["build", "test/Bar.sol", "--force"]).assert_success().stdout_eq(str![[r#"
[COMPILING_FILES] with [SOLC_VERSION]
[SOLC_VERSION] [ELAPSED]
Compiler run successful!

"#]]);

    // Fail if no source file found.
    prj.clear();
    cmd.forge_fuse();
    cmd.args(["build", "test/Dummy.sol", "--force"]).assert_failure().stderr_eq(str![[r#"
Error: No source files found in specified build paths.

"#]]);
});

// checks that build --sizes includes all contracts even if unchanged
forgetest_init!(can_build_sizes_repeatedly, |prj, cmd| {
    prj.clear_cache();

    cmd.args(["build", "--sizes"]).assert_success().stdout_eq(str![[r#"
...
╭----------+------------------+-------------------+--------------------+---------------------╮
| Contract | Runtime Size (B) | Initcode Size (B) | Runtime Margin (B) | Initcode Margin (B) |
+============================================================================================+
| Counter  | 481              | 509               | 24,095             | 48,643              |
╰----------+------------------+-------------------+--------------------+---------------------╯


"#]]);

    cmd.forge_fuse().args(["build", "--sizes", "--md"]).assert_success().stdout_eq(str![[r#"
...
| Contract | Runtime Size (B) | Initcode Size (B) | Runtime Margin (B) | Initcode Margin (B) |
|----------|------------------|-------------------|--------------------|---------------------|
| Counter  | 481              | 509               | 24,095             | 48,643              |


"#]]);

    cmd.forge_fuse().args(["build", "--sizes", "--json"]).assert_success().stdout_eq(
        str![[r#"
{
  "Counter": {
    "runtime_size": 481,
    "init_size": 509,
    "runtime_margin": 24095,
    "init_margin": 48643
  }
}
"#]]
        .is_json(),
    );
});

// checks that build --names includes all contracts even if unchanged
forgetest_init!(can_build_names_repeatedly, |prj, cmd| {
    prj.clear_cache();

    cmd.args(["build", "--names"]).assert_success().stdout_eq(str![[r#"
[COMPILING_FILES] with [SOLC_VERSION]
[SOLC_VERSION] [ELAPSED]
Compiler run successful!
  compiler version: [..]
    - [..]
...

"#]]);

    cmd.forge_fuse()
        .args(["build", "--names", "--json"])
        .assert_success()
        .stdout_eq(str![[r#""{...}""#]].is_json());
});

forgetest_init!(can_inspect_counter_pretty, |prj, cmd| {
    cmd.args(["inspect", "src/Counter.sol:Counter", "abi"]).assert_success().stdout_eq(str![[r#"

╭----------+---------------------------------+------------╮
| Type     | Signature                       | Selector   |
+=========================================================+
| function | increment() nonpayable          | 0xd09de08a |
|----------+---------------------------------+------------|
| function | number() view returns (uint256) | 0x8381f58a |
|----------+---------------------------------+------------|
| function | setNumber(uint256) nonpayable   | 0x3fb5c1cb |
╰----------+---------------------------------+------------╯


"#]]);
});

const CUSTOM_COUNTER: &str = r#"
    contract Counter {
    uint256 public number;
    uint64 public count;
    struct MyStruct {
        uint64 count;
    }
    struct ErrWithMsg {
        string message;
    }

    event Incremented(uint256 newValue);
    event Decremented(uint256 newValue);

    error NumberIsZero();
    error CustomErr(ErrWithMsg e);

    constructor(uint256 _number) {
        number = _number;
    }

    function setNumber(uint256 newNumber) public {
        number = newNumber;
    }

    function increment() external {
        number++;
    }

    function decrement() public payable {
        if (number == 0) {
            return;
        }
        number--;
    }

    function square() public {
        number = number * number;
    }

    fallback() external payable {
        ErrWithMsg memory err = ErrWithMsg("Fallback function is not allowed");
        revert CustomErr(err);
    }

    receive() external payable {
        count++;
    }

    function setStruct(MyStruct memory s, uint32 b) public {
        count = s.count;
    }
}
    "#;

const ANOTHER_COUNTER: &str = r#"
    contract AnotherCounter is Counter {
        constructor(uint256 _number) Counter(_number) {}
    }
"#;
forgetest!(inspect_custom_counter_abi, |prj, cmd| {
    prj.add_source("Counter.sol", CUSTOM_COUNTER);

    cmd.args(["inspect", "Counter", "abi"]).assert_success().stdout_eq(str![[r#"

╭-------------+-----------------------------------------------+--------------------------------------------------------------------╮
| Type        | Signature                                     | Selector                                                           |
+==================================================================================================================================+
| event       | Decremented(uint256)                          | 0xc9118d86370931e39644ee137c931308fa3774f6c90ab057f0c3febf427ef94a |
|-------------+-----------------------------------------------+--------------------------------------------------------------------|
| event       | Incremented(uint256)                          | 0x20d8a6f5a693f9d1d627a598e8820f7a55ee74c183aa8f1a30e8d4e8dd9a8d84 |
|-------------+-----------------------------------------------+--------------------------------------------------------------------|
| error       | CustomErr(Counter.ErrWithMsg)                 | 0x0625625a                                                         |
|-------------+-----------------------------------------------+--------------------------------------------------------------------|
| error       | NumberIsZero()                                | 0xde5d32ac                                                         |
|-------------+-----------------------------------------------+--------------------------------------------------------------------|
| function    | count() view returns (uint64)                 | 0x06661abd                                                         |
|-------------+-----------------------------------------------+--------------------------------------------------------------------|
| function    | decrement() payable                           | 0x2baeceb7                                                         |
|-------------+-----------------------------------------------+--------------------------------------------------------------------|
| function    | increment() nonpayable                        | 0xd09de08a                                                         |
|-------------+-----------------------------------------------+--------------------------------------------------------------------|
| function    | number() view returns (uint256)               | 0x8381f58a                                                         |
|-------------+-----------------------------------------------+--------------------------------------------------------------------|
| function    | setNumber(uint256) nonpayable                 | 0x3fb5c1cb                                                         |
|-------------+-----------------------------------------------+--------------------------------------------------------------------|
| function    | setStruct(Counter.MyStruct,uint32) nonpayable | 0x08ef7366                                                         |
|-------------+-----------------------------------------------+--------------------------------------------------------------------|
| function    | square() nonpayable                           | 0xd742cb01                                                         |
|-------------+-----------------------------------------------+--------------------------------------------------------------------|
| constructor | constructor(uint256) nonpayable               |                                                                    |
|-------------+-----------------------------------------------+--------------------------------------------------------------------|
| fallback    | fallback() payable                            |                                                                    |
|-------------+-----------------------------------------------+--------------------------------------------------------------------|
| receive     | receive() payable                             |                                                                    |
╰-------------+-----------------------------------------------+--------------------------------------------------------------------╯


"#]]);
});

forgetest!(inspect_custom_counter_events, |prj, cmd| {
    prj.add_source("Counter.sol", CUSTOM_COUNTER);

    cmd.args(["inspect", "Counter", "events"]).assert_success().stdout_eq(str![[r#"

╭----------------------+--------------------------------------------------------------------╮
| Event                | Topic                                                              |
+===========================================================================================+
| Decremented(uint256) | 0xc9118d86370931e39644ee137c931308fa3774f6c90ab057f0c3febf427ef94a |
|----------------------+--------------------------------------------------------------------|
| Incremented(uint256) | 0x20d8a6f5a693f9d1d627a598e8820f7a55ee74c183aa8f1a30e8d4e8dd9a8d84 |
╰----------------------+--------------------------------------------------------------------╯


"#]]);
});

forgetest!(inspect_custom_counter_errors, |prj, cmd| {
    prj.add_source("Counter.sol", CUSTOM_COUNTER);

    cmd.args(["inspect", "Counter", "errors"]).assert_success().stdout_eq(str![[r#"

╭-------------------------------+----------╮
| Error                         | Selector |
+==========================================+
| CustomErr(Counter.ErrWithMsg) | 0625625a |
|-------------------------------+----------|
| NumberIsZero()                | de5d32ac |
╰-------------------------------+----------╯


"#]]);
});

forgetest!(inspect_path_only_identifier, |prj, cmd| {
    prj.add_source("Counter.sol", CUSTOM_COUNTER);

    cmd.args(["inspect", "src/Counter.sol", "errors"]).assert_success().stdout_eq(str![[r#"

╭-------------------------------+----------╮
| Error                         | Selector |
+==========================================+
| CustomErr(Counter.ErrWithMsg) | 0625625a |
|-------------------------------+----------|
| NumberIsZero()                | de5d32ac |
╰-------------------------------+----------╯


"#]]);
});

forgetest!(test_inspect_contract_with_same_name, |prj, cmd| {
    let source = format!("{CUSTOM_COUNTER}\n{ANOTHER_COUNTER}");
    prj.add_source("Counter.sol", &source);

    cmd.args(["inspect", "src/Counter.sol", "errors"]).assert_failure().stderr_eq(str![[r#"Error: Multiple contracts found in the same file, please specify the target <path>:<contract> or <contract>[..]"#]]);

    cmd.forge_fuse().args(["inspect", "Counter", "errors"]).assert_success().stdout_eq(str![[r#"

╭-------------------------------+----------╮
| Error                         | Selector |
+==========================================+
| CustomErr(Counter.ErrWithMsg) | 0625625a |
|-------------------------------+----------|
| NumberIsZero()                | de5d32ac |
╰-------------------------------+----------╯


"#]]);
});

// <https://github.com/foundry-rs/foundry/issues/10531>
forgetest!(inspect_multiple_contracts_with_different_paths, |prj, cmd| {
    prj.add_source(
        "Source.sol",
        r#"
    contract Source {
        function foo() public {}
    }   
    "#,
    );

    prj.add_source(
        "another/Source.sol",
        r#"
    contract Source {
        function bar() public {}
    }
    "#,
    );

    cmd.args(["inspect", "src/another/Source.sol:Source", "methodIdentifiers"])
        .assert_success()
        .stdout_eq(str![[r#"

╭--------+------------╮
| Method | Identifier |
+=====================+
| bar()  | febb0f7e   |
╰--------+------------╯


"#]]);
});

forgetest!(inspect_custom_counter_method_identifiers, |prj, cmd| {
    prj.add_source("Counter.sol", CUSTOM_COUNTER);

    cmd.args(["inspect", "Counter", "method-identifiers"]).assert_success().stdout_eq(str![[r#"

╭----------------------------+------------╮
| Method                     | Identifier |
+=========================================+
| count()                    | 06661abd   |
|----------------------------+------------|
| decrement()                | 2baeceb7   |
|----------------------------+------------|
| increment()                | d09de08a   |
|----------------------------+------------|
| number()                   | 8381f58a   |
|----------------------------+------------|
| setNumber(uint256)         | 3fb5c1cb   |
|----------------------------+------------|
| setStruct((uint64),uint32) | 08ef7366   |
|----------------------------+------------|
| square()                   | d742cb01   |
╰----------------------------+------------╯


"#]]);
});

const CUSTOM_COUNTER_HUGE_METHOD_IDENTIFIERS: &str = r#"
contract Counter {
    struct BigStruct {
        uint256 a;
        uint256 b;
        uint256 c;
        uint256 d;
        uint256 e;
        uint256 f;
    }

    struct NestedBigStruct {
        BigStruct a;
        BigStruct b;
        BigStruct c;
    }

    function hugeIdentifier(NestedBigStruct[] calldata _bigStructs, NestedBigStruct calldata _bigStruct) external {}
}
"#;

forgetest!(inspect_custom_counter_very_huge_method_identifiers_unwrapped, |prj, cmd| {
    prj.add_source("Counter.sol", CUSTOM_COUNTER_HUGE_METHOD_IDENTIFIERS);

    cmd.args(["inspect", "Counter", "method-identifiers"]).assert_success().stdout_eq(str![[r#"

╭-----------------------------------------------------------------------------------------------------------------------------------------------------------------------------------------------------------------------------------------------------------------------------------------------------------------------------------+------------╮
| Method                                                                                                                                                                                                                                                                                                                            | Identifier |
+================================================================================================================================================================================================================================================================================================================================================+
| hugeIdentifier(((uint256,uint256,uint256,uint256,uint256,uint256),(uint256,uint256,uint256,uint256,uint256,uint256),(uint256,uint256,uint256,uint256,uint256,uint256))[],((uint256,uint256,uint256,uint256,uint256,uint256),(uint256,uint256,uint256,uint256,uint256,uint256),(uint256,uint256,uint256,uint256,uint256,uint256))) | f38dafbb   |
╰-----------------------------------------------------------------------------------------------------------------------------------------------------------------------------------------------------------------------------------------------------------------------------------------------------------------------------------+------------╯


"#]]);
<<<<<<< HEAD
=======

    cmd.forge_fuse().args(["inspect", "Counter", "method-identifiers", "--md"]).assert_success().stdout_eq(str![[r#"

| Method                                                                                                                                                                                                                                                                                                                            | Identifier |
|-----------------------------------------------------------------------------------------------------------------------------------------------------------------------------------------------------------------------------------------------------------------------------------------------------------------------------------|------------|
| hugeIdentifier(((uint256,uint256,uint256,uint256,uint256,uint256),(uint256,uint256,uint256,uint256,uint256,uint256),(uint256,uint256,uint256,uint256,uint256,uint256))[],((uint256,uint256,uint256,uint256,uint256,uint256),(uint256,uint256,uint256,uint256,uint256,uint256),(uint256,uint256,uint256,uint256,uint256,uint256))) | f38dafbb   |


"#]]);
>>>>>>> d80fcf60
});

forgetest_init!(can_inspect_standard_json, |prj, cmd| {
    cmd.args(["inspect", "src/Counter.sol:Counter", "standard-json"]).assert_success().stdout_eq(str![[r#"
{
  "language": "Solidity",
  "sources": {
    "src/Counter.sol": {
      "content": "// SPDX-License-Identifier: UNLICENSED/npragma solidity ^0.8.13;/n/ncontract Counter {/n    uint256 public number;/n/n    function setNumber(uint256 newNumber) public {/n        number = newNumber;/n    }/n/n    function increment() public {/n        number++;/n    }/n}/n"
    }
  },
  "settings": {
    "remappings": [
      "forge-std/=lib/forge-std/src/"
    ],
    "optimizer": {
      "enabled": false,
      "runs": 200
    },
    "metadata": {
      "useLiteralContent": false,
      "bytecodeHash": "ipfs",
      "appendCBOR": true
    },
    "outputSelection": {
      "*": {
        "*": [
          "abi",
          "evm.bytecode.object",
          "evm.bytecode.sourceMap",
          "evm.bytecode.linkReferences",
          "evm.deployedBytecode.object",
          "evm.deployedBytecode.sourceMap",
          "evm.deployedBytecode.linkReferences",
          "evm.deployedBytecode.immutableReferences",
          "evm.methodIdentifiers",
          "metadata"
        ]
      }
    },
    "evmVersion": "prague",
    "viaIR": false,
    "libraries": {}
  }
}

"#]]);
});

// checks that `clean` also works with the "out" value set in Config
forgetest_init!(gas_report_include_tests, |prj, cmd| {
    prj.update_config(|config| {
        config.gas_reports_include_tests = true;
        config.fuzz.runs = 1;
    });

    cmd.args(["test", "--match-test", "test_Increment", "--gas-report"])
        .assert_success()
        .stdout_eq(str![[r#"
...
╭----------------------------------+-----------------+-------+--------+-------+---------╮
| src/Counter.sol:Counter Contract |                 |       |        |       |         |
+=======================================================================================+
| Deployment Cost                  | Deployment Size |       |        |       |         |
|----------------------------------+-----------------+-------+--------+-------+---------|
| 156813                           | 509             |       |        |       |         |
|----------------------------------+-----------------+-------+--------+-------+---------|
|                                  |                 |       |        |       |         |
|----------------------------------+-----------------+-------+--------+-------+---------|
| Function Name                    | Min             | Avg   | Median | Max   | # Calls |
|----------------------------------+-----------------+-------+--------+-------+---------|
| increment                        | 43482           | 43482 | 43482  | 43482 | 1       |
|----------------------------------+-----------------+-------+--------+-------+---------|
| number                           | 2424            | 2424  | 2424   | 2424  | 1       |
|----------------------------------+-----------------+-------+--------+-------+---------|
| setNumber                        | 23784           | 23784 | 23784  | 23784 | 1       |
╰----------------------------------+-----------------+-------+--------+-------+---------╯

╭-----------------------------------------+-----------------+--------+--------+--------+---------╮
| test/Counter.t.sol:CounterTest Contract |                 |        |        |        |         |
+================================================================================================+
| Deployment Cost                         | Deployment Size |        |        |        |         |
|-----------------------------------------+-----------------+--------+--------+--------+---------|
| 1544498                                 | 7573            |        |        |        |         |
|-----------------------------------------+-----------------+--------+--------+--------+---------|
|                                         |                 |        |        |        |         |
|-----------------------------------------+-----------------+--------+--------+--------+---------|
| Function Name                           | Min             | Avg    | Median | Max    | # Calls |
|-----------------------------------------+-----------------+--------+--------+--------+---------|
| setUp                                   | 218902          | 218902 | 218902 | 218902 | 1       |
|-----------------------------------------+-----------------+--------+--------+--------+---------|
| test_Increment                          | 51847           | 51847  | 51847  | 51847  | 1       |
╰-----------------------------------------+-----------------+--------+--------+--------+---------╯


Ran 1 test suite [ELAPSED]: 1 tests passed, 0 failed, 0 skipped (1 total tests)

"#]]);

    cmd.forge_fuse()
        .args(["test", "--match-test", "test_Increment", "--gas-report", "--md"])
        .assert_success()
        .stdout_eq(str![[r#"
...
| src/Counter.sol:Counter Contract |                 |       |        |       |         |
|----------------------------------|-----------------|-------|--------|-------|---------|
| Deployment Cost                  | Deployment Size |       |        |       |         |
| 156813                           | 509             |       |        |       |         |
|                                  |                 |       |        |       |         |
| Function Name                    | Min             | Avg   | Median | Max   | # Calls |
| increment                        | 43482           | 43482 | 43482  | 43482 | 1       |
| number                           | 2424            | 2424  | 2424   | 2424  | 1       |
| setNumber                        | 23784           | 23784 | 23784  | 23784 | 1       |

| test/Counter.t.sol:CounterTest Contract |                 |        |        |        |         |
|-----------------------------------------|-----------------|--------|--------|--------|---------|
| Deployment Cost                         | Deployment Size |        |        |        |         |
| 1544498                                 | 7573            |        |        |        |         |
|                                         |                 |        |        |        |         |
| Function Name                           | Min             | Avg    | Median | Max    | # Calls |
| setUp                                   | 218902          | 218902 | 218902 | 218902 | 1       |
| test_Increment                          | 51847           | 51847  | 51847  | 51847  | 1       |


Ran 1 test suite [ELAPSED]: 1 tests passed, 0 failed, 0 skipped (1 total tests)

"#]]);

    cmd.forge_fuse()
        .args(["test", "--mt", "test_Increment", "--gas-report", "--json"])
        .assert_success()
        .stdout_eq(
            str![[r#"
[
  {
    "contract": "src/Counter.sol:Counter",
    "deployment": {
      "gas": 156813,
      "size": 509
    },
    "functions": {
      "increment()": {
        "calls": 1,
        "min": 43482,
        "mean": 43482,
        "median": 43482,
        "max": 43482
      },
      "number()": {
        "calls": 1,
        "min": 2424,
        "mean": 2424,
        "median": 2424,
        "max": 2424
      },
      "setNumber(uint256)": {
        "calls": 1,
        "min": 23784,
        "mean": 23784,
        "median": 23784,
        "max": 23784
      }
    }
  },
  {
    "contract": "test/Counter.t.sol:CounterTest",
    "deployment": {
      "gas": 1544498,
      "size": 7573
    },
    "functions": {
      "setUp()": {
        "calls": 1,
        "min": 218902,
        "mean": 218902,
        "median": 218902,
        "max": 218902
      },
      "test_Increment()": {
        "calls": 1,
        "min": 51847,
        "mean": 51847,
        "median": 51847,
        "max": 51847
      }
    }
  }
]
"#]]
            .is_json(),
        );
});

forgetest_async!(gas_report_fuzz_invariant, |prj, cmd| {
    // speed up test by running with depth of 15
    prj.update_config(|config| config.invariant.depth = 15);

    prj.insert_ds_test();
    prj.add_source(
        "Contracts.sol",
        r#"
import "./test.sol";

contract Foo {
    function foo() public {}
}

contract Bar {
    function bar() public {}
}

contract FooBarTest is DSTest {
    Foo public targetContract;

    function setUp() public {
        targetContract = new Foo();
    }

    function invariant_dummy() public {
        assertTrue(true);
    }

    function testFuzz_bar(uint256 _val) public {
        (new Bar()).bar();
    }
}
    "#,
    );

    cmd.args(["test", "--gas-report"]).assert_success();
});

// <https://github.com/foundry-rs/foundry/issues/5847>
forgetest_init!(can_bind_enum_modules, |prj, cmd| {
    prj.clear();

    prj.add_source(
        "Enum.sol",
        r#"
    contract Enum {
        enum MyEnum { A, B, C }
    }
    "#,
    );

    prj.add_source(
        "UseEnum.sol",
        r#"
    import "./Enum.sol";
    contract UseEnum {
        Enum.MyEnum public myEnum;
    }"#,
    );

    cmd.args(["bind", "--select", "^Enum$"]).assert_success().stdout_eq(str![[
        r#"[COMPILING_FILES] with [SOLC_VERSION]
[SOLC_VERSION] [ELAPSED]
Compiler run successful!
Generating bindings for 1 contracts
Bindings have been generated to [..]"#
    ]]);
});

// forge bind e2e
forgetest_init!(can_bind_e2e, |prj, cmd| {
    cmd.args(["bind"]).assert_success().stdout_eq(str![[r#"No files changed, compilation skipped
Generating bindings for 2 contracts
Bindings have been generated to [..]"#]]);

    let bindings_path = prj.root().join("out/bindings");

    assert!(bindings_path.exists(), "Bindings directory should exist");
    let out = Command::new("cargo")
        .arg("build")
        .current_dir(&bindings_path)
        .output()
        .expect("Failed to run cargo build");
    // RUn `cargo build`

    assert!(out.status.success(), "Cargo build should succeed");
});<|MERGE_RESOLUTION|>--- conflicted
+++ resolved
@@ -3708,8 +3708,6 @@
 
 
 "#]]);
-<<<<<<< HEAD
-=======
 
     cmd.forge_fuse().args(["inspect", "Counter", "method-identifiers", "--md"]).assert_success().stdout_eq(str![[r#"
 
@@ -3719,7 +3717,6 @@
 
 
 "#]]);
->>>>>>> d80fcf60
 });
 
 forgetest_init!(can_inspect_standard_json, |prj, cmd| {
