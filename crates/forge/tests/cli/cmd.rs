--- conflicted
+++ resolved
@@ -38,13 +38,8 @@
 forgetest!(
     #[ignore]
     can_cache_ls,
-<<<<<<< HEAD
-    |_: TestProject, mut cmd: TestCommand| {
+    |_prj, cmd| {
         let chain = Chain::Named(NamedChain::Mainnet);
-=======
-    |_prj, cmd| {
-        let chain = Chain::Named(ethers::prelude::Chain::Mainnet);
->>>>>>> 855d0059
         let block1 = 100;
         let block2 = 101;
 
@@ -140,13 +135,8 @@
 forgetest!(
     #[ignore]
     can_cache_clean_chain,
-<<<<<<< HEAD
-    |_: TestProject, mut cmd: TestCommand| {
+    |_prj, cmd| {
         let chain = Chain::Named(NamedChain::Mainnet);
-=======
-    |_prj, cmd| {
-        let chain = Chain::Named(ethers::prelude::Chain::Mainnet);
->>>>>>> 855d0059
         let cache_dir = Config::foundry_chain_cache_dir(chain).unwrap();
         let etherscan_cache_dir = Config::foundry_etherscan_chain_cache_dir(chain).unwrap();
         let path = cache_dir.as_path();
@@ -168,13 +158,8 @@
 forgetest!(
     #[ignore]
     can_cache_clean_blocks,
-<<<<<<< HEAD
-    |_: TestProject, mut cmd: TestCommand| {
+    |_prj, cmd| {
         let chain = Chain::Named(NamedChain::Mainnet);
-=======
-    |_prj, cmd| {
-        let chain = Chain::Named(ethers::prelude::Chain::Mainnet);
->>>>>>> 855d0059
         let block1 = 100;
         let block2 = 101;
         let block3 = 102;
@@ -207,20 +192,10 @@
 forgetest!(
     #[ignore]
     can_cache_clean_chain_etherscan,
-<<<<<<< HEAD
-    |_: TestProject, mut cmd: TestCommand| {
+    |_prj, cmd| {
         let cache_dir = Config::foundry_chain_cache_dir(Chain::Named(NamedChain::Mainnet)).unwrap();
         let etherscan_cache_dir =
             Config::foundry_etherscan_chain_cache_dir(Chain::Named(NamedChain::Mainnet)).unwrap();
-=======
-    |_prj, cmd| {
-        let cache_dir =
-            Config::foundry_chain_cache_dir(Chain::Named(ethers::prelude::Chain::Mainnet)).unwrap();
-        let etherscan_cache_dir = Config::foundry_etherscan_chain_cache_dir(Chain::Named(
-            ethers::prelude::Chain::Mainnet,
-        ))
-        .unwrap();
->>>>>>> 855d0059
         let path = cache_dir.as_path();
         let etherscan_path = etherscan_cache_dir.as_path();
         fs::create_dir_all(path).unwrap();
