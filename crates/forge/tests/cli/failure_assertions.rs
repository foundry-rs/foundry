// Tests in which we want to assert failures.

forgetest!(test_fail_deprecation, |prj, cmd| {
    prj.insert_ds_test();

    prj.add_source(
        "DeprecationTestFail.t.sol",
        r#"
    import "./test.sol";
    contract DeprecationTestFail is DSTest {
        function testFail_deprecated() public {
            revert("deprecated");
        }

        function testFail_deprecated2() public {
            revert("deprecated2");
        }
    }
    "#,
    )
    .unwrap();

    cmd.forge_fuse().args(["test", "--mc", "DeprecationTestFail"]).assert_failure().stdout_eq(
        r#"[COMPILING_FILES] with [SOLC_VERSION]
[SOLC_VERSION] [ELAPSED]
...
[FAIL: `testFail*` has been removed. Consider changing to test_Revert[If|When]_Condition and expecting a revert] Found 2 instances: testFail_deprecated, testFail_deprecated2 ([GAS])
Suite result: FAILED. 0 passed; 1 failed; 0 skipped; [ELAPSED]
...
"#,
    );
});

forgetest!(expect_revert_tests_should_fail, |prj, cmd| {
    prj.insert_ds_test();
    prj.insert_vm();
    let expect_revert_failure_tests = include_str!("../fixtures/ExpectRevertFailures.t.sol");

    prj.add_source("ExpectRevertFailures.sol", expect_revert_failure_tests).unwrap();

    cmd.forge_fuse()
        .args(["test", "--mc", "ExpectRevertFailureTest"])
        .assert_failure()
        .stdout_eq(
            r#"[COMPILING_FILES] with [SOLC_VERSION]
[SOLC_VERSION] [ELAPSED]
...
[FAIL: next call did not revert as expected] testShouldFailExpectRevertAnyRevertDidNotRevert() ([GAS])
[FAIL: next call did not revert as expected] testShouldFailExpectRevertDangling() ([GAS])
[FAIL: next call did not revert as expected] testShouldFailExpectRevertDidNotRevert() ([GAS])
[FAIL: Error != expected error: but reverts with this message != should revert with this message] testShouldFailExpectRevertErrorDoesNotMatch() ([GAS])
[FAIL: next call did not revert as expected] testShouldFailRevertNotOnImmediateNextCall() ([GAS])
[FAIL: some message] testShouldFailexpectCheatcodeRevertForCreate() ([GAS])
[FAIL: revert] testShouldFailexpectCheatcodeRevertForExtCall() ([GAS])
Suite result: FAILED. 0 passed; 7 failed; 0 skipped; [ELAPSED]
...
"#,
        );

    cmd.forge_fuse()
        .args(["test", "--mc", "ExpectRevertWithReverterFailureTest"])
        .assert_failure()
        .stdout_eq(
            r#"No files changed, compilation skipped
...
[FAIL: next call did not revert as expected] testShouldFailExpectRevertsNotOnImmediateNextCall() ([GAS])
Suite result: FAILED. 0 passed; 1 failed; 0 skipped; [ELAPSED]
...
"#,
        );

    cmd.forge_fuse()
        .args(["test", "--mc", "ExpectRevertCountFailureTest"])
        .assert_failure()
        .stdout_eq(
            r#"No files changed, compilation skipped
...
[FAIL: call reverted with 'my cool error' when it was expected not to revert] testShouldFailIfExpectRevertWrongString() ([GAS])
[FAIL: call reverted when it was expected not to revert] testShouldFailNoRevert() ([GAS])
[FAIL: expected 0 reverts with reason: revert, but got one] testShouldFailNoRevertSpecific() ([GAS])
[FAIL: next call did not revert as expected] testShouldFailRevertCountAny() ([GAS])
[FAIL: Error != expected error: wrong revert != called a function and then reverted] testShouldFailRevertCountCallsThenReverts() ([GAS])
<<<<<<< HEAD
Suite result: FAILED. 0 passed; 6 failed; 0 skipped; [ELAPSED]
=======
[FAIL: Error != expected error: second-revert != revert] testShouldFailRevertCountSpecific() ([GAS])
Suite result: FAILED. 0 passed; 5 failed; 0 skipped; [ELAPSED]
>>>>>>> 920ee3a1
...
"#,
        );

    cmd.forge_fuse()
        .args(["test", "--mc", "ExpectRevertCountWithReverterFailures"])
        .assert_failure()
        .stdout_eq(r#"No files changed, compilation skipped
...
[FAIL: call reverted with 'revert' from 0x2e234DAe75C793f67A35089C9d99245E1C58470b, but expected 0 reverts from 0x5615dEB798BB3E4dFa0139dFa1b3D433Cc23b72f] testNoRevertWithWrongReverter() ([GAS])
[FAIL: call reverted with 'revert2' from 0x5615dEB798BB3E4dFa0139dFa1b3D433Cc23b72f, but expected 0 reverts with reason 'revert' from 0x5615dEB798BB3E4dFa0139dFa1b3D433Cc23b72f] testNoReverterCountWithData() ([GAS])
[FAIL: expected 0 reverts from address: 0x5615dEB798BB3E4dFa0139dFa1b3D433Cc23b72f, but got one] testShouldFailNoRevertWithReverter() ([GAS])
[FAIL: Reverter != expected reverter: 0x2e234DAe75C793f67A35089C9d99245E1C58470b != 0x5615dEB798BB3E4dFa0139dFa1b3D433Cc23b72f] testShouldFailRevertCountWithReverter() ([GAS])
[FAIL: Error != expected error: wrong revert != revert] testShouldFailReverterCountWithWrongData() ([GAS])
[FAIL: Reverter != expected reverter: 0x2e234DAe75C793f67A35089C9d99245E1C58470b != 0x5615dEB798BB3E4dFa0139dFa1b3D433Cc23b72f] testShouldFailWrongReverterCountWithData() ([GAS])
Suite result: FAILED. 0 passed; 6 failed; 0 skipped; [ELAPSED]
...
"#);
});

forgetest!(expect_call_tests_should_fail, |prj, cmd| {
    prj.insert_ds_test();
    prj.insert_vm();

    let expect_call_failure_tests = include_str!("../fixtures/ExpectCallFailures.t.sol");

    prj.add_source("ExpectCallFailures.sol", expect_call_failure_tests).unwrap();

    cmd.forge_fuse().args(["test", "--mc", "ExpectCallFailureTest"]).assert_failure().stdout_eq(
        r#"[COMPILING_FILES] with [SOLC_VERSION]
[SOLC_VERSION] [ELAPSED]
...
[FAIL: expected call to 0x5615dEB798BB3E4dFa0139dFa1b3D433Cc23b72f with data 0xc290d6910000000000000000000000000000000000000000000000000000000000000002, value 1 to be called 1 time, but was called 0 times] testShouldFailExpectCallValue() ([GAS])
[FAIL: expected call to 0x5615dEB798BB3E4dFa0139dFa1b3D433Cc23b72f with data 0x771602f700000000000000000000000000000000000000000000000000000000000000010000000000000000000000000000000000000000000000000000000000000002 to be called 1 time, but was called 0 times] testShouldFailExpectCallWithData() ([GAS])
[FAIL: expected call to 0x5615dEB798BB3E4dFa0139dFa1b3D433Cc23b72f with data 0x771602f7000000000000000000000000000000000000000000000000000000000000000300000000000000000000000000000000000000000000000000000000000000030000000000000000000000000000000000000000000000000000000000000003 to be called 1 time, but was called 0 times] testShouldFailExpectCallWithMoreParameters() ([GAS])
[FAIL: expected call to 0x5615dEB798BB3E4dFa0139dFa1b3D433Cc23b72f with data 0x771602f700000000000000000000000000000000000000000000000000000000000000010000000000000000000000000000000000000000000000000000000000000001, value 0, gas 25000 to be called 1 time, but was called 0 times] testShouldFailExpectCallWithNoValueAndWrongGas() ([GAS])
[FAIL: expected call to 0x5615dEB798BB3E4dFa0139dFa1b3D433Cc23b72f with data 0x771602f700000000000000000000000000000000000000000000000000000000000000010000000000000000000000000000000000000000000000000000000000000001, value 0, minimum gas 50001 to be called 1 time, but was called 0 times] testShouldFailExpectCallWithNoValueAndWrongMinGas() ([GAS])
[FAIL: next call did not revert as expected] testShouldFailExpectCallWithRevertDisallowed() ([GAS])
[FAIL: expected call to 0x5615dEB798BB3E4dFa0139dFa1b3D433Cc23b72f with data 0x3fc7c698 to be called 1 time, but was called 0 times] testShouldFailExpectInnerCall() ([GAS])
[FAIL: expected call to 0x5615dEB798BB3E4dFa0139dFa1b3D433Cc23b72f with data 0x771602f700000000000000000000000000000000000000000000000000000000000000010000000000000000000000000000000000000000000000000000000000000002 to be called 3 times, but was called 2 times] testShouldFailExpectMultipleCallsWithDataAdditive() ([GAS])
[FAIL: expected call to 0x5615dEB798BB3E4dFa0139dFa1b3D433Cc23b72f with data 0x771602f7 to be called 1 time, but was called 0 times] testShouldFailExpectSelectorCall() ([GAS])
Suite result: FAILED. 0 passed; 9 failed; 0 skipped; [ELAPSED]
...
"#,
    );

    cmd.forge_fuse()
        .args(["test", "--mc", "ExpectCallCountFailureTest"])
        .assert_failure()
        .stdout_eq(
            r#"No files changed, compilation skipped
...
[FAIL: expected call to 0x5615dEB798BB3E4dFa0139dFa1b3D433Cc23b72f with data 0xc290d6910000000000000000000000000000000000000000000000000000000000000002, value 1 to be called 1 time, but was called 0 times] testShouldFailExpectCallCountValue() ([GAS])
[FAIL: expected call to 0x5615dEB798BB3E4dFa0139dFa1b3D433Cc23b72f with data 0x771602f700000000000000000000000000000000000000000000000000000000000000010000000000000000000000000000000000000000000000000000000000000001, value 0, gas 25000 to be called 2 times, but was called 0 times] testShouldFailExpectCallCountWithNoValueAndWrongGas() ([GAS])
[FAIL: expected call to 0x5615dEB798BB3E4dFa0139dFa1b3D433Cc23b72f with data 0x771602f700000000000000000000000000000000000000000000000000000000000000010000000000000000000000000000000000000000000000000000000000000001, value 0, minimum gas 50001 to be called 1 time, but was called 0 times] testShouldFailExpectCallCountWithNoValueAndWrongMinGas() ([GAS])
[FAIL: expected call to 0x5615dEB798BB3E4dFa0139dFa1b3D433Cc23b72f with data 0x771602f700000000000000000000000000000000000000000000000000000000000000010000000000000000000000000000000000000000000000000000000000000002 to be called 2 times, but was called 1 time] testShouldFailExpectCallCountWithWrongCount() ([GAS])
[FAIL: expected call to 0x5615dEB798BB3E4dFa0139dFa1b3D433Cc23b72f with data 0x3fc7c698 to be called 1 time, but was called 0 times] testShouldFailExpectCountInnerCall() ([GAS])
Suite result: FAILED. 0 passed; 5 failed; 0 skipped; [ELAPSED]
...
"#,
        );

    cmd.forge_fuse()
        .args(["test", "--mc", "ExpectCallMixedFailureTest"])
        .assert_failure()
        .stdout_eq(
            r#"No files changed, compilation skipped
...
[FAIL: vm.expectCall: counted expected calls can only bet set once] testShouldFailOverrideCountWithCount() ([GAS])
[FAIL: vm.expectCall: cannot overwrite a counted expectCall with a non-counted expectCall] testShouldFailOverrideCountWithNoCount() ([GAS])
[FAIL: vm.expectCall: counted expected calls can only bet set once] testShouldFailOverrideNoCountWithCount() ([GAS])
Suite result: FAILED. 0 passed; 3 failed; 0 skipped; [ELAPSED]
...
"#,
        );
});

forgetest!(expect_create_tests_should_fail, |prj, cmd| {
    prj.insert_ds_test();
    prj.insert_vm();

    let expect_create_failures = include_str!("../fixtures/ExpectCreateFailures.t.sol");

    prj.add_source("ExpectCreateFailures.t.sol", expect_create_failures).unwrap();

    cmd.forge_fuse().args(["test", "--mc", "ExpectCreateFailureTest"]).assert_failure().stdout_eq(str![[r#"
...
[FAIL: expected CREATE call by address 0x7fa9385be102ac3eac297483dd6233d62b3e1496 for bytecode [..] but not found] testShouldFailExpectCreate() ([GAS])
[FAIL: expected CREATE2 call by address 0x7fa9385be102ac3eac297483dd6233d62b3e1496 for bytecode [..] but not found] testShouldFailExpectCreate2() ([GAS])
[FAIL: expected CREATE2 call by address 0x7fa9385be102ac3eac297483dd6233d62b3e1496 for bytecode [..] but not found] testShouldFailExpectCreate2WrongBytecode() ([GAS])
[FAIL: expected CREATE2 call by address 0x0000000000000000000000000000000000000000 for bytecode [..] but not found] testShouldFailExpectCreate2WrongDeployer() ([GAS])
[FAIL: expected CREATE2 call by address 0x7fa9385be102ac3eac297483dd6233d62b3e1496 for bytecode [..] but not found] testShouldFailExpectCreate2WrongScheme() ([GAS])
[FAIL: expected CREATE call by address 0x7fa9385be102ac3eac297483dd6233d62b3e1496 for bytecode [..] but not found] testShouldFailExpectCreateWrongBytecode() ([GAS])
[FAIL: expected CREATE call by address 0x0000000000000000000000000000000000000000 for bytecode [..] but not found] testShouldFailExpectCreateWrongDeployer() ([GAS])
[FAIL: expected CREATE call by address 0x7fa9385be102ac3eac297483dd6233d62b3e1496 for bytecode [..] but not found] testShouldFailExpectCreateWrongScheme() ([GAS])
Suite result: FAILED. 0 passed; 8 failed; 0 skipped; [ELAPSED]
...

"#]]);
});

forgetest!(expect_emit_tests_should_fail, |prj, cmd| {
    prj.insert_ds_test();
    prj.insert_vm();

    let expect_emit_failure_tests = include_str!("../fixtures/ExpectEmitFailures.t.sol");

    prj.add_source("ExpectEmitFailures.sol", expect_emit_failure_tests).unwrap();

    cmd.forge_fuse().args(["test", "--mc", "ExpectEmitFailureTest"]).assert_failure().stdout_eq(str![[r#"
...
[FAIL: log != expected log] testShouldFailCanMatchConsecutiveEvents() ([GAS])
[FAIL: log != expected log] testShouldFailDifferentIndexedParameters() ([GAS])
[FAIL: log != expected log] testShouldFailEmitOnlyAppliesToNextCall() ([GAS])
[FAIL: next call did not revert as expected] testShouldFailEmitWindowWithRevertDisallowed() ([GAS])
[FAIL: log != expected log] testShouldFailEventsOnTwoCalls() ([GAS])
[FAIL: log != expected log; counterexample: calldata=[..] args=[..]] testShouldFailExpectEmit(bool,bool,bool,bool,uint128,uint128,uint128,uint128) (runs: 0, [AVG_GAS])
[FAIL: log != expected log] testShouldFailExpectEmitAddress() ([GAS])
[FAIL: log != expected log] testShouldFailExpectEmitAddressWithArgs() ([GAS])
[FAIL: log != expected log] testShouldFailExpectEmitCanMatchWithoutExactOrder() ([GAS])
[FAIL: expected an emit, but no logs were emitted afterwards. you might have mismatched events or not enough events were emitted] testShouldFailExpectEmitDanglingNoReference() ([GAS])
[FAIL: expected an emit, but no logs were emitted afterwards. you might have mismatched events or not enough events were emitted] testShouldFailExpectEmitDanglingWithReference() ([GAS])
[FAIL: log != expected log; counterexample: calldata=[..] args=[..]] testShouldFailExpectEmitNested(bool,bool,bool,bool,uint128,uint128,uint128,uint128) (runs: 0, [AVG_GAS])
[FAIL: log != expected log] testShouldFailLowLevelWithoutEmit() ([GAS])
[FAIL: log != expected log] testShouldFailMatchRepeatedEventsOutOfOrder() ([GAS])
[FAIL: log != expected log] testShouldFailNoEmitDirectlyOnNextCall() ([GAS])
Suite result: FAILED. 0 passed; 15 failed; 0 skipped; [ELAPSED]
...
"#]]);

    cmd.forge_fuse()
        .args(["test", "--mc", "ExpectEmitCountFailureTest"])
        .assert_failure()
        .stdout_eq(
            r#"No files changed, compilation skipped
...
[FAIL: log != expected log] testShouldFailCountEmitsFromAddress() ([GAS])
[FAIL: log != expected log] testShouldFailCountLessEmits() ([GAS])
[FAIL: log != expected log] testShouldFailEmitSomethingElse() ([GAS])
[FAIL: log emitted 1 times, expected 0] testShouldFailNoEmit() ([GAS])
[FAIL: log emitted 1 times, expected 0] testShouldFailNoEmitFromAddress() ([GAS])
Suite result: FAILED. 0 passed; 5 failed; 0 skipped; [ELAPSED]
...
"#,
        );
});

forgetest!(mem_safety_test_should_fail, |prj, cmd| {
    prj.insert_ds_test();
    prj.insert_vm();

    let mem_safety_failure_tests = include_str!("../fixtures/MemSafetyFailures.t.sol");

    prj.add_source("MemSafetyFailures.sol", mem_safety_failure_tests).unwrap();

    cmd.forge_fuse().args(["test", "--mc", "MemSafetyFailureTest"]).assert_failure().stdout_eq(
        r#"[COMPILING_FILES] with [SOLC_VERSION]
[SOLC_VERSION] [ELAPSED]
...
[FAIL: Expected call to fail] testShouldFailExpectSafeMemoryCall() ([GAS])
[FAIL: memory write at offset 0x100 of size 0x60 not allowed; safe range: (0x00, 0x60] U (0x80, 0x100]] testShouldFailExpectSafeMemory_CALL() ([GAS])
[FAIL: memory write at offset 0x100 of size 0x60 not allowed; safe range: (0x00, 0x60] U (0x80, 0x100]] testShouldFailExpectSafeMemory_CALLCODE() ([GAS])
[FAIL: memory write at offset 0xA0 of size 0x20 not allowed; safe range: (0x00, 0x60] U (0x80, 0xA0]; counterexample: calldata=[..] args=[..]] testShouldFailExpectSafeMemory_CALLDATACOPY(uint256) (runs: 0, [AVG_GAS])
[FAIL: memory write at offset 0x80 of size [..] not allowed; safe range: (0x00, 0x60] U (0x80, 0xA0]] testShouldFailExpectSafeMemory_CODECOPY() ([GAS])
[FAIL: memory write at offset 0x100 of size 0x20 not allowed; safe range: (0x00, 0x60] U (0x80, 0x100]] testShouldFailExpectSafeMemory_CREATE() ([GAS])
[FAIL: memory write at offset 0x100 of size 0x20 not allowed; safe range: (0x00, 0x60] U (0x80, 0x100]] testShouldFailExpectSafeMemory_CREATE2() ([GAS])
[FAIL: memory write at offset 0x100 of size 0x60 not allowed; safe range: (0x00, 0x60] U (0x80, 0x100]] testShouldFailExpectSafeMemory_DELEGATECALL() ([GAS])
[FAIL: memory write at offset 0xA0 of size 0x20 not allowed; safe range: (0x00, 0x60] U (0x80, 0xA0]] testShouldFailExpectSafeMemory_EXTCODECOPY() ([GAS])
[FAIL: memory write at offset 0x100 of size 0x20 not allowed; safe range: (0x00, 0x60] U (0x80, 0x100]] testShouldFailExpectSafeMemory_LOG0() ([GAS])
[FAIL: memory write at offset 0x100 of size 0x20 not allowed; safe range: (0x00, 0x60] U (0x80, 0x100]] testShouldFailExpectSafeMemory_MLOAD() ([GAS])
[FAIL: memory write at offset 0x81 of size 0x01 not allowed; safe range: (0x00, 0x60] U (0x80, 0x81]] testShouldFailExpectSafeMemory_MSTORE8_High() ([GAS])
[FAIL: memory write at offset 0x60 of size 0x01 not allowed; safe range: (0x00, 0x60] U (0x80, 0x81]] testShouldFailExpectSafeMemory_MSTORE8_Low() ([GAS])
[FAIL: memory write at offset 0xA0 of size 0x20 not allowed; safe range: (0x00, 0x60] U (0x80, 0xA0]] testShouldFailExpectSafeMemory_MSTORE_High() ([GAS])
[FAIL: memory write at offset 0x60 of size 0x20 not allowed; safe range: (0x00, 0x60] U (0x80, 0xA0]] testShouldFailExpectSafeMemory_MSTORE_Low() ([GAS])
[FAIL: memory write at offset 0x100 of size 0x20 not allowed; safe range: (0x00, 0x60] U (0x80, 0x100]] testShouldFailExpectSafeMemory_RETURN() ([GAS])
[FAIL: memory write at offset 0x100 of size 0x60 not allowed; safe range: (0x00, 0x60] U (0x80, 0x100]] testShouldFailExpectSafeMemory_RETURNDATACOPY() ([GAS])
[FAIL: EvmError: Revert] testShouldFailExpectSafeMemory_REVERT() ([GAS])
[FAIL: memory write at offset 0x100 of size 0x20 not allowed; safe range: (0x00, 0x60] U (0x80, 0x100]] testShouldFailExpectSafeMemory_SHA3() ([GAS])
[FAIL: memory write at offset 0x100 of size 0x60 not allowed; safe range: (0x00, 0x60] U (0x80, 0x100]] testShouldFailExpectSafeMemory_STATICCALL() ([GAS])
[FAIL: memory write at offset 0xA0 of size 0x20 not allowed; safe range: (0x00, 0x60] U (0x80, 0xA0]] testShouldFailStopExpectSafeMemory() ([GAS])
Suite result: FAILED. 0 passed; 21 failed; 0 skipped; [ELAPSED]
...
"#,
    );
});

forgetest!(ds_style_test_failing, |prj, cmd| {
    prj.insert_ds_test();

    prj.add_source(
        "DSStyleTest.t.sol",
        r#"
        import "./test.sol";

        contract DSStyleTest is DSTest {
            function testDSTestFailingAssertions() public {
                emit log_string("assertionOne");
                assertEq(uint256(1), uint256(2));
                emit log_string("assertionTwo");
                assertEq(uint256(3), uint256(4));
                emit log_string("done");
            }
        }
        "#,
    )
    .unwrap();

    cmd.forge_fuse().args(["test", "--mc", "DSStyleTest", "-vv"]).assert_failure().stdout_eq(
        r#"[COMPILING_FILES] with [SOLC_VERSION]
[SOLC_VERSION] [ELAPSED]
...
[FAIL] testDSTestFailingAssertions() ([GAS])
Logs:
  assertionOne
  Error: a == b not satisfied [uint]
    Expected: 2
      Actual: 1
  assertionTwo
  Error: a == b not satisfied [uint]
    Expected: 4
      Actual: 3
  done

Suite result: FAILED. 0 passed; 1 failed; 0 skipped; [ELAPSED]
...
"#,
    );
});

forgetest!(failing_setup, |prj, cmd| {
    prj.insert_ds_test();

    prj.add_source(
        "FailingSetupTest.t.sol",
        r#"
import "./test.sol";

contract FailingSetupTest is DSTest {
    event Test(uint256 n);

    function setUp() public {
        emit Test(42);
        require(false, "setup failed predictably");
    }

    function testShouldBeMarkedAsFailedBecauseOfSetup() public {
        emit log("setup did not fail");
    }
}
        "#,
    )
    .unwrap();

    cmd.args(["test", "--mc", "FailingSetupTest"]).assert_failure().stdout_eq(str![[
        r#"[COMPILING_FILES] with [SOLC_VERSION]
[SOLC_VERSION] [ELAPSED]
...
[FAIL: setup failed predictably] setUp() ([GAS])
Suite result: FAILED. 0 passed; 1 failed; 0 skipped; [ELAPSED]
...
"#
    ]]);
});

forgetest!(multiple_after_invariants, |prj, cmd| {
    prj.insert_ds_test();

    prj.add_source(
        "MultipleAfterInvariantsTest.t.sol",
        r#"
import "./test.sol";

contract MultipleAfterInvariant is DSTest {
    function afterInvariant() public {}

    function afterinvariant() public {}

    function testFailShouldBeMarkedAsFailedBecauseOfAfterInvariant()
        public
        pure
    {
        assert(true);
    }
}
    "#,
    )
    .unwrap();

    cmd.args(["test", "--mc", "MultipleAfterInvariant"]).assert_failure().stdout_eq(str![[
        r#"[COMPILING_FILES] with [SOLC_VERSION]
[SOLC_VERSION] [ELAPSED]
...
[FAIL: multiple afterInvariant functions] afterInvariant() ([GAS])
Suite result: FAILED. 0 passed; 1 failed; 0 skipped; [ELAPSED]
...
"#
    ]]);
});

forgetest!(multiple_setups, |prj, cmd| {
    prj.insert_ds_test();

    prj.add_source(
        "MultipleSetupsTest.t.sol",
        r#"
    
import "./test.sol";

contract MultipleSetup is DSTest {
    function setUp() public {}

    function setup() public {}

    function testFailShouldBeMarkedAsFailedBecauseOfSetup() public {
        assert(true);
    }
}

    "#,
    )
    .unwrap();

    cmd.forge_fuse().args(["test", "--mc", "MultipleSetup"]).assert_failure().stdout_eq(str![[
        r#"[COMPILING_FILES] with [SOLC_VERSION]
...
[FAIL: multiple setUp functions] setUp() ([GAS])
Suite result: FAILED. 0 passed; 1 failed; 0 skipped; [ELAPSED]
..."#
    ]]);
});

forgetest!(emit_diff_anonymous, |prj, cmd| {
    prj.insert_ds_test();
    prj.insert_vm();
    prj.add_source(
        "EmitDiffAnonymousTest.t.sol",
        r#"
    import "./test.sol";
    import "./Vm.sol";

    contract Target {
        event AnonymousEventNonIndexed(uint256 a) anonymous;

        function emitAnonymousEventNonIndexed(uint256 a) external {
            emit AnonymousEventNonIndexed(a);
        }
    }

    contract EmitDiffAnonymousTest is DSTest {
        Vm constant vm = Vm(HEVM_ADDRESS);
        Target target;

        event DifferentAnonymousEventNonIndexed(string a) anonymous;

        function setUp() public {
            target = new Target();
        }

        function testShouldFailEmitDifferentEventNonIndexed() public {
            vm.expectEmitAnonymous(false, false, false, false, true);
            emit DifferentAnonymousEventNonIndexed("1");
            target.emitAnonymousEventNonIndexed(1);
        }
    }
    "#,
    )
    .unwrap();

    cmd.forge_fuse().args(["test", "--mc", "EmitDiffAnonymousTest"]).assert_failure().stdout_eq(
        str![[r#"[COMPILING_FILES] with [SOLC_VERSION]
[SOLC_VERSION] [ELAPSED]
...
[FAIL: log != expected log] testShouldFailEmitDifferentEventNonIndexed() ([GAS])
Suite result: FAILED. 0 passed; 1 failed; 0 skipped; [ELAPSED]
...
"#]],
    );
});<|MERGE_RESOLUTION|>--- conflicted
+++ resolved
@@ -80,12 +80,8 @@
 [FAIL: expected 0 reverts with reason: revert, but got one] testShouldFailNoRevertSpecific() ([GAS])
 [FAIL: next call did not revert as expected] testShouldFailRevertCountAny() ([GAS])
 [FAIL: Error != expected error: wrong revert != called a function and then reverted] testShouldFailRevertCountCallsThenReverts() ([GAS])
-<<<<<<< HEAD
+[FAIL: Error != expected error: second-revert != revert] testShouldFailRevertCountSpecific() ([GAS])
 Suite result: FAILED. 0 passed; 6 failed; 0 skipped; [ELAPSED]
-=======
-[FAIL: Error != expected error: second-revert != revert] testShouldFailRevertCountSpecific() ([GAS])
-Suite result: FAILED. 0 passed; 5 failed; 0 skipped; [ELAPSED]
->>>>>>> 920ee3a1
 ...
 "#,
         );
