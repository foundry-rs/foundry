//! Tests for the `forge test` with preprocessed cache.

// Test cache is invalidated when `forge build` if optimize test option toggled.
forgetest_init!(toggle_invalidate_cache_on_build, |prj, cmd| {
    prj.update_config(|config| {
        config.dynamic_test_linking = true;
    });
    // All files are built with optimized tests.
    cmd.args(["build"]).with_no_redact().assert_success().stdout_eq(str![[r#"
...
Compiling 23 files with [..]
...

"#]]);
    // No files are rebuilt.
    cmd.with_no_redact().assert_success().stdout_eq(str![[r#"
...
No files changed, compilation skipped
...

"#]]);

    // Toggle test optimizer off.
    prj.update_config(|config| {
        config.dynamic_test_linking = false;
    });
    // All files are rebuilt with preprocessed cache false.
    cmd.with_no_redact().assert_success().stdout_eq(str![[r#"
...
Compiling 23 files with [..]
...

"#]]);
});

// Test cache is invalidated when `forge test` if optimize test option toggled.
forgetest_init!(toggle_invalidate_cache_on_test, |prj, cmd| {
    prj.update_config(|config| {
        config.dynamic_test_linking = true;
    });
    // All files are built with optimized tests.
    cmd.args(["test"]).with_no_redact().assert_success().stdout_eq(str![[r#"
...
Compiling 21 files with [..]
...

"#]]);
    // No files are rebuilt.
    cmd.with_no_redact().assert_success().stdout_eq(str![[r#"
...
No files changed, compilation skipped
...

"#]]);

    // Toggle test optimizer off.
    prj.update_config(|config| {
        config.dynamic_test_linking = false;
    });
    // All files are rebuilt with preprocessed cache false.
    cmd.with_no_redact().assert_success().stdout_eq(str![[r#"
...
Compiling 21 files with [..]
...

"#]]);
});

// Counter contract without interface instantiated in CounterTest
//
// ├── src
// │ └── Counter.sol
// └── test
//     └── Counter.t.sol
forgetest_init!(preprocess_contract_with_no_interface, |prj, cmd| {
    prj.wipe_contracts();
    prj.update_config(|config| {
        config.dynamic_test_linking = true;
    });

    prj.add_source(
        "Counter.sol",
        r#"
contract Counter {
    uint256 public number;

    function setNumber(uint256 newNumber) public {
        number = newNumber;
    }

    function increment() public {
        number++;
    }
}
    "#,
    )
    .unwrap();

    prj.add_test(
        "Counter.t.sol",
        r#"
import {Test} from "forge-std/Test.sol";
import {Counter} from "../src/Counter.sol";

contract CounterTest is Test {
    Counter public counter;

    function setUp() public {
        counter = new Counter();
        counter.setNumber(0);
    }

    function test_Increment() public {
        counter.increment();
        assertEq(counter.number(), 1);
    }

    function test_SetNumber() public {
        counter.setNumber(1);
        assertEq(counter.number(), 1);
    }
}
    "#,
    )
    .unwrap();
    // All 20 files are compiled on first run.
    cmd.args(["test"]).with_no_redact().assert_success().stdout_eq(str![[r#"
...
Compiling 21 files with [..]
...

"#]]);

    // Change Counter implementation to fail both tests.
    prj.add_source(
        "Counter.sol",
        r#"
contract Counter {
    uint256 public number;

    function setNumber(uint256 newNumber) public {
        number = 12345;
    }

    function increment() public {
        number++;
        number++;
    }
}
    "#,
    )
    .unwrap();
    // Assert that only 1 file is compiled (Counter source contract) and both tests fail.
    cmd.with_no_redact().assert_failure().stdout_eq(str![[r#"
...
Compiling 1 files with [..]
...
[FAIL: assertion failed: 12347 != 1] test_Increment() (gas: [..])
[FAIL: assertion failed: 12345 != 1] test_SetNumber() (gas: [..])
...

"#]]);

    // Change Counter implementation to fail single test.
    prj.add_source(
        "Counter.sol",
        r#"
contract Counter {
    uint256 public number;

    function setNumber(uint256 newNumber) public {
        number = 1;
    }

    function increment() public {
        number++;
    }
}
    "#,
    )
    .unwrap();
    // Assert that only 1 file is compiled (Counter source contract) and only one test fails.
    cmd.with_no_redact().assert_failure().stdout_eq(str![[r#"
...
Compiling 1 files with [..]
...
[FAIL: assertion failed: 2 != 1] test_Increment() (gas: [..])
[PASS] test_SetNumber() (gas: [..])
...

"#]]);
});

// Counter contract with interface instantiated in CounterTest
//
// ├── src
// │ ├── Counter.sol
// │ └── interface
// │     └── CounterIf.sol
// └── test
//     └── Counter.t.sol
forgetest_init!(preprocess_contract_with_interface, |prj, cmd| {
    prj.wipe_contracts();
    prj.update_config(|config| {
        config.dynamic_test_linking = true;
    });

    prj.add_source(
        "interface/CounterIf.sol",
        r#"
interface CounterIf {
    function number() external returns (uint256);

    function setNumber(uint256 newNumber) external;

    function increment() external;
}
    "#,
    )
    .unwrap();
    prj.add_source(
        "Counter.sol",
        r#"
import {CounterIf} from "./interface/CounterIf.sol";
contract Counter is CounterIf {
    uint256 public number;
    uint256 public anotherNumber;

    function setNumber(uint256 newNumber) public {
        number = newNumber;
    }

    function increment() public {
        number++;
    }
}
    "#,
    )
    .unwrap();

    prj.add_test(
        "Counter.t.sol",
        r#"
import {Test} from "forge-std/Test.sol";
import {Counter} from "../src/Counter.sol";

contract CounterTest is Test {
    Counter public counter;

    function setUp() public {
        counter = Counter(address(new Counter()));
        counter.setNumber(0);
    }

    function test_Increment() public {
        counter.increment();
        assertEq(counter.number(), 1);
    }

    function test_SetNumber() public {
        counter.setNumber(1);
        assertEq(counter.number(), 1);
    }
}
    "#,
    )
    .unwrap();
    // All 21 files are compiled on first run.
    cmd.args(["test"]).with_no_redact().assert_success().stdout_eq(str![[r#"
...
Compiling 22 files with [..]
...

"#]]);

    // Change only CounterIf interface.
    prj.add_source(
        "interface/CounterIf.sol",
        r#"
interface CounterIf {
    function anotherNumber() external returns (uint256);

    function number() external returns (uint256);

    function setNumber(uint256 newNumber) external;

    function increment() external;
}
    "#,
    )
    .unwrap();
    // All 3 files (interface, implementation and test) are compiled.
    cmd.with_no_redact().assert_success().stdout_eq(str![[r#"
...
Compiling 3 files with [..]
...

"#]]);

    // Change Counter implementation to fail both tests.
    prj.add_source(
        "Counter.sol",
        r#"
import {CounterIf} from "./interface/CounterIf.sol";
contract Counter is CounterIf {
    uint256 public number;
    uint256 public anotherNumber;

    function setNumber(uint256 newNumber) public {
        number = 12345;
    }

    function increment() public {
        number++;
        number++;
    }
}
    "#,
    )
    .unwrap();
    // Assert that only 1 file is compiled (Counter source contract) and both tests fail.
    cmd.with_no_redact().assert_failure().stdout_eq(str![[r#"
...
Compiling 1 files with [..]
...
[FAIL: assertion failed: 12347 != 1] test_Increment() (gas: [..])
[FAIL: assertion failed: 12345 != 1] test_SetNumber() (gas: [..])
...

"#]]);
});

// - Counter contract instantiated in CounterMock
// - CounterMock instantiated in CounterTest
//
// ├── src
// │ └── Counter.sol
// └── test
//     ├── Counter.t.sol
//     └── mock
//         └── CounterMock.sol
forgetest_init!(preprocess_mock_without_inheritance, |prj, cmd| {
    prj.wipe_contracts();
    prj.update_config(|config| {
        config.dynamic_test_linking = true;
    });

    prj.add_source(
        "Counter.sol",
        r#"
contract Counter {
    uint256 public number;

    function setNumber(uint256 newNumber) public {
        number = newNumber;
    }

    function increment() public {
        number++;
    }
}
    "#,
    )
    .unwrap();

    prj.add_test(
        "mock/CounterMock.sol",
        r#"
import {Test} from "forge-std/Test.sol";
import {Counter} from "src/Counter.sol";

contract CounterMock {
    Counter counter = new Counter();

    function setNumber(uint256 newNumber) public {
        counter.setNumber(newNumber);
    }

    function increment() public {
        counter.increment();
    }

    function number() public returns (uint256) {
        return counter.number();
    }
}
    "#,
    )
    .unwrap();
    prj.add_test(
        "Counter.t.sol",
        r#"
import {Test} from "forge-std/Test.sol";
import {CounterMock} from "./mock/CounterMock.sol";

contract CounterTest is Test {
    CounterMock public counter;

    function setUp() public {
        counter = new CounterMock();
        counter.setNumber(0);
    }

    function test_Increment() public {
        counter.increment();
        assertEq(counter.number(), 1);
    }

    function test_SetNumber() public {
        counter.setNumber(1);
        assertEq(counter.number(), 1);
    }
}
    "#,
    )
    .unwrap();
    // 20 files plus one mock file are compiled on first run.
    cmd.args(["test"]).with_no_redact().assert_success().stdout_eq(str![[r#"
...
Compiling 22 files with [..]
...

"#]]);

    // Change Counter contract implementation to fail both tests.
    prj.add_source(
        "Counter.sol",
        r#"
contract Counter {
    uint256 public number;

    function setNumber(uint256 newNumber) public {
        number = 12345;
    }

    function increment() public {
        number++;
        number++;
    }
}
    "#,
    )
    .unwrap();
    // Assert that only 1 file is compiled (Counter source contract) and both tests fail.
    cmd.with_no_redact().assert_failure().stdout_eq(str![[r#"
...
Compiling 1 files with [..]
...
[FAIL: assertion failed: 12347 != 1] test_Increment() (gas: [..])
[FAIL: assertion failed: 12345 != 1] test_SetNumber() (gas: [..])
...

"#]]);

    // Change CounterMock contract implementation to pass both tests.
    prj.add_test(
        "mock/CounterMock.sol",
        r#"
import {Test} from "forge-std/Test.sol";
import {Counter} from "src/Counter.sol";

contract CounterMock {
    Counter counter = new Counter();

    function setNumber(uint256 newNumber) public {
    }

    function increment() public {
    }

    function number() public returns (uint256) {
        return 1;
    }
}
    "#,
    )
    .unwrap();
    // Assert that mock and test files are compiled and no test fails.
    cmd.with_no_redact().assert_success().stdout_eq(str![[r#"
...
Compiling 2 files with [..]
...
[PASS] test_Increment() (gas: [..])
[PASS] test_SetNumber() (gas: [..])
...

"#]]);
});

// - CounterMock contract is Counter contract
// - CounterMock instantiated in CounterTest
//
// ├── src
// │ └── Counter.sol
// └── test
//    ├── Counter.t.sol
//    └── mock
//        └── CounterMock.sol
forgetest_init!(preprocess_mock_with_inheritance, |prj, cmd| {
    prj.wipe_contracts();
    prj.update_config(|config| {
        config.dynamic_test_linking = true;
    });

    prj.add_source(
        "Counter.sol",
        r#"
contract Counter {
    uint256 public number;

    function setNumber(uint256 newNumber) public {
        number = newNumber;
    }

    function increment() public {
        number++;
    }
}
    "#,
    )
    .unwrap();

    prj.add_test(
        "mock/CounterMock.sol",
        r#"
import {Counter} from "src/Counter.sol";

contract CounterMock is Counter {
}
    "#,
    )
    .unwrap();
    prj.add_test(
        "Counter.t.sol",
        r#"
import {Test} from "forge-std/Test.sol";
import {CounterMock} from "./mock/CounterMock.sol";

contract CounterTest is Test {
    CounterMock public counter;

    function setUp() public {
        counter = new CounterMock();
        counter.setNumber(0);
    }

    function test_Increment() public {
        counter.increment();
        assertEq(counter.number(), 1);
    }

    function test_SetNumber() public {
        counter.setNumber(1);
        assertEq(counter.number(), 1);
    }
}
    "#,
    )
    .unwrap();
    // 20 files plus one mock file are compiled on first run.
    cmd.args(["test"]).with_no_redact().assert_success().stdout_eq(str![[r#"
...
Compiling 22 files with [..]
...

"#]]);

    // Change Counter contract implementation to fail both tests.
    prj.add_source(
        "Counter.sol",
        r#"
contract Counter {
    uint256 public number;

    function setNumber(uint256 newNumber) public virtual {
        number = 12345;
    }

    function increment() public virtual {
        number++;
        number++;
    }
}
    "#,
    )
    .unwrap();
    // Assert Counter source contract and CounterTest test contract (as it imports mock) are
    // compiled and both tests fail.
    cmd.with_no_redact().assert_failure().stdout_eq(str![[r#"
...
Compiling 2 files with [..]
...
[FAIL: assertion failed: 12347 != 1] test_Increment() (gas: [..])
[FAIL: assertion failed: 12345 != 1] test_SetNumber() (gas: [..])
...

"#]]);

    // Change mock implementation to pass both tests.
    prj.add_test(
        "mock/CounterMock.sol",
        r#"
import {Counter} from "src/Counter.sol";

contract CounterMock is Counter {
    function setNumber(uint256 newNumber) public override {
        number = newNumber;
    }

    function increment() public override {
        number++;
    }
}
    "#,
    )
    .unwrap();
    // Assert that CounterMock and CounterTest files are compiled and no test fails.
    cmd.with_no_redact().assert_success().stdout_eq(str![[r#"
...
Compiling 2 files with [..]
...
[PASS] test_Increment() (gas: [..])
[PASS] test_SetNumber() (gas: [..])
...

"#]]);
});

// - CounterMock contract is Counter contract
// - CounterMock instantiated in CounterTest
//
// ├── src
// │ └── Counter.sol
// └── test
//    ├── Counter.t.sol
//    └── mock
//        └── CounterMock.sol
forgetest_init!(preprocess_mock_to_non_mock, |prj, cmd| {
    prj.wipe_contracts();
    prj.update_config(|config| {
        config.dynamic_test_linking = true;
    });

    prj.add_source(
        "Counter.sol",
        r#"
contract Counter {
    uint256 public number;

    function setNumber(uint256 newNumber) public {
        number = newNumber;
    }

    function increment() public {
        number++;
    }
}
    "#,
    )
    .unwrap();

    prj.add_test(
        "mock/CounterMock.sol",
        r#"
import {Counter} from "src/Counter.sol";

contract CounterMock is Counter {
}
    "#,
    )
    .unwrap();
    prj.add_test(
        "Counter.t.sol",
        r#"
import {Test} from "forge-std/Test.sol";
import {CounterMock} from "./mock/CounterMock.sol";

contract CounterTest is Test {
    CounterMock public counter;

    function setUp() public {
        counter = new CounterMock();
        counter.setNumber(0);
    }

    function test_Increment() public {
        counter.increment();
        assertEq(counter.number(), 1);
    }

    function test_SetNumber() public {
        counter.setNumber(1);
        assertEq(counter.number(), 1);
    }
}
    "#,
    )
    .unwrap();
    // 20 files plus one mock file are compiled on first run.
    cmd.args(["test"]).with_no_redact().assert_success().stdout_eq(str![[r#"
...
Compiling 22 files with [..]
...

"#]]);
    cmd.with_no_redact().assert_success().stdout_eq(str![[r#"
...
No files changed, compilation skipped
...

"#]]);

    // Change mock implementation to fail tests, no inherit from Counter.
    prj.add_test(
        "mock/CounterMock.sol",
        r#"
import {Test} from "forge-std/Test.sol";
import {Counter} from "src/Counter.sol";

contract CounterMock {
    uint256 public number;
    function setNumber(uint256 newNumber) public {
        number = 1234;
    }

    function increment() public {
        number = 5678;
    }
}
    "#,
    )
    .unwrap();
    // Assert that CounterMock and CounterTest files are compiled and tests fail.
    cmd.with_no_redact().assert_failure().stdout_eq(str![[r#"
...
Compiling 2 files with [..]
...
[FAIL: assertion failed: 5678 != 1] test_Increment() (gas: [..])
[FAIL: assertion failed: 1234 != 1] test_SetNumber() (gas: [..])
...

"#]]);
});

// ├── src
// │ ├── CounterA.sol
// │ ├── CounterB.sol
// │ ├── Counter.sol
// │ └── v1
// │     └── Counter.sol
// └── test
// └── Counter.t.sol
forgetest_init!(preprocess_multiple_contracts_with_constructors, |prj, cmd| {
    prj.wipe_contracts();
    prj.update_config(|config| {
        config.dynamic_test_linking = true;
    });

    prj.add_source(
        "Counter.sol",
        r#"
contract Counter {
    uint256 public number;

    function setNumber(uint256 newNumber) public {
        number = newNumber;
    }

    function increment() public {
        number++;
    }
}
    "#,
    )
    .unwrap();
    prj.add_source(
        "CounterA.sol",
        r#"
contract CounterA {
    uint256 public number;
    address public owner;

    constructor(uint256 _newNumber, address _owner) {
        number = _newNumber;
        owner = _owner;
    }

    function increment() public {
        number++;
    }
}
    "#,
    )
    .unwrap();
    // Contract with constructor args without name.
    prj.add_source(
        "CounterB.sol",
        r#"
contract CounterB {
    uint256 public number;

    constructor(uint256) {
        number = 1;
    }

    function increment() public {
        number++;
    }
}
    "#,
    )
    .unwrap();
    prj.add_source(
        "v1/Counter.sol",
        r#"
contract Counter {
    uint256 public number;

    constructor(uint256 _number) {
        number = _number;
    }

    function increment() public {
        number++;
    }
}
    "#,
    )
    .unwrap();

    prj.add_test(
        "Counter.t.sol",
        r#"
import {Test} from "forge-std/Test.sol";
import {Counter} from "src/Counter.sol";
import "src/CounterA.sol";
import "src/CounterB.sol";
import {Counter as CounterV1} from "src/v1/Counter.sol";

contract CounterTest is Test {
    function test_Increment_In_Counter() public {
        Counter counter = new Counter();
        counter.increment();
        assertEq(counter.number(), 1);
    }

    function test_Increment_In_Counter_V1() public {
        CounterV1 counter = new CounterV1(1234);
        counter.increment();
        assertEq(counter.number(), 1235);
    }

    function test_Increment_In_Counter_A() public {
        CounterA counter = new CounterA(1234, address(this));
        counter.increment();
        assertEq(counter.number(), 1235);
    }

    function test_Increment_In_Counter_A_with_named_args() public {
        CounterA counter = new CounterA({_newNumber: 1234, _owner: address(this)});
        counter.increment();
        assertEq(counter.number(), 1235);
    }

    function test_Increment_In_Counter_B() public {
        CounterB counter = new CounterB(1234);
        counter.increment();
        assertEq(counter.number(), 2);
    }
}
    "#,
    )
    .unwrap();
    // 22 files plus one mock file are compiled on first run.
    cmd.args(["test"]).with_no_redact().assert_success().stdout_eq(str![[r#"
...
Compiling 24 files with [..]
...
[PASS] test_Increment_In_Counter() (gas: [..])
[PASS] test_Increment_In_Counter_A() (gas: [..])
[PASS] test_Increment_In_Counter_A_with_named_args() (gas: [..])
[PASS] test_Increment_In_Counter_B() (gas: [..])
[PASS] test_Increment_In_Counter_V1() (gas: [..])
...

"#]]);

    // Change v1/Counter to fail test.
    prj.add_source(
        "v1/Counter.sol",
        r#"
contract Counter {
    uint256 public number;

    constructor(uint256 _number) {
        number = _number;
    }

    function increment() public {
        number = 12345;
    }
}
    "#,
    )
    .unwrap();
    // Only v1/Counter should be compiled and test should fail.
    cmd.with_no_redact().assert_failure().stdout_eq(str![[r#"
...
Compiling 1 files with [..]
...
[PASS] test_Increment_In_Counter() (gas: [..])
[PASS] test_Increment_In_Counter_A() (gas: [..])
[PASS] test_Increment_In_Counter_A_with_named_args() (gas: [..])
[PASS] test_Increment_In_Counter_B() (gas: [..])
[FAIL: assertion failed: 12345 != 1235] test_Increment_In_Counter_V1() (gas: [..])
...

"#]]);

    // Change CounterA to fail test.
    prj.add_source(
        "CounterA.sol",
        r#"
contract CounterA {
    uint256 public number;
    address public owner;

    constructor(uint256 _newNumber, address _owner) {
        number = _newNumber;
        owner = _owner;
    }

    function increment() public {
        number = 12345;
    }
}
    "#,
    )
    .unwrap();
    // Only CounterA should be compiled and test should fail.
    cmd.with_no_redact().assert_failure().stdout_eq(str![[r#"
...
Compiling 1 files with [..]
...
[PASS] test_Increment_In_Counter() (gas: [..])
[FAIL: assertion failed: 12345 != 1235] test_Increment_In_Counter_A() (gas: [..])
[FAIL: assertion failed: 12345 != 1235] test_Increment_In_Counter_A_with_named_args() (gas: [..])
[PASS] test_Increment_In_Counter_B() (gas: [..])
[FAIL: assertion failed: 12345 != 1235] test_Increment_In_Counter_V1() (gas: [..])
...

"#]]);

    // Change CounterB to fail test.
    prj.add_source(
        "CounterB.sol",
        r#"
contract CounterB {
    uint256 public number;

    constructor(uint256) {
        number = 100;
    }

    function increment() public {
        number++;
    }
}
    "#,
    )
    .unwrap();
    // Only CounterB should be compiled and test should fail.
    cmd.with_no_redact().assert_failure().stdout_eq(str![[r#"
...
Compiling 1 files with [..]
...
[PASS] test_Increment_In_Counter() (gas: [..])
[FAIL: assertion failed: 12345 != 1235] test_Increment_In_Counter_A() (gas: [..])
[FAIL: assertion failed: 12345 != 1235] test_Increment_In_Counter_A_with_named_args() (gas: [..])
[FAIL: assertion failed: 101 != 2] test_Increment_In_Counter_B() (gas: [..])
[FAIL: assertion failed: 12345 != 1235] test_Increment_In_Counter_V1() (gas: [..])
...

"#]]);

    // Change Counter to fail test.
    prj.add_source(
        "Counter.sol",
        r#"
contract Counter {
    uint256 public number;

    function setNumber(uint256 newNumber) public {
        number = newNumber;
    }

    function increment() public {
        number = 12345;
    }
}
    "#,
    )
    .unwrap();
    // Only Counter should be compiled and test should fail.
    cmd.with_no_redact().assert_failure().stdout_eq(str![[r#"
...
Compiling 1 files with [..]
...
[FAIL: assertion failed: 12345 != 1] test_Increment_In_Counter() (gas: [..])
[FAIL: assertion failed: 12345 != 1235] test_Increment_In_Counter_A() (gas: [..])
[FAIL: assertion failed: 12345 != 1235] test_Increment_In_Counter_A_with_named_args() (gas: [..])
[FAIL: assertion failed: 101 != 2] test_Increment_In_Counter_B() (gas: [..])
[FAIL: assertion failed: 12345 != 1235] test_Increment_In_Counter_V1() (gas: [..])
...

"#]]);
});

// Test preprocessing contracts with payable constructor, value and salt named args.
forgetest_init!(preprocess_contracts_with_payable_constructor_and_salt, |prj, cmd| {
    prj.wipe_contracts();
    prj.update_config(|config| {
        config.dynamic_test_linking = true;
    });

    prj.add_source(
        "Counter.sol",
        r#"
contract Counter {
    uint256 public number;

    constructor(uint256 _number) payable {
        number = msg.value;
    }

    function setNumber(uint256 newNumber) public {
        number = newNumber;
    }

    function increment() public {
        number++;
    }
}
    "#,
    )
    .unwrap();
    prj.add_source(
        "CounterWithSalt.sol",
        r#"
contract CounterWithSalt {
    uint256 public number;

    constructor(uint256 _number) payable {
        number = msg.value;
    }

    function setNumber(uint256 newNumber) public {
        number = newNumber;
    }

    function increment() public {
        number++;
    }
}
    "#,
    )
    .unwrap();

    prj.add_test(
        "Counter.t.sol",
        r#"
import {Test} from "forge-std/Test.sol";
import {Counter} from "src/Counter.sol";
import {CounterWithSalt} from "src/CounterWithSalt.sol";

contract CounterTest is Test {
    function test_Increment_In_Counter() public {
        Counter counter = Counter(address(new Counter{value: 111}(1)));
        counter.increment();
        assertEq(counter.number(), 112);
    }

    function test_Increment_In_Counter_With_Salt() public {
        CounterWithSalt counter = new CounterWithSalt{value: 111, salt: bytes32("preprocess_counter_with_salt")}(1);
        assertEq(address(counter), 0x3Efe9ecFc73fB3baB7ECafBB40D3e134260Be6AB);
    }
}
    "#,
    )
    .unwrap();

    cmd.args(["test"]).with_no_redact().assert_success().stdout_eq(str![[r#"
...
Compiling 22 files with [..]
...
[PASS] test_Increment_In_Counter() (gas: [..])
[PASS] test_Increment_In_Counter_With_Salt() (gas: [..])
...

"#]]);

    // Change contract to fail test.
    prj.add_source(
        "Counter.sol",
        r#"
contract Counter {
    uint256 public number;

    constructor(uint256 _number) payable {
        number = msg.value + _number;
    }

    function setNumber(uint256 newNumber) public {
        number = newNumber;
    }

    function increment() public {
        number++;
    }
}
    "#,
    )
    .unwrap();
    // Only Counter should be compiled and test should fail.
    cmd.with_no_redact().assert_failure().stdout_eq(str![[r#"
...
Compiling 1 files with [..]
...
[FAIL: assertion failed: 113 != 112] test_Increment_In_Counter() (gas: [..])
[PASS] test_Increment_In_Counter_With_Salt() (gas: [..])
...

"#]]);

    // Change contract with salt to fail test too.
    prj.add_source(
        "CounterWithSalt.sol",
        r#"
contract CounterWithSalt {
    uint256 public number;

    constructor(uint256 _number) payable {
        number = msg.value + _number;
    }

    function setNumber(uint256 newNumber) public {
        number = newNumber;
    }

    function increment() public {
        number++;
    }
}
    "#,
    )
    .unwrap();
    // Only Counter should be compiled and test should fail.
    cmd.with_no_redact().assert_failure().stdout_eq(str![[r#"
...
Compiling 1 files with [..]
...
[FAIL: assertion failed: 113 != 112] test_Increment_In_Counter() (gas: [..])
[FAIL: assertion failed: 0x6cDcb015cFcAd0C23560322EdEE8f324520E4b93 != 0x3Efe9ecFc73fB3baB7ECafBB40D3e134260Be6AB] test_Increment_In_Counter_With_Salt() (gas: [..])
...

"#]]);
});

// Counter contract with constructor reverts and emitted events.
forgetest_init!(preprocess_contract_with_require_and_emit, |prj, cmd| {
    prj.wipe_contracts();
    prj.update_config(|config| {
        config.dynamic_test_linking = true;
    });

    prj.add_source(
        "Counter.sol",
        r#"
contract Counter {
    event CounterCreated(uint256 number);
    uint256 public number;

    constructor(uint256 no) {
        require(no != 1, "ctor revert");
        emit CounterCreated(10);
    }
}
    "#,
    )
    .unwrap();

    prj.add_test(
        "Counter.t.sol",
        r#"
import {Test} from "forge-std/Test.sol";
import {Counter} from "../src/Counter.sol";

contract CounterTest is Test {
    function test_assert_constructor_revert() public {
        vm.expectRevert("ctor revert");
        new Counter(1);
    }

    function test_assert_constructor_emit() public {
        vm.expectEmit(true, true, true, true);
        emit Counter.CounterCreated(10);

        new Counter(11);
    }
}
    "#,
    )
    .unwrap();
    // All 20 files are compiled on first run.
    cmd.args(["test"]).with_no_redact().assert_success().stdout_eq(str![[r#"
...
Compiling 21 files with [..]
...

"#]]);

    // Change Counter implementation to revert with different message.
    prj.add_source(
        "Counter.sol",
        r#"
contract Counter {
    event CounterCreated(uint256 number);
    uint256 public number;

    constructor(uint256 no) {
        require(no != 1, "ctor revert update");
        emit CounterCreated(10);
    }
}
    "#,
    )
    .unwrap();
    // Assert that only 1 file is compiled (Counter source contract) and revert test fails.
    cmd.with_no_redact().assert_failure().stdout_eq(str![[r#"
...
Compiling 1 files with [..]
...
[PASS] test_assert_constructor_emit() (gas: [..])
[FAIL: Error != expected error: ctor revert update != ctor revert] test_assert_constructor_revert() (gas: [..])
...

"#]]);

    // Change Counter implementation and don't revert.
    prj.add_source(
        "Counter.sol",
        r#"
contract Counter {
    event CounterCreated(uint256 number);
    uint256 public number;

    constructor(uint256 no) {
        require(no != 0, "ctor revert");
        emit CounterCreated(10);
    }
}
    "#,
    )
    .unwrap();
    // Assert that only 1 file is compiled (Counter source contract) and revert test fails.
    cmd.with_no_redact().assert_failure().stdout_eq(str![[r#"
...
Compiling 1 files with [..]
...
[PASS] test_assert_constructor_emit() (gas: [..])
[FAIL: next call did not revert as expected] test_assert_constructor_revert() (gas: [..])
...

"#]]);

    // Change Counter implementation to emit different event.
    prj.add_source(
        "Counter.sol",
        r#"
contract Counter {
    event CounterCreated(uint256 number);
    uint256 public number;

    constructor(uint256 no) {
        require(no != 0, "ctor revert");
        emit CounterCreated(100);
    }
}
    "#,
    )
    .unwrap();
    // Assert that only 1 file is compiled (Counter source contract) and emit test fails.
    cmd.with_no_redact().assert_failure().stdout_eq(str![[r#"
...
Compiling 1 files with [..]
...
[FAIL: expected an emit, but no logs were emitted afterwards. you might have mismatched events or not enough events were emitted] test_assert_constructor_emit() (gas: [..])
[FAIL: next call did not revert as expected] test_assert_constructor_revert() (gas: [..])
...

"#]]);
});

// <https://github.com/foundry-rs/foundry/issues/10312>
forgetest_init!(preprocess_contract_with_constructor_args_struct, |prj, cmd| {
    prj.wipe_contracts();
    prj.update_config(|config| {
        config.dynamic_test_linking = true;
    });

    prj.add_source(
        "Counter.sol",
        r#"
contract Counter {
    struct ConstructorArgs {
        uint256 _number;
    }

    constructor(uint256 no) {
    }
}
    "#,
    )
    .unwrap();

    prj.add_test(
        "Counter.t.sol",
        r#"
import {Test} from "forge-std/Test.sol";
import {Counter} from "../src/Counter.sol";

contract CounterTest is Test {
    function test_assert_constructor_revert() public {
        Counter counter = new Counter(1);
    }
}
    "#,
    )
    .unwrap();
    // All 20 files should properly compile.
    cmd.args(["test"]).with_no_redact().assert_success().stdout_eq(str![[r#"
...
Compiling 21 files with [..]
...

"#]]);
});

// Test preprocessed contracts with decode internal fns.
<<<<<<< HEAD
=======
#[cfg(not(feature = "isolate-by-default"))]
>>>>>>> b28c2b21
forgetest_init!(preprocess_contract_with_decode_internal, |prj, cmd| {
    prj.update_config(|config| {
        config.dynamic_test_linking = true;
    });

    prj.add_test(
        "Counter.t.sol",
        r#"
import {Test} from "forge-std/Test.sol";
import {Counter} from "../src/Counter.sol";

contract CounterTest is Test {
    Counter public counter;

    function setUp() public {
        create_counter(0);
    }

    function test_Increment() public {
        create_counter(0);
        counter.increment();
        assertEq(counter.number(), 1);
    }

    function create_counter(uint256 number) internal {
        counter = new Counter();
        counter.setNumber(number);
    }
}
    "#,
    )
    .unwrap();

    cmd.args(["test", "--decode-internal", "-vvvv"]).assert_success().stdout_eq(str![[r#"
[COMPILING_FILES] with [SOLC_VERSION]
[SOLC_VERSION] [ELAPSED]
Compiler run successful!

Ran 1 test for test/Counter.t.sol:CounterTest
[PASS] test_Increment() ([GAS])
Traces:
  [..] CounterTest::test_Increment()
    ├─ [0] VM::deployCode("src/Counter.sol:Counter")
    │   ├─ [96345] → new Counter@0x2e234DAe75C793f67A35089C9d99245E1C58470b
    │   │   └─ ← [Return] 481 bytes of code
    │   └─ ← [Return] Counter: [0x2e234DAe75C793f67A35089C9d99245E1C58470b]
    ├─ [..] Counter::setNumber(0)
    │   └─ ← [Stop]
    ├─ [..] Counter::increment()
    │   └─ ← [Stop]
    ├─ [..] Counter::number() [staticcall]
    │   └─ ← [Return] 1
    ├─ [..] StdAssertions::assertEq(1, 1)
    │   ├─ [0] VM::assertEq(1, 1) [staticcall]
    │   │   └─ ← [Return]
    │   └─ ← 
    └─ ← [Stop]

Suite result: ok. 1 passed; 0 failed; 0 skipped; [ELAPSED]

Ran 1 test suite [ELAPSED]: 1 tests passed, 0 failed, 0 skipped (1 total tests)

"#]]);
});<|MERGE_RESOLUTION|>--- conflicted
+++ resolved
@@ -1347,10 +1347,7 @@
 });
 
 // Test preprocessed contracts with decode internal fns.
-<<<<<<< HEAD
-=======
 #[cfg(not(feature = "isolate-by-default"))]
->>>>>>> b28c2b21
 forgetest_init!(preprocess_contract_with_decode_internal, |prj, cmd| {
     prj.update_config(|config| {
         config.dynamic_test_linking = true;
