--- conflicted
+++ resolved
@@ -19,11 +19,8 @@
 mod failure_assertions;
 mod geiger;
 mod inline_config;
-<<<<<<< HEAD
 mod install;
-=======
 mod lint;
->>>>>>> db0ce457
 mod multi_script;
 mod script;
 mod soldeer;
