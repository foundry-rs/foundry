--- conflicted
+++ resolved
@@ -3870,8 +3870,6 @@
 0x00000000000000000000000000000DD00000004e
 
 "#]]);
-<<<<<<< HEAD
-=======
 });
 
 // <https://github.com/foundry-rs/foundry/issues/11021>
@@ -3945,5 +3943,4 @@
 Ran 1 test suite [ELAPSED]: 1 tests passed, 0 failed, 0 skipped (1 total tests)
 
 "#]]);
->>>>>>> 54d25611
 });