--- conflicted
+++ resolved
@@ -1602,49 +1602,6 @@
 "#]]);
 });
 
-<<<<<<< HEAD
-// Tests that `expectPartialRevert` cheatcode partially matches revert data.
-forgetest_init!(test_expect_partial_revert, |prj, cmd| {
-    prj.wipe_contracts();
-    prj.insert_ds_test();
-    prj.insert_vm();
-    prj.clear();
-
-    prj.add_source(
-        "Counter.t.sol",
-        r#"pragma solidity 0.8.24;
-import {Vm} from "./Vm.sol";
-import {DSTest} from "./test.sol";
-contract Counter {
-    error WrongNumber(uint256 number);
-    function count() public pure {
-        revert WrongNumber(0);
-    }
-}
-
-contract CounterTest is DSTest {
-    Vm vm = Vm(HEVM_ADDRESS);
-
-    function testExpectPartialRevertWithSelector() public {
-        Counter counter = new Counter();
-        vm.expectPartialRevert(Counter.WrongNumber.selector);
-        counter.count();
-    }
-
-    function testExpectPartialRevertWith4Bytes() public {
-        Counter counter = new Counter();
-        vm.expectPartialRevert(bytes4(0x238ace70));
-        counter.count();
-    }
-
-    function testExpectRevert() public {
-        Counter counter = new Counter();
-        vm.expectRevert(Counter.WrongNumber.selector);
-        counter.count();
-    }
-}
-     "#,
-=======
 // https://github.com/foundry-rs/foundry/issues/8705
 forgetest_init!(test_expect_revert_decode, |prj, cmd| {
     prj.wipe_contracts();
@@ -1680,20 +1637,62 @@
     }
 }
    "#,
->>>>>>> aa3b189c
     )
     .unwrap();
 
     cmd.args(["test"]).assert_failure().stdout_eq(str![[r#"
 ...
-<<<<<<< HEAD
+[FAIL. Reason: Error != expected error: NumberNotEven(1) != RandomError()] test_decode() ([GAS])
+[FAIL. Reason: Error != expected error: NumberNotEven(1) != NumberNotEven(2)] test_decode_with_args() ([GAS])
+...
+"#]]);
+});
+
+// Tests that `expectPartialRevert` cheatcode partially matches revert data.
+forgetest_init!(test_expect_partial_revert, |prj, cmd| {
+    prj.wipe_contracts();
+    prj.insert_ds_test();
+    prj.insert_vm();
+    prj.clear();
+
+    prj.add_source(
+        "Counter.t.sol",
+        r#"pragma solidity 0.8.24;
+import {Vm} from "./Vm.sol";
+import {DSTest} from "./test.sol";
+contract Counter {
+    error WrongNumber(uint256 number);
+    function count() public pure {
+        revert WrongNumber(0);
+    }
+}
+contract CounterTest is DSTest {
+    Vm vm = Vm(HEVM_ADDRESS);
+    function testExpectPartialRevertWithSelector() public {
+        Counter counter = new Counter();
+        vm.expectPartialRevert(Counter.WrongNumber.selector);
+        counter.count();
+    }
+    function testExpectPartialRevertWith4Bytes() public {
+        Counter counter = new Counter();
+        vm.expectPartialRevert(bytes4(0x238ace70));
+        counter.count();
+    }
+    function testExpectRevert() public {
+        Counter counter = new Counter();
+        vm.expectRevert(Counter.WrongNumber.selector);
+        counter.count();
+    }
+}
+     "#,
+    )
+    .unwrap();
+
+    cmd.args(["test"]).assert_failure().stdout_eq(str![[r#"
+...
 [PASS] testExpectPartialRevertWith4Bytes() ([GAS])
 [PASS] testExpectPartialRevertWithSelector() ([GAS])
-[FAIL. Reason: Error != expected error: 0x238ace700000000000000000000000000000000000000000000000000000000000000000 != 0x238ace70] testExpectRevert() ([GAS])
-=======
-[FAIL. Reason: Error != expected error: NumberNotEven(1) != RandomError()] test_decode() ([GAS])
-[FAIL. Reason: Error != expected error: NumberNotEven(1) != NumberNotEven(2)] test_decode_with_args() ([GAS])
->>>>>>> aa3b189c
+[FAIL. Reason: Error != expected error: WrongNumber(0) != custom error 238ace70:] testExpectRevert() ([GAS])
 ...
 "#]]);
 });