//! Contains various tests for `forge test`.

use alloy_primitives::U256;
use anvil::{NodeConfig, spawn};
use foundry_test_utils::{
    TestCommand, rpc, str,
    util::{OTHER_SOLC_VERSION, OutputExt, SOLC_VERSION},
};
use similar_asserts::assert_eq;
use std::{path::PathBuf, str::FromStr};

// tests that test filters are handled correctly
forgetest!(can_set_filter_values, |prj, cmd| {
    let patt = regex::Regex::new("test*").unwrap();
    let glob = globset::Glob::from_str("foo/bar/baz*").unwrap();

    // explicitly set patterns
    prj.update_config(|config| {
        config.test_pattern = Some(patt.clone().into());
        config.test_pattern_inverse = None;
        config.contract_pattern = Some(patt.clone().into());
        config.contract_pattern_inverse = None;
        config.path_pattern = Some(glob.clone());
        config.path_pattern_inverse = None;
        config.coverage_pattern_inverse = None;
    });

    let config = cmd.config();

    assert_eq!(config.test_pattern.unwrap().as_str(), patt.as_str());
    assert_eq!(config.test_pattern_inverse, None);
    assert_eq!(config.contract_pattern.unwrap().as_str(), patt.as_str());
    assert_eq!(config.contract_pattern_inverse, None);
    assert_eq!(config.path_pattern.unwrap(), glob);
    assert_eq!(config.path_pattern_inverse, None);
    assert_eq!(config.coverage_pattern_inverse, None);
});

fn dummy_test_filter(cmd: &mut TestCommand) {
    cmd.args(["test", "--match-test", "testA.*", "--no-match-test", "testB.*"]);
    cmd.args(["--match-contract", "TestC.*", "--no-match-contract", "TestD.*"]);
    cmd.args(["--match-path", "*TestE*", "--no-match-path", "*TestF*"]);
}

// tests that a warning is displayed when there are no tests in project, regardless of filters
forgetest!(warn_no_tests, |prj, cmd| {
    // Must add at least one source to not fail earlier.
    prj.add_source(
        "dummy",
        r"
contract Dummy {}
",
<<<<<<< HEAD
    )
    .unwrap();
=======
    );
    // set up command
    cmd.args(["test"]);
>>>>>>> a02c14bd

    cmd.arg("test").assert_success().stdout_eq(str![[r#"
...
No tests found in project! Forge looks for functions that start with `test`

"#]]);
<<<<<<< HEAD
=======
});

// tests that warning is displayed with pattern when no tests match
forgetest!(warn_no_tests_match, |prj, cmd| {
    prj.add_source(
        "dummy",
        r"
contract Dummy {}
",
    );
>>>>>>> a02c14bd

    cmd.forge_fuse();
    dummy_test_filter(&mut cmd);
    cmd.assert_success().stdout_eq(str![[r#"
...
No tests found in project! Forge looks for functions that start with `test`

"#]]);
});

// tests that a warning is displayed if there are tests but none match a non-empty filter
forgetest!(suggest_when_no_tests_match, |prj, cmd| {
    prj.add_source(
        "TestE.t.sol",
        r"
contract TestC {
    function test1() public {
    }
}
   ",
    );

    dummy_test_filter(&mut cmd);
    cmd.assert_success().stderr_eq(str![[r#"
Warning: no tests match the provided pattern:
	match-test: `testA.*`
	no-match-test: `testB.*`
	match-contract: `TestC.*`
	no-match-contract: `TestD.*`
	match-path: `*TestE*`
	no-match-path: `*TestF*`

Did you mean `test1`?

"#]]);
});

// tests that direct import paths are handled correctly
forgetest!(can_fuzz_array_params, |prj, cmd| {
    prj.insert_ds_test();

    prj.add_source(
        "ATest.t.sol",
        r#"
import "./test.sol";
contract ATest is DSTest {
    function testArray(uint64[2] calldata) external {
        assertTrue(true);
    }
}
   "#,
    );

    cmd.arg("test").assert_success().stdout_eq(str![[r#"
[COMPILING_FILES] with [SOLC_VERSION]
[SOLC_VERSION] [ELAPSED]
Compiler run successful!

Ran 1 test for src/ATest.t.sol:ATest
[PASS] testArray(uint64[2]) (runs: 256, [AVG_GAS])
Suite result: ok. 1 passed; 0 failed; 0 skipped; [ELAPSED]

Ran 1 test suite [ELAPSED]: 1 tests passed, 0 failed, 0 skipped (1 total tests)

"#]]);
});

// tests that `bytecode_hash` will be sanitized
forgetest!(can_test_pre_bytecode_hash, |prj, cmd| {
    prj.insert_ds_test();

    prj.add_source(
        "ATest.t.sol",
        r#"
// pre bytecode hash version, was introduced in 0.6.0
pragma solidity 0.5.17;
import "./test.sol";
contract ATest is DSTest {
    function testArray(uint64[2] calldata) external {
        assertTrue(true);
    }
}
   "#,
    );

    cmd.arg("test").assert_success().stdout_eq(str![[r#"
[COMPILING_FILES] with [SOLC_VERSION]
[SOLC_VERSION] [ELAPSED]
Compiler run successful!

Ran 1 test for src/ATest.t.sol:ATest
[PASS] testArray(uint64[2]) (runs: 256, [AVG_GAS])
Suite result: ok. 1 passed; 0 failed; 0 skipped; [ELAPSED]

Ran 1 test suite [ELAPSED]: 1 tests passed, 0 failed, 0 skipped (1 total tests)

"#]]);
});

// tests that using the --match-path option only runs files matching the path
forgetest!(can_test_with_match_path, |prj, cmd| {
    prj.insert_ds_test();

    prj.add_source(
        "ATest.t.sol",
        r#"
import "./test.sol";
contract ATest is DSTest {
    function testPass() external {
        assertTrue(true);
    }
}
   "#,
    );

    prj.add_source(
        "FailTest.t.sol",
        r#"
import "./test.sol";
contract FailTest is DSTest {
    function testNothing() external {
        assertTrue(false);
    }
}
   "#,
    );

    cmd.args(["test", "--match-path", "*src/ATest.t.sol"]).assert_success().stdout_eq(str![[r#"
[COMPILING_FILES] with [SOLC_VERSION]
[SOLC_VERSION] [ELAPSED]
Compiler run successful!

Ran 1 test for src/ATest.t.sol:ATest
[PASS] testPass() ([GAS])
Suite result: ok. 1 passed; 0 failed; 0 skipped; [ELAPSED]

Ran 1 test suite [ELAPSED]: 1 tests passed, 0 failed, 0 skipped (1 total tests)

"#]]);
});

// tests that using the --match-path option works with absolute paths
forgetest!(can_test_with_match_path_absolute, |prj, cmd| {
    prj.insert_ds_test();

    prj.add_source(
        "ATest.t.sol",
        r#"
import "./test.sol";
contract ATest is DSTest {
    function testPass() external {
        assertTrue(true);
    }
}
   "#,
    );

    prj.add_source(
        "FailTest.t.sol",
        r#"
import "./test.sol";
contract FailTest is DSTest {
    function testNothing() external {
        assertTrue(false);
    }
}
   "#,
    );

    let test_path = prj.root().join("src/ATest.t.sol");
    let test_path = test_path.to_string_lossy();

    cmd.args(["test", "--match-path", test_path.as_ref()]).assert_success().stdout_eq(str![[r#"
[COMPILING_FILES] with [SOLC_VERSION]
[SOLC_VERSION] [ELAPSED]
Compiler run successful!

Ran 1 test for src/ATest.t.sol:ATest
[PASS] testPass() ([GAS])
Suite result: ok. 1 passed; 0 failed; 0 skipped; [ELAPSED]

Ran 1 test suite [ELAPSED]: 1 tests passed, 0 failed, 0 skipped (1 total tests)

"#]]);
});

const SIMPLE_CONTRACT: &str = r#"
import "./test.sol";
import "./console.sol";

contract SimpleContract {
    uint256 public num;

    function setValues(uint256 _num) public {
        num = _num;
    }
}

contract SimpleContractTest is DSTest {
    function test() public {
        SimpleContract c = new SimpleContract();
        c.setValues(100);
        console.logUint(100);
    }
}
   "#;

forgetest!(can_run_test_with_json_output_verbose, |prj, cmd| {
    prj.insert_ds_test();
    prj.insert_console();

    prj.add_source("Simple.t.sol", SIMPLE_CONTRACT);

    // Assert that with verbose output the json output includes the traces
    cmd.args(["test", "-vvv", "--json"])
        .assert_success()
        .stdout_eq(file!["../fixtures/SimpleContractTestVerbose.json": Json]);
});

forgetest!(can_run_test_with_json_output_non_verbose, |prj, cmd| {
    prj.insert_ds_test();
    prj.insert_console();

    prj.add_source("Simple.t.sol", SIMPLE_CONTRACT);

    // Assert that without verbose output the json output does not include the traces
    cmd.args(["test", "--json"])
        .assert_success()
        .stdout_eq(file!["../fixtures/SimpleContractTestNonVerbose.json": Json]);
});

// tests that `forge test` will pick up tests that are stored in the `test = <path>` config value
forgetest!(can_run_test_in_custom_test_folder, |prj, cmd| {
    prj.insert_ds_test();

    // explicitly set the test folder
    prj.update_config(|config| config.test = "nested/forge-tests".into());

    let config = cmd.config();
    assert_eq!(config.test, PathBuf::from("nested/forge-tests"));

    prj.add_source(
        "nested/forge-tests/MyTest.t.sol",
        r#"
import "../../test.sol";
contract MyTest is DSTest {
    function testTrue() public {
        assertTrue(true);
    }
}
   "#,
    );

    cmd.arg("test").assert_success().stdout_eq(str![[r#"
[COMPILING_FILES] with [SOLC_VERSION]
[SOLC_VERSION] [ELAPSED]
Compiler run successful!

Ran 1 test for src/nested/forge-tests/MyTest.t.sol:MyTest
[PASS] testTrue() ([GAS])
Suite result: ok. 1 passed; 0 failed; 0 skipped; [ELAPSED]

Ran 1 test suite [ELAPSED]: 1 tests passed, 0 failed, 0 skipped (1 total tests)

"#]]);
});

// checks that forge test repeatedly produces the same output
#[cfg(not(feature = "isolate-by-default"))]
forgetest_init!(can_test_repeatedly, |prj, cmd| {
    prj.clear();

    cmd.arg("test").assert_success().stdout_eq(str![[r#"
[COMPILING_FILES] with [SOLC_VERSION]
[SOLC_VERSION] [ELAPSED]
Compiler run successful!

Ran 2 tests for test/Counter.t.sol:CounterTest
[PASS] testFuzz_SetNumber(uint256) (runs: 256, [AVG_GAS])
[PASS] test_Increment() ([GAS])
Suite result: ok. 2 passed; 0 failed; 0 skipped; [ELAPSED]

Ran 1 test suite [ELAPSED]: 2 tests passed, 0 failed, 0 skipped (2 total tests)

"#]]);

    for _ in 0..5 {
        cmd.assert_success().stdout_eq(str![[r#"
No files changed, compilation skipped

Ran 2 tests for test/Counter.t.sol:CounterTest
[PASS] testFuzz_SetNumber(uint256) (runs: 256, [AVG_GAS])
[PASS] test_Increment() ([GAS])
Suite result: ok. 2 passed; 0 failed; 0 skipped; [ELAPSED]

Ran 1 test suite [ELAPSED]: 2 tests passed, 0 failed, 0 skipped (2 total tests)

"#]]);
    }
});

// tests that `forge test` will run a test only once after changing the version
forgetest!(runs_tests_exactly_once_with_changed_versions, |prj, cmd| {
    prj.insert_ds_test();

    prj.add_source(
        "Contract.t.sol",
        r#"
pragma solidity *;

import "./test.sol";

contract ContractTest is DSTest {
    function setUp() public {}

    function testExample() public {
        assertTrue(true);
    }
}
   "#,
    );

    // pin version
    prj.update_config(|config| {
        config.solc = Some(SOLC_VERSION.into());
    });

    cmd.arg("test").assert_success().stdout_eq(str![[r#"
[COMPILING_FILES] with [SOLC_VERSION]
[SOLC_VERSION] [ELAPSED]
Compiler run successful!

Ran 1 test for src/Contract.t.sol:ContractTest
[PASS] testExample() ([GAS])
Suite result: ok. 1 passed; 0 failed; 0 skipped; [ELAPSED]

Ran 1 test suite [ELAPSED]: 1 tests passed, 0 failed, 0 skipped (1 total tests)

"#]]);

    // pin version
    prj.update_config(|config| {
        config.solc = Some(OTHER_SOLC_VERSION.into());
    });

    cmd.forge_fuse().arg("test").assert_success().stdout_eq(str![[r#"
[COMPILING_FILES] with [SOLC_VERSION]
[SOLC_VERSION] [ELAPSED]
Compiler run successful!

Ran 1 test for src/Contract.t.sol:ContractTest
[PASS] testExample() ([GAS])
Suite result: ok. 1 passed; 0 failed; 0 skipped; [ELAPSED]

Ran 1 test suite [ELAPSED]: 1 tests passed, 0 failed, 0 skipped (1 total tests)

"#]]);
});

// tests that libraries are handled correctly in multiforking mode
#[cfg(not(feature = "isolate-by-default"))]
forgetest_init!(can_use_libs_in_multi_fork, |prj, cmd| {
    prj.wipe_contracts();

    prj.add_source(
        "Contract.sol",
        r"
library Library {
    function f(uint256 a, uint256 b) public pure returns (uint256) {
        return a + b;
    }
}

contract Contract {
    uint256 c;

    constructor() {
        c = Library.f(1, 2);
    }
}
   ",
    );

    let endpoint = rpc::next_http_archive_rpc_url();

    prj.add_test(
        "Contract.t.sol",
        &r#"
import "forge-std/Test.sol";
import "src/Contract.sol";

contract ContractTest is Test {
    function setUp() public {
        vm.createSelectFork("<url>");
    }

    function test() public {
        new Contract();
    }
}
   "#
        .replace("<url>", &endpoint),
    );

    cmd.arg("test").assert_success().stdout_eq(str![[r#"
[COMPILING_FILES] with [SOLC_VERSION]
[SOLC_VERSION] [ELAPSED]
Compiler run successful!

Ran 1 test for test/Contract.t.sol:ContractTest
[PASS] test() ([GAS])
Suite result: ok. 1 passed; 0 failed; 0 skipped; [ELAPSED]

Ran 1 test suite [ELAPSED]: 1 tests passed, 0 failed, 0 skipped (1 total tests)

"#]]);
});

static FAILING_TEST: &str = r#"
import "forge-std/Test.sol";

contract FailingTest is Test {
    function testShouldFail() public {
        assertTrue(false);
    }
}
"#;

forgetest_init!(exit_code_error_on_fail_fast, |prj, cmd| {
    prj.wipe_contracts();
    prj.add_source("failing_test", FAILING_TEST);

    cmd.args(["test", "--fail-fast"]);

    cmd.assert_empty_stderr();
});

forgetest_init!(exit_code_error_on_fail_fast_with_json, |prj, cmd| {
    prj.wipe_contracts();

<<<<<<< HEAD
    prj.add_source("failing_test", FAILING_TEST).unwrap();
=======
    prj.add_source("failing_test", FAILING_TEST);
    // set up command
>>>>>>> a02c14bd
    cmd.args(["test", "--fail-fast", "--json"]);

    cmd.assert_empty_stderr();
});

// https://github.com/foundry-rs/foundry/pull/6531
forgetest_init!(fork_traces, |prj, cmd| {
    prj.wipe_contracts();

    let endpoint = rpc::next_http_archive_rpc_url();

    prj.add_test(
        "Contract.t.sol",
        &r#"
import {Test} from "forge-std/Test.sol";

interface IERC20 {
    function name() external view returns (string memory);
}

contract USDTCallingTest is Test {
    function test() public {
        vm.createSelectFork("<url>");
        IERC20(0xdAC17F958D2ee523a2206206994597C13D831ec7).name();
    }
}
   "#
        .replace("<url>", &endpoint),
    );

    cmd.args(["test", "-vvvv"]).assert_success().stdout_eq(str![[r#"
[COMPILING_FILES] with [SOLC_VERSION]
[SOLC_VERSION] [ELAPSED]
Compiler run successful!

Ran 1 test for test/Contract.t.sol:USDTCallingTest
[PASS] test() ([GAS])
Traces:
  [..] USDTCallingTest::test()
    ├─ [0] VM::createSelectFork("[..]")
    │   └─ ← [Return] 0
    ├─ [3110] 0xdAC17F958D2ee523a2206206994597C13D831ec7::name() [staticcall]
    │   └─ ← [Return] "Tether USD"
    └─ ← [Stop]

Suite result: ok. 1 passed; 0 failed; 0 skipped; [ELAPSED]

Ran 1 test suite [ELAPSED]: 1 tests passed, 0 failed, 0 skipped (1 total tests)

"#]]);
});

// https://github.com/foundry-rs/foundry/issues/6579
forgetest_init!(include_custom_types_in_traces, |prj, cmd| {
    prj.wipe_contracts();

    prj.add_test(
        "Contract.t.sol",
        r#"
import {Test} from "forge-std/Test.sol";

error PoolNotInitialized();
event MyEvent(uint256 a);

contract CustomTypesTest is Test {
    function testErr() public pure {
       revert PoolNotInitialized();
    }
    function testEvent() public {
       emit MyEvent(100);
    }
}
   "#,
    );

    cmd.args(["test", "-vvvv"]).assert_failure().stdout_eq(str![[r#"
[COMPILING_FILES] with [SOLC_VERSION]
[SOLC_VERSION] [ELAPSED]
Compiler run successful!

Ran 2 tests for test/Contract.t.sol:CustomTypesTest
[FAIL: PoolNotInitialized()] testErr() ([GAS])
Traces:
  [247] CustomTypesTest::testErr()
    └─ ← [Revert] PoolNotInitialized()

[PASS] testEvent() ([GAS])
Traces:
  [1524] CustomTypesTest::testEvent()
    ├─ emit MyEvent(a: 100)
    └─ ← [Stop]

Suite result: FAILED. 1 passed; 1 failed; 0 skipped; [ELAPSED]

Ran 1 test suite [ELAPSED]: 1 tests passed, 1 failed, 0 skipped (2 total tests)

Failing tests:
Encountered 1 failing test in test/Contract.t.sol:CustomTypesTest
[FAIL: PoolNotInitialized()] testErr() ([GAS])

Encountered a total of 1 failing tests, 1 tests succeeded

"#]]);
});

forgetest_init!(can_test_transient_storage_with_isolation, |prj, cmd| {
    prj.wipe_contracts();

    prj.add_test(
        "Contract.t.sol",
        r#"
import {Test} from "forge-std/Test.sol";

contract TransientTester {
    function locked() public view returns (bool isLocked) {
        assembly {
            isLocked := tload(0)
        }
    }

    modifier lock() {
        require(!locked(), "locked");
        assembly {
            tstore(0, 1)
        }
        _;
    }

    function maybeReentrant(address target, bytes memory data) public lock {
        (bool success, bytes memory ret) = target.call(data);
        if (!success) {
            // forwards revert reason
            assembly {
                let ret_size := mload(ret)
                revert(add(32, ret), ret_size)
            }
        }
    }
}

contract TransientTest is Test {
    function test() public {
        TransientTester t = new TransientTester();
        vm.expectRevert(bytes("locked"));
        t.maybeReentrant(address(t), abi.encodeCall(TransientTester.maybeReentrant, (address(0), new bytes(0))));

        t.maybeReentrant(address(0), new bytes(0));
        assertEq(t.locked(), false);
    }
}
   "#,
    );

    cmd.args(["test", "-vvvv", "--isolate", "--evm-version", "cancun"]).assert_success();
});

forgetest_init!(
    #[ignore = "Too slow"]
    can_disable_block_gas_limit,
    |prj, cmd| {
        prj.wipe_contracts();

        let endpoint = rpc::next_http_archive_rpc_url();

        prj.add_test(
            "Contract.t.sol",
            &r#"
import {Test} from "forge-std/Test.sol";

contract C is Test {}

contract GasWaster {
    function waste() public {
        for (uint256 i = 0; i < 100; i++) {
            new C();
        }
    }
}

contract GasLimitTest is Test {
    function test() public {
        vm.createSelectFork("<rpc>");

        GasWaster waster = new GasWaster();
        waster.waste();
    }
}
   "#
            .replace("<rpc>", &endpoint),
        );

        cmd.args(["test", "-vvvv", "--isolate", "--disable-block-gas-limit"]).assert_success();
    }
);

forgetest!(test_match_path, |prj, cmd| {
    prj.add_source(
        "dummy",
        r"
contract Dummy {
    function testDummy() public {}
}
",
    );

    cmd.args(["test", "--match-path", "src/dummy.sol"]);
    cmd.assert_success();
});

forgetest_init!(should_not_shrink_fuzz_failure, |prj, cmd| {
    prj.wipe_contracts();

    // deterministic test so we always have 54 runs until test fails with overflow
    prj.update_config(|config| {
        config.fuzz.runs = 256;
        config.fuzz.seed = Some(U256::from(100));
    });

    prj.add_test(
        "CounterFuzz.t.sol",
        r#"
import {Test} from "forge-std/Test.sol";

contract Counter {
    uint256 public number = 0;

    function addOne(uint256 x) external pure returns (uint256) {
        return x + 100_000_000;
    }
}

contract CounterTest is Test {
    Counter public counter;

    function setUp() public {
        counter = new Counter();
    }

    function testAddOne(uint256 x) public view {
        assertEq(counter.addOne(x), x + 100_000_000);
    }
}
     "#,
    );

    // make sure there are only 61 runs (with proptest shrinking same test results in 298 runs)
    cmd.args(["test"]).assert_failure().stdout_eq(str![[r#"
[COMPILING_FILES] with [SOLC_VERSION]
[SOLC_VERSION] [ELAPSED]
Compiler run successful!

Ran 1 test for test/CounterFuzz.t.sol:CounterTest
[FAIL: panic: arithmetic underflow or overflow (0x11); counterexample: calldata=0xa76d58f5fffffffffffffffffffffffffffffffffffffffffffffffffffffffffffffffe args=[115792089237316195423570985008687907853269984665640564039457584007913129639934 [1.157e77]]] testAddOne(uint256) (runs: 27, [AVG_GAS])
Suite result: FAILED. 0 passed; 1 failed; 0 skipped; [ELAPSED]

Ran 1 test suite [ELAPSED]: 0 tests passed, 1 failed, 0 skipped (1 total tests)

Failing tests:
Encountered 1 failing test in test/CounterFuzz.t.sol:CounterTest
[FAIL: panic: arithmetic underflow or overflow (0x11); counterexample: calldata=0xa76d58f5fffffffffffffffffffffffffffffffffffffffffffffffffffffffffffffffe args=[115792089237316195423570985008687907853269984665640564039457584007913129639934 [1.157e77]]] testAddOne(uint256) (runs: 27, [AVG_GAS])

Encountered a total of 1 failing tests, 0 tests succeeded

"#]]);
});

forgetest_init!(should_exit_early_on_invariant_failure, |prj, cmd| {
    prj.wipe_contracts();
    prj.add_test(
        "CounterInvariant.t.sol",
        r#"
import {Test} from "forge-std/Test.sol";

contract Counter {
    uint256 public number = 0;

    function inc() external {
        number += 1;
    }
}

contract CounterTest is Test {
    Counter public counter;

    function setUp() public {
        counter = new Counter();
    }

    function invariant_early_exit() public view {
        assertTrue(counter.number() == 10, "wrong count");
    }
}
     "#,
    );

    // make sure invariant test exit early with 0 runs
    cmd.args(["test"]).assert_failure().stdout_eq(str![[r#"
[COMPILING_FILES] with [SOLC_VERSION]
[SOLC_VERSION] [ELAPSED]
Compiler run successful!

Ran 1 test for test/CounterInvariant.t.sol:CounterTest
[FAIL: failed to set up invariant testing environment: wrong count] invariant_early_exit() (runs: 0, calls: 0, reverts: 0)
Suite result: FAILED. 0 passed; 1 failed; 0 skipped; [ELAPSED]

Ran 1 test suite [ELAPSED]: 0 tests passed, 1 failed, 0 skipped (1 total tests)

Failing tests:
Encountered 1 failing test in test/CounterInvariant.t.sol:CounterTest
[FAIL: failed to set up invariant testing environment: wrong count] invariant_early_exit() (runs: 0, calls: 0, reverts: 0)

Encountered a total of 1 failing tests, 0 tests succeeded

"#]]);
});

forgetest_init!(should_replay_failures_only, |prj, cmd| {
    prj.wipe_contracts();
    prj.add_test(
        "ReplayFailures.t.sol",
        r#"
import {Test} from "forge-std/Test.sol";

contract ReplayFailuresTest is Test {
    function testA() public pure {
        require(2 > 1);
    }

    function testB() public pure {
        require(1 > 2, "testB failed");
    }

    function testC() public pure {
        require(2 > 1);
    }

    function testD() public pure {
        require(1 > 2, "testD failed");
    }
}
     "#,
    );

    cmd.args(["test"]).assert_failure().stdout_eq(str![[r#"
[COMPILING_FILES] with [SOLC_VERSION]
[SOLC_VERSION] [ELAPSED]
Compiler run successful!

Ran 4 tests for test/ReplayFailures.t.sol:ReplayFailuresTest
[PASS] testA() ([GAS])
[FAIL: testB failed] testB() ([GAS])
[PASS] testC() ([GAS])
[FAIL: testD failed] testD() ([GAS])
Suite result: FAILED. 2 passed; 2 failed; 0 skipped; [ELAPSED]

Ran 1 test suite [ELAPSED]: 2 tests passed, 2 failed, 0 skipped (4 total tests)

Failing tests:
Encountered 2 failing tests in test/ReplayFailures.t.sol:ReplayFailuresTest
[FAIL: testB failed] testB() ([GAS])
[FAIL: testD failed] testD() ([GAS])

Encountered a total of 2 failing tests, 2 tests succeeded

"#]]);

    // Test failure filter should be persisted.
    assert!(prj.root().join("cache/test-failures").exists());

    // Perform only the 2 failing tests from last run.
    cmd.forge_fuse().args(["test", "--rerun"]).assert_failure().stdout_eq(str![[r#"
No files changed, compilation skipped

Ran 2 tests for test/ReplayFailures.t.sol:ReplayFailuresTest
[FAIL: testB failed] testB() ([GAS])
[FAIL: testD failed] testD() ([GAS])
Suite result: FAILED. 0 passed; 2 failed; 0 skipped; [ELAPSED]

Ran 1 test suite [ELAPSED]: 0 tests passed, 2 failed, 0 skipped (2 total tests)

Failing tests:
Encountered 2 failing tests in test/ReplayFailures.t.sol:ReplayFailuresTest
[FAIL: testB failed] testB() ([GAS])
[FAIL: testD failed] testD() ([GAS])

Encountered a total of 2 failing tests, 0 tests succeeded

"#]]);
});

// <https://github.com/foundry-rs/foundry/issues/9285>
forgetest_init!(should_not_record_setup_failures, |prj, cmd| {
    prj.add_test(
        "ReplayFailures.t.sol",
        r#"
import {Test} from "forge-std/Test.sol";

contract SetupFailureTest is Test {
    function setUp() public {
        require(2 > 1);
    }

    function testA() public pure {
    }
}
     "#,
    );

    cmd.args(["test"]).assert_success();
    // Test failure filter should not be persisted if `setUp` failed.
    assert!(!prj.root().join("cache/test-failures").exists());
});

// https://github.com/foundry-rs/foundry/issues/7530
forgetest_init!(should_show_precompile_labels, |prj, cmd| {
    prj.wipe_contracts();

    prj.add_test(
        "Contract.t.sol",
        r#"
import {Test} from "forge-std/Test.sol";

contract PrecompileLabelsTest is Test {
    function testPrecompileLabels() public {
        vm.deal(address(0x7109709ECfa91a80626fF3989D68f67F5b1DD12D), 1 ether);
        vm.deal(address(0x000000000000000000636F6e736F6c652e6c6f67), 1 ether);
        vm.deal(address(0x4e59b44847b379578588920cA78FbF26c0B4956C), 1 ether);
        vm.deal(address(0x1804c8AB1F12E6bbf3894d4083f33e07309d1f38), 1 ether);
        vm.deal(address(0xb4c79daB8f259C7Aee6E5b2Aa729821864227e84), 1 ether);
        vm.deal(address(1), 1 ether);
        vm.deal(address(2), 1 ether);
        vm.deal(address(3), 1 ether);
        vm.deal(address(4), 1 ether);
        vm.deal(address(5), 1 ether);
        vm.deal(address(6), 1 ether);
        vm.deal(address(7), 1 ether);
        vm.deal(address(8), 1 ether);
        vm.deal(address(9), 1 ether);
        vm.deal(address(10), 1 ether);
    }
}
   "#,
    );

    cmd.args(["test", "-vvvv"]).assert_success().stdout_eq(str![[r#"
[COMPILING_FILES] with [SOLC_VERSION]
[SOLC_VERSION] [ELAPSED]
Compiler run successful!

Ran 1 test for test/Contract.t.sol:PrecompileLabelsTest
[PASS] testPrecompileLabels() ([GAS])
Traces:
  [..] PrecompileLabelsTest::testPrecompileLabels()
    ├─ [0] VM::deal(VM: [0x7109709ECfa91a80626fF3989D68f67F5b1DD12D], 1000000000000000000 [1e18])
    │   └─ ← [Return]
    ├─ [0] VM::deal(console: [0x000000000000000000636F6e736F6c652e6c6f67], 1000000000000000000 [1e18])
    │   └─ ← [Return]
    ├─ [0] VM::deal(Create2Deployer: [0x4e59b44847b379578588920cA78FbF26c0B4956C], 1000000000000000000 [1e18])
    │   └─ ← [Return]
    ├─ [0] VM::deal(DefaultSender: [0x1804c8AB1F12E6bbf3894d4083f33e07309d1f38], 1000000000000000000 [1e18])
    │   └─ ← [Return]
    ├─ [0] VM::deal(DefaultTestContract: [0xb4c79daB8f259C7Aee6E5b2Aa729821864227e84], 1000000000000000000 [1e18])
    │   └─ ← [Return]
    ├─ [0] VM::deal(ECRecover: [0x0000000000000000000000000000000000000001], 1000000000000000000 [1e18])
    │   └─ ← [Return]
    ├─ [0] VM::deal(SHA-256: [0x0000000000000000000000000000000000000002], 1000000000000000000 [1e18])
    │   └─ ← [Return]
    ├─ [0] VM::deal(RIPEMD-160: [0x0000000000000000000000000000000000000003], 1000000000000000000 [1e18])
    │   └─ ← [Return]
    ├─ [0] VM::deal(Identity: [0x0000000000000000000000000000000000000004], 1000000000000000000 [1e18])
    │   └─ ← [Return]
    ├─ [0] VM::deal(ModExp: [0x0000000000000000000000000000000000000005], 1000000000000000000 [1e18])
    │   └─ ← [Return]
    ├─ [0] VM::deal(ECAdd: [0x0000000000000000000000000000000000000006], 1000000000000000000 [1e18])
    │   └─ ← [Return]
    ├─ [0] VM::deal(ECMul: [0x0000000000000000000000000000000000000007], 1000000000000000000 [1e18])
    │   └─ ← [Return]
    ├─ [0] VM::deal(ECPairing: [0x0000000000000000000000000000000000000008], 1000000000000000000 [1e18])
    │   └─ ← [Return]
    ├─ [0] VM::deal(Blake2F: [0x0000000000000000000000000000000000000009], 1000000000000000000 [1e18])
    │   └─ ← [Return]
    ├─ [0] VM::deal(PointEvaluation: [0x000000000000000000000000000000000000000A], 1000000000000000000 [1e18])
    │   └─ ← [Return]
    └─ ← [Stop]

Suite result: ok. 1 passed; 0 failed; 0 skipped; [ELAPSED]

Ran 1 test suite [ELAPSED]: 1 tests passed, 0 failed, 0 skipped (1 total tests)

"#]]);
});

// tests that `forge test` with config `show_logs: true` for fuzz tests will
// display `console.log` info
forgetest_init!(should_show_logs_when_fuzz_test, |prj, cmd| {
    prj.wipe_contracts();

    // run fuzz test 3 times
    prj.update_config(|config| {
        config.fuzz.runs = 3;
        config.fuzz.show_logs = true;
    });
    let config = cmd.config();
    assert_eq!(config.fuzz.runs, 3);

    prj.add_test(
        "ContractFuzz.t.sol",
        r#"
import {Test, console} from "forge-std/Test.sol";

contract ContractFuzz is Test {
    function testFuzzConsoleLog(uint256 x) public pure {
        console.log("inside fuzz test, x is:", x);
    }
}
    "#,
    );
    cmd.args(["test", "-vv"]).assert_success().stdout_eq(str![[r#"
[COMPILING_FILES] with [SOLC_VERSION]
[SOLC_VERSION] [ELAPSED]
Compiler run successful!

Ran 1 test for test/ContractFuzz.t.sol:ContractFuzz
[PASS] testFuzzConsoleLog(uint256) (runs: 3, [AVG_GAS])
Logs:
  inside fuzz test, x is: [..]
  inside fuzz test, x is: [..]
  inside fuzz test, x is: [..]

Suite result: ok. 1 passed; 0 failed; 0 skipped; [ELAPSED]

Ran 1 test suite [ELAPSED]: 1 tests passed, 0 failed, 0 skipped (1 total tests)

"#]]);
});

// tests that `forge test` with inline config `show_logs = true` for fuzz tests will
// display `console.log` info
forgetest_init!(should_show_logs_when_fuzz_test_inline_config, |prj, cmd| {
    prj.wipe_contracts();

    // run fuzz test 3 times
    prj.update_config(|config| {
        config.fuzz.runs = 3;
    });
    let config = cmd.config();
    assert_eq!(config.fuzz.runs, 3);

    prj.add_test(
        "ContractFuzz.t.sol",
        r#"
import {Test, console} from "forge-std/Test.sol";

contract ContractFuzz is Test {
    /// forge-config: default.fuzz.show-logs = true
    function testFuzzConsoleLog(uint256 x) public pure {
        console.log("inside fuzz test, x is:", x);
    }
}
    "#,
    );
    cmd.args(["test", "-vv"]).assert_success().stdout_eq(str![[r#"
[COMPILING_FILES] with [SOLC_VERSION]
[SOLC_VERSION] [ELAPSED]
Compiler run successful!

Ran 1 test for test/ContractFuzz.t.sol:ContractFuzz
[PASS] testFuzzConsoleLog(uint256) (runs: 3, [AVG_GAS])
Logs:
  inside fuzz test, x is: [..]
  inside fuzz test, x is: [..]
  inside fuzz test, x is: [..]

Suite result: ok. 1 passed; 0 failed; 0 skipped; [ELAPSED]

Ran 1 test suite [ELAPSED]: 1 tests passed, 0 failed, 0 skipped (1 total tests)

"#]]);
});

// tests that `forge test` with config `show_logs: false` for fuzz tests will not display
// `console.log` info
forgetest_init!(should_not_show_logs_when_fuzz_test, |prj, cmd| {
    prj.wipe_contracts();

    // run fuzz test 3 times
    prj.update_config(|config| {
        config.fuzz.runs = 3;
        config.fuzz.show_logs = false;
    });
    let config = cmd.config();
    assert_eq!(config.fuzz.runs, 3);

    prj.add_test(
        "ContractFuzz.t.sol",
        r#"
        import {Test, console} from "forge-std/Test.sol";
    contract ContractFuzz is Test {

      function testFuzzConsoleLog(uint256 x) public pure {
        console.log("inside fuzz test, x is:", x);
      }
    }
     "#,
    );
    cmd.args(["test", "-vv"]).assert_success().stdout_eq(str![[r#"
[COMPILING_FILES] with [SOLC_VERSION]
[SOLC_VERSION] [ELAPSED]
Compiler run successful!

Ran 1 test for test/ContractFuzz.t.sol:ContractFuzz
[PASS] testFuzzConsoleLog(uint256) (runs: 3, [AVG_GAS])
Suite result: ok. 1 passed; 0 failed; 0 skipped; [ELAPSED]

Ran 1 test suite [ELAPSED]: 1 tests passed, 0 failed, 0 skipped (1 total tests)

"#]]);
});

// tests that `forge test` with inline config `show_logs = false` for fuzz tests will not
// display `console.log` info
forgetest_init!(should_not_show_logs_when_fuzz_test_inline_config, |prj, cmd| {
    prj.wipe_contracts();

    // run fuzz test 3 times
    prj.update_config(|config| {
        config.fuzz.runs = 3;
    });
    let config = cmd.config();
    assert_eq!(config.fuzz.runs, 3);

    prj.add_test(
        "ContractFuzz.t.sol",
        r#"
import {Test, console} from "forge-std/Test.sol";

contract ContractFuzz is Test {
    /// forge-config: default.fuzz.show-logs = false
    function testFuzzConsoleLog(uint256 x) public pure {
        console.log("inside fuzz test, x is:", x);
    }
}
     "#,
    );
    cmd.args(["test", "-vv"]).assert_success().stdout_eq(str![[r#"
[COMPILING_FILES] with [SOLC_VERSION]
[SOLC_VERSION] [ELAPSED]
Compiler run successful!

Ran 1 test for test/ContractFuzz.t.sol:ContractFuzz
[PASS] testFuzzConsoleLog(uint256) (runs: 3, [AVG_GAS])
Suite result: ok. 1 passed; 0 failed; 0 skipped; [ELAPSED]

Ran 1 test suite [ELAPSED]: 1 tests passed, 0 failed, 0 skipped (1 total tests)

"#]]);
});

// tests internal functions trace
#[cfg(not(feature = "isolate-by-default"))]
forgetest_init!(internal_functions_trace, |prj, cmd| {
    prj.wipe_contracts();
    prj.clear();

    prj.add_test(
        "Simple",
        r#"
import {Test, console} from "forge-std/Test.sol";

contract SimpleContract {
    uint256 public num;
    address public addr;

    function _setNum(uint256 _num) internal returns(uint256 prev) {
        prev = num;
        num = _num;
    }

    function _setAddr(address _addr) internal returns(address prev) {
        prev = addr;
        addr = _addr;
    }

    function increment() public {
        _setNum(num + 1);
    }

    function setValues(uint256 _num, address _addr) public {
        _setNum(_num);
        _setAddr(_addr);
    }
}

contract SimpleContractTest is Test {
    function test() public {
        SimpleContract c = new SimpleContract();
        c.increment();
        c.setValues(100, address(0x123));
    }
}
     "#,
    );
    cmd.args(["test", "-vvvv", "--decode-internal"]).assert_success().stdout_eq(str![[r#"
[COMPILING_FILES] with [SOLC_VERSION]
[SOLC_VERSION] [ELAPSED]
Compiler run successful!

Ran 1 test for test/Simple.sol:SimpleContractTest
[PASS] test() ([GAS])
Traces:
  [..] SimpleContractTest::test()
    ├─ [165406] → new SimpleContract@0x5615dEB798BB3E4dFa0139dFa1b3D433Cc23b72f
    │   └─ ← [Return] 826 bytes of code
    ├─ [22630] SimpleContract::increment()
    │   ├─ [20147] SimpleContract::_setNum(1)
    │   │   └─ ← 0
    │   └─ ← [Stop]
    ├─ [23204] SimpleContract::setValues(100, 0x0000000000000000000000000000000000000123)
    │   ├─ [247] SimpleContract::_setNum(100)
    │   │   └─ ← 1
    │   ├─ [22336] SimpleContract::_setAddr(0x0000000000000000000000000000000000000123)
    │   │   └─ ← 0x0000000000000000000000000000000000000000
    │   └─ ← [Stop]
    └─ ← [Stop]

Suite result: ok. 1 passed; 0 failed; 0 skipped; [ELAPSED]

Ran 1 test suite [ELAPSED]: 1 tests passed, 0 failed, 0 skipped (1 total tests)

"#]]);
});

// tests internal functions trace with memory decoding
#[cfg(not(feature = "isolate-by-default"))]
forgetest_init!(internal_functions_trace_memory, |prj, cmd| {
    prj.wipe_contracts();
    prj.clear();

    prj.add_test(
        "Simple",
        r#"
import {Test, console} from "forge-std/Test.sol";

contract SimpleContract {
    string public str = "initial value";

    function _setStr(string memory _str) internal returns(string memory prev) {
        prev = str;
        str = _str;
    }

    function setStr(string memory _str) public {
        _setStr(_str);
    }
}

contract SimpleContractTest is Test {
    function test() public {
        SimpleContract c = new SimpleContract();
        c.setStr("new value");
    }
}
     "#,
    );
    cmd.args(["test", "-vvvv", "--decode-internal"]).assert_success().stdout_eq(str![[r#"
...
Traces:
  [..] SimpleContractTest::test()
    ├─ [370554] → new SimpleContract@0x5615dEB798BB3E4dFa0139dFa1b3D433Cc23b72f
    │   └─ ← [Return] 1737 bytes of code
    ├─ [2511] SimpleContract::setStr("new value")
    │   ├─ [1588] SimpleContract::_setStr("new value")
    │   │   └─ ← "initial value"
    │   └─ ← [Stop]
    └─ ← [Stop]
...
"#]]);
});

// tests that `forge test` with a seed produces deterministic random values for uint and addresses.
forgetest_init!(deterministic_randomness_with_seed, |prj, cmd| {
    prj.wipe_contracts();
    prj.add_test(
        "DeterministicRandomnessTest.t.sol",
        r#"
import {Test, console} from "forge-std/Test.sol";

contract DeterministicRandomnessTest is Test {

    function testDeterministicRandomUint() public {
        console.log(vm.randomUint());
        console.log(vm.randomUint());
        console.log(vm.randomUint());
    }

    function testDeterministicRandomUintRange() public {
        uint256 min = 0;
        uint256 max = 1000000000;
        console.log(vm.randomUint(min, max));
        console.log(vm.randomUint(min, max));
        console.log(vm.randomUint(min, max));
    }

    function testDeterministicRandomAddress() public {
        console.log(vm.randomAddress());
        console.log(vm.randomAddress());
        console.log(vm.randomAddress());
    }
}
"#,
    );

    // Extracts the test result section from the DeterministicRandomnessTest contract output.
    fn extract_test_result(out: &str) -> &str {
        let start = out
            .find("for test/DeterministicRandomnessTest.t.sol:DeterministicRandomnessTest")
            .unwrap();
        let end = out.find("Suite result: ok.").unwrap();
        &out[start..end]
    }

    // Run the test twice with the same seed and verify the outputs are the same.
    let seed1 = "0xa1b2c3d4e5f6a7b8c9d0e1f2a3b4c5d6e7f8a9b0c1d2e3f4a5b6c7d8e9f0a1b2";
    let out1 = cmd
        .args(["test", "--fuzz-seed", seed1, "-vv"])
        .assert_success()
        .get_output()
        .stdout_lossy();
    let res1 = extract_test_result(&out1);

    let out2 = cmd
        .forge_fuse()
        .args(["test", "--fuzz-seed", seed1, "-vv"])
        .assert_success()
        .get_output()
        .stdout_lossy();
    let res2 = extract_test_result(&out2);

    assert_eq!(res1, res2);

    // Run the test with another seed and verify the output differs.
    let seed2 = "0xb1b2c3d4e5f6a7b8c9d0e1f2a3b4c5d6e7f8a9b0c1d2e3f4a5b6c7d8e9f0a1b2";
    let out3 = cmd
        .forge_fuse()
        .args(["test", "--fuzz-seed", seed2, "-vv"])
        .assert_success()
        .get_output()
        .stdout_lossy();
    let res3 = extract_test_result(&out3);
    assert_ne!(res3, res1);

    // Run the test without a seed and verify the outputs differs once again.
    cmd.forge_fuse();
    let out4 = cmd.args(["test", "-vv"]).assert_success().get_output().stdout_lossy();
    let res4 = extract_test_result(&out4);
    assert_ne!(res4, res1);
    assert_ne!(res4, res3);
});

// Tests that `pauseGasMetering` used at the end of test does not produce meaningless values.
// https://github.com/foundry-rs/foundry/issues/5491
forgetest_init!(gas_metering_pause_last_call, |prj, cmd| {
    prj.wipe_contracts();

    prj.add_test(
        "ATest.t.sol",
        r#"
import {Test} from "forge-std/Test.sol";

contract ATest is Test {
    function testWeirdGas1() public {
        vm.pauseGasMetering();
    }

    function testWeirdGas2() public {
        uint256 a = 1;
        uint256 b = a + 1;
        require(b == 2, "b is not 2");
        vm.pauseGasMetering();
    }

    function testNormalGas() public {
        vm.pauseGasMetering();
        vm.resumeGasMetering();
    }

    function testWithAssembly() public {
        vm.pauseGasMetering();
        assembly {
            return(0, 0)
        }
    }
}
   "#,
    );

    cmd.args(["test"]).with_no_redact().assert_success().stdout_eq(str![[r#"
...
[PASS] testNormalGas() (gas: 3148)
[PASS] testWeirdGas1() (gas: 2986)
[PASS] testWeirdGas2() (gas: 3213)
[PASS] testWithAssembly() (gas: 3029)
...
"#]]);
});

// https://github.com/foundry-rs/foundry/issues/5564
forgetest_init!(gas_metering_expect_revert, |prj, cmd| {
    prj.wipe_contracts();

    prj.add_test(
        "ATest.t.sol",
        r#"
import {Test} from "forge-std/Test.sol";
contract ATest is Test {
    error MyError();
    function testSelfMeteringRevert() public {
        vm.pauseGasMetering();
        vm.expectRevert(MyError.selector);
        this.selfReverts();
    }
    function selfReverts() external {
        vm.resumeGasMetering();
        revert MyError();
    }
}
   "#,
    );

    cmd.args(["test"]).assert_success().stdout_eq(str![[r#"
[COMPILING_FILES] with [SOLC_VERSION]
[SOLC_VERSION] [ELAPSED]
Compiler run successful!

Ran 1 test for test/ATest.t.sol:ATest
[PASS] testSelfMeteringRevert() ([GAS])
Suite result: ok. 1 passed; 0 failed; 0 skipped; [ELAPSED]

Ran 1 test suite [ELAPSED]: 1 tests passed, 0 failed, 0 skipped (1 total tests)

"#]]);
});

// https://github.com/foundry-rs/foundry/issues/4523
forgetest_init!(gas_metering_gasleft, |prj, cmd| {
    prj.wipe_contracts();

    prj.add_test(
        "ATest.t.sol",
        r#"
import "forge-std/Test.sol";

contract ATest is Test {
    mapping(uint256 => bytes32) map;

    function test_GasMeter() public {
        vm.pauseGasMetering();
        consumeGas();
        vm.resumeGasMetering();

        consumeGas();
    }

    function test_GasLeft() public {
        consumeGas();

        uint256 start = gasleft();
        consumeGas();
        console.log("Gas cost:", start - gasleft());
    }

    function consumeGas() private {
        for (uint256 i = 0; i < 100; i++) {
            map[i] = keccak256(abi.encode(i));
        }
    }
}
   "#,
    );

    // Log and test gas cost should be similar.
    cmd.args(["test", "-vvvv"]).with_no_redact().assert_success().stdout_eq(str![[r#"
...
Logs:
  Gas cost: 50068

Traces:
  [2303684] ATest::test_GasLeft()
    ├─ [0] console::log("Gas cost:", 50068 [5.006e4]) [staticcall]
    │   └─ ← [Stop]
    └─ ← [Stop]

[PASS] test_GasMeter() (gas: 53097)
Traces:
  [53097] ATest::test_GasMeter()
    ├─ [0] VM::pauseGasMetering()
    │   └─ ← [Return]
    ├─ [0] VM::resumeGasMetering()
    │   └─ ← [Return]
    └─ ← [Stop]
...
"#]]);
});

// https://github.com/foundry-rs/foundry/issues/4370
forgetest_init!(pause_gas_metering_with_delete, |prj, cmd| {
    prj.wipe_contracts();

    prj.add_test(
        "ATest.t.sol",
        r#"
import {Test} from "forge-std/Test.sol";
contract ATest is Test {
    uint a;
    function test_negativeGas () public {
        vm.pauseGasMetering();
        a = 100;
        vm.resumeGasMetering();
        delete a;
    }
}
   "#,
    );

    cmd.args(["test"]).with_no_redact().assert_success().stdout_eq(str![[r#"
...
[PASS] test_negativeGas() (gas: 96)
...
"#]]);
});

// tests `pauseTracing` and `resumeTracing` functions
#[cfg(not(feature = "isolate-by-default"))]
forgetest_init!(pause_tracing, |prj, cmd| {
    prj.wipe_contracts();
    prj.insert_ds_test();
    prj.insert_vm();
    prj.clear();

    prj.add_source(
        "Pause.t.sol",
        r#"
import {Vm} from "./Vm.sol";
import {DSTest} from "./test.sol";
contract TraceGenerator is DSTest {
    Vm vm = Vm(HEVM_ADDRESS);
    event DummyEvent(uint256 i);
    function call(uint256 i) public {
        emit DummyEvent(i);
    }
    function generate() public {
        for (uint256 i = 0; i < 10; i++) {
            if (i == 3) {
                vm.pauseTracing();
            }
            this.call(i);
            if (i == 7) {
                vm.resumeTracing();
            }
        }
    }
}
contract PauseTracingTest is DSTest {
    Vm vm = Vm(HEVM_ADDRESS);
    event DummyEvent(uint256 i);
    function setUp() public {
        emit DummyEvent(1);
        vm.pauseTracing();
        emit DummyEvent(2);
    }
    function test() public {
        emit DummyEvent(3);
        TraceGenerator t = new TraceGenerator();
        vm.resumeTracing();
        t.generate();
    }
}
     "#,
    );
    cmd.args(["test", "-vvvvv"]).assert_success().stdout_eq(str![[r#"
...
Traces:
  [7757] PauseTracingTest::setUp()
    ├─ emit DummyEvent(i: 1)
    ├─ [0] VM::pauseTracing() [staticcall]
    │   └─ ← [Return]
    └─ ← [Stop]

  [449649] PauseTracingTest::test()
    ├─ [0] VM::resumeTracing() [staticcall]
    │   └─ ← [Return]
    ├─ [22896] TraceGenerator::generate()
    │   ├─ [1589] TraceGenerator::call(0)
    │   │   ├─ emit DummyEvent(i: 0)
    │   │   └─ ← [Stop]
    │   ├─ [1589] TraceGenerator::call(1)
    │   │   ├─ emit DummyEvent(i: 1)
    │   │   └─ ← [Stop]
    │   ├─ [1589] TraceGenerator::call(2)
    │   │   ├─ emit DummyEvent(i: 2)
    │   │   └─ ← [Stop]
    │   ├─ [0] VM::pauseTracing() [staticcall]
    │   │   └─ ← [Return]
    │   ├─ [0] VM::resumeTracing() [staticcall]
    │   │   └─ ← [Return]
    │   ├─ [1589] TraceGenerator::call(8)
    │   │   ├─ emit DummyEvent(i: 8)
    │   │   └─ ← [Stop]
    │   ├─ [1589] TraceGenerator::call(9)
    │   │   ├─ emit DummyEvent(i: 9)
    │   │   └─ ← [Stop]
    │   └─ ← [Stop]
    └─ ← [Stop]
...
"#]]);
});

forgetest_init!(gas_metering_reset, |prj, cmd| {
    prj.wipe_contracts();
    prj.insert_ds_test();
    prj.insert_vm();
    prj.clear();

    prj.add_source(
        "ATest.t.sol",
        r#"
import {Vm} from "./Vm.sol";
import {DSTest} from "./test.sol";
contract B {
    function a() public returns (uint256) {
        return 100;
    }
}
contract ATest is DSTest {
    Vm vm = Vm(HEVM_ADDRESS);
    B b;
    uint256 a;

    function testResetGas() public {
        vm.resetGasMetering();
    }

    function testResetGas1() public {
        vm.resetGasMetering();
        b = new B();
        vm.resetGasMetering();
    }

    function testResetGas2() public {
        b = new B();
        b = new B();
        vm.resetGasMetering();
    }

    function testResetGas3() public {
        vm.resetGasMetering();
        b = new B();
        b = new B();
    }

    function testResetGas4() public {
        vm.resetGasMetering();
        b = new B();
        vm.resetGasMetering();
        b = new B();
    }

    function testResetGas5() public {
        vm.resetGasMetering();
        b = new B();
        vm.resetGasMetering();
        b = new B();
        vm.resetGasMetering();
    }

    function testResetGas6() public {
        vm.resetGasMetering();
        b = new B();
        b = new B();
        _reset();
        vm.resetGasMetering();
    }

    function testResetGas7() public {
        vm.resetGasMetering();
        b = new B();
        b = new B();
        _reset();
    }

    function testResetGas8() public {
        this.resetExternal();
    }

    function testResetGas9() public {
        this.resetExternal();
        vm.resetGasMetering();
    }

    function testResetNegativeGas() public {
        a = 100;
        vm.resetGasMetering();

        delete a;
    }

    function _reset() internal {
        vm.resetGasMetering();
    }

    function resetExternal() external {
        b = new B();
        b = new B();
        vm.resetGasMetering();
    }
}
     "#,
    );

    cmd.args(["test"]).with_no_redact().assert_success().stdout_eq(str![[r#"
...
[PASS] testResetGas() (gas: 96)
[PASS] testResetGas1() (gas: 96)
[PASS] testResetGas2() (gas: 96)
[PASS] testResetGas3() (gas: [..])
[PASS] testResetGas4() (gas: [..])
[PASS] testResetGas5() (gas: 96)
[PASS] testResetGas6() (gas: 96)
[PASS] testResetGas7() (gas: 96)
[PASS] testResetGas8() (gas: [..])
[PASS] testResetGas9() (gas: 96)
[PASS] testResetNegativeGas() (gas: 96)
...
"#]]);
});

// https://github.com/foundry-rs/foundry/issues/8705
forgetest_init!(test_expect_revert_decode, |prj, cmd| {
    prj.wipe_contracts();

    prj.add_test(
        "Counter.t.sol",
        r#"
import {Test} from "forge-std/Test.sol";
contract Counter {
    uint256 public number;
    error NumberNotEven(uint256 number);
    error RandomError();
    function setNumber(uint256 newNumber) public {
        if (newNumber % 2 != 0) {
            revert NumberNotEven(newNumber);
        }
        number = newNumber;
    }
}
contract CounterTest is Test {
    Counter public counter;
    function setUp() public {
        counter = new Counter();
        counter.setNumber(0);
    }
    function test_decode() public {
        vm.expectRevert(Counter.RandomError.selector);
        counter.setNumber(1);
    }
    function test_decode_with_args() public {
        vm.expectRevert(abi.encodePacked(Counter.NumberNotEven.selector, uint(2)));
        counter.setNumber(1);
    }
}
   "#,
    );

    cmd.args(["test"]).assert_failure().stdout_eq(str![[r#"
...
[FAIL: Error != expected error: NumberNotEven(1) != RandomError()] test_decode() ([GAS])
[FAIL: Error != expected error: NumberNotEven(1) != NumberNotEven(2)] test_decode_with_args() ([GAS])
...
"#]]);
});

// Tests that `expectPartialRevert` cheatcode partially matches revert data.
forgetest_init!(test_expect_partial_revert, |prj, cmd| {
    prj.wipe_contracts();
    prj.insert_ds_test();
    prj.insert_vm();
    prj.clear();

    prj.add_source(
        "Counter.t.sol",
        r#"
import {Vm} from "./Vm.sol";
import {DSTest} from "./test.sol";
contract Counter {
    error WrongNumber(uint256 number);
    function count() public pure {
        revert WrongNumber(0);
    }
}
contract CounterTest is DSTest {
    Vm vm = Vm(HEVM_ADDRESS);
    function testExpectPartialRevertWithSelector() public {
        Counter counter = new Counter();
        vm.expectPartialRevert(Counter.WrongNumber.selector);
        counter.count();
    }
    function testExpectPartialRevertWith4Bytes() public {
        Counter counter = new Counter();
        vm.expectPartialRevert(bytes4(0x238ace70));
        counter.count();
    }
    function testExpectRevert() public {
        Counter counter = new Counter();
        vm.expectRevert(Counter.WrongNumber.selector);
        counter.count();
    }
}
     "#,
    );

    cmd.args(["test"]).assert_failure().stdout_eq(str![[r#"
...
[PASS] testExpectPartialRevertWith4Bytes() ([GAS])
[PASS] testExpectPartialRevertWithSelector() ([GAS])
[FAIL: Error != expected error: WrongNumber(0) != custom error 0x238ace70] testExpectRevert() ([GAS])
...
"#]]);
});

forgetest_init!(test_assume_no_revert, |prj, cmd| {
    prj.wipe_contracts();
    prj.insert_ds_test();
    prj.insert_vm();
    prj.clear();

    prj.update_config(|config| {
        config.fuzz.runs = 100;
        config.fuzz.seed = Some(U256::from(100));
    });

    prj.add_source(
        "Counter.t.sol",
        r#"
import {Vm} from "./Vm.sol";
import {DSTest} from "./test.sol";
contract CounterWithRevert {
    error CountError();
    error CheckError();

    function count(uint256 a) public pure returns (uint256) {
        if (a > 1000 || a < 10) {
            revert CountError();
        }
        return 99999999;
    }
    function check(uint256 a) public pure {
        if (a == 99999999) {
            revert CheckError();
        }
    }
    function dummy() public pure {}
}

contract CounterRevertTest is DSTest {
    Vm vm = Vm(HEVM_ADDRESS);

    function test_assume_no_revert_pass(uint256 a) public {
        CounterWithRevert counter = new CounterWithRevert();
        vm.assumeNoRevert();
        a = counter.count(a);
        assertEq(a, 99999999);
    }
    function test_assume_no_revert_fail_assert(uint256 a) public {
        CounterWithRevert counter = new CounterWithRevert();
        vm.assumeNoRevert();
        a = counter.count(a);
        // Test should fail on next assertion.
        assertEq(a, 1);
    }
    function test_assume_no_revert_fail_in_2nd_call(uint256 a) public {
        CounterWithRevert counter = new CounterWithRevert();
        vm.assumeNoRevert();
        a = counter.count(a);
        // Test should revert here (not in scope of `assumeNoRevert` cheatcode).
        counter.check(a);
        assertEq(a, 99999999);
    }
    function test_assume_no_revert_fail_in_3rd_call(uint256 a) public {
        CounterWithRevert counter = new CounterWithRevert();
        vm.assumeNoRevert();
        a = counter.count(a);
        // Test `assumeNoRevert` applied to non reverting call should not be available for next reverting call.
        vm.assumeNoRevert();
        counter.dummy();
        // Test will revert here (not in scope of `assumeNoRevert` cheatcode).
        counter.check(a);
        assertEq(a, 99999999);
    }
}
     "#,
    );

    cmd.args(["test"]).with_no_redact().assert_failure().stdout_eq(str![[r#"
...
[FAIL; counterexample: [..]] test_assume_no_revert_fail_assert(uint256) [..]
[FAIL: CheckError(); counterexample: [..]] test_assume_no_revert_fail_in_2nd_call(uint256) [..]
[FAIL: CheckError(); counterexample: [..]] test_assume_no_revert_fail_in_3rd_call(uint256) [..]
[PASS] test_assume_no_revert_pass(uint256) [..]
...
"#]]);
});

forgetest_init!(skip_output, |prj, cmd| {
    prj.wipe_contracts();
    prj.insert_ds_test();
    prj.insert_vm();
    prj.clear();

    prj.add_source(
        "Counter.t.sol",
        r#"
        import {Vm} from "./Vm.sol";
        import {DSTest} from "./test.sol";

        contract Skips is DSTest {
            Vm constant vm = Vm(HEVM_ADDRESS);

            function test_skipUnit() public {
                vm.skip(true);
            }
            function test_skipUnitReason() public {
                vm.skip(true, "unit");
            }

            function test_skipFuzz(uint) public {
                vm.skip(true);
            }
            function test_skipFuzzReason(uint) public {
                vm.skip(true, "fuzz");
            }

            function invariant_skipInvariant() public {
                vm.skip(true);
            }
            function invariant_skipInvariantReason() public {
                vm.skip(true, "invariant");
            }
        }
    "#,
    );

    cmd.arg("test").assert_success().stdout_eq(str![[r#"
...
Ran 6 tests for src/Counter.t.sol:Skips
[SKIP] invariant_skipInvariant() (runs: 1, calls: 1, reverts: 1)
[SKIP: invariant] invariant_skipInvariantReason() (runs: 1, calls: 1, reverts: 1)
[SKIP] test_skipFuzz(uint256) (runs: 0, [AVG_GAS])
[SKIP: fuzz] test_skipFuzzReason(uint256) (runs: 0, [AVG_GAS])
[SKIP] test_skipUnit() ([GAS])
[SKIP: unit] test_skipUnitReason() ([GAS])
Suite result: ok. 0 passed; 0 failed; 6 skipped; [ELAPSED]

Ran 1 test suite [ELAPSED]: 0 tests passed, 0 failed, 6 skipped (6 total tests)

"#]]);
});

forgetest_init!(skip_setup, |prj, cmd| {
    prj.add_test(
        "Counter.t.sol",
        r#"
import "forge-std/Test.sol";

contract SkipCounterSetup is Test {

    function setUp() public {
        vm.skip(true, "skip counter test");
    }

    function test_require1() public pure {
        require(1 > 2);
    }

    function test_require2() public pure {
        require(1 > 2);
    }

    function test_require3() public pure {
        require(1 > 2);
    }
}
    "#,
    );

    cmd.args(["test", "--mc", "SkipCounterSetup"]).assert_success().stdout_eq(str![[r#"
[COMPILING_FILES] with [SOLC_VERSION]
[SOLC_VERSION] [ELAPSED]
Compiler run successful!

Ran 1 test for test/Counter.t.sol:SkipCounterSetup
[SKIP: skipped: skip counter test] setUp() ([GAS])
Suite result: ok. 0 passed; 0 failed; 1 skipped; [ELAPSED]

Ran 1 test suite [ELAPSED]: 0 tests passed, 0 failed, 1 skipped (1 total tests)

"#]]);
});

forgetest_init!(should_generate_junit_xml_report, |prj, cmd| {
    prj.wipe_contracts();
    prj.insert_ds_test();
    prj.insert_vm();
    prj.clear();

    prj.add_source(
        "JunitReportTest.t.sol",
        r#"
        import {Vm} from "./Vm.sol";
        import {DSTest} from "./test.sol";

        contract AJunitReportTest is DSTest {
            function test_junit_assert_fail() public {
                assert(1 > 2);
            }

            function test_junit_revert_fail() public {
                require(1 > 2, "Revert");
            }
        }

        contract BJunitReportTest is DSTest {
            Vm constant vm = Vm(HEVM_ADDRESS);
            function test_junit_pass() public {
                require(1 < 2, "Revert");
            }

            function test_junit_skip() public {
                vm.skip(true);
            }

            function test_junit_skip_with_message() public {
                vm.skip(true, "skipped test");
            }

            function test_junit_pass_fuzz(uint256 a) public {
            }
        }
   "#,
    );

    cmd.args(["test", "--junit"]).assert_failure().stdout_eq(str![[r#"
<?xml version="1.0" encoding="UTF-8"?>
<testsuites name="Test run" tests="6" failures="2" errors="0" timestamp="[..]" time="[..]">
    <testsuite name="src/JunitReportTest.t.sol:AJunitReportTest" tests="2" disabled="0" errors="0" failures="2" time="[..]">
        <testcase name="test_junit_assert_fail()" time="[..]">
            <failure message="panic: assertion failed (0x01)"/>
            <system-out>[FAIL: panic: assertion failed (0x01)] test_junit_assert_fail() ([GAS])</system-out>
        </testcase>
        <testcase name="test_junit_revert_fail()" time="[..]">
            <failure message="Revert"/>
            <system-out>[FAIL: Revert] test_junit_revert_fail() ([GAS])</system-out>
        </testcase>
        <system-out>Suite result: FAILED. 0 passed; 2 failed; 0 skipped; [ELAPSED]</system-out>
    </testsuite>
    <testsuite name="src/JunitReportTest.t.sol:BJunitReportTest" tests="4" disabled="2" errors="0" failures="0" time="[..]">
        <testcase name="test_junit_pass()" time="[..]">
            <system-out>[PASS] test_junit_pass() ([GAS])</system-out>
        </testcase>
        <testcase name="test_junit_pass_fuzz(uint256)" time="[..]">
            <system-out>[PASS] test_junit_pass_fuzz(uint256) (runs: 256, [AVG_GAS])</system-out>
        </testcase>
        <testcase name="test_junit_skip()" time="[..]">
            <skipped/>
            <system-out>[SKIP] test_junit_skip() ([GAS])</system-out>
        </testcase>
        <testcase name="test_junit_skip_with_message()" time="[..]">
            <skipped message="skipped test"/>
            <system-out>[SKIP: skipped test] test_junit_skip_with_message() ([GAS])</system-out>
        </testcase>
        <system-out>Suite result: ok. 2 passed; 0 failed; 2 skipped; [ELAPSED]</system-out>
    </testsuite>
</testsuites>


"#]]);
});

forgetest_init!(should_generate_junit_xml_report_with_logs, |prj, cmd| {
    prj.wipe_contracts();
    prj.add_source(
        "JunitReportTest.t.sol",
        r#"
import "forge-std/Test.sol";
contract JunitReportTest is Test {
    function test_junit_with_logs() public {
        console.log("Step1");
        console.log("Step2");
        console.log("Step3");
        assert(2 > 1);
    }
}
   "#,
    );

    cmd.args(["test", "--junit", "-vvvv"]).assert_success().stdout_eq(str![[r#"
<?xml version="1.0" encoding="UTF-8"?>
<testsuites name="Test run" tests="1" failures="0" errors="0" timestamp="[..]" time="[..]">
    <testsuite name="src/JunitReportTest.t.sol:JunitReportTest" tests="1" disabled="0" errors="0" failures="0" time="[..]">
        <testcase name="test_junit_with_logs()" time="[..]">
            <system-out>[PASS] test_junit_with_logs() ([GAS])/nLogs:/n  Step1/n  Step2/n  Step3/n</system-out>
        </testcase>
        <system-out>Suite result: ok. 1 passed; 0 failed; 0 skipped; [ELAPSED]</system-out>
    </testsuite>
</testsuites>


"#]]);
});

forgetest_init!(
    // Enable this if no cheatcodes are deprecated.
    // #[ignore = "no cheatcodes are deprecated"]
    test_deprecated_cheatcode_warning,
    |prj, cmd| {
        prj.add_test(
            "DeprecatedCheatcodeTest.t.sol",
            r#"
        import "forge-std/Test.sol";
        contract DeprecatedCheatcodeTest is Test {
            function test_deprecated_cheatcode() public view {
                vm.keyExists('{"a": 123}', ".a");
                vm.keyExists('{"a": 123}', ".a");
            }
        }

        contract DeprecatedCheatcodeFuzzTest is Test {
            function test_deprecated_cheatcode(uint256 a) public view {
                vm.keyExists('{"a": 123}', ".a");
            }
        }

        contract Counter {
            uint256 a;

            function count() public {
                a++;
            }
        }

        contract DeprecatedCheatcodeInvariantTest is Test {
            function setUp() public {
                Counter counter = new Counter();
            }

            /// forge-config: default.invariant.runs = 1
            function invariant_deprecated_cheatcode() public {
                vm.keyExists('{"a": 123}', ".a");
            }
        }
   "#,
        );

        // Tests deprecated cheatcode warning for unit tests.
        cmd.args(["test", "--mc", "DeprecatedCheatcodeTest"]).assert_success().stderr_eq(str![[
            r#"
Warning: the following cheatcode(s) are deprecated and will be removed in future versions:
  keyExists(string,string): replaced by `keyExistsJson`

"#
        ]]);

        // Tests deprecated cheatcode warning for fuzz tests.
        cmd.forge_fuse()
            .args(["test", "--mc", "DeprecatedCheatcodeFuzzTest"])
            .assert_success()
            .stderr_eq(str![[r#"
Warning: the following cheatcode(s) are deprecated and will be removed in future versions:
  keyExists(string,string): replaced by `keyExistsJson`

"#]]);

        // Tests deprecated cheatcode warning for invariant tests.
        cmd.forge_fuse()
            .args(["test", "--mc", "DeprecatedCheatcodeInvariantTest"])
            .assert_success()
            .stderr_eq(str![[r#"
Warning: the following cheatcode(s) are deprecated and will be removed in future versions:
  keyExists(string,string): replaced by `keyExistsJson`

"#]]);
    }
);

forgetest_init!(requires_single_test, |prj, cmd| {
    cmd.args(["test", "--debug"]).assert_failure().stderr_eq(str![[r#"
Error: 2 tests matched your criteria, but exactly 1 test must match in order to run the debugger.

Use --match-contract and --match-path to further limit the search.

"#]]);
    cmd.forge_fuse().args(["test", "--flamegraph"]).assert_failure().stderr_eq(str![[r#"
Error: 2 tests matched your criteria, but exactly 1 test must match in order to generate a flamegraph.

Use --match-contract and --match-path to further limit the search.

"#]]);
    cmd.forge_fuse().args(["test", "--flamechart"]).assert_failure().stderr_eq(str![[r#"
Error: 2 tests matched your criteria, but exactly 1 test must match in order to generate a flamechart.

Use --match-contract and --match-path to further limit the search.

"#]]);
});

// Test a script that calls vm.rememberKeys
forgetest_init!(script_testing, |prj, cmd| {
    prj
    .add_source(
        "Foo",
        r#"
import "forge-std/Script.sol";

interface Vm {
function rememberKeys(string calldata mnemonic, string calldata derivationPath, uint32 count) external returns (address[] memory keyAddrs);
}

contract WalletScript is Script {
function run() public {
    string memory mnemonic = "test test test test test test test test test test test junk";
    string memory derivationPath = "m/44'/60'/0'/0/";
    address[] memory wallets = Vm(address(vm)).rememberKeys(mnemonic, derivationPath, 3);
    for (uint256 i = 0; i < wallets.length; i++) {
        console.log(wallets[i]);
    }
}
}

contract FooTest {
    WalletScript public script;


    function setUp() public {
        script = new WalletScript();
    }

    function testWalletScript() public {
        script.run();
    }
}

"#,
    );

    cmd.args(["test", "--mt", "testWalletScript", "-vvv"]).assert_success().stdout_eq(str![[r#"
[COMPILING_FILES] with [SOLC_VERSION]
[SOLC_VERSION] [ELAPSED]
Compiler run successful!

Ran 1 test for src/Foo.sol:FooTest
[PASS] testWalletScript() ([GAS])
Logs:
  0xf39Fd6e51aad88F6F4ce6aB8827279cffFb92266
  0x70997970C51812dc3A010C7d01b50e0d17dc79C8
  0x3C44CdDdB6a900fa2b585dd299e03d12FA4293BC
...
"#]]);
});

// <https://github.com/foundry-rs/foundry/issues/8995>
forgetest_init!(metadata_bytecode_traces, |prj, cmd| {
    prj.add_source(
        "ParentProxy.sol",
        r#"
import {Counter} from "./Counter.sol";

abstract contract ParentProxy {
    Counter impl;
    bytes data;

    constructor(Counter _implementation, bytes memory _data) {
        impl = _implementation;
        data = _data;
    }
}
   "#,
    );
    prj.add_source(
        "Proxy.sol",
        r#"
import {ParentProxy} from "./ParentProxy.sol";
import {Counter} from "./Counter.sol";

contract Proxy is ParentProxy {
    constructor(Counter _implementation, bytes memory _data)
        ParentProxy(_implementation, _data)
    {}
}
   "#,
    );

    prj.add_test(
        "MetadataTraceTest.t.sol",
        r#"
import {Counter} from "src/Counter.sol";
import {Proxy} from "src/Proxy.sol";

import {Test} from "forge-std/Test.sol";

contract MetadataTraceTest is Test {
    function test_proxy_trace() public {
        Counter counter = new Counter();
        new Proxy(counter, "");
    }
}
   "#,
    );

    cmd.args(["test", "--mt", "test_proxy_trace", "-vvvv"]).assert_success().stdout_eq(str![[r#"
[COMPILING_FILES] with [SOLC_VERSION]
[SOLC_VERSION] [ELAPSED]
Compiler run successful!

Ran 1 test for test/MetadataTraceTest.t.sol:MetadataTraceTest
[PASS] test_proxy_trace() ([GAS])
Traces:
  [..] MetadataTraceTest::test_proxy_trace()
    ├─ [..] → new Counter@0x5615dEB798BB3E4dFa0139dFa1b3D433Cc23b72f
    │   └─ ← [Return] 481 bytes of code
    ├─ [..] → new Proxy@0x2e234DAe75C793f67A35089C9d99245E1C58470b
    │   └─ ← [Return] 62 bytes of code
    └─ ← [Stop]

Suite result: ok. 1 passed; 0 failed; 0 skipped; [ELAPSED]

Ran 1 test suite [ELAPSED]: 1 tests passed, 0 failed, 0 skipped (1 total tests)

"#]]);

    // Check consistent traces for running with no metadata.
    cmd.forge_fuse()
        .args(["test", "--mt", "test_proxy_trace", "-vvvv", "--no-metadata"])
        .assert_success()
        .stdout_eq(str![[r#"
[COMPILING_FILES] with [SOLC_VERSION]
[SOLC_VERSION] [ELAPSED]
Compiler run successful!

Ran 1 test for test/MetadataTraceTest.t.sol:MetadataTraceTest
[PASS] test_proxy_trace() ([GAS])
Traces:
  [..] MetadataTraceTest::test_proxy_trace()
    ├─ [..] → new Counter@0x5615dEB798BB3E4dFa0139dFa1b3D433Cc23b72f
    │   └─ ← [Return] 427 bytes of code
    ├─ [..] → new Proxy@0x2e234DAe75C793f67A35089C9d99245E1C58470b
    │   └─ ← [Return] 8 bytes of code
    └─ ← [Stop]

Suite result: ok. 1 passed; 0 failed; 0 skipped; [ELAPSED]

Ran 1 test suite [ELAPSED]: 1 tests passed, 0 failed, 0 skipped (1 total tests)

"#]]);
});

// Tests if dump of execution was created.
forgetest!(test_debug_with_dump, |prj, cmd| {
    prj.add_source(
        "dummy",
        r"
contract Dummy {
    function testDummy() public {}
}
",
    );

    let dump_path = prj.root().join("dump.json");

    cmd.args(["test", "--mt", "testDummy", "--debug", "--dump", dump_path.to_str().unwrap()]);
    cmd.assert_success();

    assert!(dump_path.exists());
});

forgetest_init!(test_assume_no_revert_with_data, |prj, cmd| {
    prj.update_config(|config| {
        config.fuzz.seed = Some(U256::from(111));
    });

    prj.add_source(
        "AssumeNoRevertTest.t.sol",
        r#"
import {Test} from "forge-std/Test.sol";

interface Vm {
    struct PotentialRevert {
        address reverter;
        bool partialMatch;
        bytes revertData;
    }
    function expectRevert() external;
    function assumeNoRevert() external pure;
    function assumeNoRevert(PotentialRevert calldata revertData) external pure;
    function assumeNoRevert(PotentialRevert[] calldata revertData) external pure;
    function expectRevert(bytes4 revertData, uint64 count) external;
    function assume(bool condition) external pure;
}

contract ReverterB {
    /// @notice has same error selectors as contract below to test the `reverter` param
    error MyRevert();
    error SpecialRevertWithData(uint256 x);

    function revertIf2(uint256 x) public pure returns (bool) {
        if (x == 2) {
            revert MyRevert();
        }
        return true;
    }

    function revertWithData() public pure returns (bool) {
        revert SpecialRevertWithData(2);
    }
}

contract Reverter {
    error MyRevert();
    error RevertWithData(uint256 x);
    error UnusedError();
    error ExpectedRevertCountZero();

    ReverterB public immutable subReverter;

    constructor() {
        subReverter = new ReverterB();
    }

    function myFunction() public pure returns (bool) {
        revert MyRevert();
    }

    function revertIf2(uint256 value) public pure returns (bool) {
        if (value == 2) {
            revert MyRevert();
        }
        return true;
    }

    function revertWithDataIf2(uint256 value) public pure returns (bool) {
        if (value == 2) {
            revert RevertWithData(2);
        }
        return true;
    }

    function twoPossibleReverts(uint256 x) public pure returns (bool) {
        if (x == 2) {
            revert MyRevert();
        } else if (x == 3) {
            revert RevertWithData(3);
        }
        return true;
    }

    function revertIf2Or3ExpectedRevertZero(uint256 x) public pure returns (bool) {
        if (x == 2) {
            revert ExpectedRevertCountZero();
        } else if (x == 3) {
            revert MyRevert();
        }
        return true;
    }
}

contract ReverterTest is Test {
    Reverter reverter;
    Vm _vm = Vm(VM_ADDRESS);

    function setUp() public {
        reverter = new Reverter();
    }

    /// @dev Test that `assumeNoRevert` does not reject an unanticipated error selector
    function testAssume_wrongSelector_fails(uint256 x) public view {
        _vm.assumeNoRevert(Vm.PotentialRevert({revertData: abi.encodeWithSelector(Reverter.UnusedError.selector), partialMatch: false, reverter: address(0)}));
        reverter.revertIf2(x);
    }

    /// @dev Test that `assumeNoRevert` does not reject an unanticipated error with extra data
    function testAssume_wrongData_fails(uint256 x) public view {
        _vm.assumeNoRevert(Vm.PotentialRevert({revertData: abi.encodeWithSelector(Reverter.RevertWithData.selector, 3), partialMatch: false, reverter: address(0)}));
        reverter.revertWithDataIf2(x);
    }

    /// @dev Test that `assumeNoRevert` correctly rejects an error selector from a different contract
    function testAssumeWithReverter_fails(uint256 x) public view {
        ReverterB subReverter = (reverter.subReverter());
        _vm.assumeNoRevert(Vm.PotentialRevert({revertData: abi.encodeWithSelector(Reverter.MyRevert.selector), partialMatch: false, reverter: address(reverter)}));
        subReverter.revertIf2(x);
    }

    /// @dev Test that `assumeNoRevert` correctly rejects one of two different error selectors when supplying a specific reverter
    function testMultipleAssumes_OneWrong_fails(uint256 x) public view {
        Vm.PotentialRevert[] memory revertData = new Vm.PotentialRevert[](2);
        revertData[0] = Vm.PotentialRevert({revertData: abi.encodeWithSelector(Reverter.MyRevert.selector), partialMatch: false, reverter: address(reverter)});
        revertData[1] = Vm.PotentialRevert({revertData: abi.encodeWithSelector(Reverter.RevertWithData.selector, 4), partialMatch: false, reverter: address(reverter)});
        _vm.assumeNoRevert(revertData);
        reverter.twoPossibleReverts(x);
    }

    /// @dev Test that `assumeNoRevert` assumptions are cleared after the first non-cheatcode external call
    function testMultipleAssumesClearAfterCall_fails(uint256 x) public view {
        _vm.assume(x != 3);
        Vm.PotentialRevert[] memory revertData = new Vm.PotentialRevert[](2);
        revertData[0] = Vm.PotentialRevert({revertData: abi.encodeWithSelector(Reverter.MyRevert.selector), partialMatch: false, reverter: address(0)});
        revertData[1] = Vm.PotentialRevert({revertData: abi.encodeWithSelector(Reverter.RevertWithData.selector, 4), partialMatch: false, reverter: address(reverter)});
        _vm.assumeNoRevert(revertData);
        reverter.twoPossibleReverts(x);

        reverter.twoPossibleReverts(2);
    }

    /// @dev Test that `assumeNoRevert` correctly rejects a generic assumeNoRevert call after any specific reason is provided
    function testMultipleAssumes_ThrowOnGenericNoRevert_AfterSpecific_fails(bytes4 selector) public view {
        _vm.assumeNoRevert(Vm.PotentialRevert({revertData: abi.encode(selector), partialMatch: false, reverter: address(0)}));
        _vm.assumeNoRevert();
        reverter.twoPossibleReverts(2);
    }

    function testAssumeThenExpectCountZeroFails(uint256 x) public {
        _vm.assumeNoRevert(
            Vm.PotentialRevert({
                revertData: abi.encodeWithSelector(Reverter.MyRevert.selector),
                partialMatch: false,
                reverter: address(0)
            })
        );
        _vm.expectRevert(Reverter.ExpectedRevertCountZero.selector, 0);
        reverter.revertIf2Or3ExpectedRevertZero(x);
    }

    function testExpectCountZeroThenAssumeFails(uint256 x) public {
        _vm.expectRevert(Reverter.ExpectedRevertCountZero.selector, 0);
        _vm.assumeNoRevert(
            Vm.PotentialRevert({
                revertData: abi.encodeWithSelector(Reverter.MyRevert.selector),
                partialMatch: false,
                reverter: address(0)
            })
        );
        reverter.revertIf2Or3ExpectedRevertZero(x);
    }

}"#,
    );
    cmd.args(["test", "--mc", "ReverterTest"]).assert_failure().stdout_eq(str![[r#"
[COMPILING_FILES] with [SOLC_VERSION]
[SOLC_VERSION] [ELAPSED]
Compiler run successful!

Ran 8 tests for src/AssumeNoRevertTest.t.sol:ReverterTest
[FAIL: call reverted with 'FOUNDRY::ASSUME' when it was expected not to revert; counterexample: [..] testAssumeThenExpectCountZeroFails(uint256) (runs: [..], [AVG_GAS])
[FAIL: MyRevert(); counterexample: calldata=[..]] testAssumeWithReverter_fails(uint256) (runs: [..], [AVG_GAS])
[FAIL: RevertWithData(2); counterexample: [..]] testAssume_wrongData_fails(uint256) (runs: [..], [AVG_GAS])
[FAIL: MyRevert(); counterexample: [..]] testAssume_wrongSelector_fails(uint256) (runs: [..], [AVG_GAS])
[FAIL: call reverted with 'FOUNDRY::ASSUME' when it was expected not to revert; counterexample: [..]] testExpectCountZeroThenAssumeFails(uint256) (runs: [..], [AVG_GAS])
[FAIL: MyRevert(); counterexample: [..]] testMultipleAssumesClearAfterCall_fails(uint256) (runs: 0, [AVG_GAS])
[FAIL: RevertWithData(3); counterexample: [..]] testMultipleAssumes_OneWrong_fails(uint256) (runs: [..], [AVG_GAS])
[FAIL: vm.assumeNoRevert: you must make another external call prior to calling assumeNoRevert again; counterexample: [..]] testMultipleAssumes_ThrowOnGenericNoRevert_AfterSpecific_fails(bytes4) (runs: [..], [AVG_GAS])
...

"#]]);
});

forgetest_async!(can_get_broadcast_txs, |prj, cmd| {
    foundry_test_utils::util::initialize(prj.root());

    let (_api, handle) = spawn(NodeConfig::test().silent()).await;

    prj.insert_vm();
    prj.insert_ds_test();
    prj.insert_console();

    prj.add_source(
        "Counter.sol",
        r#"
        contract Counter {
    uint256 public number;

    function setNumber(uint256 newNumber) public {
        number = newNumber;
    }

    function increment() public {
        number++;
    }
}
    "#,
    );

    prj.add_script(
        "DeployCounter",
        r#"
        import "forge-std/Script.sol";
        import "src/Counter.sol";

        contract DeployCounter is Script {
            function run() public {
                vm.startBroadcast();

                Counter counter = new Counter();

                counter.increment();

                counter.setNumber(10);

                vm.stopBroadcast();
            }
        }
    "#,
    );

    prj.add_script(
        "DeployCounterWithCreate2",
        r#"
        import "forge-std/Script.sol";
        import "src/Counter.sol";

        contract DeployCounterWithCreate2 is Script {
            function run() public {
                vm.startBroadcast();

                bytes32 salt = bytes32(uint256(1337));
                Counter counter = new Counter{salt: salt}();

                counter.increment();

                counter.setNumber(20);

                vm.stopBroadcast();
            }
        }
    "#,
    );

    let test = r#"
        import {Vm} from "../src/Vm.sol";
        import {DSTest} from "../src/test.sol";
        import {console} from "../src/console.sol";

        contract GetBroadcastTest is DSTest {
            Vm constant vm = Vm(HEVM_ADDRESS);

            function test_getLatestBroadcast() external {
                // Gets the latest create
                Vm.BroadcastTxSummary memory broadcast = vm.getBroadcast(
                    "Counter",
                    31337,
                    Vm.BroadcastTxType.Create
                );

                console.log("latest create");
                console.log(broadcast.blockNumber);

                assertEq(broadcast.blockNumber, 1);

                // Gets the latest create2
                Vm.BroadcastTxSummary memory broadcast2 = vm.getBroadcast(
                    "Counter",
                    31337,
                    Vm.BroadcastTxType.Create2
                );

                console.log("latest create2");
                console.log(broadcast2.blockNumber);
                assertEq(broadcast2.blockNumber, 4);

                // Gets the latest call
                Vm.BroadcastTxSummary memory broadcast3 = vm.getBroadcast(
                    "Counter",
                    31337,
                    Vm.BroadcastTxType.Call
                );

                console.log("latest call");
                assertEq(broadcast3.blockNumber, 6);
            }

            function test_getBroadcasts() public {
                // Gets all calls
                Vm.BroadcastTxSummary[] memory broadcasts = vm.getBroadcasts(
                    "Counter",
                    31337,
                    Vm.BroadcastTxType.Call
                );

                assertEq(broadcasts.length, 4);
            }

            function test_getAllBroadcasts() public {
                // Gets all broadcasts
                Vm.BroadcastTxSummary[] memory broadcasts2 = vm.getBroadcasts(
                    "Counter",
                    31337
                );

                assertEq(broadcasts2.length, 6);
            }

            function test_getLatestDeployment() public {
                address deployedAddress = vm.getDeployment(
                    "Counter",
                    31337
                );

                assertEq(deployedAddress, address(0xD32c10E38A626Db0b0978B1A5828eb2957665668));
            }

            function test_getDeployments() public {
                address[] memory deployments = vm.getDeployments(
                    "Counter",
                    31337
                );

                assertEq(deployments.length, 2);
                assertEq(deployments[0], address(0xD32c10E38A626Db0b0978B1A5828eb2957665668)); // Create2 address - latest deployment
                assertEq(deployments[1], address(0x5FbDB2315678afecb367f032d93F642f64180aa3)); // Create address - oldest deployment
            }
}
    "#;

    prj.add_test("GetBroadcast", test);

    let sender = "0xf39Fd6e51aad88F6F4ce6aB8827279cffFb92266";

    cmd.args([
        "script",
        "DeployCounter",
        "--rpc-url",
        &handle.http_endpoint(),
        "--sender",
        sender,
        "--unlocked",
        "--broadcast",
        "--slow",
    ])
    .assert_success();

    cmd.forge_fuse()
        .args([
            "script",
            "DeployCounterWithCreate2",
            "--rpc-url",
            &handle.http_endpoint(),
            "--sender",
            sender,
            "--unlocked",
            "--broadcast",
            "--slow",
        ])
        .assert_success();

    let broadcast_path = prj.root().join("broadcast");

    // Check if the broadcast folder exists
    assert!(broadcast_path.exists() && broadcast_path.is_dir());

    cmd.forge_fuse().args(["test", "--mc", "GetBroadcastTest", "-vvv"]).assert_success();
});

// See <https://github.com/foundry-rs/foundry/issues/9297>
forgetest_init!(
    #[ignore = "RPC Service Unavailable"]
    test_roll_scroll_fork_with_cancun,
    |prj, cmd| {
        prj.add_test(
            "ScrollForkTest.t.sol",
            r#"

import {Test} from "forge-std/Test.sol";

contract ScrollForkTest is Test {
    function test_roll_scroll_fork_to_tx() public {
        vm.createSelectFork("https://scroll-mainnet.chainstacklabs.com/");
        bytes32 targetTxHash = 0xf94774a1f69bba76892141190293ffe85dd8d9ac90a0a2e2b114b8c65764014c;
        vm.rollFork(targetTxHash);
    }
}
   "#,
        );

        cmd.args(["test", "--mt", "test_roll_scroll_fork_to_tx", "--evm-version", "cancun"])
            .assert_success();
    }
);

// Test that only provider is included in failed fork error.
forgetest_init!(test_display_provider_on_error, |prj, cmd| {
    prj.add_test(
        "ForkTest.t.sol",
        r#"
import {Test} from "forge-std/Test.sol";

contract ForkTest is Test {
    function test_fork_err_message() public {
        vm.createSelectFork("https://eth-mainnet.g.alchemy.com/v2/DUMMY_KEY");
    }
}
   "#,
    );

    cmd.args(["test", "--mt", "test_fork_err_message"]).assert_failure().stdout_eq(str![[r#"
...
Ran 1 test for test/ForkTest.t.sol:ForkTest
[FAIL: vm.createSelectFork: could not instantiate forked environment with provider eth-mainnet.g.alchemy.com; failed to get latest block number; [..]] test_fork_err_message() ([GAS])
Suite result: FAILED. 0 passed; 1 failed; 0 skipped; [ELAPSED]
...

"#]]);
});

// Tests that test traces display state changes when running with verbosity.
#[cfg(not(feature = "isolate-by-default"))]
forgetest_init!(should_show_state_changes, |prj, cmd| {
    cmd.args(["test", "--mt", "test_Increment", "-vvvvv"]).assert_success().stdout_eq(str![[r#"
...
Ran 1 test for test/Counter.t.sol:CounterTest
[PASS] test_Increment() ([GAS])
Traces:
  [137242] CounterTest::setUp()
    ├─ [96345] → new Counter@0x5615dEB798BB3E4dFa0139dFa1b3D433Cc23b72f
    │   └─ ← [Return] 481 bytes of code
    ├─ [2592] Counter::setNumber(0)
    │   └─ ← [Stop]
    └─ ← [Stop]

  [28783] CounterTest::test_Increment()
    ├─ [22418] Counter::increment()
    │   ├─  storage changes:
    │   │   @ 0: 0 → 1
    │   └─ ← [Stop]
    ├─ [424] Counter::number() [staticcall]
    │   └─ ← [Return] 1
    └─ ← [Stop]

Suite result: ok. 1 passed; 0 failed; 0 skipped; [ELAPSED]

Ran 1 test suite [ELAPSED]: 1 tests passed, 0 failed, 0 skipped (1 total tests)

"#]]);
});

// Tests that chained errors are properly displayed.
// <https://github.com/foundry-rs/foundry/issues/9161>
forgetest!(displays_chained_error, |prj, cmd| {
    prj.add_test(
        "Foo.t.sol",
        r#"
contract ContractTest {
    function test_anything(uint) public {}
}
   "#,
    );

    cmd.arg("test").arg("--gas-limit=100").assert_failure().stdout_eq(str![[r#"
...
Failing tests:
Encountered 1 failing test in test/Foo.t.sol:ContractTest
[FAIL: EVM error; transaction validation error: call [GAS_COST] exceeds the [GAS_LIMIT]] setUp() ([GAS])

Encountered a total of 1 failing tests, 0 tests succeeded

"#]]);
});

// Tests that `start/stopAndReturn` debugTraceRecording does not panic when running with
// verbosity > 3. <https://github.com/foundry-rs/foundry/issues/9526>
forgetest_init!(should_not_panic_on_debug_trace_verbose, |prj, cmd| {
    prj.add_test(
        "DebugTraceRecordingTest.t.sol",
        r#"
import "forge-std/Test.sol";
import {Counter} from "../src/Counter.sol";

contract DebugTraceRecordingTest is Test {
    function test_start_stop_recording() public {
        vm.startDebugTraceRecording();
        Counter counter = new Counter();
        counter.increment();
        vm.stopAndReturnDebugTraceRecording();
    }
}
     "#,
    );

    cmd.args(["test", "--mt", "test_start_stop_recording", "-vvvv"]).assert_success().stdout_eq(
        str![[r#"
[COMPILING_FILES] with [SOLC_VERSION]
[SOLC_VERSION] [ELAPSED]
Compiler run successful!

Ran 1 test for test/DebugTraceRecordingTest.t.sol:DebugTraceRecordingTest
[PASS] test_start_stop_recording() ([GAS])
Traces:
  [..] DebugTraceRecordingTest::test_start_stop_recording()
    └─ ← [Stop]

Suite result: ok. 1 passed; 0 failed; 0 skipped; [ELAPSED]

Ran 1 test suite [ELAPSED]: 1 tests passed, 0 failed, 0 skipped (1 total tests)

"#]],
    );
});

#[cfg(not(feature = "isolate-by-default"))]
forgetest_init!(colored_traces, |prj, cmd| {
    cmd.args(["test", "--mt", "test_Increment", "--color", "always", "-vvvvv"])
        .assert_success()
        .stdout_eq(file!["../fixtures/colored_traces.svg": TermSvg]);
});

// Tests that traces for successful tests can be suppressed by using `-s` flag.
// <https://github.com/foundry-rs/foundry/issues/9864>
#[cfg(not(feature = "isolate-by-default"))]
forgetest_init!(should_only_show_failed_tests_trace, |prj, cmd| {
    prj.add_test(
        "SuppressTracesTest.t.sol",
        r#"
import "forge-std/Test.sol";
import {Counter} from "../src/Counter.sol";

contract SuppressTracesTest is Test {
    Counter public counter;

    function setUp() public {
        counter = new Counter();
        counter.setNumber(0);
    }

    function test_increment_success() public {
        console.log("test increment success");
        counter.increment();
        assertEq(counter.number(), 1);
    }

    function test_increment_failure() public {
        console.log("test increment failure");
        counter.increment();
        assertEq(counter.number(), 100);
    }
}
     "#,
    );

    // Show traces and logs for failed test only.
    cmd.args(["test", "--mc", "SuppressTracesTest", "-vvvv", "-s"]).assert_failure().stdout_eq(
        str![[r#"
[COMPILING_FILES] with [SOLC_VERSION]
[SOLC_VERSION] [ELAPSED]
Compiler run successful!

Ran 2 tests for test/SuppressTracesTest.t.sol:SuppressTracesTest
[FAIL: assertion failed: 1 != 100] test_increment_failure() ([GAS])
Logs:
  test increment failure

Traces:
  [137242] SuppressTracesTest::setUp()
    ├─ [96345] → new Counter@0x5615dEB798BB3E4dFa0139dFa1b3D433Cc23b72f
    │   └─ ← [Return] 481 bytes of code
    ├─ [2592] Counter::setNumber(0)
    │   └─ ← [Stop]
    └─ ← [Stop]

  [35200] SuppressTracesTest::test_increment_failure()
    ├─ [0] console::log("test increment failure") [staticcall]
    │   └─ ← [Stop]
    ├─ [22418] Counter::increment()
    │   └─ ← [Stop]
    ├─ [424] Counter::number() [staticcall]
    │   └─ ← [Return] 1
    ├─ [0] VM::assertEq(1, 100) [staticcall]
    │   └─ ← [Revert] assertion failed: 1 != 100
    └─ ← [Revert] assertion failed: 1 != 100

[PASS] test_increment_success() ([GAS])
Suite result: FAILED. 1 passed; 1 failed; 0 skipped; [ELAPSED]

Ran 1 test suite [ELAPSED]: 1 tests passed, 1 failed, 0 skipped (2 total tests)

Failing tests:
Encountered 1 failing test in test/SuppressTracesTest.t.sol:SuppressTracesTest
[FAIL: assertion failed: 1 != 100] test_increment_failure() ([GAS])

Encountered a total of 1 failing tests, 1 tests succeeded

"#]],
    );

    // Show traces and logs for all tests.
    cmd.forge_fuse()
        .args(["test", "--mc", "SuppressTracesTest", "-vvvv"])
        .assert_failure()
        .stdout_eq(str![[r#"
No files changed, compilation skipped

Ran 2 tests for test/SuppressTracesTest.t.sol:SuppressTracesTest
[FAIL: assertion failed: 1 != 100] test_increment_failure() ([GAS])
Logs:
  test increment failure

Traces:
  [137242] SuppressTracesTest::setUp()
    ├─ [96345] → new Counter@0x5615dEB798BB3E4dFa0139dFa1b3D433Cc23b72f
    │   └─ ← [Return] 481 bytes of code
    ├─ [2592] Counter::setNumber(0)
    │   └─ ← [Stop]
    └─ ← [Stop]

  [35200] SuppressTracesTest::test_increment_failure()
    ├─ [0] console::log("test increment failure") [staticcall]
    │   └─ ← [Stop]
    ├─ [22418] Counter::increment()
    │   └─ ← [Stop]
    ├─ [424] Counter::number() [staticcall]
    │   └─ ← [Return] 1
    ├─ [0] VM::assertEq(1, 100) [staticcall]
    │   └─ ← [Revert] assertion failed: 1 != 100
    └─ ← [Revert] assertion failed: 1 != 100

[PASS] test_increment_success() ([GAS])
Logs:
  test increment success

Traces:
  [32164] SuppressTracesTest::test_increment_success()
    ├─ [0] console::log("test increment success") [staticcall]
    │   └─ ← [Stop]
    ├─ [22418] Counter::increment()
    │   └─ ← [Stop]
    ├─ [424] Counter::number() [staticcall]
    │   └─ ← [Return] 1
    └─ ← [Stop]

Suite result: FAILED. 1 passed; 1 failed; 0 skipped; [ELAPSED]

Ran 1 test suite [ELAPSED]: 1 tests passed, 1 failed, 0 skipped (2 total tests)

Failing tests:
Encountered 1 failing test in test/SuppressTracesTest.t.sol:SuppressTracesTest
[FAIL: assertion failed: 1 != 100] test_increment_failure() ([GAS])

Encountered a total of 1 failing tests, 1 tests succeeded

"#]]);
});

forgetest_init!(catch_test_deployment_failure, |prj, cmd| {
    prj.add_test(
        "TestDeploymentFailure.t.sol",
        r#"
import "forge-std/Test.sol";
contract TestDeploymentFailure is Test {

    constructor() {
        require(false);
    }

    function setUp() public {
        require(true);
    }

    function test_something() public {
        require(1 == 1);
    }
}
    "#,
    );

    cmd.args(["t", "--mt", "test_something"]).assert_failure().stdout_eq(str![[r#"
...
Failing tests:
Encountered 1 failing test in test/TestDeploymentFailure.t.sol:TestDeploymentFailure
[FAIL: EvmError: Revert] constructor() ([GAS])
..."#]]);
});

// <https://github.com/foundry-rs/foundry/issues/10012>
forgetest_init!(state_diff_recording_with_revert, |prj, cmd| {
    prj.add_test(
        "TestStateDiffRevertFailure.t.sol",
        r#"
import "forge-std/Test.sol";
contract StateDiffRevertAtSameDepthTest is Test {
    function test_something() public {
        CounterTestA counter = new CounterTestA();
        counter.doSomething();
    }
}

contract CounterTestA is Test {
    function doSomething() public {
        vm.startStateDiffRecording();
        require(1 > 2);
    }
}
    "#,
    );

    cmd.args(["t", "--mt", "test_something"]).assert_failure();
});

// <https://github.com/foundry-rs/foundry/issues/5521>
forgetest_init!(should_apply_pranks_per_recorded_depth, |prj, cmd| {
    prj.add_test(
        "Counter.t.sol",
        r#"
import "forge-std/Test.sol";
contract CounterTest is Test {
    function test_stackPrank() public {
        address player = makeAddr("player");
        SenderLogger senderLogger = new SenderLogger();
        Contract c = new Contract();

        senderLogger.log(); // Log(ContractTest, DefaultSender)
        vm.startPrank(player, player);
        senderLogger.log(); // Log(player, player)
        c.f(); // vm.startPrank(player)
        senderLogger.log(); // Log(ContractTest, player) <- ContractTest should be player
        vm.stopPrank();
    }
}

contract Contract {
    Vm public constant vm = Vm(address(bytes20(uint160(uint256(keccak256("hevm cheat code"))))));

    function f() public {
        vm.startPrank(msg.sender);
    }
}

contract SenderLogger {
    event Log(address, address);

    function log() public {
        emit Log(msg.sender, tx.origin);
    }
}
    "#,
    );
    // Emits
    // Log(: player: [], : player: []) instead
    // Log(: ContractTest: [], : player: [])
    cmd.args(["test", "--mt", "test_stackPrank", "-vvvv"]).assert_success().stdout_eq(str![[r#"
[COMPILING_FILES] with [SOLC_VERSION]
[SOLC_VERSION] [ELAPSED]
Compiler run successful!

Ran 1 test for test/Counter.t.sol:CounterTest
[PASS] test_stackPrank() ([GAS])
Traces:
  [..] CounterTest::test_stackPrank()
    ├─ [..] VM::addr(<pk>) [staticcall]
    │   └─ ← [Return] player: [0x44E97aF4418b7a17AABD8090bEA0A471a366305C]
    ├─ [..] VM::label(player: [0x44E97aF4418b7a17AABD8090bEA0A471a366305C], "player")
    │   └─ ← [Return]
    ├─ [..] → new SenderLogger@0x5615dEB798BB3E4dFa0139dFa1b3D433Cc23b72f
    │   └─ ← [Return] 255 bytes of code
    ├─ [..] → new Contract@0x2e234DAe75C793f67A35089C9d99245E1C58470b
    │   └─ ← [Return] 542 bytes of code
    ├─ [..] SenderLogger::log()
    │   ├─ emit Log(: CounterTest: [0x7FA9385bE102ac3EAc297483Dd6233D62b3e1496], : DefaultSender: [0x1804c8AB1F12E6bbf3894d4083f33e07309d1f38])
    │   └─ ← [Stop]
    ├─ [..] VM::startPrank(player: [0x44E97aF4418b7a17AABD8090bEA0A471a366305C], player: [0x44E97aF4418b7a17AABD8090bEA0A471a366305C])
    │   └─ ← [Return]
    ├─ [..] SenderLogger::log()
    │   ├─ emit Log(: player: [0x44E97aF4418b7a17AABD8090bEA0A471a366305C], : player: [0x44E97aF4418b7a17AABD8090bEA0A471a366305C])
    │   └─ ← [Stop]
    ├─ [..] Contract::f()
    │   ├─ [..] VM::startPrank(player: [0x44E97aF4418b7a17AABD8090bEA0A471a366305C])
    │   │   └─ ← [Return]
    │   └─ ← [Stop]
    ├─ [..] SenderLogger::log()
    │   ├─ emit Log(: player: [0x44E97aF4418b7a17AABD8090bEA0A471a366305C], : player: [0x44E97aF4418b7a17AABD8090bEA0A471a366305C])
    │   └─ ← [Stop]
    ├─ [..] VM::stopPrank()
    │   └─ ← [Return]
    └─ ← [Stop]

Suite result: ok. 1 passed; 0 failed; 0 skipped; [ELAPSED]

Ran 1 test suite [ELAPSED]: 1 tests passed, 0 failed, 0 skipped (1 total tests)

"#]]);
});

// <https://github.com/foundry-rs/foundry/issues/10060>
forgetest_init!(should_redact_pk_in_sign_delegation, |prj, cmd| {
    prj.add_test(
        "Counter.t.sol",
        r#"
import "forge-std/Test.sol";
contract CounterTest is Test {
    function testCheckDelegation() external {
        (address alice, uint256 key) = makeAddrAndKey("alice");
        vm.signDelegation(address(0), key);
        vm.signAndAttachDelegation(address(0), key);
    }
}
    "#,
    );

    cmd.args(["test", "--mt", "testCheckDelegation", "-vvvv"]).assert_success().stdout_eq(str![[r#"
...
Ran 1 test for test/Counter.t.sol:CounterTest
[PASS] testCheckDelegation() ([GAS])
Traces:
  [..] CounterTest::testCheckDelegation()
    ├─ [0] VM::addr(<pk>) [staticcall]
    │   └─ ← [Return] alice: [0x328809Bc894f92807417D2dAD6b7C998c1aFdac6]
    ├─ [0] VM::label(alice: [0x328809Bc894f92807417D2dAD6b7C998c1aFdac6], "alice")
    │   └─ ← [Return]
    ├─ [0] VM::signDelegation(0x0000000000000000000000000000000000000000, "<pk>")
    │   └─ ← [Return] (0, 0x3d6ad67cc3dc94101a049f85f96937513a05485ae0f8b27545d25c4f71b12cf9, 0x3c0f2d62834f59d6ef0209e8a935f80a891a236eb18ac0e3700dd8f7ac8ae279, 0, 0x0000000000000000000000000000000000000000)
    ├─ [0] VM::signAndAttachDelegation(0x0000000000000000000000000000000000000000, "<pk>")
    │   └─ ← [Return] (0, 0x3d6ad67cc3dc94101a049f85f96937513a05485ae0f8b27545d25c4f71b12cf9, 0x3c0f2d62834f59d6ef0209e8a935f80a891a236eb18ac0e3700dd8f7ac8ae279, 0, 0x0000000000000000000000000000000000000000)
    └─ ← [Stop]
...

"#]]);
});

// <https://github.com/foundry-rs/foundry/issues/10068>
forgetest_init!(can_upload_selectors_with_path, |prj, cmd| {
    prj.add_source(
        "CounterV1.sol",
        r#"
contract Counter {
    uint256 public number;

    function setNumberV1(uint256 newNumber) public {
        number = newNumber;
    }

    function incrementV1() public {
        number++;
    }
}
    "#,
    );

    prj.add_source(
        "CounterV2.sol",
        r#"
contract CounterV2 {
    uint256 public number;

    function setNumberV2(uint256 newNumber) public {
        number = newNumber;
    }

    function incrementV2() public {
        number++;
    }
}
    "#,
    );

    // Upload Counter without path fails as there are multiple contracts with same name.
    cmd.args(["selectors", "upload", "Counter"]).assert_failure().stderr_eq(str![[r#"
...
Error: Multiple contracts found with the name `Counter`
...

"#]]);

    // Upload without contract name should fail.
    cmd.forge_fuse().args(["selectors", "upload", "src/Counter.sol"]).assert_failure().stderr_eq(
        str![[r#"
...
Error: No contract name provided.
...

"#]],
    );

    // Upload single CounterV2.
    cmd.forge_fuse().args(["selectors", "upload", "CounterV2"]).assert_success().stdout_eq(str![[
        r#"
...
Uploading selectors for CounterV2...
...
Selectors successfully uploaded to OpenChain
...

"#
    ]]);

    // Upload CounterV1 with path.
    cmd.forge_fuse()
        .args(["selectors", "upload", "src/CounterV1.sol:Counter"])
        .assert_success()
        .stdout_eq(str![[r#"
...
Uploading selectors for Counter...
...
Selectors successfully uploaded to OpenChain
...

"#]]);

    // Upload Counter with path.
    cmd.forge_fuse()
        .args(["selectors", "upload", "src/Counter.sol:Counter"])
        .assert_success()
        .stdout_eq(str![[r#"
...
Uploading selectors for Counter...
...
Selectors successfully uploaded to OpenChain
...

"#]]);
});

forgetest_init!(selectors_list_cmd, |prj, cmd| {
    prj.add_source(
        "Counter.sol",
        r"
contract Counter {
    uint256 public number;
    event Incremented(uint256 newNumber);
    error IncrementError();

    function setNumber(uint256 newNumber) public {
        number = newNumber;
    }

    function increment() public {
        number++;
    }
}
   ",
    );

    prj.add_source(
        "CounterV2.sol",
        r"
contract CounterV2 {
    uint256 public number;

    function setNumberV2(uint256 newNumber) public {
        number = newNumber;
    }

    function incrementV2() public {
        number++;
    }
}
   ",
    );

    cmd.args(["selectors", "list"]).assert_success().stdout_eq(str![[r#"
Listing selectors for contracts in the project...
Counter

╭----------+----------------------+--------------------------------------------------------------------╮
| Type     | Signature            | Selector                                                           |
+======================================================================================================+
| Function | increment()          | 0xd09de08a                                                         |
|----------+----------------------+--------------------------------------------------------------------|
| Function | number()             | 0x8381f58a                                                         |
|----------+----------------------+--------------------------------------------------------------------|
| Function | setNumber(uint256)   | 0x3fb5c1cb                                                         |
|----------+----------------------+--------------------------------------------------------------------|
| Event    | Incremented(uint256) | 0x20d8a6f5a693f9d1d627a598e8820f7a55ee74c183aa8f1a30e8d4e8dd9a8d84 |
|----------+----------------------+--------------------------------------------------------------------|
| Error    | IncrementError()     | 0x46544c04                                                         |
╰----------+----------------------+--------------------------------------------------------------------╯

CounterV2

╭----------+----------------------+------------╮
| Type     | Signature            | Selector   |
+==============================================+
| Function | incrementV2()        | 0x49365a69 |
|----------+----------------------+------------|
| Function | number()             | 0x8381f58a |
|----------+----------------------+------------|
| Function | setNumberV2(uint256) | 0xb525b68c |
╰----------+----------------------+------------╯

"#]]);

    cmd.forge_fuse()
        .args(["selectors", "list", "--no-group"])
        .assert_success()
        .stdout_eq(str![[r#"
Listing selectors for contracts in the project...

╭----------+----------------------+--------------------------------------------------------------------+-----------╮
| Type     | Signature            | Selector                                                           | Contract  |
+==================================================================================================================+
| Function | increment()          | 0xd09de08a                                                         | Counter   |
|----------+----------------------+--------------------------------------------------------------------+-----------|
| Function | number()             | 0x8381f58a                                                         | Counter   |
|----------+----------------------+--------------------------------------------------------------------+-----------|
| Function | setNumber(uint256)   | 0x3fb5c1cb                                                         | Counter   |
|----------+----------------------+--------------------------------------------------------------------+-----------|
| Event    | Incremented(uint256) | 0x20d8a6f5a693f9d1d627a598e8820f7a55ee74c183aa8f1a30e8d4e8dd9a8d84 | Counter   |
|----------+----------------------+--------------------------------------------------------------------+-----------|
| Error    | IncrementError()     | 0x46544c04                                                         | Counter   |
|----------+----------------------+--------------------------------------------------------------------+-----------|
| Function | incrementV2()        | 0x49365a69                                                         | CounterV2 |
|----------+----------------------+--------------------------------------------------------------------+-----------|
| Function | number()             | 0x8381f58a                                                         | CounterV2 |
|----------+----------------------+--------------------------------------------------------------------+-----------|
| Function | setNumberV2(uint256) | 0xb525b68c                                                         | CounterV2 |
╰----------+----------------------+--------------------------------------------------------------------+-----------╯

"#]]);
});

forgetest_init!(selectors_list_cmd_md, |prj, cmd| {
    prj.add_source(
        "Counter.sol",
        r"
contract Counter {
    uint256 public number;
    event Incremented(uint256 newNumber);
    error IncrementError();

    function setNumber(uint256 newNumber) public {
        number = newNumber;
    }

    function increment() public {
        number++;
    }
}
   ",
    );

    prj.add_source(
        "CounterV2.sol",
        r"
contract CounterV2 {
    uint256 public number;

    function setNumberV2(uint256 newNumber) public {
        number = newNumber;
    }

    function incrementV2() public {
        number++;
    }
}
   ",
    );

    cmd.args(["selectors", "list", "--md"]).assert_success().stdout_eq(str![[r#"
Listing selectors for contracts in the project...
Counter

| Type     | Signature            | Selector                                                           |
|----------|----------------------|--------------------------------------------------------------------|
| Function | increment()          | 0xd09de08a                                                         |
| Function | number()             | 0x8381f58a                                                         |
| Function | setNumber(uint256)   | 0x3fb5c1cb                                                         |
| Event    | Incremented(uint256) | 0x20d8a6f5a693f9d1d627a598e8820f7a55ee74c183aa8f1a30e8d4e8dd9a8d84 |
| Error    | IncrementError()     | 0x46544c04                                                         |

CounterV2

| Type     | Signature            | Selector   |
|----------|----------------------|------------|
| Function | incrementV2()        | 0x49365a69 |
| Function | number()             | 0x8381f58a |
| Function | setNumberV2(uint256) | 0xb525b68c |

"#]]);

    cmd.forge_fuse()
        .args(["selectors", "list", "--no-group", "--md"])
        .assert_success()
        .stdout_eq(str![[r#"
Listing selectors for contracts in the project...

| Type     | Signature            | Selector                                                           | Contract  |
|----------|----------------------|--------------------------------------------------------------------|-----------|
| Function | increment()          | 0xd09de08a                                                         | Counter   |
| Function | number()             | 0x8381f58a                                                         | Counter   |
| Function | setNumber(uint256)   | 0x3fb5c1cb                                                         | Counter   |
| Event    | Incremented(uint256) | 0x20d8a6f5a693f9d1d627a598e8820f7a55ee74c183aa8f1a30e8d4e8dd9a8d84 | Counter   |
| Error    | IncrementError()     | 0x46544c04                                                         | Counter   |
| Function | incrementV2()        | 0x49365a69                                                         | CounterV2 |
| Function | number()             | 0x8381f58a                                                         | CounterV2 |
| Function | setNumberV2(uint256) | 0xb525b68c                                                         | CounterV2 |

"#]]);
});

// tests `interceptInitcode` function
forgetest_init!(intercept_initcode, |prj, cmd| {
    prj.wipe_contracts();
    prj.insert_ds_test();
    prj.insert_vm();
    prj.clear();

    prj.add_source(
        "InterceptInitcode.t.sol",
        r#"
import {Vm} from "./Vm.sol";
import {DSTest} from "./test.sol";

contract SimpleContract {
    uint256 public value;
    constructor(uint256 _value) {
        value = _value;
    }
}

contract InterceptInitcodeTest is DSTest {
    Vm vm = Vm(HEVM_ADDRESS);

    function testInterceptRegularCreate() public {
        // Set up interception
        vm.interceptInitcode();

        // Try to create a contract - this should revert with the initcode
        bytes memory initcode;
        try new SimpleContract(42) {
            assert(false);
        } catch (bytes memory interceptedInitcode) {
            initcode = interceptedInitcode;
        }

        // Verify the initcode contains the constructor argument
        assertTrue(initcode.length > 0, "initcode should not be empty");

        // The constructor argument is encoded as a 32-byte value at the end of the initcode
        // We need to convert the last 32 bytes to uint256
        uint256 value;
        assembly {
            value := mload(add(add(initcode, 0x20), sub(mload(initcode), 32)))
        }
        assertEq(value, 42, "initcode should contain constructor arg");
    }

    function testInterceptCreate2() public {
        // Set up interception
        vm.interceptInitcode();

        // Try to create a contract with CREATE2 - this should revert with the initcode
        bytes memory initcode;
        try new SimpleContract(1337) {
            assert(false);
        } catch (bytes memory interceptedInitcode) {
            initcode = interceptedInitcode;
        }

        // Verify the initcode contains the constructor argument
        assertTrue(initcode.length > 0, "initcode should not be empty");

        // The constructor argument is encoded as a 32-byte value at the end of the initcode
        uint256 value;
        assembly {
            value := mload(add(add(initcode, 0x20), sub(mload(initcode), 32)))
        }
        assertEq(value, 1337, "initcode should contain constructor arg");
    }

    function testInterceptMultiple() public {
        // First interception
        vm.interceptInitcode();
        bytes memory initcode1;
        try new SimpleContract(1) {
            assert(false);
        } catch (bytes memory interceptedInitcode) {
            initcode1 = interceptedInitcode;
        }

        // Second interception
        vm.interceptInitcode();
        bytes memory initcode2;
        try new SimpleContract(2) {
            assert(false);
        } catch (bytes memory interceptedInitcode) {
            initcode2 = interceptedInitcode;
        }

        // Verify different initcodes
        assertTrue(initcode1.length > 0, "first initcode should not be empty");
        assertTrue(initcode2.length > 0, "second initcode should not be empty");

        // Extract constructor arguments from both initcodes
        uint256 value1;
        uint256 value2;
        assembly {
            value1 := mload(add(add(initcode1, 0x20), sub(mload(initcode1), 32)))
            value2 := mload(add(add(initcode2, 0x20), sub(mload(initcode2), 32)))
        }
        assertEq(value1, 1, "first initcode should contain first arg");
        assertEq(value2, 2, "second initcode should contain second arg");
    }
}
     "#,
    );
    cmd.args(["test", "-vvvvv"]).assert_success();
});

// <https://github.com/foundry-rs/foundry/issues/10296>
// <https://github.com/foundry-rs/foundry/issues/10552>
forgetest_init!(should_preserve_fork_state_setup, |prj, cmd| {
    prj.wipe_contracts();
    prj.add_test(
        "Counter.t.sol",
        r#"
import "forge-std/Test.sol";
import {StdChains} from "forge-std/StdChains.sol";

contract CounterTest is Test {
    struct Domain {
        StdChains.Chain chain;
        uint256 forkId;
    }

    struct Bridge {
        Domain source;
        Domain destination;
        uint256 someVal;
    }

    struct SomeStruct {
        Domain domain;
        Bridge[] bridges;
    }

    mapping(uint256 => SomeStruct) internal data;

    function setUp() public {
        // Temporary workaround for `https://eth.llamarpc.com/` being down
        setChain("mainnet", ChainData({
            name: "mainnet",
            rpcUrl: "https://reth-ethereum.ithaca.xyz/rpc",
            chainId: 1
        }));

        StdChains.Chain memory chain1 = getChain("mainnet");
        StdChains.Chain memory chain2 = getChain("base");
        Domain memory domain1 = Domain(chain1, vm.createFork(chain1.rpcUrl, 22253716));
        Domain memory domain2 = Domain(chain2, vm.createFork(chain2.rpcUrl, 28839981));
        data[1].domain = domain1;
        data[2].domain = domain2;

        vm.selectFork(domain1.forkId);

        data[2].bridges.push(Bridge(domain1, domain2, 123));
        vm.selectFork(data[2].domain.forkId);
        vm.selectFork(data[1].domain.forkId);
        data[2].bridges.push(Bridge(domain1, domain2, 456));

        assertEq(data[2].bridges.length, 2);
    }

    function test_assert_storage() public {
        vm.selectFork(data[2].domain.forkId);
        assertEq(data[2].bridges.length, 2);
    }

    function test_modify_and_storage() public {
        data[3].domain = Domain(getChain("base"), vm.createFork(getChain("base").rpcUrl, 28839981));
        data[3].bridges.push(Bridge(data[1].domain, data[2].domain, 123));
        data[3].bridges.push(Bridge(data[1].domain, data[2].domain, 456));

        vm.selectFork(data[2].domain.forkId);
        assertEq(data[3].bridges.length, 2);
    }
}
    "#,
    );

    cmd.args(["test", "--mc", "CounterTest"]).assert_success().stdout_eq(str![[r#"
[COMPILING_FILES] with [SOLC_VERSION]
[SOLC_VERSION] [ELAPSED]
Compiler run successful!

Ran 2 tests for test/Counter.t.sol:CounterTest
[PASS] test_assert_storage() ([GAS])
[PASS] test_modify_and_storage() ([GAS])
Suite result: ok. 2 passed; 0 failed; 0 skipped; [ELAPSED]

Ran 1 test suite [ELAPSED]: 2 tests passed, 0 failed, 0 skipped (2 total tests)

"#]]);
});

// <https://github.com/foundry-rs/foundry/issues/10544>
forgetest_init!(should_not_panic_on_cool, |prj, cmd| {
    prj.add_test(
        "Counter.t.sol",
        r#"
import "forge-std/Test.sol";
import {Counter} from "../src/Counter.sol";

contract CounterTest is Test {
    Counter counter = new Counter();

    function testCoolPanic() public {
        address alice = makeAddr("alice");
        vm.deal(alice, 10000 ether);
        counter.setNumber(1);
        vm.cool(address(counter));
        vm.prank(alice);
        payable(address(counter)).transfer(1 ether);
    }
}
    "#,
    );

    cmd.args(["test", "--mc", "CounterTest"]).assert_failure().stdout_eq(str![[r#"
[COMPILING_FILES] with [SOLC_VERSION]
[SOLC_VERSION] [ELAPSED]
Compiler run successful!

Ran 1 test for test/Counter.t.sol:CounterTest
[FAIL: EvmError: Revert] testCoolPanic() ([GAS])
Suite result: FAILED. 0 passed; 1 failed; 0 skipped; [ELAPSED]

Ran 1 test suite [ELAPSED]: 0 tests passed, 1 failed, 0 skipped (1 total tests)

Failing tests:
Encountered 1 failing test in test/Counter.t.sol:CounterTest
[FAIL: EvmError: Revert] testCoolPanic() ([GAS])

Encountered a total of 1 failing tests, 0 tests succeeded

"#]]);
});

#[cfg(not(feature = "isolate-by-default"))]
forgetest_init!(detailed_revert_when_calling_non_contract_address, |prj, cmd| {
    prj.add_test(
        "NonContractCallRevertTest.t.sol",
        r#"
import "forge-std/Test.sol";
import {Counter} from "../src/Counter.sol";

interface ICounter {
    function increment() external;
    function number() external returns (uint256);
    function random() external returns (uint256);
}

contract NonContractCallRevertTest is Test {
    Counter public counter;
    address constant ADDRESS = 0xdEADBEeF00000000000000000000000000000000;

    function setUp() public {
        counter = new Counter();
        counter.setNumber(1);
    }

    function test_non_supported_selector_call_failure() public {
        console.log("test non supported fn selector call failure");
        ICounter(address(counter)).random();
    }

    function test_non_contract_call_failure() public {
        console.log("test non contract call failure");
        ICounter(ADDRESS).number();
    }

    function test_non_contract_void_call_failure() public {
        console.log("test non contract (void) call failure");
        ICounter(ADDRESS).increment();
    }
}
     "#,
    );

    cmd.args(["test", "--mc", "NonContractCallRevertTest", "-vvv"])
        .assert_failure()
        .stdout_eq(str![[r#"
[COMPILING_FILES] with [SOLC_VERSION]
[SOLC_VERSION] [ELAPSED]
Compiler run successful!

Ran 3 tests for test/NonContractCallRevertTest.t.sol:NonContractCallRevertTest
[FAIL: call to non-contract address 0xdEADBEeF00000000000000000000000000000000] test_non_contract_call_failure() ([GAS])
Logs:
  test non contract call failure

Traces:
  [6350] NonContractCallRevertTest::test_non_contract_call_failure()
    ├─ [0] console::log("test non contract call failure") [staticcall]
    │   └─ ← [Stop]
    ├─ [0] 0xdEADBEeF00000000000000000000000000000000::number()
    │   └─ ← [Stop]
    └─ ← [Revert] call to non-contract address 0xdEADBEeF00000000000000000000000000000000

[FAIL: call to non-contract address 0xdEADBEeF00000000000000000000000000000000] test_non_contract_void_call_failure() ([GAS])
Logs:
  test non contract (void) call failure

Traces:
  [6215] NonContractCallRevertTest::test_non_contract_void_call_failure()
    ├─ [0] console::log("test non contract (void) call failure") [staticcall]
    │   └─ ← [Stop]
    └─ ← [Revert] call to non-contract address 0xdEADBEeF00000000000000000000000000000000

[FAIL: EvmError: Revert] test_non_supported_selector_call_failure() ([GAS])
Logs:
  test non supported fn selector call failure

Traces:
  [8620] NonContractCallRevertTest::test_non_supported_selector_call_failure()
    ├─ [0] console::log("test non supported fn selector call failure") [staticcall]
    │   └─ ← [Stop]
    ├─ [145] Counter::random()
    │   └─ ← [Revert] unrecognized function selector 0x5ec01e4d for contract 0x5615dEB798BB3E4dFa0139dFa1b3D433Cc23b72f, which has no fallback function.
    └─ ← [Revert] EvmError: Revert

Suite result: FAILED. 0 passed; 3 failed; 0 skipped; [ELAPSED]

Ran 1 test suite [ELAPSED]: 0 tests passed, 3 failed, 0 skipped (3 total tests)

Failing tests:
Encountered 3 failing tests in test/NonContractCallRevertTest.t.sol:NonContractCallRevertTest
[FAIL: call to non-contract address 0xdEADBEeF00000000000000000000000000000000] test_non_contract_call_failure() ([GAS])
[FAIL: call to non-contract address 0xdEADBEeF00000000000000000000000000000000] test_non_contract_void_call_failure() ([GAS])
[FAIL: EvmError: Revert] test_non_supported_selector_call_failure() ([GAS])

Encountered a total of 3 failing tests, 0 tests succeeded

"#]]);
});

#[cfg(not(feature = "isolate-by-default"))]
forgetest_init!(detailed_revert_when_delegatecalling_unlinked_library, |prj, cmd| {
    prj.add_test(
        "NonContractDelegateCallRevertTest.t.sol",
        r#"
import "forge-std/Test.sol";

library TestLibrary {
    function foo(uint256 a) public pure returns (uint256) {
        return a * 2;
    }
}

contract LibraryCaller {
    address public lib;

    constructor(address _lib) {
        lib = _lib;
    }

    function foobar(uint256 val) public returns (uint256) {
        (bool success, bytes memory data) = lib.delegatecall(
            abi.encodeWithSelector(TestLibrary.foo.selector, val)
        );

        assert(success);
        return abi.decode(data, (uint256));
    }
}

contract NonContractDelegateCallRevertTest is Test {
    function test_unlinked_library_call_failure() public {
        console.log("Test: Simulating call to unlinked library");
        LibraryCaller caller = new LibraryCaller(0xdEADBEeF00000000000000000000000000000000);

        caller.foobar(10);
    }
}
     "#,
    );

    cmd.args(["test", "--mc", "NonContractDelegateCallRevertTest", "-vvv"])
        .assert_failure()
        .stdout_eq(str![[r#"
[COMPILING_FILES] with [SOLC_VERSION]
[SOLC_VERSION] [ELAPSED]
Compiler run successful!

Ran 1 test for test/NonContractDelegateCallRevertTest.t.sol:NonContractDelegateCallRevertTest
[FAIL: delegatecall to non-contract address 0xdEADBEeF00000000000000000000000000000000 (usually an unliked library)] test_unlinked_library_call_failure() ([GAS])
Logs:
  Test: Simulating call to unlinked library

Traces:
  [255303] NonContractDelegateCallRevertTest::test_unlinked_library_call_failure()
    ├─ [0] console::log("Test: Simulating call to unlinked library") [staticcall]
    │   └─ ← [Stop]
    ├─ [214746] → new LibraryCaller@0x5615dEB798BB3E4dFa0139dFa1b3D433Cc23b72f
    │   └─ ← [Return] 960 bytes of code
    ├─ [3896] LibraryCaller::foobar(10)
    │   ├─ [0] 0xdEADBEeF00000000000000000000000000000000::foo(10) [delegatecall]
    │   │   └─ ← [Stop]
    │   └─ ← [Revert] delegatecall to non-contract address 0xdEADBEeF00000000000000000000000000000000 (usually an unliked library)
    └─ ← [Revert] delegatecall to non-contract address 0xdEADBEeF00000000000000000000000000000000 (usually an unliked library)

Suite result: FAILED. 0 passed; 1 failed; 0 skipped; [ELAPSED]

Ran 1 test suite [ELAPSED]: 0 tests passed, 1 failed, 0 skipped (1 total tests)

Failing tests:
Encountered 1 failing test in test/NonContractDelegateCallRevertTest.t.sol:NonContractDelegateCallRevertTest
[FAIL: delegatecall to non-contract address 0xdEADBEeF00000000000000000000000000000000 (usually an unliked library)] test_unlinked_library_call_failure() ([GAS])

Encountered a total of 1 failing tests, 0 tests succeeded

"#]]);
});

// This test is a copy of `error_event_decode_with_cache` in cast/tests/cli/selectors.rs
// but it uses `forge build` to check that the project selectors are cached by default.
forgetest_init!(build_with_selectors_cache, |prj, cmd| {
    prj.add_source(
        "LocalProjectContract",
        r#"
contract ContractWithCustomError {
    error AnotherValueTooHigh(uint256, address);
    event MyUniqueEventWithinLocalProject(uint256 a, address b);
}
   "#,
    );
    // Build and cache project selectors.
    cmd.forge_fuse().args(["build"]).assert_success();

    // Assert cast can decode custom error with local cache.
    cmd.cast_fuse()
        .args(["decode-error", "0x7191bc6200000000000000000000000000000000000000000000000000000000000000650000000000000000000000000000000000000000000000000000000000D0004F"])
        .assert_success()
        .stdout_eq(str![[r#"
AnotherValueTooHigh(uint256,address)
101
0x0000000000000000000000000000000000D0004F

"#]]);
    // Assert cast can decode event with local cache.
    cmd.cast_fuse()
        .args(["decode-event", "0xbd3699995dcc867b64dbb607be2c33be38df9134bef1178df13bfb9446e73104000000000000000000000000000000000000000000000000000000000000004e00000000000000000000000000000000000000000000000000000dd00000004e"])
        .assert_success()
        .stdout_eq(str![[r#"
MyUniqueEventWithinLocalProject(uint256,address)
78
0x00000000000000000000000000000DD00000004e

"#]]);
});

// <https://github.com/foundry-rs/foundry/issues/11021>
forgetest_init!(revm_27_prank_bug_fix, |prj, cmd| {
    prj.add_test(
        "PrankBug.t.sol",
        r#"
import {Test} from "forge-std/Test.sol";
import {Counter} from "../src/Counter.sol";

contract PrankTest is Test {
    Counter public counter;

    function setUp() public {
        vm.startPrank(address(0x123));
        counter = new Counter();
        vm.stopPrank();
    }

    function test_Increment() public {
        vm.startPrank(address(0x123));
        counter = new Counter();
        vm.stopPrank();

        counter.increment();
        assertEq(counter.number(), 1);
    }
}
"#,
    );

    cmd.args(["test", "--mc", "PrankTest", "-vvvvv"]).assert_success().stdout_eq(str![[r#"
[COMPILING_FILES] with [SOLC_VERSION]
[SOLC_VERSION] [ELAPSED]
Compiler run successful!

Ran 1 test for test/PrankBug.t.sol:PrankTest
[PASS] test_Increment() ([GAS])
Traces:
  [..] PrankTest::setUp()
    ├─ [0] VM::startPrank(0x0000000000000000000000000000000000000123)
    │   └─ ← [Return]
    ├─ [..] → new Counter@0x6cdBd1b486b8FBD4140e8cd6daAED05bE13eD914
    │   └─ ← [Return] 481 bytes of code
    ├─ [0] VM::stopPrank()
    │   └─ ← [Return]
    └─ ← [Stop]

  [..] PrankTest::test_Increment()
    ├─ [0] VM::startPrank(0x0000000000000000000000000000000000000123)
    │   └─ ← [Return]
    ├─ [..] → new Counter@0xc4B957Cd61beB9b9afD76204b30683EDAaaB51Ec
    │   └─ ← [Return] 481 bytes of code
    ├─ [0] VM::stopPrank()
    │   └─ ← [Return]
    ├─ [..] Counter::increment()
    │   ├─  storage changes:
    │   │   @ 0: 0 → 1
    │   └─ ← [Stop]
    ├─ [..] Counter::number() [staticcall]
    │   └─ ← [Return] 1
    ├─  storage changes:
    │   @ 31: 0x00000000000000000000006cdbd1b486b8fbd4140e8cd6daaed05be13ed91401 → 0x0000000000000000000000c4b957cd61beb9b9afd76204b30683edaaab51ec01
    └─ ← [Stop]

Suite result: ok. 1 passed; 0 failed; 0 skipped; [ELAPSED]

Ran 1 test suite [ELAPSED]: 1 tests passed, 0 failed, 0 skipped (1 total tests)

"#]]);
});

// tests proper reverts in fork mode for contracts with non-existent linked libraries.
// <https://github.com/foundry-rs/foundry/issues/11185>
#[cfg(not(feature = "isolate-by-default"))]
forgetest_init!(can_fork_test_with_non_existent_linked_library, |prj, cmd| {
    prj.update_config(|config| {
        config.libraries =
            vec!["src/Counter.sol:LibCounter:0x530008d2b058137d9c475b1b7d83984f1fcf1dd0".into()];
    });
    prj.add_source(
        "Counter.sol",
        r"
library LibCounter {
    function dummy() external pure returns (uint) {
        return 1;
    }
}

contract Counter {
    uint256 public number;

    constructor() {
        LibCounter.dummy();
    }

    function setNumber(uint256 newNumber) public {
        number = newNumber;
    }

    function increment() public {
        number++;
    }

    function dummy() external pure returns (uint) {
        return LibCounter.dummy();
    }
}
   ",
    );

    let endpoint = rpc::next_http_archive_rpc_url();

    prj.add_test(
        "Counter.t.sol",
        &r#"
import "forge-std/Test.sol";
import "src/Counter.sol";

contract CounterTest is Test {
    function test_select_fork() public {
        vm.createSelectFork("<url>");
        new Counter();
    }

    function test_roll_fork() public {
        vm.rollFork(block.number - 100);
        new Counter();
    }
}
   "#
        .replace("<url>", &endpoint),
    );

    cmd.args(["test", "--fork-url", &endpoint]).assert_failure().stdout_eq(str![[r#"
[COMPILING_FILES] with [SOLC_VERSION]
[SOLC_VERSION] [ELAPSED]
Compiler run successful!

Ran 2 tests for test/Counter.t.sol:CounterTest
[FAIL: EvmError: Revert] test_roll_fork() ([GAS])
[FAIL: Contract 0x5615dEB798BB3E4dFa0139dFa1b3D433Cc23b72f does not exist and is not marked as persistent, see `vm.makePersistent()`] test_select_fork() ([GAS])
Suite result: FAILED. 0 passed; 2 failed; 0 skipped; [ELAPSED]

Ran 1 test suite [ELAPSED]: 0 tests passed, 2 failed, 0 skipped (2 total tests)

Failing tests:
Encountered 2 failing tests in test/Counter.t.sol:CounterTest
[FAIL: EvmError: Revert] test_roll_fork() ([GAS])
[FAIL: Contract 0x5615dEB798BB3E4dFa0139dFa1b3D433Cc23b72f does not exist and is not marked as persistent, see `vm.makePersistent()`] test_select_fork() ([GAS])

Encountered a total of 2 failing tests, 0 tests succeeded

"#]]);
});<|MERGE_RESOLUTION|>--- conflicted
+++ resolved
@@ -50,33 +50,13 @@
         r"
 contract Dummy {}
 ",
-<<<<<<< HEAD
-    )
-    .unwrap();
-=======
-    );
-    // set up command
-    cmd.args(["test"]);
->>>>>>> a02c14bd
+    );
 
     cmd.arg("test").assert_success().stdout_eq(str![[r#"
 ...
 No tests found in project! Forge looks for functions that start with `test`
 
 "#]]);
-<<<<<<< HEAD
-=======
-});
-
-// tests that warning is displayed with pattern when no tests match
-forgetest!(warn_no_tests_match, |prj, cmd| {
-    prj.add_source(
-        "dummy",
-        r"
-contract Dummy {}
-",
-    );
->>>>>>> a02c14bd
 
     cmd.forge_fuse();
     dummy_test_filter(&mut cmd);
@@ -517,12 +497,7 @@
 forgetest_init!(exit_code_error_on_fail_fast_with_json, |prj, cmd| {
     prj.wipe_contracts();
 
-<<<<<<< HEAD
-    prj.add_source("failing_test", FAILING_TEST).unwrap();
-=======
     prj.add_source("failing_test", FAILING_TEST);
-    // set up command
->>>>>>> a02c14bd
     cmd.args(["test", "--fail-fast", "--json"]);
 
     cmd.assert_empty_stderr();
