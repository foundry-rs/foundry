--- conflicted
+++ resolved
@@ -150,39 +150,6 @@
     )
     .unwrap();
 
-<<<<<<< HEAD
-    let lcov_info = prj.root().join("lcov.info");
-    cmd.arg("coverage").args([
-        "--no-match-coverage".to_string(),
-        "AContract".to_string(), // Filter out `AContract`
-        "--report".to_string(),
-        "lcov".to_string(),
-        "--report-file".to_string(),
-        lcov_info.to_str().unwrap().to_string(),
-    ]);
-    cmd.assert_success();
-    assert!(lcov_info.exists());
-
-    let lcov_data = std::fs::read_to_string(lcov_info).unwrap();
-    // BContract.init must be hit at least once
-    let re = Regex::new(r"FNDA:(\d+),BContract\.init").unwrap();
-    let valid_line = |line| {
-        re.captures(line)
-            .map_or(false, |caps| caps.get(1).unwrap().as_str().parse::<i32>().unwrap() > 0)
-    };
-    assert!(lcov_data.lines().any(valid_line), "{lcov_data}");
-
-    // AContract.init must not be hit
-    let re = Regex::new(r"FNDA:(\d+),AContract\.init").unwrap();
-    let valid_line = |line| {
-        re.captures(line)
-            .map_or(false, |caps| caps.get(1).unwrap().as_str().parse::<i32>().unwrap() > 0)
-    };
-    assert!(!lcov_data.lines().any(valid_line), "{lcov_data}");
-});
-
-forgetest!(test_line_hit_not_doubled, |prj, cmd| {
-=======
     // Assert AContract is not included in report.
     cmd.arg("coverage")
         .args([
@@ -201,53 +168,81 @@
 });
 
 forgetest!(test_assert_require_coverage, |prj, cmd| {
->>>>>>> ef62fdba
-    prj.insert_ds_test();
-    prj.add_source(
-        "AContract.sol",
-        r#"
-contract AContract {
-<<<<<<< HEAD
-    int public i;
-
-    function foo() public {
-        i = 1;
-=======
+    prj.insert_ds_test();
+    prj.add_source(
+        "AContract.sol",
+        r#"
+contract AContract {
     function checkA() external pure returns (bool) {
         assert(10 > 2);
         require(10 > 2, "true");
         return true;
->>>>>>> ef62fdba
-    }
-}
-    "#,
-    )
-    .unwrap();
-
-    prj.add_source(
-        "AContractTest.sol",
-        r#"
-import "./test.sol";
-import {AContract} from "./AContract.sol";
-
-contract AContractTest is DSTest {
-<<<<<<< HEAD
-    function testFoo() public {
-        AContract a = new AContract();
-        a.foo();
-=======
+    }
+}
+    "#,
+    )
+    .unwrap();
+
+    prj.add_source(
+        "AContractTest.sol",
+        r#"
+import "./test.sol";
+import {AContract} from "./AContract.sol";
+
+contract AContractTest is DSTest {
     function testA() external {
         AContract a = new AContract();
         bool result = a.checkA();
         assertTrue(result);
->>>>>>> ef62fdba
-    }
-}
-    "#,
-    )
-    .unwrap();
-
-<<<<<<< HEAD
+    }
+}
+    "#,
+    )
+    .unwrap();
+
+    // Assert 100% coverage (assert and require properly covered).
+    cmd.arg("coverage").args(["--summary".to_string()]).assert_success().stdout_eq(str![[r#"
+...
+| File              | % Lines       | % Statements  | % Branches    | % Funcs       |
+|-------------------|---------------|---------------|---------------|---------------|
+| src/AContract.sol | 100.00% (3/3) | 100.00% (3/3) | 100.00% (0/0) | 100.00% (1/1) |
+| Total             | 100.00% (3/3) | 100.00% (3/3) | 100.00% (0/0) | 100.00% (1/1) |
+
+"#]]);
+});
+
+forgetest!(test_line_hit_not_doubled, |prj, cmd| {
+    prj.insert_ds_test();
+    prj.add_source(
+        "AContract.sol",
+        r#"
+contract AContract {
+    int public i;
+
+    function foo() public {
+        i = 1;
+    }
+}
+    "#,
+    )
+    .unwrap();
+
+    prj.add_source(
+        "AContractTest.sol",
+        r#"
+import "./test.sol";
+import {AContract} from "./AContract.sol";
+
+contract AContractTest is DSTest {
+    function testFoo() public {
+        AContract a = new AContract();
+        a.foo();
+    }
+}
+    "#,
+    )
+    .unwrap();
+
     let lcov_info = prj.root().join("lcov.info");
     cmd.arg("coverage").args([
         "--report".to_string(),
@@ -276,15 +271,4 @@
 end_of_record
 "#
     );
-=======
-    // Assert 100% coverage (assert and require properly covered).
-    cmd.arg("coverage").args(["--summary".to_string()]).assert_success().stdout_eq(str![[r#"
-...
-| File              | % Lines       | % Statements  | % Branches    | % Funcs       |
-|-------------------|---------------|---------------|---------------|---------------|
-| src/AContract.sol | 100.00% (3/3) | 100.00% (3/3) | 100.00% (0/0) | 100.00% (1/1) |
-| Total             | 100.00% (3/3) | 100.00% (3/3) | 100.00% (0/0) | 100.00% (1/1) |
-
-"#]]);
->>>>>>> ef62fdba
 });