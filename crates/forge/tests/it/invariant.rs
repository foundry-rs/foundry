//! Invariant tests.

use crate::config::*;
use alloy_primitives::U256;
use forge::{fuzz::CounterExample, result::TestStatus, TestOptions};
use foundry_test_utils::Filter;
use std::collections::BTreeMap;

#[tokio::test(flavor = "multi_thread")]
async fn test_invariant() {
    let mut runner = runner().await;

    let results = runner
        .test_collect(
            &Filter::new(".*", ".*", ".*fuzz/invariant/(target|targetAbi|common)"),
            test_opts(),
        )
        .await;

    assert_multiple(
        &results,
        BTreeMap::from([
            (
                "fuzz/invariant/common/InvariantHandlerFailure.t.sol:InvariantHandlerFailure",
                vec![("statefulFuzz_BrokenInvariant()", true, None, None, None)],
            ),
            (
                "fuzz/invariant/common/InvariantInnerContract.t.sol:InvariantInnerContract",
                vec![(
                    "invariantHideJesus()",
                    false,
                    Some("revert: jesus betrayed".into()),
                    None,
                    None,
                )],
            ),
            (
                "fuzz/invariant/common/InvariantReentrancy.t.sol:InvariantReentrancy",
                vec![("invariantNotStolen()", true, None, None, None)],
            ),
            (
                "fuzz/invariant/common/InvariantTest1.t.sol:InvariantTest",
                vec![
                    ("invariant_neverFalse()", false, Some("revert: false".into()), None, None),
                    (
                        "statefulFuzz_neverFalseWithInvariantAlias()",
                        false,
                        Some("revert: false".into()),
                        None,
                        None,
                    ),
                ],
            ),
            (
                "fuzz/invariant/target/ExcludeContracts.t.sol:ExcludeContracts",
                vec![("invariantTrueWorld()", true, None, None, None)],
            ),
            (
                "fuzz/invariant/target/TargetContracts.t.sol:TargetContracts",
                vec![("invariantTrueWorld()", true, None, None, None)],
            ),
            (
                "fuzz/invariant/target/TargetSenders.t.sol:TargetSenders",
                vec![(
                    "invariantTrueWorld()",
                    false,
                    Some("revert: false world".into()),
                    None,
                    None,
                )],
            ),
            (
                "fuzz/invariant/target/TargetInterfaces.t.sol:TargetWorldInterfaces",
                vec![(
                    "invariantTrueWorld()",
                    false,
                    Some("revert: false world".into()),
                    None,
                    None,
                )],
            ),
            (
                "fuzz/invariant/target/ExcludeSenders.t.sol:ExcludeSenders",
                vec![("invariantTrueWorld()", true, None, None, None)],
            ),
            (
                "fuzz/invariant/target/TargetSelectors.t.sol:TargetSelectors",
                vec![("invariantTrueWorld()", true, None, None, None)],
            ),
            (
                "fuzz/invariant/targetAbi/ExcludeArtifacts.t.sol:ExcludeArtifacts",
                vec![("invariantShouldPass()", true, None, None, None)],
            ),
            (
                "fuzz/invariant/targetAbi/TargetArtifacts.t.sol:TargetArtifacts",
                vec![
                    ("invariantShouldPass()", true, None, None, None),
                    (
                        "invariantShouldFail()",
                        false,
                        Some("revert: false world".into()),
                        None,
                        None,
                    ),
                ],
            ),
            (
                "fuzz/invariant/targetAbi/TargetArtifactSelectors.t.sol:TargetArtifactSelectors",
                vec![("invariantShouldPass()", true, None, None, None)],
            ),
            (
                "fuzz/invariant/targetAbi/TargetArtifactSelectors2.t.sol:TargetArtifactSelectors2",
                vec![(
                    "invariantShouldFail()",
                    false,
                    Some("revert: it's false".into()),
                    None,
                    None,
                )],
            ),
            (
<<<<<<< HEAD
                "fuzz/invariant/common/InvariantPreserveState.t.sol:InvariantPreserveState",
                vec![("invariant_preserve_state()", true, None, None, None)],
=======
                "fuzz/invariant/common/InvariantShrinkWithAssert.t.sol:InvariantShrinkWithAssert",
                vec![(
                    "invariant_with_assert()",
                    false,
                    Some("<empty revert data>".into()),
                    None,
                    None,
                )],
            ),
            (
                "fuzz/invariant/common/InvariantShrinkWithAssert.t.sol:InvariantShrinkWithRequire",
                vec![(
                    "invariant_with_require()",
                    false,
                    Some("revert: wrong counter".into()),
                    None,
                    None,
                )],
>>>>>>> 6ca37340
            ),
        ]),
    );
}

#[tokio::test(flavor = "multi_thread")]
async fn test_invariant_override() {
    let mut runner = runner().await;

    let mut opts = test_opts();
    opts.invariant.call_override = true;
    runner.test_options = opts.clone();

    let results = runner
        .test_collect(
            &Filter::new(".*", ".*", ".*fuzz/invariant/common/InvariantReentrancy.t.sol"),
            opts,
        )
        .await;

    assert_multiple(
        &results,
        BTreeMap::from([(
            "fuzz/invariant/common/InvariantReentrancy.t.sol:InvariantReentrancy",
            vec![("invariantNotStolen()", false, Some("revert: stolen".into()), None, None)],
        )]),
    );
}

#[tokio::test(flavor = "multi_thread")]
async fn test_invariant_fail_on_revert() {
    let mut runner = runner().await;

    let mut opts = test_opts();
    opts.invariant.fail_on_revert = true;
    opts.invariant.runs = 1;
    opts.invariant.depth = 10;
    runner.test_options = opts.clone();

    let results = runner
        .test_collect(
            &Filter::new(".*", ".*", ".*fuzz/invariant/common/InvariantHandlerFailure.t.sol"),
            opts,
        )
        .await;

    assert_multiple(
        &results,
        BTreeMap::from([(
            "fuzz/invariant/common/InvariantHandlerFailure.t.sol:InvariantHandlerFailure",
            vec![(
                "statefulFuzz_BrokenInvariant()",
                false,
                Some("revert: failed on revert".into()),
                None,
                None,
            )],
        )]),
    );
}

#[tokio::test(flavor = "multi_thread")]
#[ignore]
async fn test_invariant_storage() {
    let mut runner = runner().await;

    let mut opts = test_opts();
    opts.invariant.depth = 100 + (50 * cfg!(windows) as u32);
    opts.fuzz.seed = Some(U256::from(6u32));
    runner.test_options = opts.clone();

    let results = runner
        .test_collect(
            &Filter::new(".*", ".*", ".*fuzz/invariant/storage/InvariantStorageTest.t.sol"),
            opts,
        )
        .await;

    assert_multiple(
        &results,
        BTreeMap::from([(
            "fuzz/invariant/storage/InvariantStorageTest.t.sol:InvariantStorageTest",
            vec![
                ("invariantChangeAddress()", false, Some("changedAddr".to_string()), None, None),
                ("invariantChangeString()", false, Some("changedString".to_string()), None, None),
                ("invariantChangeUint()", false, Some("changedUint".to_string()), None, None),
                ("invariantPush()", false, Some("pushUint".to_string()), None, None),
            ],
        )]),
    );
}

#[tokio::test(flavor = "multi_thread")]
#[cfg_attr(windows, ignore = "for some reason there's different rng")]
async fn test_invariant_shrink() {
    let mut runner = runner().await;

    let mut opts = test_opts();
    opts.fuzz.seed = Some(U256::from(119u32));
    runner.test_options = opts.clone();

    let results = runner
        .test_collect(
            &Filter::new(".*", ".*", ".*fuzz/invariant/common/InvariantInnerContract.t.sol"),
            opts,
        )
        .await;

    let results =
        results.values().last().expect("`InvariantInnerContract.t.sol` should be testable.");

    let result =
        results.test_results.values().last().expect("`InvariantInnerContract` should be testable.");

    let counter = result
        .counterexample
        .as_ref()
        .expect("`InvariantInnerContract` should have failed with a counterexample.");

    match counter {
        CounterExample::Single(_) => panic!("CounterExample should be a sequence."),
        // `fuzz_seed` at 119 makes this sequence shrinkable from 4 to 2.
        CounterExample::Sequence(sequence) => {
            assert_eq!(sequence.len(), 2);

            // call order should always be preserved
            let create_fren_sequence = sequence[0].clone();
            assert_eq!(
                create_fren_sequence.contract_name.unwrap(),
                "fuzz/invariant/common/InvariantInnerContract.t.sol:Jesus"
            );
            assert_eq!(create_fren_sequence.signature.unwrap(), "create_fren()");

            let betray_sequence = sequence[1].clone();
            assert_eq!(
                betray_sequence.contract_name.unwrap(),
                "fuzz/invariant/common/InvariantInnerContract.t.sol:Judas"
            );
            assert_eq!(betray_sequence.signature.unwrap(), "betray()");
        }
    };
}

#[tokio::test(flavor = "multi_thread")]
#[cfg_attr(windows, ignore = "for some reason there's different rng")]
async fn test_invariant_assert_shrink() {
    let mut opts = test_opts();
    opts.fuzz.seed = Some(U256::from(119u32));

    // ensure assert and require shrinks to same sequence of 3 or less
    test_shrink(opts.clone(), "InvariantShrinkWithAssert").await;
    test_shrink(opts.clone(), "InvariantShrinkWithRequire").await;
}

async fn test_shrink(opts: TestOptions, contract_pattern: &str) {
    let mut runner = runner().await;
    runner.test_options = opts.clone();
    let results = runner
        .test_collect(
            &Filter::new(
                ".*",
                contract_pattern,
                ".*fuzz/invariant/common/InvariantShrinkWithAssert.t.sol",
            ),
            opts,
        )
        .await;
    let results = results.values().last().expect("`InvariantShrinkWithAssert` should be testable.");

    let result = results
        .test_results
        .values()
        .last()
        .expect("`InvariantShrinkWithAssert` should be testable.");

    assert_eq!(result.status, TestStatus::Failure);

    let counter = result
        .counterexample
        .as_ref()
        .expect("`InvariantShrinkWithAssert` should have failed with a counterexample.");

    match counter {
        CounterExample::Single(_) => panic!("CounterExample should be a sequence."),
        CounterExample::Sequence(sequence) => {
            assert!(sequence.len() <= 3);
        }
    };
}

#[tokio::test(flavor = "multi_thread")]
async fn test_invariant_preserve_state() {
    let mut runner = runner().await;

    // should not fail with default options
    let mut opts = test_opts();
    opts.invariant.fail_on_revert = true;
    runner.test_options = opts.clone();
    let results = runner
        .test_collect(
            &Filter::new(".*", ".*", ".*fuzz/invariant/common/InvariantPreserveState.t.sol"),
            opts,
        )
        .await;
    assert_multiple(
        &results,
        BTreeMap::from([(
            "fuzz/invariant/common/InvariantPreserveState.t.sol:InvariantPreserveState",
            vec![("invariant_preserve_state()", true, None, None, None)],
        )]),
    );

    // same test should revert when preserve state enabled
    let mut opts = test_opts();
    opts.invariant.fail_on_revert = true;
    opts.invariant.preserve_state = true;
    runner.test_options = opts.clone();

    let results = runner
        .test_collect(
            &Filter::new(".*", ".*", ".*fuzz/invariant/common/InvariantPreserveState.t.sol"),
            opts,
        )
        .await;
    assert_multiple(
        &results,
        BTreeMap::from([(
            "fuzz/invariant/common/InvariantPreserveState.t.sol:InvariantPreserveState",
            vec![(
                "invariant_preserve_state()",
                false,
                Some("EvmError: Revert".into()),
                None,
                None,
            )],
        )]),
    );
}<|MERGE_RESOLUTION|>--- conflicted
+++ resolved
@@ -119,29 +119,28 @@
                 )],
             ),
             (
-<<<<<<< HEAD
+                "fuzz/invariant/common/InvariantShrinkWithAssert.t.sol:InvariantShrinkWithAssert",
+                vec![(
+                    "invariant_with_assert()",
+                    false,
+                    Some("<empty revert data>".into()),
+                    None,
+                    None,
+                )],
+            ),
+            (
+                "fuzz/invariant/common/InvariantShrinkWithAssert.t.sol:InvariantShrinkWithRequire",
+                vec![(
+                    "invariant_with_require()",
+                    false,
+                    Some("revert: wrong counter".into()),
+                    None,
+                    None,
+                )],
+            ),
+            (
                 "fuzz/invariant/common/InvariantPreserveState.t.sol:InvariantPreserveState",
                 vec![("invariant_preserve_state()", true, None, None, None)],
-=======
-                "fuzz/invariant/common/InvariantShrinkWithAssert.t.sol:InvariantShrinkWithAssert",
-                vec![(
-                    "invariant_with_assert()",
-                    false,
-                    Some("<empty revert data>".into()),
-                    None,
-                    None,
-                )],
-            ),
-            (
-                "fuzz/invariant/common/InvariantShrinkWithAssert.t.sol:InvariantShrinkWithRequire",
-                vec![(
-                    "invariant_with_require()",
-                    false,
-                    Some("revert: wrong counter".into()),
-                    None,
-                    None,
-                )],
->>>>>>> 6ca37340
             ),
         ]),
     );
