[package]
name = "forge"
description = "Fast and flexible Ethereum testing framework"

version.workspace = true
edition.workspace = true
rust-version.workspace = true
authors.workspace = true
license.workspace = true
homepage.workspace = true
repository.workspace = true

[lints]
workspace = true

[[bin]]
name = "forge"
path = "bin/main.rs"

[[test]]
name = "ui"
path = "tests/ui.rs"
harness = false

[dependencies]
# lib
foundry-block-explorers = { workspace = true, features = ["foundry-compilers"] }
foundry-common.workspace = true
foundry-compilers = { workspace = true, features = ["full"] }
foundry-config.workspace = true
foundry-evm.workspace = true
foundry-evm-core.workspace = true
foundry-linking.workspace = true

comfy-table.workspace = true
eyre.workspace = true
proptest.workspace = true
rayon.workspace = true
serde.workspace = true
tracing.workspace = true
yansi.workspace = true
chrono.workspace = true

# bin
forge-doc.workspace = true
forge-fmt.workspace = true
forge-lint.workspace = true
forge-verify.workspace = true
forge-script.workspace = true
forge-sol-macro-gen.workspace = true
foundry-cli.workspace = true
foundry-debugger.workspace = true

alloy-chains.workspace = true
alloy-dyn-abi.workspace = true
alloy-json-abi.workspace = true
alloy-network.workspace = true
alloy-primitives = { workspace = true, features = ["serde"] }
alloy-provider = { workspace = true, features = ["reqwest", "ws", "ipc"] }
alloy-rpc-types.workspace = true
alloy-serde.workspace = true
alloy-signer.workspace = true
alloy-transport.workspace = true

revm.workspace = true

clap = { version = "4", features = ["derive", "env", "unicode", "wrap_help"] }
clap_complete = "4"
clap_complete_fig = "4"
dunce.workspace = true
indicatif.workspace = true
inferno = { version = "0.12", default-features = false }
itertools.workspace = true
parking_lot.workspace = true
regex = { workspace = true, default-features = false }
semver.workspace = true
serde_json.workspace = true
similar = { version = "2", features = ["inline"] }
solang-parser.workspace = true
solar-parse.workspace = true
<<<<<<< HEAD
solar-sema.workspace = true
solar-interface.workspace = true
=======
>>>>>>> 132cb13f
strum = { workspace = true, features = ["derive"] }
thiserror.workspace = true
tokio = { workspace = true, features = ["time"] }
toml_edit = "0.22"
watchexec = "8.0"
watchexec-events = "6.0"
watchexec-signals = "5.0"
clearscreen = "4.0"
evm-disassembler.workspace = true
path-slash.workspace = true

# doc server
axum = { workspace = true, features = ["ws"] }
tower-http = { workspace = true, features = ["fs"] }
opener = "0.7"

# soldeer
soldeer-commands.workspace = true
quick-junit = "0.5.0"

[dev-dependencies]
alloy-hardforks.workspace = true
anvil.workspace = true
forge-script-sequence.workspace = true
foundry-test-utils.workspace = true
foundry-wallets.workspace = true
futures.workspace = true
reqwest = { workspace = true, features = ["json"] }

mockall = "0.13"
globset = "0.4"
paste = "1.0"
similar-asserts.workspace = true
svm = { package = "svm-rs", version = "0.5", default-features = false, features = [
    "rustls",
] }
tempfile.workspace = true

alloy-signer-local.workspace = true

[features]
default = ["jemalloc"]
asm-keccak = ["alloy-primitives/asm-keccak"]
jemalloc = ["foundry-cli/jemalloc"]
mimalloc = ["foundry-cli/mimalloc"]
tracy-allocator = ["foundry-cli/tracy-allocator"]
aws-kms = ["foundry-wallets/aws-kms"]
gcp-kms = ["foundry-wallets/gcp-kms"]
isolate-by-default = ["foundry-config/isolate-by-default"]<|MERGE_RESOLUTION|>--- conflicted
+++ resolved
@@ -78,11 +78,8 @@
 similar = { version = "2", features = ["inline"] }
 solang-parser.workspace = true
 solar-parse.workspace = true
-<<<<<<< HEAD
 solar-sema.workspace = true
 solar-interface.workspace = true
-=======
->>>>>>> 132cb13f
 strum = { workspace = true, features = ["derive"] }
 thiserror.workspace = true
 tokio = { workspace = true, features = ["time"] }
