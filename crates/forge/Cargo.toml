--- conflicted
+++ resolved
@@ -31,14 +31,12 @@
 foundry-compilers = { workspace = true, features = ["full"] }
 foundry-config.workspace = true
 foundry-evm.workspace = true
-<<<<<<< HEAD
-foundry-evm-mutator.workspace = true
-=======
 foundry-wallets.workspace = true
 foundry-linking.workspace = true
 
 ethers-contract-abigen = { workspace = true, features = ["providers"] }
->>>>>>> f8aa4afe
+
+foundry-evm-mutator.workspace = true
 
 revm-inspectors.workspace = true
 
