[package]
name = "forge"
description = "Fast and flexible Ethereum testing framework"

version.workspace = true
edition.workspace = true
rust-version.workspace = true
authors.workspace = true
license.workspace = true
homepage.workspace = true
repository.workspace = true

[lints]
workspace = true

[[bin]]
name = "forge"
path = "bin/main.rs"

[[test]]
name = "ui"
path = "tests/ui.rs"
harness = false

[dependencies]
# lib
foundry-block-explorers = { workspace = true, features = ["foundry-compilers"] }
foundry-common.workspace = true
foundry-compilers = { workspace = true, features = ["full"] }
foundry-config.workspace = true
foundry-evm.workspace = true
foundry-evm-core.workspace = true
foundry-linking.workspace = true
<<<<<<< HEAD
forge-script-sequence.workspace = true
enscribe.workspace = true
=======
>>>>>>> ac0411d0

comfy-table.workspace = true
eyre.workspace = true
proptest.workspace = true
rayon.workspace = true
serde.workspace = true
tracing.workspace = true
yansi.workspace = true
chrono.workspace = true

# bin
forge-doc.workspace = true
forge-fmt.workspace = true
forge-lint.workspace = true
forge-verify.workspace = true
forge-script.workspace = true
forge-sol-macro-gen.workspace = true
foundry-cli.workspace = true
foundry-debugger.workspace = true

alloy-chains.workspace = true
alloy-dyn-abi.workspace = true
alloy-json-abi.workspace = true
alloy-network.workspace = true
alloy-primitives = { workspace = true, features = ["serde"] }
alloy-provider = { workspace = true, features = ["reqwest", "ws", "ipc"] }
alloy-rpc-types.workspace = true
alloy-serde.workspace = true
alloy-signer.workspace = true
alloy-transport.workspace = true

revm.workspace = true

clap = { version = "4", features = ["derive", "env", "unicode", "wrap_help"] }
clap_complete = "4"
clap_complete_fig = "4"
dunce.workspace = true
indicatif.workspace = true
inferno = { version = "0.12", default-features = false }
itertools.workspace = true
parking_lot.workspace = true
regex = { workspace = true, default-features = false }
semver.workspace = true
serde_json.workspace = true
similar = { version = "2", features = ["inline"] }
solang-parser.workspace = true
solar-parse.workspace = true
solar-sema.workspace = true
strum = { workspace = true, features = ["derive"] }
thiserror.workspace = true
tokio = { workspace = true, features = ["time"] }
toml_edit = "0.22"
watchexec = "8.0"
watchexec-events = "6.0"
watchexec-signals = "5.0"
clearscreen = "4.0"
evm-disassembler.workspace = true
path-slash.workspace = true

# doc server
axum = { workspace = true, features = ["ws"] }
tower-http = { workspace = true, features = ["fs"] }
opener = "0.7"

# soldeer
soldeer-commands.workspace = true
quick-junit = "0.5.1"

[dev-dependencies]
alloy-hardforks.workspace = true
anvil.workspace = true
forge-script-sequence.workspace = true
foundry-test-utils.workspace = true
<<<<<<< HEAD
alloy-contract.workspace = true
alloy-ens.workspace = true
alloy-sol-types.workspace = true
=======
foundry-wallets.workspace = true
futures.workspace = true
reqwest = { workspace = true, features = ["json"] }
>>>>>>> ac0411d0

mockall = "0.13"
globset = "0.4"
paste = "1.0"
similar-asserts.workspace = true
svm = { package = "svm-rs", version = "0.5", default-features = false, features = [
    "rustls",
] }
tempfile.workspace = true

alloy-signer-local.workspace = true

[features]
default = ["jemalloc"]
asm-keccak = ["alloy-primitives/asm-keccak"]
jemalloc = ["foundry-cli/jemalloc"]
mimalloc = ["foundry-cli/mimalloc"]
tracy-allocator = ["foundry-cli/tracy-allocator"]
aws-kms = ["foundry-wallets/aws-kms"]
gcp-kms = ["foundry-wallets/gcp-kms"]
isolate-by-default = ["foundry-config/isolate-by-default"]<|MERGE_RESOLUTION|>--- conflicted
+++ resolved
@@ -31,11 +31,7 @@
 foundry-evm.workspace = true
 foundry-evm-core.workspace = true
 foundry-linking.workspace = true
-<<<<<<< HEAD
-forge-script-sequence.workspace = true
 enscribe.workspace = true
-=======
->>>>>>> ac0411d0
 
 comfy-table.workspace = true
 eyre.workspace = true
@@ -109,15 +105,12 @@
 anvil.workspace = true
 forge-script-sequence.workspace = true
 foundry-test-utils.workspace = true
-<<<<<<< HEAD
 alloy-contract.workspace = true
 alloy-ens.workspace = true
 alloy-sol-types.workspace = true
-=======
 foundry-wallets.workspace = true
 futures.workspace = true
 reqwest = { workspace = true, features = ["json"] }
->>>>>>> ac0411d0
 
 mockall = "0.13"
 globset = "0.4"
