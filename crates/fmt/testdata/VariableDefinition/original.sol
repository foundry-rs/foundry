--- conflicted
+++ resolved
@@ -1,22 +1,11 @@
-<<<<<<< HEAD
-contract Contract {
+contract Contract layout at 69 {
+    bytes32 transient a;
     bytes32 constant private BYTES = 0;
     bytes32 private constant override (Base1) BYTES = 0;
     bytes32 private constant override (Base1, Base2) BYTES = 0;
     bytes32 private constant override BYTES = 0;
     bytes32 private constant override BYTES_VERY_VERY_VERY_LONG = 0;
     bytes32 private constant override(Base1, Base2, SomeLongBaseContract, AndAnotherVeryLongBaseContract, Imported.Contract) BYTES_OVERRIDDEN = 0;
-=======
-contract Contract layout at 69 {
-    bytes32 transient a;
-
-    bytes32 constant private BYTES;
-    bytes32 private constant override (Base1) BYTES;
-    bytes32 private constant override (Base1, Base2) BYTES;
-    bytes32 private constant override immutable BYTES;
-    bytes32 private constant override immutable BYTES_VERY_VERY_VERY_LONG;
-    bytes32 private constant override(Base1, Base2, SomeLongBaseContract, AndAnotherVeryLongBaseContract, Imported.Contract) BYTES_OVERRIDDEN;
->>>>>>> 5e92b6e6
 
     bytes32 constant private BYTES =
         0x035aff83d86937d35b32e04f0ddc6ff469290eef2f1b692d8a815c89404d4749;
