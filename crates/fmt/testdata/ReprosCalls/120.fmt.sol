--- conflicted
+++ resolved
@@ -106,7 +106,6 @@
             0 /* nonce */
         );
 
-<<<<<<< HEAD
         // https://github.com/foundry-rs/foundry/issues/11834
         CurrenciesOutOfOrderOrEqual.selector.revertWith(Currency.unwrap(key.currency0), Currency.unwrap(key.currency1));
 
@@ -116,15 +115,14 @@
                 param2,
                 param3 // long line
             );
+
+        // https://github.com/foundry-rs/foundry/issues/11835
+        feeGrowthInside0X128 = self.feeGrowthGlobal0X128 - lower.feeGrowthOutside0X128 - upper.feeGrowthOutside0X128;
+        feeGrowthInside0X128 = self.feeGrowthGlobal0X128 - lower.feeGrowthOutside0X128 - upper.feeGrowthOutside0X128;
     }
 
     // https://github.com/foundry-rs/foundry/issues/11834
     function test_ffi_fuzz_addLiquidity_defaultPool(IPoolManager.ModifyLiquidityParams memory paramSeed) public {
         a = 1;
-=======
-        // https://github.com/foundry-rs/foundry/issues/11835
-        feeGrowthInside0X128 = self.feeGrowthGlobal0X128 - lower.feeGrowthOutside0X128 - upper.feeGrowthOutside0X128;
-        feeGrowthInside0X128 = self.feeGrowthGlobal0X128 - lower.feeGrowthOutside0X128 - upper.feeGrowthOutside0X128;
->>>>>>> fef41c11
     }
 }