// config: line_length = 80
function test() public {
    require(
        keccak256(abi.encodePacked("this is a long string"))
            == keccak256(abi.encodePacked("some other long string")),
        "string mismatch"
    );

    address lerp = LerpFactoryLike(lerpFab())
        .newLerp(_name, _target, _what, _startTime, _start, _end, _duration);

    (oracleRouter, eVault) = execute(
        oracleRouterFactory,
        deployRouterForOracle,
        eVaultFactory,
        upgradable,
        asset,
        oracle,
        unitOfAccount
    );

    if (eVault == address(0)) {
        eVault = address(
            GenericFactory(eVaultFactory)
                .createProxy(
                    address(0),
                    true,
                    abi.encodePacked(asset, address(0), address(0))
                )
        );
    }

    content = string.concat(
        "{\"description\": \"",
        description,
        "\", \"name\": \"0x Settler feature ",
        ItoA.itoa(Feature.unwrap(feature)),
        "\"}\n"
    );

    oracleInfo = abi.encode(
        LidoOracleInfo({
            base: IOracle(oracleAddress).WSTETH(),
            quote: IOracle(oracleAddress).STETH()
        })
    );

    return someFunction().getValue().modifyValue().negate()
        .scaleBySomeFactor(1000).transformToTuple();

    SnapshotRegistry(adapterRegistry)
        .add(
            adapter,
            LidoFundamentalOracle(adapter).WSTETH(),
            LidoFundamentalOracle(adapter).WETH()
        );

    (bool success, bytes memory data) = GenericFactory(eVaultFactory)
        .implementation()
        .staticcall(
            abi.encodePacked(EVCUtil.EVC.selector, uint256(0), uint256(0))
        );

    IEVC.BatchItem[] memory items = new IEVC.BatchItem[](3);

    items[0] = IEVC.BatchItem({
        onBehalfOfAccount: user,
        targetContract: address(eGRT),
        value: 0,
        data: abi.encodeCall(
            IERC4626.withdraw, (1500e18, address(swapper), user)
        )
    });
    items[1] = IEVC.BatchItem({
        onBehalfOfAccount: user,
        targetContract: address(swapper),
        value: 0,
        data: abi.encodeCall(Swapper.multicall, multicallItems)
    });
    items[2] = IEVC.BatchItem({
        onBehalfOfAccount: user,
        targetContract: address(swapVerifier),
        value: 0,
        data: abi.encodeCall(
            swapVerifier.verifyDebtMax,
            (address(eSTETH), user, exactOutTolerance, type(uint256).max)
        )
    });

    uint256 fork =
        vm.createSelectFork("arbitrum", bytes32(0xdeadc0ffeedeadbeef));

    ConstructorVictim victim =
        new ConstructorVictim(sender, "msg.sender", "not set during prank");

    vm._expectCheatcodeRevert("short msg doesn't break");
    vm._expectCheatcodeRevert(
        "failed parsing as `uint256`: missing hex prefix for hex string"
    );
    vm.thisIsJustAReallyLongMemberWithoutAcall.LetsSeeHowItBreaks
        .willItBreakAsIntendedOrNot;

    bytes4[] memory targets = new bytes4[](0);
    targets[0] =
        FuzzArtifactSelector("TargetArtifactSelectors.t.sol:Hi", selectors);

    emit IERC712View.Transfer(
        Create3.predict(_salt, address(_deployer)), address(o), id
    );

    return _verifyDeploymentRootHash(_getMerkleRoot(proof, hash), originalOwner)
        .ternary(IERC1271.isValidSignature.selector, bytes4(0xffffffff));
}

function returnLongBinaryOp() returns (bytes32) {
    return bytes32(
        uint256(Feature.unwrap(feature)) << 128 | uint256(block.chainid) << 64
            | uint256(Nonce.unwrap(nonce))
    );
}

contract Orchestrator {
    function test() public {
        uint256 globalBuyAmount = Take.take(
            state,
            notes,
            uint32(IPoolManager.take.selector),
            recipient,
            minBuyAmount
        );
        uint256 globalBuyAmount = Take.take(
            state,
            notes,
            uint32(IPoolManager.take.selector),
            recipient,
            minBuyAmount
        );

        {
            u.executionData = _transferExecution(
                address(paymentToken), address(0xabcd), 1 ether
            );
            u.executionData = _transferExecution(
                address(paymentToken), address(0xabcd), 1 ether
            );
        }

        ISettlerBase.AllowedSlippage memory allowedSlippage =
            ISettlerBase.AllowedSlippage({
                recipient: payable(address(0)),
                buyToken: IERC20(address(0)),
                minAmountOut: 0
            });
        ISettlerBase.AllowedSlippage memory allowedSlippage =
            ISettlerBase.AllowedSlippage({
                recipient: payable(address(0)),
                buyToken: IERC20(address(0)),
                minAmountOut: 0
            });

        ISignatureTransfer.PermitTransferFrom memory permit =
            defaultERC20PermitTransfer(
                address(fromToken()),
                amount(),
                0 /* nonce */
            );
        ISignatureTransfer.PermitTransferFrom memory permit =
            defaultERC20PermitTransfer(
                address(fromToken()),
                amount(),
                0 /* nonce */
            );

<<<<<<< HEAD
        // https://github.com/foundry-rs/foundry/issues/11834
        CurrenciesOutOfOrderOrEqual.selector
            .revertWith(
                Currency.unwrap(key.currency0), Currency.unwrap(key.currency1)
            );

        nestedStruct.withCalls.thatCause
            .aBreak(
                param1,
                param2,
                param3 // long line
            );
    }

    // https://github.com/foundry-rs/foundry/issues/11834
    function test_ffi_fuzz_addLiquidity_defaultPool(
        IPoolManager.ModifyLiquidityParams memory paramSeed
    ) public {
        a = 1;
=======
        // https://github.com/foundry-rs/foundry/issues/11835
        feeGrowthInside0X128 = self.feeGrowthGlobal0X128
            - lower.feeGrowthOutside0X128 - upper.feeGrowthOutside0X128;
        feeGrowthInside0X128 = self.feeGrowthGlobal0X128
            - lower.feeGrowthOutside0X128 - upper.feeGrowthOutside0X128;
>>>>>>> fef41c11
    }
}<|MERGE_RESOLUTION|>--- conflicted
+++ resolved
@@ -171,7 +171,6 @@
                 0 /* nonce */
             );
 
-<<<<<<< HEAD
         // https://github.com/foundry-rs/foundry/issues/11834
         CurrenciesOutOfOrderOrEqual.selector
             .revertWith(
@@ -184,6 +183,12 @@
                 param2,
                 param3 // long line
             );
+
+        // https://github.com/foundry-rs/foundry/issues/11835
+        feeGrowthInside0X128 = self.feeGrowthGlobal0X128
+            - lower.feeGrowthOutside0X128 - upper.feeGrowthOutside0X128;
+        feeGrowthInside0X128 = self.feeGrowthGlobal0X128
+            - lower.feeGrowthOutside0X128 - upper.feeGrowthOutside0X128;
     }
 
     // https://github.com/foundry-rs/foundry/issues/11834
@@ -191,12 +196,5 @@
         IPoolManager.ModifyLiquidityParams memory paramSeed
     ) public {
         a = 1;
-=======
-        // https://github.com/foundry-rs/foundry/issues/11835
-        feeGrowthInside0X128 = self.feeGrowthGlobal0X128
-            - lower.feeGrowthOutside0X128 - upper.feeGrowthOutside0X128;
-        feeGrowthInside0X128 = self.feeGrowthGlobal0X128
-            - lower.feeGrowthOutside0X128 - upper.feeGrowthOutside0X128;
->>>>>>> fef41c11
     }
 }