#![allow(clippy::too_many_arguments)]

use super::{
    CommentConfig, Separator, State,
    common::{BlockFormat, ListFormat},
};
use crate::{
    pp::SIZE_INFINITY,
    state::{CallContext, common::LitExt},
};
use foundry_common::{comments::Comment, iter::IterDelimited};
use foundry_config::fmt::{self as config, MultilineFuncHeaderStyle};
use solar::{
    ast::BoxSlice,
    interface::SpannedOption,
    parse::{
        ast::{self, Span},
        interface::BytePos,
    },
};
use std::{collections::HashMap, fmt::Debug};

#[rustfmt::skip]
macro_rules! get_span {
    () => { |value| value.span };
    (()) => { |value| value.span() };
}

/// Language-specific pretty printing: Solidity.
impl<'ast> State<'_, 'ast> {
    pub(crate) fn print_source_unit(&mut self, source_unit: &'ast ast::SourceUnit<'ast>) {
        // Figure out if the cursor needs to check for CR (`\r`).
        if let Some(item) = source_unit.items.first() {
            self.check_crlf(item.span.to(source_unit.items.last().unwrap().span));
        }

        let mut items = source_unit.items.iter().peekable();
        let mut is_first = true;
        while let Some(item) = items.next() {
            // If imports shouldn't be sorted, or if the item is not an import, print it directly.
            if !self.config.sort_imports || !matches!(item.kind, ast::ItemKind::Import(_)) {
                self.print_item(item, is_first);
                is_first = false;
                if let Some(next_item) = items.peek() {
                    self.separate_items(next_item, false);
                }
                continue;
            }

            // Otherwise, collect a group of consecutive imports and sort them before printing.
            let mut import_group = vec![item];
            while let Some(next_item) = items.peek() {
                // Groups end when the next item is not an import or when there is a blank line.
                if !matches!(next_item.kind, ast::ItemKind::Import(_))
                    || self.has_comment_between(item.span.hi(), next_item.span.lo())
                {
                    break;
                }
                import_group.push(items.next().unwrap());
            }

            import_group.sort_by_key(|item| {
                if let ast::ItemKind::Import(import) = &item.kind {
                    import.path.value.as_str()
                } else {
                    unreachable!("Expected an import item")
                }
            });

            for (pos, group_item) in import_group.iter().delimited() {
                self.print_item(group_item, is_first);
                is_first = false;

                if !pos.is_last {
                    self.hardbreak_if_not_bol();
                }
            }
            if let Some(next_item) = items.peek() {
                self.separate_items(next_item, false);
            }
        }

        self.print_remaining_comments(is_first);
    }

    /// Prints a hardbreak if the item needs an isolated line break.
    fn separate_items(&mut self, next_item: &'ast ast::Item<'ast>, advance: bool) {
        if !item_needs_iso(&next_item.kind) {
            return;
        }
        let span = next_item.span;

        let cmnts = self
            .comments
            .iter()
            .filter_map(|c| if c.pos() < span.lo() { Some(c.style) } else { None })
            .collect::<Vec<_>>();

        if let Some(first) = cmnts.first()
            && let Some(last) = cmnts.last()
        {
            if !(first.is_blank() || last.is_blank()) {
                self.hardbreak();
                return;
            }
            if advance {
                if self.peek_comment_before(span.lo()).is_some() {
                    self.print_comments(span.lo(), CommentConfig::default());
                } else if self.inline_config.is_disabled(span.shrink_to_lo()) {
                    self.hardbreak();
                    self.cursor.advance_to(span.lo(), true);
                }
            }
        } else {
            self.hardbreak();
        }
    }

    fn print_item(&mut self, item: &'ast ast::Item<'ast>, skip_ws: bool) {
        let ast::Item { ref docs, span, ref kind } = *item;
        self.print_docs(docs);

        if self.handle_span(item.span, skip_ws) {
            if !self.print_trailing_comment(span.hi(), None) {
                self.print_sep(Separator::Hardbreak);
            }
            return;
        }

        if self
            .print_comments(
                span.lo(),
                if skip_ws {
                    CommentConfig::skip_leading_ws(false)
                } else {
                    CommentConfig::default()
                },
            )
            .is_some_and(|cmnt| cmnt.is_mixed())
        {
            self.zerobreak();
        }

        match kind {
            ast::ItemKind::Pragma(pragma) => self.print_pragma(pragma),
            ast::ItemKind::Import(import) => self.print_import(import),
            ast::ItemKind::Using(using) => self.print_using(using),
            ast::ItemKind::Contract(contract) => self.print_contract(contract, span),
            ast::ItemKind::Function(func) => self.print_function(func),
            ast::ItemKind::Variable(var) => self.print_var_def(var),
            ast::ItemKind::Struct(strukt) => self.print_struct(strukt, span),
            ast::ItemKind::Enum(enm) => self.print_enum(enm, span),
            ast::ItemKind::Udvt(udvt) => self.print_udvt(udvt),
            ast::ItemKind::Error(err) => self.print_error(err),
            ast::ItemKind::Event(event) => self.print_event(event),
        }

        self.cursor.advance_to(span.hi(), true);
        self.print_comments(span.hi(), CommentConfig::default());
        self.print_trailing_comment(span.hi(), None);
        self.hardbreak_if_not_bol();
        self.cursor.next_line(self.is_at_crlf());
    }

    fn print_pragma(&mut self, pragma: &'ast ast::PragmaDirective<'ast>) {
        self.word("pragma ");
        match &pragma.tokens {
            ast::PragmaTokens::Version(ident, semver_req) => {
                self.print_ident(ident);
                self.nbsp();
                self.word(semver_req.to_string());
            }
            ast::PragmaTokens::Custom(a, b) => {
                self.print_ident_or_strlit(a);
                if let Some(b) = b {
                    self.nbsp();
                    self.print_ident_or_strlit(b);
                }
            }
            ast::PragmaTokens::Verbatim(tokens) => {
                self.print_tokens(tokens);
            }
        }
        self.word(";");
    }

    fn print_commasep_aliases<'a, I>(&mut self, aliases: I)
    where
        I: Iterator<Item = &'a (ast::Ident, Option<ast::Ident>)>,
        'ast: 'a,
    {
        for (pos, (ident, alias)) in aliases.delimited() {
            self.print_ident(ident);
            if let Some(alias) = alias {
                self.word(" as ");
                self.print_ident(alias);
            }
            if !pos.is_last {
                self.word(",");
                self.space();
            }
        }
    }

    fn print_import(&mut self, import: &'ast ast::ImportDirective<'ast>) {
        let ast::ImportDirective { path, items } = import;
        self.word("import ");
        match items {
            ast::ImportItems::Plain(_) | ast::ImportItems::Glob(_) => {
                self.print_ast_str_lit(path);
                if let Some(ident) = items.source_alias() {
                    self.word(" as ");
                    self.print_ident(&ident);
                }
            }

            ast::ImportItems::Aliases(aliases) => {
                self.s.cbox(self.ind);
                self.word("{");
                self.braces_break();

                if self.config.sort_imports {
                    let mut sorted: Vec<_> = aliases.iter().collect();
                    sorted.sort_by_key(|(ident, _alias)| ident.name.as_str());
                    self.print_commasep_aliases(sorted.into_iter());
                } else {
                    self.print_commasep_aliases(aliases.iter());
                };

                self.braces_break();
                self.s.offset(-self.ind);
                self.word("}");
                self.end();
                self.word(" from ");
                self.print_ast_str_lit(path);
            }
        }
        self.word(";");
    }

    fn print_using(&mut self, using: &'ast ast::UsingDirective<'ast>) {
        let ast::UsingDirective { list, ty, global } = using;
        self.word("using ");
        match list {
            ast::UsingList::Single(path) => self.print_path(path, true),
            ast::UsingList::Multiple(items) => {
                self.s.cbox(self.ind);
                self.word("{");
                self.braces_break();
                for (pos, (path, op)) in items.iter().delimited() {
                    self.print_path(path, true);
                    if let Some(op) = op {
                        self.word(" as ");
                        self.word(op.to_str());
                    }
                    if !pos.is_last {
                        self.word(",");
                        self.space();
                    }
                }
                self.braces_break();
                self.s.offset(-self.ind);
                self.word("}");
                self.end();
            }
        }
        self.word(" for ");
        if let Some(ty) = ty {
            self.print_ty(ty);
        } else {
            self.word("*");
        }
        if *global {
            self.word(" global");
        }
        self.word(";");
    }

    fn print_contract(&mut self, c: &'ast ast::ItemContract<'ast>, span: Span) {
        let ast::ItemContract { kind, name, layout, bases, body } = c;
        self.contract = Some(c);
        self.cursor.advance_to(span.lo(), true);

        self.s.cbox(self.ind);
        self.ibox(0);
        self.cbox(0);
        self.word_nbsp(kind.to_str());
        self.print_ident(name);
        self.nbsp();

        if let Some(layout) = layout
            && !self.handle_span(layout.span, false)
        {
            self.word("layout at ");
            self.print_expr(layout.slot);
            self.print_sep(Separator::Space);
        }

        if let Some(first) = bases.first().map(|base| base.span())
            && let Some(last) = bases.last().map(|base| base.span())
            && self.inline_config.is_disabled(first.to(last))
        {
            _ = self.handle_span(first.until(last), false);
        } else if !bases.is_empty() {
            self.word("is");
            self.space();
            let last = bases.len() - 1;
            for (i, base) in bases.iter().enumerate() {
                if !self.handle_span(base.span(), false) {
                    self.print_modifier_call(base, false);
                    if i != last {
                        self.word(",");
                        if self
                            .print_comments(
                                bases[i + 1].span().lo(),
                                CommentConfig::skip_ws().mixed_prev_space().mixed_post_nbsp(),
                            )
                            .is_none()
                        {
                            self.space();
                        }
                    }
                }
            }
            if !self.print_trailing_comment(bases.last().unwrap().span().hi(), None) {
                self.space();
            }
            self.s.offset(-self.ind);
        }
        self.end();

        self.print_word("{");
        self.end();
        if !body.is_empty() {
            // update block depth
            self.block_depth += 1;

            self.print_sep(Separator::Hardbreak);
            if self.config.contract_new_lines {
                self.hardbreak();
            }
            let body_lo = body[0].span.lo();
            if self.peek_comment_before(body_lo).is_some() {
                self.print_comments(body_lo, CommentConfig::skip_leading_ws(true));
            }

            let mut is_first = true;
            let mut items = body.iter().peekable();
            while let Some(item) = items.next() {
                self.print_item(item, is_first);
                is_first = false;
                if let Some(next_item) = items.peek() {
                    if self.inline_config.is_disabled(next_item.span) {
                        _ = self.handle_span(next_item.span, false);
                    } else {
                        self.separate_items(next_item, true);
                    }
                }
            }

            if let Some(cmnt) = self.print_comments(span.hi(), CommentConfig::skip_trailing_ws())
                && self.config.contract_new_lines
                && !cmnt.is_blank()
            {
                self.print_sep(Separator::Hardbreak);
            }
            self.s.offset(-self.ind);
            self.end();
            if self.config.contract_new_lines {
                self.hardbreak_if_nonempty();
            }

            // restore block depth
            self.block_depth -= 1;
        } else {
            if self.print_comments(span.hi(), CommentConfig::skip_ws()).is_some() {
                self.zerobreak();
            } else if self.config.bracket_spacing {
                self.nbsp();
            };
            self.end();
        }
        self.print_word("}");

        self.cursor.advance_to(span.hi(), true);
        self.contract = None;
    }

    fn print_struct(&mut self, strukt: &'ast ast::ItemStruct<'ast>, span: Span) {
        let ast::ItemStruct { name, fields } = strukt;
        let ind = if self.estimate_size(name.span) + 8 >= self.space_left() { self.ind } else { 0 };
        self.s.ibox(self.ind);
        self.word("struct");
        self.space();
        self.print_ident(name);
        self.word(" {");
        if !fields.is_empty() {
            self.break_offset(SIZE_INFINITY as usize, ind);
        }
        self.s.ibox(0);
        for var in fields.iter() {
            self.print_var_def(var);
            if !self.print_trailing_comment(var.span.hi(), None) {
                self.hardbreak();
            }
        }
        self.print_comments(span.hi(), CommentConfig::skip_ws());
        if ind == 0 {
            self.s.offset(-self.ind);
        }
        self.end();
        self.end();
        self.word("}");
    }

    fn print_enum(&mut self, enm: &'ast ast::ItemEnum<'ast>, span: Span) {
        let ast::ItemEnum { name, variants } = enm;
        self.s.cbox(self.ind);
        self.word("enum ");
        self.print_ident(name);
        self.word(" {");
        self.hardbreak_if_nonempty();
        for (pos, ident) in variants.iter().delimited() {
            self.print_comments(ident.span.lo(), CommentConfig::default());
            self.print_ident(ident);
            if !pos.is_last {
                self.word(",");
            }
            if !self.print_trailing_comment(ident.span.hi(), None) {
                self.hardbreak();
            }
        }
        self.print_comments(span.hi(), CommentConfig::skip_ws());
        self.s.offset(-self.ind);
        self.end();
        self.word("}");
    }

    fn print_udvt(&mut self, udvt: &'ast ast::ItemUdvt<'ast>) {
        let ast::ItemUdvt { name, ty } = udvt;
        self.word("type ");
        self.print_ident(name);
        self.word(" is ");
        self.print_ty(ty);
        self.word(";");
    }

    // NOTE(rusowsky): Functions are the only source unit item that handle inline (disabled) format
    fn print_function(&mut self, func: &'ast ast::ItemFunction<'ast>) {
        let ast::ItemFunction { kind, ref header, ref body, body_span } = *func;
        let ast::FunctionHeader {
            name,
            ref parameters,
            visibility,
            state_mutability: sm,
            virtual_,
            ref override_,
            ref returns,
            ..
        } = *header;

        self.s.cbox(self.ind);

        // Print fn name and params
        _ = self.handle_span(self.cursor.span(header.span.lo()), false);
        self.print_word(kind.to_str());
        if let Some(name) = name {
            self.print_sep(Separator::Nbsp);
            self.print_ident(&name);
            self.cursor.advance_to(name.span.hi(), true);
        }
        self.s.cbox(-self.ind);
        let header_style = self.config.multiline_func_header;
        let params_format = match header_style {
            MultilineFuncHeaderStyle::ParamsAlways => ListFormat::always_break(),
            MultilineFuncHeaderStyle::All
                if header.parameters.len() > 1 && !self.can_header_be_inlined(header) =>
            {
                ListFormat::always_break()
            }
            MultilineFuncHeaderStyle::AllParams
                if !header.parameters.is_empty() && !self.can_header_be_inlined(header) =>
            {
                ListFormat::always_break()
            }
            _ => ListFormat::consistent().break_cmnts().break_single(
                // ensure fn params are always breakable when there is a single `Contract.Struct`
                parameters.len() == 1
                    && matches!(
                        &parameters[0].ty,
                        ast::Type { kind: ast::TypeKind::Custom(ty), .. } if ty.segments().len() > 1
                    ),
            ),
        };
        self.print_parameter_list(parameters, parameters.span, params_format);
        self.end();

        // Map attributes to their corresponding comments
        let (mut map, attributes, first_attrib_pos) =
            AttributeCommentMapper::new(returns.as_ref(), body_span.lo()).build(self, header);

        let mut handle_pre_cmnts = |this: &mut Self, span: Span| -> bool {
            if this.inline_config.is_disabled(span)
                // Note: `map` is still captured from the outer scope, which is fine.
                && let Some((pre_cmnts, ..)) = map.remove(&span.lo())
            {
                for (pos, cmnt) in pre_cmnts.into_iter().delimited() {
                    if pos.is_first && cmnt.style.is_isolated() && !this.is_bol_or_only_ind() {
                        this.print_sep(Separator::Hardbreak);
                    }
                    if let Some(cmnt) = this.handle_comment(cmnt, false) {
                        this.print_comment(cmnt, CommentConfig::skip_ws().mixed_post_nbsp());
                    }
                    if pos.is_last {
                        return true;
                    }
                }
            }
            false
        };

        let skip_attribs = returns.as_ref().is_some_and(|ret| {
            let attrib_span = Span::new(first_attrib_pos, ret.span.lo());
            handle_pre_cmnts(self, attrib_span);
            self.handle_span(attrib_span, false)
        });
        let skip_returns = {
            let pos = if skip_attribs { self.cursor.pos } else { first_attrib_pos };
            let ret_span = Span::new(pos, body_span.lo());
            handle_pre_cmnts(self, ret_span);
            self.handle_span(ret_span, false)
        };

        let attrib_box = self.config.multiline_func_header.params_first()
            || (self.config.multiline_func_header.attrib_first()
                && !self.can_header_params_be_inlined(header));
        if attrib_box {
            self.s.cbox(0);
        }
        if !(skip_attribs || skip_returns) {
            // Print fn attributes in correct order
            if let Some(v) = visibility {
                self.print_fn_attribute(v.span, &mut map, &mut |s| s.word(v.to_str()));
            }
            if let Some(sm) = sm
                && !matches!(*sm, ast::StateMutability::NonPayable)
            {
                self.print_fn_attribute(sm.span, &mut map, &mut |s| s.word(sm.to_str()));
            }
            if let Some(v) = virtual_ {
                self.print_fn_attribute(v, &mut map, &mut |s| s.word("virtual"));
            }
            if let Some(o) = override_ {
                self.print_fn_attribute(o.span, &mut map, &mut |s| s.print_override(o));
            }
            for m in attributes.iter().filter(|a| matches!(a.kind, AttributeKind::Modifier(_))) {
                if let AttributeKind::Modifier(modifier) = m.kind {
                    let is_base = self.is_modifier_a_base_contract(kind, modifier);
                    self.print_fn_attribute(m.span, &mut map, &mut |s| {
                        s.print_modifier_call(modifier, is_base)
                    });
                }
            }
        }
        if !skip_returns
            && let Some(ret) = returns
            && !ret.is_empty()
            && let Some(ret) = returns
        {
            if !self.handle_span(self.cursor.span(ret.span.lo()), false) {
                if !self.is_bol_or_only_ind() && !self.last_token_is_space() {
                    self.print_sep(Separator::Space);
                }
                self.cursor.advance_to(ret.span.lo(), true);
                self.print_word("returns ");
            }
            self.print_parameter_list(
                ret,
                ret.span,
                ListFormat::consistent(), // .with_cmnts_break(false),
            );
        }

        // Print fn body
        if let Some(body) = body {
            if self.handle_span(self.cursor.span(body_span.lo()), false) {
                // Print spacing if necessary. Updates cursor.
            } else {
                if let Some(cmnt) = self.peek_comment_before(body_span.lo()) {
                    if cmnt.style.is_mixed() {
                        // These shouldn't update the cursor, as we've already dealt with it above
                        self.space();
                        self.s.offset(-self.ind);
                        self.print_comments(body_span.lo(), CommentConfig::skip_ws());
                    } else {
                        self.zerobreak();
                        self.s.offset(-self.ind);
                        self.print_comments(body_span.lo(), CommentConfig::skip_ws());
                        self.s.offset(-self.ind);
                    }
                } else {
                    // If there are no modifiers, overrides, nor returns never break
                    if header.modifiers.is_empty()
                        && header.override_.is_none()
                        && returns.as_ref().is_none_or(|r| r.is_empty())
                        && (header.visibility().is_none() || body.is_empty())
                    {
                        self.nbsp();
                    } else {
                        self.space();
                        self.s.offset(-self.ind);
                    }
                }
                self.cursor.advance_to(body_span.lo(), true);
            }
            self.print_word("{");
            self.end();
            if attrib_box {
                self.end();
            }

            self.print_block_without_braces(body, body_span.hi(), Some(self.ind));
            if self.cursor.enabled || self.cursor.pos < body_span.hi() {
                self.print_word("}");
                self.cursor.advance_to(body_span.hi(), true);
            }
        } else {
            self.print_comments(body_span.lo(), CommentConfig::skip_ws().mixed_prev_space());
            self.end();
            if attrib_box {
                self.end();
            }
            self.neverbreak();
            self.print_word(";");
        }

        if let Some(cmnt) = self.peek_trailing_comment(body_span.hi(), None) {
            if cmnt.is_doc {
                // trailing doc comments after the fn body are isolated
                // these shouldn't update the cursor, as this is our own formatting
                self.hardbreak();
                self.hardbreak();
            }
            self.print_trailing_comment(body_span.hi(), None);
        }
    }

    fn print_fn_attribute(
        &mut self,
        span: Span,
        map: &mut AttributeCommentMap,
        print_fn: &mut dyn FnMut(&mut Self),
    ) {
        match map.remove(&span.lo()) {
            Some((pre_cmnts, inner_cmnts, post_cmnts)) => {
                // Print preceding comments.
                for cmnt in pre_cmnts {
                    let Some(cmnt) = self.handle_comment(cmnt, false) else {
                        continue;
                    };
                    self.print_comment(cmnt, CommentConfig::default());
                }
                // Push the inner comments back to the queue, so that they are printed in their
                // intended place.
                for cmnt in inner_cmnts.into_iter().rev() {
                    self.comments.push_front(cmnt);
                }
                let mut enabled = false;
                if !self.handle_span(span, false) {
                    if !self.is_bol_or_only_ind() {
                        self.space();
                    }
                    self.ibox(0);
                    print_fn(self);
                    self.cursor.advance_to(span.hi(), true);
                    enabled = true;
                }
                // Print subsequent comments.
                for cmnt in post_cmnts {
                    let Some(cmnt) = self.handle_comment(cmnt, false) else {
                        continue;
                    };
                    self.print_comment(cmnt, CommentConfig::default().mixed_prev_space());
                }
                if enabled {
                    self.end();
                }
            }
            // Fallback for attributes not in the map (should never happen)
            None => {
                if !self.is_bol_or_only_ind() {
                    self.space();
                }
                print_fn(self);
                self.cursor.advance_to(span.hi(), true);
            }
        }
    }

    fn is_modifier_a_base_contract(
        &self,
        kind: ast::FunctionKind,
        modifier: &'ast ast::Modifier<'ast>,
    ) -> bool {
        // Add `()` in functions when the modifier is a base contract.
        // HACK: heuristics:
        // 1. exactly matches the name of a base contract as declared in the `contract is`;
        // this does not account for inheritance;
        let is_contract_base = self.contract.is_some_and(|contract| {
            contract
                .bases
                .iter()
                .any(|contract_base| contract_base.name.to_string() == modifier.name.to_string())
        });
        // 2. assume that title case names in constructors are bases.
        // LEGACY: constructors used to also be `function NameOfContract...`; not checked.
        let is_constructor = matches!(kind, ast::FunctionKind::Constructor);
        // LEGACY: we are checking the beginning of the path, not the last segment.
        is_contract_base
            || (is_constructor
                && modifier.name.first().name.as_str().starts_with(char::is_uppercase))
    }

    fn print_error(&mut self, err: &'ast ast::ItemError<'ast>) {
        let ast::ItemError { name, parameters } = err;
        self.word("error ");
        self.print_ident(name);
        self.print_parameter_list(parameters, parameters.span, ListFormat::compact());
        self.word(";");
    }

    fn print_event(&mut self, event: &'ast ast::ItemEvent<'ast>) {
        let ast::ItemEvent { name, parameters, anonymous } = event;
        self.word("event ");
        self.print_ident(name);
        self.print_parameter_list(parameters, parameters.span, ListFormat::compact().break_cmnts());
        if *anonymous {
            self.word(" anonymous");
        }
        self.word(";");
    }

    fn print_var_def(&mut self, var: &'ast ast::VariableDefinition<'ast>) {
        self.print_var(var, true);
        self.word(";");
    }

    /// Prints the RHS of an assignment or variable initializer.
    fn print_assign_rhs(
        &mut self,
        rhs: &'ast ast::Expr<'ast>,
        lhs_size: usize,
        space_left: usize,
        ty: Option<&ast::TypeKind<'ast>>,
    ) {
        // Check if the total expression overflows but the RHS would fit alone on a new line.
        // This helps keep the RHS together on a single line when possible.
        let rhs_size = self.estimate_size(rhs.span);
        let overflows = lhs_size + rhs_size >= space_left;
        let fits_alone = rhs_size + self.config.tab_width < space_left;
        let rhs_fits_alone_on_new_line =
            fits_alone && !self.has_comment_between(rhs.span.lo(), rhs.span.hi());
        let force_break = overflows && rhs_fits_alone_on_new_line;

        // Set up precall size tracking
        if lhs_size <= space_left {
            self.neverbreak();
            self.call_stack.add_precall(lhs_size + 1);
        } else {
            self.call_stack.add_precall(space_left + self.config.tab_width);
        }

        // Handle comments before the RHS expression
        if let Some(cmnt) = self.peek_comment_before(rhs.span.lo())
            && self.inline_config.is_disabled(cmnt.span)
        {
            self.print_sep(Separator::Nbsp);
        }
        if self
            .print_comments(
                rhs.span.lo(),
                CommentConfig::skip_ws().mixed_no_break().mixed_prev_space(),
            )
            .is_some_and(|cmnt| cmnt.is_trailing())
        {
            self.break_offset_if_not_bol(SIZE_INFINITY as usize, self.ind, false);
        }

        // Match on expression kind to determine formatting strategy
        match &rhs.kind {
            ast::ExprKind::Lit(lit, ..) if lit.is_str_concatenation() => {
                // String concatenations stay on the same line with nbsp
                self.print_sep(Separator::Nbsp);
                self.neverbreak();
                self.s.ibox(self.ind);
                self.print_expr(rhs);
                self.end();
            }
            ast::ExprKind::Lit(..) if ty.is_none() && !fits_alone => {
                // Long string in assign expr goes on its own line
                self.print_sep(Separator::Space);
                self.s.offset(self.ind);
                self.print_expr(rhs);
            }
            ast::ExprKind::Binary(_, op, _) => {
                // Binary expressions: check if we need to break and indent
                if force_break || self.estimate_lhs_size(rhs, op) + lhs_size > space_left {
                    if !self.is_bol_or_only_ind() {
                        if force_break {
                            self.print_sep(Separator::Hardbreak);
                        } else {
                            self.print_sep(Separator::Space);
                        }
                    }
                    self.s.offset(self.ind);
                    self.s.ibox(self.ind);
                    self.print_expr(rhs);
                    self.end();
                } else {
                    self.print_sep(Separator::Nbsp);
                    self.neverbreak();
                    self.print_expr(rhs);
                }
            }
            _ => {
                // General case: handle calls, complex successors, and other expressions
                let callee_doesnt_fit = if let ast::ExprKind::Call(call_expr, ..) = &rhs.kind {
                    let callee_size = get_callee_head_size(call_expr);
                    callee_size + lhs_size > space_left
                        && callee_size + self.config.tab_width < space_left
                } else {
                    false
                };

                if (lhs_size + 1 >= space_left && !is_call_chain(&rhs.kind, false))
                    || callee_doesnt_fit
                {
                    self.s.ibox(self.ind);
                } else {
                    self.s.ibox(0);
                };

                if has_complex_successor(&rhs.kind, true)
                    && !matches!(&rhs.kind, ast::ExprKind::Member(..))
                {
                    // delegate breakpoints to `self.commasep(..)` for complex successors
                    if !self.is_bol_or_only_ind() {
                        let needs_offset = !callee_doesnt_fit
                            && rhs_size + lhs_size + 1 >= space_left
                            && rhs_fits_alone_on_new_line;
                        let separator = if callee_doesnt_fit || needs_offset {
                            Separator::Space
                        } else {
                            Separator::Nbsp
                        };
                        self.print_sep(separator);
                        if needs_offset {
                            self.s.offset(self.ind);
                        }
                    }
                } else {
                    if !self.is_bol_or_only_ind() {
                        self.print_sep_unhandled(Separator::Space);
                    }
                    // apply type-dependent indentation if type info is available
                    if let Some(ty) = ty
                        && matches!(ty, ast::TypeKind::Elementary(..) | ast::TypeKind::Mapping(..))
                    {
                        self.s.offset(self.ind);
                    }
                }
                self.print_expr(rhs);
                self.end();
            }
        }
    }

    fn print_var(&mut self, var: &'ast ast::VariableDefinition<'ast>, is_var_def: bool) {
        let ast::VariableDefinition {
            span,
            ty,
            visibility,
            mutability,
            data_location,
            override_,
            indexed,
            name,
            initializer,
        } = var;

        if self.handle_span(*span, false) {
            return;
        }

        // NOTE(rusowsky): this is hacky but necessary to properly estimate if we figure out if we
        // have double breaks (which should have double indentation) or not.
        // Alternatively, we could achieve the same behavior with a new box group that supports
        // "continuation" which would only increase indentation if its parent box broke.
        let init_space_left = self.space_left();
        let mut pre_init_size = self.estimate_size(ty.span);

        // Non-elementary types use commasep which has its own padding.
        self.s.ibox(0);
        if override_.is_some() {
            self.s.cbox(self.ind);
        } else {
            self.s.ibox(self.ind);
        }
        self.print_ty(ty);

        self.print_attribute(visibility.map(|v| v.to_str()), is_var_def, &mut pre_init_size);
        self.print_attribute(mutability.map(|m| m.to_str()), is_var_def, &mut pre_init_size);
        self.print_attribute(data_location.map(|d| d.to_str()), is_var_def, &mut pre_init_size);

        if let Some(override_) = override_ {
            if self
                .print_comments(override_.span.lo(), CommentConfig::skip_ws().mixed_prev_space())
                .is_none()
            {
                self.print_sep(Separator::SpaceOrNbsp(is_var_def));
            }
            self.ibox(0);
            self.print_override(override_);
            pre_init_size += self.estimate_size(override_.span) + 1;
        }

        if *indexed {
            self.print_attribute(indexed.then_some("indexed"), is_var_def, &mut pre_init_size);
        }

        if let Some(ident) = name {
            self.print_sep(Separator::SpaceOrNbsp(is_var_def && override_.is_none()));
            self.print_comments(
                ident.span.lo(),
                CommentConfig::skip_ws().mixed_no_break().mixed_post_nbsp(),
            );
            self.print_ident(ident);
            pre_init_size += self.estimate_size(ident.span) + 1;
        }
        if let Some(init) = initializer {
            let cache = self.var_init;
            self.var_init = true;

            pre_init_size += 2;
            self.print_word(" =");
            if override_.is_some() {
                self.end();
            }
            self.end();

<<<<<<< HEAD
            if let Some(cmnt) = self.peek_comment_before(init.span.lo())
                && self.inline_config.is_disabled(cmnt.span)
            {
                self.print_sep(Separator::Nbsp);
            }
            if self
                .print_comments(
                    init.span.lo(),
                    CommentConfig::skip_ws().mixed_no_break().mixed_prev_space(),
                )
                .is_some_and(|cmnt| cmnt.is_trailing())
            {
                self.break_offset_if_not_bol(SIZE_INFINITY as usize, self.ind, false);
            }

            if let ast::ExprKind::Lit(lit, ..) = &init.kind
                && lit.is_str_concatenation()
            {
                self.print_sep(Separator::Nbsp);
                self.neverbreak();
                self.s.ibox(self.ind);
                self.print_expr(init);
                self.end();
            } else if let ast::ExprKind::Binary(_, op, _) = &init.kind {
                if self.estimate_lhs_size(&init, &op) + pre_init_size > init_space_left {
                    if !self.is_bol_or_only_ind() {
                        self.print_sep_unhandled(Separator::Space);
                    }
                    self.s.offset(self.ind);
                    self.s.ibox(self.ind);
                    self.print_expr(init);
                    self.end();
                } else {
                    self.print_sep(Separator::Nbsp);
                    self.neverbreak();
                    self.print_expr(init);
                }
            } else {
                let callee_doesnt_fit = if let ast::ExprKind::Call(call_expr, ..) = &init.kind {
                    let callee_size = get_callee_head_size(call_expr);
                    callee_size + pre_init_size > init_space_left
                        && callee_size + self.config.tab_width < init_space_left
                } else {
                    false
                };

                if (pre_init_size + 1 >= init_space_left && !is_call_chain(&init.kind, false))
                    || callee_doesnt_fit
                {
                    self.s.ibox(self.ind);
                } else {
                    self.s.ibox(0);
                };
=======
            self.print_assign_rhs(init, pre_init_size, init_space_left, Some(&ty.kind));
>>>>>>> d88b2e4c

            self.var_init = cache;
            self.call_stack.reset_precall();
        } else {
            self.end();
        }
        self.end();
    }

    fn print_attribute(
        &mut self,
        attribute: Option<&'static str>,
        is_var_def: bool,
        size: &mut usize,
    ) {
        if let Some(s) = attribute {
            self.print_sep(Separator::SpaceOrNbsp(is_var_def));
            self.print_word(s);
            *size += s.len() + 1;
        }
    }

    fn print_parameter_list(
        &mut self,
        parameters: &'ast [ast::VariableDefinition<'ast>],
        span: Span,
        format: ListFormat,
    ) {
        if self.handle_span(span, false) {
            return;
        }

        self.print_tuple(
            parameters,
            span.lo(),
            span.hi(),
            |fmt, var| fmt.print_var(var, false),
            get_span!(),
            format,
        );
    }

    fn print_ident_or_strlit(&mut self, value: &'ast ast::IdentOrStrLit) {
        match value {
            ast::IdentOrStrLit::Ident(ident) => self.print_ident(ident),
            ast::IdentOrStrLit::StrLit(strlit) => self.print_ast_str_lit(strlit),
        }
    }

    /// Prints a raw AST string literal, which is unescaped.
    fn print_ast_str_lit(&mut self, strlit: &'ast ast::StrLit) {
        self.print_str_lit(ast::StrKind::Str, strlit.span.lo(), strlit.value.as_str());
    }

    fn print_lit(&mut self, lit: &'ast ast::Lit<'ast>) {
        self.print_lit_inner(lit, false);
    }

    fn print_ty(&mut self, ty: &'ast ast::Type<'ast>) {
        if self.handle_span(ty.span, false) {
            return;
        }

        match &ty.kind {
            &ast::TypeKind::Elementary(ty) => 'b: {
                match ty {
                    // `address payable` is normalized to `address`.
                    ast::ElementaryType::Address(true) => {
                        self.word("address payable");
                        break 'b;
                    }
                    // Integers are normalized to long form.
                    ast::ElementaryType::Int(size) | ast::ElementaryType::UInt(size) => {
                        match (self.config.int_types, size.bits_raw()) {
                            (config::IntTypes::Short, 0 | 256)
                            | (config::IntTypes::Preserve, 0) => {
                                let short = match ty {
                                    ast::ElementaryType::Int(_) => "int",
                                    ast::ElementaryType::UInt(_) => "uint",
                                    _ => unreachable!(),
                                };
                                self.word(short);
                                break 'b;
                            }
                            _ => {}
                        }
                    }
                    _ => {}
                }
                self.word(ty.to_abi_str());
            }
            ast::TypeKind::Array(ast::TypeArray { element, size }) => {
                self.print_ty(element);
                if let Some(size) = size {
                    self.word("[");
                    self.print_expr(size);
                    self.word("]");
                } else {
                    self.word("[]");
                }
            }
            ast::TypeKind::Function(ast::TypeFunction {
                parameters,
                visibility,
                state_mutability,
                returns,
            }) => {
                self.cbox(0);
                self.word("function");
                self.print_parameter_list(parameters, parameters.span, ListFormat::inline());

                if let Some(v) = visibility {
                    self.space();
                    self.word(v.to_str());
                }
                if let Some(sm) = state_mutability
                    && !matches!(**sm, ast::StateMutability::NonPayable)
                {
                    self.space();
                    self.word(sm.to_str());
                }
                if let Some(ret) = returns
                    && !ret.is_empty()
                {
                    self.nbsp();
                    self.word("returns");
                    self.nbsp();
                    self.print_parameter_list(
                        ret,
                        ret.span,
                        ListFormat::consistent(), // .with_cmnts_break(false),
                    );
                }
                self.end();
            }
            ast::TypeKind::Mapping(ast::TypeMapping { key, key_name, value, value_name }) => {
                self.word("mapping(");
                self.s.cbox(0);
                if let Some(cmnt) = self.peek_comment_before(key.span.lo()) {
                    if cmnt.style.is_mixed() {
                        self.print_comments(
                            key.span.lo(),
                            CommentConfig::skip_ws().mixed_no_break().mixed_prev_space(),
                        );
                        self.break_offset_if_not_bol(SIZE_INFINITY as usize, 0, false);
                    } else {
                        self.print_comments(key.span.lo(), CommentConfig::skip_ws());
                    }
                }
                // Fitting a mapping in one line takes, at least, 16 chars (one-char var name):
                // 'mapping(' + {key} + ' => ' {value} ') ' + {name} + ';'
                // To be more conservative, we use 18 to decide whether to force a break or not.
                else if 18
                    + self.estimate_size(key.span)
                    + key_name.map(|k| self.estimate_size(k.span)).unwrap_or(0)
                    + self.estimate_size(value.span)
                    + value_name.map(|v| self.estimate_size(v.span)).unwrap_or(0)
                    >= self.space_left()
                {
                    self.hardbreak();
                } else {
                    self.zerobreak();
                }
                self.s.cbox(0);
                self.print_ty(key);
                if let Some(ident) = key_name {
                    if self
                        .print_comments(
                            ident.span.lo(),
                            CommentConfig::skip_ws()
                                .mixed_no_break()
                                .mixed_prev_space()
                                .mixed_post_nbsp(),
                        )
                        .is_none()
                    {
                        self.nbsp();
                    }
                    self.print_ident(ident);
                }
                // NOTE(rusowsky): unless we add more spans to solar, using `value.span.lo()`
                // consumes "comment6" of which should be printed after the `=>`
                self.print_comments(
                    value.span.lo(),
                    CommentConfig::skip_ws()
                        .trailing_no_break()
                        .mixed_no_break()
                        .mixed_prev_space(),
                );
                self.space();
                self.s.offset(self.ind);
                self.word("=> ");
                self.s.ibox(self.ind);
                self.print_ty(value);
                if let Some(ident) = value_name {
                    self.neverbreak();
                    if self
                        .print_comments(
                            ident.span.lo(),
                            CommentConfig::skip_ws()
                                .mixed_no_break()
                                .mixed_prev_space()
                                .mixed_post_nbsp(),
                        )
                        .is_none()
                    {
                        self.nbsp();
                    }
                    self.print_ident(ident);
                    if self
                        .peek_comment_before(ty.span.hi())
                        .is_some_and(|cmnt| cmnt.style.is_mixed())
                    {
                        self.neverbreak();
                        self.print_comments(
                            value.span.lo(),
                            CommentConfig::skip_ws().mixed_no_break(),
                        );
                    }
                }
                self.end();
                self.end();
                if self
                    .print_comments(
                        ty.span.hi(),
                        CommentConfig::skip_ws().mixed_no_break().mixed_prev_space(),
                    )
                    .is_some_and(|cmnt| !cmnt.is_mixed())
                {
                    self.break_offset_if_not_bol(0, -self.ind, false);
                } else {
                    self.zerobreak();
                    self.s.offset(-self.ind);
                }
                self.end();
                self.word(")");
            }
            ast::TypeKind::Custom(path) => self.print_path(path, false),
        }
    }

    fn print_override(&mut self, override_: &'ast ast::Override<'ast>) {
        let ast::Override { span, paths } = override_;
        if self.handle_span(*span, false) {
            return;
        }
        self.word("override");
        if !paths.is_empty() {
            if self.config.override_spacing {
                self.nbsp();
            }
            self.print_tuple(
                paths,
                span.lo(),
                span.hi(),
                |this, path| this.print_path(path, false),
                get_span!(()),
                ListFormat::consistent(), // .with_cmnts_break(false),
            );
        }
    }

    /* --- Expressions --- */
    /// Prints an expression by matching on its variant and delegating to the appropriate
    /// printer method, handling all Solidity expression kinds.
    fn print_expr(&mut self, expr: &'ast ast::Expr<'ast>) {
        let ast::Expr { span, ref kind } = *expr;
        if self.handle_span(span, false) {
            return;
        }

        match kind {
            ast::ExprKind::Array(exprs) => {
                self.print_array(exprs, expr.span, |this, e| this.print_expr(e), get_span!())
            }
            ast::ExprKind::Assign(lhs, None, rhs) => self.print_assign_expr(lhs, rhs),
            ast::ExprKind::Assign(lhs, Some(op), rhs) => self.print_bin_expr(lhs, op, rhs, true),
            ast::ExprKind::Binary(lhs, op, rhs) => self.print_bin_expr(lhs, op, rhs, false),
            ast::ExprKind::Call(call_expr, call_args) => self.print_member_or_call_chain(
                call_expr,
                MemberOrCallArgs::CallArgs(
                    self.estimate_size(call_args.span),
                    self.has_comments_between_elements(call_args.span, call_args.exprs()),
                ),
                |s| {
                    s.print_call_args(
                        call_args,
                        ListFormat::compact()
                            .break_cmnts()
                            .break_single(true)
                            .without_ind(s.return_bin_expr),
                        get_callee_head_size(call_expr),
                    );
                },
            ),
            ast::ExprKind::CallOptions(expr, named_args) => {
                self.print_expr(expr);
                self.print_named_args(named_args, span.hi());
            }
            ast::ExprKind::Delete(expr) => {
                self.word("delete ");
                self.print_expr(expr);
            }
            ast::ExprKind::Ident(ident) => self.print_ident(ident),
            ast::ExprKind::Index(expr, kind) => self.print_index_expr(span, expr, kind),
            ast::ExprKind::Lit(lit, unit) => {
                self.print_lit(lit);
                if let Some(unit) = unit {
                    self.nbsp();
                    self.word(unit.to_str());
                }
            }
            ast::ExprKind::Member(member_expr, ident) => {
                self.print_member_or_call_chain(
                    member_expr,
                    MemberOrCallArgs::Member(self.estimate_size(ident.span)),
                    |s| {
                        s.print_trailing_comment(member_expr.span.hi(), Some(ident.span.lo()));
                        if !matches!(
                            member_expr.kind,
                            ast::ExprKind::Ident(_) | ast::ExprKind::Type(_)
                        ) {
                            s.zerobreak();
                        }
                        s.word(".");
                        s.print_ident(ident);
                    },
                );
            }
            ast::ExprKind::New(ty) => {
                self.word("new ");
                self.print_ty(ty);
            }
            ast::ExprKind::Payable(args) => {
                self.word("payable");
                self.print_call_args(args, ListFormat::compact().break_cmnts(), 7);
            }
            ast::ExprKind::Ternary(cond, then, els) => self.print_ternary_expr(cond, then, els),
            ast::ExprKind::Tuple(exprs) => self.print_tuple(
                exprs,
                span.lo(),
                span.hi(),
                |this, expr| match expr.as_ref() {
                    SpannedOption::Some(expr) => this.print_expr(expr),
                    SpannedOption::None(span) => {
                        this.print_comments(span.hi(), CommentConfig::skip_ws().no_breaks());
                    }
                },
                |expr| match expr.as_ref() {
                    SpannedOption::Some(expr) => expr.span,
                    // Manually handled by printing the comment when `None`
                    SpannedOption::None(..) => Span::DUMMY,
                },
                ListFormat::compact().break_single(is_binary_expr(&expr.kind)),
            ),
            ast::ExprKind::TypeCall(ty) => {
                self.word("type");
                self.print_tuple(
                    std::slice::from_ref(ty),
                    span.lo(),
                    span.hi(),
                    Self::print_ty,
                    get_span!(),
                    ListFormat::consistent(),
                );
            }
            ast::ExprKind::Type(ty) => self.print_ty(ty),
            ast::ExprKind::Unary(un_op, expr) => {
                let prefix = un_op.kind.is_prefix();
                let op = un_op.kind.to_str();
                if prefix {
                    self.word(op);
                }
                self.print_expr(expr);
                if !prefix {
                    debug_assert!(un_op.kind.is_postfix());
                    self.word(op);
                }
            }
        }
        self.cursor.advance_to(span.hi(), true);
    }

    /// Prints a simple assignment expression of the form `lhs = rhs`.
    fn print_assign_expr(&mut self, lhs: &'ast ast::Expr<'ast>, rhs: &'ast ast::Expr<'ast>) {
        let prev_var_init = self.var_init;
        self.var_init = true;

        // Estimate layout constraints
        let space_left = self.space_left();
        let lhs_size = self.estimate_size(lhs.span);

        // Print LHS and '='
        self.print_expr(lhs);
        self.word(" =");

        self.print_assign_rhs(rhs, lhs_size + 2, space_left, None);

        self.var_init = prev_var_init;
        self.call_stack.reset_precall();
    }

    /// Prints a binary operator expression. Handles operator chains and formatting.
    fn print_bin_expr(
        &mut self,
        lhs: &'ast ast::Expr<'ast>,
        bin_op: &ast::BinOp,
        rhs: &'ast ast::Expr<'ast>,
        is_assign: bool,
    ) {
        let prev_chain = self.binary_expr;
        let is_chain = prev_chain.is_some_and(|prev| prev == bin_op.kind.group());

        // Opening box if starting a new operator chain.
        if !is_chain {
            self.binary_expr = Some(bin_op.kind.group());

            let indent = if (is_assign && has_complex_successor(&rhs.kind, true))
                || self.call_stack.is_nested()
                    && is_call_chain(&lhs.kind, false)
                    && self.estimate_size(lhs.span) >= self.space_left()
            {
                0
            } else {
                self.ind
            };
            self.s.ibox(indent);
        }

        // Print LHS.
        self.print_expr(lhs);

        // Handle assignment (`+=`, etc.) vs binary ops (`+`, `*`, etc.).
        let no_trailing_comment = !self.print_trailing_comment(lhs.span.hi(), Some(rhs.span.lo()));
        if is_assign {
            if no_trailing_comment {
                self.nbsp();
            }
            self.word(bin_op.kind.to_str());
            self.word("= ");
        } else {
            if no_trailing_comment
                && self
                    .print_comments(
                        bin_op.span.lo(),
                        CommentConfig::skip_ws().mixed_no_break().mixed_prev_space(),
                    )
                    .is_none_or(|cmnt| cmnt.is_mixed())
            {
                if !self.config.pow_no_space || !matches!(bin_op.kind, ast::BinOpKind::Pow) {
                    self.space_if_not_bol();
                } else if !self.is_bol_or_only_ind() && !self.last_token_is_break() {
                    self.zerobreak();
                }
            }

            self.word(bin_op.kind.to_str());

            if !self.config.pow_no_space || !matches!(bin_op.kind, ast::BinOpKind::Pow) {
                self.nbsp();
            }
        }

        // Print RHS with optional ibox if mixed comment precedes.
        let rhs_has_mixed_comment =
            self.peek_comment_before(rhs.span.lo()).is_some_and(|cmnt| cmnt.style.is_mixed());
        if rhs_has_mixed_comment {
            self.ibox(0);
            self.print_expr(rhs);
            self.end();
        } else {
            self.print_expr(rhs);
        }

        // End current box if this was top-level in the chain.
        if !is_chain {
            self.binary_expr = prev_chain;
            self.end();
        }
    }

    /// Prints an indexing expression.
    fn print_index_expr(
        &mut self,
        span: Span,
        expr: &'ast ast::Expr<'ast>,
        kind: &'ast ast::IndexKind<'ast>,
    ) {
        self.print_expr(expr);
        self.word("[");
        self.s.cbox(self.ind);

        let mut skip_break = false;

        match kind {
            ast::IndexKind::Index(Some(inner_expr)) => {
                self.zerobreak();
                self.print_expr(inner_expr);
            }
            ast::IndexKind::Index(None) => {}
            ast::IndexKind::Range(start, end) => {
                if let Some(start_expr) = start {
                    if self
                        .print_comments(start_expr.span.lo(), CommentConfig::skip_ws())
                        .is_none_or(|s| s.is_mixed())
                    {
                        self.zerobreak();
                    }
                    self.print_expr(start_expr);
                } else {
                    self.zerobreak();
                }

                self.word(":");

                if let Some(end_expr) = end {
                    self.s.ibox(self.ind);
                    if start.is_some() {
                        self.zerobreak();
                    }
                    self.print_comments(
                        end_expr.span.lo(),
                        CommentConfig::skip_ws()
                            .mixed_prev_space()
                            .mixed_no_break()
                            .mixed_post_nbsp(),
                    );
                    self.print_expr(end_expr);
                }

                // Trailing comment handling.
                let mut is_trailing = false;
                if let Some(style) = self.print_comments(
                    span.hi(),
                    CommentConfig::skip_ws().mixed_no_break().mixed_prev_space(),
                ) {
                    skip_break = true;
                    is_trailing = style.is_trailing();
                }

                // Adjust indentation and line breaks.
                match (skip_break, end.is_some()) {
                    (true, true) => {
                        self.break_offset_if_not_bol(0, -2 * self.ind, false);
                        self.end();
                        if !is_trailing {
                            self.break_offset_if_not_bol(0, -self.ind, false);
                        }
                    }
                    (true, false) => {
                        self.break_offset_if_not_bol(0, -self.ind, false);
                    }
                    (false, true) => {
                        self.end();
                    }
                    _ => {}
                }
            }
        }

        if !skip_break {
            self.zerobreak();
            self.s.offset(-self.ind);
        }

        self.end();
        self.word("]");
    }

    /// Prints a ternary expression of the form `cond ? then : else`.
    fn print_ternary_expr(
        &mut self,
        cond: &'ast ast::Expr<'ast>,
        then: &'ast ast::Expr<'ast>,
        els: &'ast ast::Expr<'ast>,
    ) {
        self.s.cbox(self.ind);
        self.s.ibox(0);

        let mut print_ternary_expr =
            |span_lo, prefix: Option<&'static str>, expr: &'ast ast::Expr<'ast>| {
                match prefix {
                    Some(prefix) => {
                        if self.peek_comment_before(span_lo).is_some() {
                            self.space();
                        }
                        self.print_comments(span_lo, CommentConfig::skip_ws());
                        self.end();
                        if !self.is_bol_or_only_ind() {
                            self.space();
                        }
                        self.s.ibox(0);
                        self.word(prefix);
                    }
                    None => {
                        self.print_comments(expr.span.lo(), CommentConfig::skip_ws());
                    }
                };
                self.print_expr(expr);
            };

        // conditional expression
        print_ternary_expr(then.span.lo(), None, cond);
        // then expression
        print_ternary_expr(then.span.lo(), Some("? "), then);
        // else expression
        print_ternary_expr(els.span.lo(), Some(": "), els);

        self.end();
        self.neverbreak();
        self.s.offset(-self.ind);
        self.end();
    }

    // If `add_parens_if_empty` is true, then add parentheses `()` even if there are no arguments.
    fn print_modifier_call(
        &mut self,
        modifier: &'ast ast::Modifier<'ast>,
        add_parens_if_empty: bool,
    ) {
        let ast::Modifier { name, arguments } = modifier;
        self.print_path(name, false);
        if !arguments.is_empty() || add_parens_if_empty {
            self.print_call_args(
                arguments,
                ListFormat::compact().break_cmnts(),
                name.to_string().len(),
            );
        }
    }

    fn print_member_or_call_chain<F>(
        &mut self,
        child_expr: &'ast ast::Expr<'ast>,
        member_or_args: MemberOrCallArgs,
        print_suffix: F,
    ) where
        F: FnOnce(&mut Self),
    {
        fn member_depth(depth: usize, expr: &ast::Expr<'_>) -> usize {
            if let ast::ExprKind::Member(child, ..) = &expr.kind {
                member_depth(depth + 1, child)
            } else {
                depth
            }
        }

        let parent_is_chain = self.call_stack.last().copied().is_some_and(|call| call.is_chained());
        if !parent_is_chain {
            // Estimate sizes of callee and optional member
            let callee_size = get_callee_head_size(child_expr) + member_or_args.member_size();
            let expr_size = self.estimate_size(child_expr.span);

            // Start a new chain if needed
            if is_call_chain(&child_expr.kind, false) {
                self.call_stack.push(CallContext::chained(callee_size));
            }

            let callee_fits_line = self.space_left() > callee_size + 1;
            let total_fits_line = self.space_left() > expr_size + member_or_args.size() + 2;
            let no_mixed_comment =
                self.peek_comment_before(child_expr.span.hi()).is_none_or(|c| c.style.is_mixed());

            if !is_call_chain(&child_expr.kind, true)
                && no_mixed_comment
                && callee_fits_line
                && (member_depth(0, child_expr) < 2
                    // calls with cmnts between the args always break
                    || (total_fits_line && !member_or_args.has_comments()))
            {
                self.s.ibox(0);
            } else {
                self.s.ibox(self.ind);
            }
        }

        // Recursively print the child/prefix expression.
        self.print_expr(child_expr);

        // Call the closure to print the suffix for the current link, with the calculated position.
        print_suffix(self);

        // If a chain was started, clean up the state and end the box.
        if !parent_is_chain {
            if is_call_chain(&child_expr.kind, false) {
                self.call_stack.pop();
            }
            self.end();
        }
    }

    fn print_call_args(
        &mut self,
        args: &'ast ast::CallArgs<'ast>,
        format: ListFormat,
        callee_size: usize,
    ) {
        let ast::CallArgs { span, ref kind } = *args;
        if self.handle_span(span, true) {
            return;
        }

        self.call_stack.push(CallContext::nested(callee_size));

        // Clear the binary expression cache before the call.
        let cache = self.binary_expr.take();

        match kind {
            ast::CallArgsKind::Unnamed(exprs) => {
                self.print_tuple(
                    exprs,
                    span.lo(),
                    span.hi(),
                    |this, e| this.print_expr(e),
                    get_span!(),
                    format,
                );
            }
            ast::CallArgsKind::Named(named_args) => {
                self.print_inside_parens(|state| state.print_named_args(named_args, span.hi()));
            }
        }

        // Restore the cache to continue with the current chain.
        self.binary_expr = cache;
        self.call_stack.pop();
    }

    fn print_named_args(&mut self, args: &'ast [ast::NamedArg<'ast>], pos_hi: BytePos) {
        let cache = self.named_call_expr;
        if !cache {
            self.named_call_expr = true;
        };

        let list_format = match (self.config.bracket_spacing, self.config.call_compact_args) {
            (false, true) => ListFormat::compact(),
            (false, false) => ListFormat::consistent(),
            (true, true) => ListFormat::compact().with_space(),
            (true, false) => ListFormat::consistent().with_space(),
        };

        self.word("{");
        // Use the start position of the first argument's name for comment processing.
        let list_lo = args.first().map_or(pos_hi, |arg| arg.name.span.lo());

        self.commasep(
            args,
            list_lo,
            pos_hi,
            // Closure to print a single named argument (`name: value`)
            |s, arg| {
                s.cbox(0);
                s.print_ident(&arg.name);
                s.word(":");
                if s.same_source_line(arg.name.span.hi(), arg.value.span.hi())
                    || !s.print_trailing_comment(arg.name.span.hi(), None)
                {
                    s.nbsp();
                }
                s.print_comments(
                    arg.value.span.lo(),
                    CommentConfig::skip_ws().mixed_no_break().mixed_post_nbsp(),
                );
                s.print_expr(arg.value);
                s.end();
            },
            |arg| arg.name.span.until(arg.value.span),
            list_format.break_cmnts().break_single(true).without_ind(self.call_stack.is_chain()),
        );
        self.word("}");

        if !cache {
            self.named_call_expr = false;
        }
    }

    /* --- Statements --- */
    /// Prints the given statement in the source code, handling formatting, inline documentation,
    /// trailing comments and layout logic for various statement kinds.
    fn print_stmt(&mut self, stmt: &'ast ast::Stmt<'ast>) {
        let ast::Stmt { ref docs, span, ref kind } = *stmt;
        self.print_docs(docs);

        // Handle disabled statements.
        if self.handle_span(span, false) {
            self.print_trailing_comment_no_break(stmt.span.hi(), None);
            return;
        }

        // return statements can't have a preceding comment in the same line.
        let force_break = matches!(kind, ast::StmtKind::Return(..))
            && self.peek_comment_before(span.lo()).is_some_and(|cmnt| cmnt.style.is_mixed());

        match kind {
            ast::StmtKind::Assembly(ast::StmtAssembly { dialect, flags, block }) => {
                self.print_assembly_stmt(span, dialect, flags, block)
            }
            ast::StmtKind::DeclSingle(var) => self.print_var(var, true),
            ast::StmtKind::DeclMulti(vars, init_expr) => {
                self.print_multi_decl_stmt(span, vars, init_expr)
            }
            ast::StmtKind::Block(stmts) => self.print_block(stmts, span),
            ast::StmtKind::Break => self.word("break"),
            ast::StmtKind::Continue => self.word("continue"),
            ast::StmtKind::DoWhile(stmt, cond) => {
                self.word("do ");
                self.print_stmt_as_block(stmt, cond.span.lo(), false);
                self.nbsp();
                self.print_if_cond("while", cond, cond.span.hi());
            }
            ast::StmtKind::Emit(path, args) => self.print_emit_or_revert("emit", path, args),
            ast::StmtKind::Expr(expr) => self.print_expr(expr),
            ast::StmtKind::For { init, cond, next, body } => {
                self.print_for_stmt(span, init, cond, next, body)
            }
            ast::StmtKind::If(cond, then, els_opt) => self.print_if_stmt(span, cond, then, els_opt),
            ast::StmtKind::Return(expr) => self.print_return_stmt(force_break, expr),
            ast::StmtKind::Revert(path, args) => self.print_emit_or_revert("revert", path, args),
            ast::StmtKind::Try(ast::StmtTry { expr, clauses }) => {
                self.print_try_stmt(expr, clauses)
            }
            ast::StmtKind::UncheckedBlock(block) => {
                self.word("unchecked ");
                self.print_block(block, stmt.span);
            }
            ast::StmtKind::While(cond, stmt) => {
                // Check if blocks should be inlined and update cache if necessary
                let inline = self.is_single_line_block(cond, stmt, None);
                if !inline.is_cached && self.single_line_stmt.is_none() {
                    self.single_line_stmt = Some(inline.outcome);
                }

                // Print while cond and its statement
                self.print_if_cond("while", cond, stmt.span.lo());
                self.nbsp();
                self.print_stmt_as_block(stmt, stmt.span.hi(), inline.outcome);

                // Clear cache if necessary
                if !inline.is_cached && self.single_line_stmt.is_some() {
                    self.single_line_stmt = None;
                }
            }
            ast::StmtKind::Placeholder => self.word("_"),
        }
        if stmt_needs_semi(kind) {
            self.neverbreak(); // semicolon shouldn't account for linebreaks
            self.word(";");
            self.cursor.advance_to(span.hi(), true);
        }
        // print comments without breaks, as those are handled by the caller.
        self.print_comments(
            stmt.span.hi(),
            CommentConfig::default().trailing_no_break().mixed_no_break().mixed_prev_space(),
        );
        self.print_trailing_comment_no_break(stmt.span.hi(), None);
    }

    /// Prints an `assembly` statement, including optional dialect and flags,
    /// followed by its Yul block.
    fn print_assembly_stmt(
        &mut self,
        span: Span,
        dialect: &'ast Option<ast::StrLit>,
        flags: &'ast [ast::StrLit],
        block: &'ast ast::yul::Block<'ast>,
    ) {
        _ = self.handle_span(self.cursor.span(span.lo()), false);
        if !self.handle_span(span.until(block.span), false) {
            self.cursor.advance_to(span.lo(), true);
            self.print_word("assembly ");
            if let Some(dialect) = dialect {
                self.print_ast_str_lit(dialect);
                self.print_sep(Separator::Nbsp);
            }
            if !flags.is_empty() {
                self.print_tuple(
                    flags,
                    span.lo(),
                    block.span.lo(),
                    Self::print_ast_str_lit,
                    get_span!(),
                    ListFormat::consistent(),
                );
                self.print_sep(Separator::Nbsp);
            }
        }
        self.print_yul_block(block, block.span, false);
    }

    /// Prints a multiple-variable declaration with a single initializer expression,
    /// formatted as a tuple-style assignment (e.g., `(a, b) = foo();`).
    fn print_multi_decl_stmt(
        &mut self,
        span: Span,
        vars: &'ast BoxSlice<'ast, SpannedOption<ast::VariableDefinition<'ast>>>,
        init_expr: &'ast ast::Expr<'ast>,
    ) {
        let space_left = self.space_left();

        self.s.ibox(self.ind);
        self.s.ibox(-self.ind);
        self.print_tuple(
            vars,
            span.lo(),
            init_expr.span.lo(),
            |this, var| match var {
                SpannedOption::Some(var) => this.print_var(var, true),
                SpannedOption::None(span) => {
                    this.print_comments(span.hi(), CommentConfig::skip_ws().mixed_no_break_post());
                }
            },
            |var| match var {
                SpannedOption::Some(var) => var.span,
                // Manually handled by printing the comment when `None`
                SpannedOption::None(..) => Span::DUMMY,
            },
            ListFormat::consistent(),
        );
        self.end();
        self.word(" =");

        // '(' + var + ', ' + var + ')' + ' ='
        let vars_size = vars.iter().fold(0, |acc, var| {
            acc + var.as_ref().unspan().map_or(0, |v| self.estimate_size(v.span)) + 2
        }) + 2;
        self.call_stack.add_precall(vars_size);

        if self.estimate_size(init_expr.span) + self.config.tab_width
            <= std::cmp::max(space_left, self.space_left())
        {
            self.print_sep(Separator::Space);
            self.ibox(0);
        } else {
            self.print_sep(Separator::Nbsp);
            self.neverbreak();
            self.s.ibox(-self.ind);
        }
        self.print_expr(init_expr);
        self.end();
        self.end();
    }

    /// Prints a `for` loop statement, including its initializer, condition,
    /// increment expression, and loop body, with formatting and spacing.
    fn print_for_stmt(
        &mut self,
        span: Span,
        init: &'ast Option<&mut ast::Stmt<'ast>>,
        cond: &'ast Option<&mut ast::Expr<'ast>>,
        next: &'ast Option<&mut ast::Expr<'ast>>,
        body: &'ast ast::Stmt<'ast>,
    ) {
        self.cbox(0);
        self.s.ibox(self.ind);
        self.print_word("for (");
        self.zerobreak();

        // Print init.
        self.s.cbox(0);
        match init {
            Some(init_stmt) => self.print_stmt(init_stmt),
            None => self.print_word(";"),
        }

        // Print condition.
        match cond {
            Some(cond_expr) => {
                self.print_sep(Separator::Space);
                self.print_expr(cond_expr);
            }
            None => self.zerobreak(),
        }
        self.print_word(";");

        // Print next clause.
        match next {
            Some(next_expr) => {
                self.space();
                self.print_expr(next_expr);
            }
            None => self.zerobreak(),
        }

        // Close head.
        self.break_offset_if_not_bol(0, -self.ind, false);
        self.end();
        self.print_word(") ");
        self.neverbreak();
        self.end();

        // Print comments and body.
        self.print_comments(body.span.lo(), CommentConfig::skip_ws());
        self.print_stmt_as_block(body, span.hi(), false);
        self.end();
    }

    /// Prints an `if` statement, including its condition, `then` block, and any chained
    /// `else` or `else if` branches, handling inline formatting decisions and comments.
    fn print_if_stmt(
        &mut self,
        span: Span,
        cond: &'ast ast::Expr<'ast>,
        then: &'ast ast::Stmt<'ast>,
        els_opt: &'ast Option<&mut ast::Stmt<'ast>>,
    ) {
        // Check if blocks should be inlined and update cache if necessary
        let inline = self.is_single_line_block(cond, then, els_opt.as_ref());
        let set_inline_cache = !inline.is_cached && self.single_line_stmt.is_none();
        if set_inline_cache {
            self.single_line_stmt = Some(inline.outcome);
        }

        self.cbox(0);
        self.ibox(0);
        // Print if stmt
        self.print_if_no_else(cond, then, inline.outcome);

        // Print else (if) stmts, if any
        let mut current_else = els_opt.as_deref();
        while let Some(els) = current_else {
            if self.ends_with('}') {
                // If there are comments with line breaks, don't add spaces to mixed comments
                if self.has_comment_before_with(els.span.lo(), |cmnt| !cmnt.style.is_mixed()) {
                    // If last comment is miced, ensure line break
                    if self
                        .print_comments(els.span.lo(), CommentConfig::skip_ws().mixed_no_break())
                        .is_some_and(|cmnt| cmnt.is_mixed())
                    {
                        self.hardbreak();
                    }
                }
                // Otherwise, ensure a non-breaking space is added
                else if self
                    .print_comments(
                        els.span.lo(),
                        CommentConfig::skip_ws()
                            .mixed_no_break()
                            .mixed_prev_space()
                            .mixed_post_nbsp(),
                    )
                    .is_none()
                {
                    self.nbsp();
                }
            } else {
                self.hardbreak_if_not_bol();
                if self
                    .print_comments(els.span.lo(), CommentConfig::skip_ws())
                    .is_some_and(|cmnt| cmnt.is_mixed())
                {
                    self.hardbreak();
                };
            }

            self.ibox(0);
            self.print_word("else ");
            match &els.kind {
                ast::StmtKind::If(cond, then, next_else) => {
                    self.print_if_no_else(cond, then, inline.outcome);
                    current_else = next_else.as_deref();
                }
                _ => {
                    self.print_stmt_as_block(els, span.hi(), inline.outcome);
                    self.end(); // end ibox for final else
                    break;
                }
            }
        }
        self.end();

        // Clear inline cache if we set it earlier.
        if set_inline_cache {
            self.single_line_stmt = None;
        }
    }

    /// Prints a `return` statement, optionally including a return expression.
    /// Handles spacing, line breaking, and formatting.
    fn print_return_stmt(&mut self, force_break: bool, expr: &'ast Option<&mut ast::Expr<'ast>>) {
        if force_break {
            self.hardbreak_if_not_bol();
        }

        let space_left = self.space_left();
        let expr_size = expr.as_ref().map_or(0, |expr| self.estimate_size(expr.span));

        // `return ' + expr + ';'
        let overflows = space_left < 8 + expr_size;
        let fits_alone = space_left > expr_size;

        if let Some(expr) = expr {
            let is_simple = matches!(expr.kind, ast::ExprKind::Lit(..) | ast::ExprKind::Ident(..));
            let allow_break = overflows && fits_alone;

            self.return_bin_expr = matches!(expr.kind, ast::ExprKind::Binary(..));
            self.s.ibox(if is_simple || allow_break { self.ind } else { 0 });

            self.print_word("return");

            match self.print_comments(
                expr.span.lo(),
                CommentConfig::skip_ws().mixed_no_break().mixed_prev_space().mixed_post_nbsp(),
            ) {
                Some(cmnt) if cmnt.is_trailing() && !is_simple => self.s.offset(self.ind),
                None => self.print_sep(Separator::SpaceOrNbsp(allow_break)),
                _ => {}
            }

            self.print_expr(expr);
            self.end();
            self.return_bin_expr = false;
        } else {
            self.print_word("return");
        }
    }

    /// Prints a `try` statement along with its associated `catch` clauses,
    /// following Solidity's `try ... returns (...) { ... } catch (...) { ... }` syntax.
    fn print_try_stmt(
        &mut self,
        expr: &'ast ast::Expr<'ast>,
        clauses: &'ast [ast::TryCatchClause<'ast>],
    ) {
        self.cbox(0);
        if let Some((first, other)) = clauses.split_first() {
            // Print the 'try' clause
            let ast::TryCatchClause { args, block, span: try_span, .. } = first;
            self.cbox(0);
            self.ibox(0);
            self.print_word("try ");
            self.print_comments(expr.span.lo(), CommentConfig::skip_ws());
            self.print_expr(expr);

            // Print comments.
            self.print_comments(
                args.first().map(|p| p.span.lo()).unwrap_or_else(|| expr.span.lo()),
                CommentConfig::skip_ws(),
            );
            if !self.is_beginning_of_line() {
                self.nbsp();
            }

            if !args.is_empty() {
                self.print_word("returns ");
                self.print_word("(");
                self.zerobreak();
                self.end();
                let span = args.span.with_hi(block.span.lo());
                self.commasep(
                    args,
                    span.lo(),
                    span.hi(),
                    |fmt, var| fmt.print_var(var, false),
                    get_span!(),
                    ListFormat::compact().no_delimiters(),
                );
                self.print_word(")");
                self.nbsp();
            } else {
                self.end();
            }
            if block.is_empty() {
                self.print_block(block, *try_span);
                self.end();
            } else {
                self.print_word("{");
                self.end();
                self.neverbreak();
                self.print_trailing_comment_no_break(try_span.lo(), None);
                self.print_block_without_braces(block, try_span.hi(), Some(self.ind));
                if self.cursor.enabled || self.cursor.pos < try_span.hi() {
                    self.print_word("}");
                    self.cursor.advance_to(try_span.hi(), true);
                }
            }

            let mut skip_ind = false;
            if self.print_trailing_comment(try_span.hi(), other.first().map(|c| c.span.lo())) {
                // if a trailing comment is printed at the very end, we have to manually
                // adjust the offset to avoid having a double break.
                self.break_offset_if_not_bol(0, self.ind, false);
                skip_ind = true;
            };

            let mut prev_block_multiline = self.is_multiline_block(block, false);

            // Handle 'catch' clauses
            for (pos, ast::TryCatchClause { name, args, block, span: catch_span }) in
                other.iter().delimited()
            {
                let current_block_multiline = self.is_multiline_block(block, false);
                if !pos.is_first || !skip_ind {
                    if prev_block_multiline && (current_block_multiline || pos.is_last) {
                        self.nbsp();
                    } else {
                        self.space();
                        if !current_block_multiline {
                            self.s.offset(self.ind);
                        }
                    }
                }
                self.s.ibox(self.ind);
                self.print_comments(
                    catch_span.lo(),
                    CommentConfig::skip_ws().mixed_no_break().mixed_post_nbsp(),
                );

                self.print_word("catch ");
                if !args.is_empty() {
                    self.print_comments(
                        args[0].span.lo(),
                        CommentConfig::skip_ws().mixed_no_break().mixed_post_nbsp(),
                    );
                    if let Some(name) = name {
                        self.print_ident(name);
                    }
                    self.print_parameter_list(
                        args,
                        args.span.with_hi(block.span.lo()),
                        ListFormat::inline(),
                    );
                    self.nbsp();
                }
                self.print_word("{");
                self.end();
                self.print_trailing_comment_no_break(catch_span.lo(), None);
                self.print_block_without_braces(block, catch_span.hi(), Some(self.ind));
                if self.cursor.enabled || self.cursor.pos < try_span.hi() {
                    self.print_word("}");
                    self.cursor.advance_to(catch_span.hi(), true);
                }

                prev_block_multiline = current_block_multiline;
            }
        }
        self.end();
    }

    fn print_if_no_else(
        &mut self,
        cond: &'ast ast::Expr<'ast>,
        then: &'ast ast::Stmt<'ast>,
        inline: bool,
    ) {
        if !self.handle_span(cond.span.until(then.span), true) {
            self.print_if_cond("if", cond, then.span.lo());
            // if empty block without comments, ensure braces are inlined
            if let ast::StmtKind::Block(block) = &then.kind
                && block.is_empty()
                && self.peek_comment_before(then.span.hi()).is_none()
            {
                self.neverbreak();
                self.print_sep(Separator::Nbsp);
            } else {
                self.print_sep(Separator::Space);
            }
        }
        self.end();
        self.print_stmt_as_block(then, then.span.hi(), inline);
        self.cursor.advance_to(then.span.hi(), true);
    }

    fn print_if_cond(&mut self, kw: &'static str, cond: &'ast ast::Expr<'ast>, pos_hi: BytePos) {
        self.print_word(kw);
        self.print_sep_unhandled(Separator::Nbsp);
        self.print_tuple(
            std::slice::from_ref(cond),
            cond.span.lo(),
            pos_hi,
            Self::print_expr,
            get_span!(),
            ListFormat::compact().break_cmnts().break_single(is_binary_expr(&cond.kind)),
        );
    }

    fn print_emit_or_revert(
        &mut self,
        kw: &'static str,
        path: &'ast ast::PathSlice,
        args: &'ast ast::CallArgs<'ast>,
    ) {
        self.word(kw);
        if self
            .print_comments(
                path.span().lo(),
                CommentConfig::skip_ws().mixed_no_break().mixed_prev_space().mixed_post_nbsp(),
            )
            .is_none()
        {
            self.nbsp();
        };
        self.s.cbox(0);
        self.print_path(path, false);
        self.print_call_args(
            args,
            if args.len() == 1 {
                ListFormat::compact().break_cmnts()
            } else {
                ListFormat::compact().break_cmnts().no_delimiters()
            },
            path.to_string().len(),
        );
        self.end();
    }

    fn print_block(&mut self, block: &'ast [ast::Stmt<'ast>], span: Span) {
        self.print_block_inner(
            block,
            BlockFormat::Regular,
            Self::print_stmt,
            |b| b.span,
            span.hi(),
        );
    }

    fn print_block_without_braces(
        &mut self,
        block: &'ast [ast::Stmt<'ast>],
        pos_hi: BytePos,
        offset: Option<isize>,
    ) {
        self.print_block_inner(
            block,
            BlockFormat::NoBraces(offset),
            Self::print_stmt,
            |b| b.span,
            pos_hi,
        );
    }

    // Body of a if/loop.
    fn print_stmt_as_block(&mut self, stmt: &'ast ast::Stmt<'ast>, pos_hi: BytePos, inline: bool) {
        if self.handle_span(stmt.span, false) {
            return;
        }

        let stmts = if let ast::StmtKind::Block(stmts) = &stmt.kind {
            stmts
        } else {
            std::slice::from_ref(stmt)
        };

        if inline && !stmts.is_empty() {
            self.neverbreak();
            self.print_block_without_braces(stmts, pos_hi, None);
        } else {
            // Reset cache for nested (child) stmts within this (parent) block.
            let inline_parent = self.single_line_stmt.take();

            self.print_word("{");
            self.print_block_without_braces(stmts, pos_hi, Some(self.ind));
            self.print_word("}");

            // Restore cache for the rest of stmts within the same height.
            self.single_line_stmt = inline_parent;
        }
    }

    /// Determines if an `if/else` block should be inlined.
    /// Also returns if the value was cached, so that it can be cleaned afterwards.
    ///
    /// # Returns
    ///
    /// A tuple `(should_inline, was_cached)`. The second boolean is `true` if the
    /// decision was retrieved from the cache or is a final decision based on config,
    /// preventing the caller from clearing a cache value that was never set.
    fn is_single_line_block(
        &mut self,
        cond: &'ast ast::Expr<'ast>,
        then: &'ast ast::Stmt<'ast>,
        els_opt: Option<&'ast &'ast mut ast::Stmt<'ast>>,
    ) -> Decision {
        // If a decision is already cached from a parent, use it directly.
        if let Some(cached_decision) = self.single_line_stmt {
            return Decision { outcome: cached_decision, is_cached: true };
        }

        // Empty statements are always printed as blocks.
        if std::slice::from_ref(then).is_empty() {
            return Decision { outcome: false, is_cached: false };
        }

        // If possible, take an early decision based on the block style configuration.
        match self.config.single_line_statement_blocks {
            config::SingleLineBlockStyle::Preserve => {
                if self.is_stmt_in_new_line(cond, then) || self.is_multiline_block_stmt(then, true)
                {
                    return Decision { outcome: false, is_cached: false };
                }
            }
            config::SingleLineBlockStyle::Single => {
                if self.is_multiline_block_stmt(then, true) {
                    return Decision { outcome: false, is_cached: false };
                }
            }
            config::SingleLineBlockStyle::Multi => {
                return Decision { outcome: false, is_cached: false };
            }
        };

        // If no decision was made, estimate the length to be formatted.
        // NOTE: conservative check -> worst-case scenario is formatting as multi-line block.
        if !self.can_stmts_be_inlined(cond, then, els_opt) {
            return Decision { outcome: false, is_cached: false };
        }

        // If the parent would fit, check all of its children.
        if let Some(stmt) = els_opt {
            if let ast::StmtKind::If(child_cond, child_then, child_els_opt) = &stmt.kind {
                return self.is_single_line_block(child_cond, child_then, child_els_opt.as_ref());
            } else if self.is_multiline_block_stmt(stmt, true) {
                return Decision { outcome: false, is_cached: false };
            }
        }

        // If all children can also fit, allow single-line block.
        Decision { outcome: true, is_cached: false }
    }

    fn is_inline_stmt(&self, stmt: &'ast ast::Stmt<'ast>, cond_len: usize) -> bool {
        if let ast::StmtKind::If(cond, then, els_opt) = &stmt.kind {
            let if_span = cond.span.to(then.span);
            if self.sm.is_multiline(if_span)
                && matches!(
                    self.config.single_line_statement_blocks,
                    config::SingleLineBlockStyle::Preserve
                )
            {
                return false;
            }
            if cond_len + self.estimate_size(if_span) >= self.space_left() {
                return false;
            }
            if let Some(els) = els_opt
                && !self.is_inline_stmt(els, 6)
            {
                return false;
            }
        } else {
            if matches!(
                self.config.single_line_statement_blocks,
                config::SingleLineBlockStyle::Preserve
            ) && self.sm.is_multiline(stmt.span)
            {
                return false;
            }
            if cond_len + self.estimate_size(stmt.span) >= self.space_left() {
                return false;
            }
        }
        true
    }

    /// Checks if a statement was explicitly written in a new line.
    fn is_stmt_in_new_line(
        &self,
        cond: &'ast ast::Expr<'ast>,
        then: &'ast ast::Stmt<'ast>,
    ) -> bool {
        let span_between = cond.span.between(then.span);
        if let Ok(snip) = self.sm.span_to_snippet(span_between) {
            // Check for newlines after the closing parenthesis of the `if (...)`.
            if let Some((_, after_paren)) = snip.split_once(')') {
                return after_paren.lines().count() > 1;
            }
        }
        false
    }

    /// Checks if a block statement `{ ... }` contains more than one line of actual code.
    fn is_multiline_block_stmt(
        &self,
        stmt: &'ast ast::Stmt<'ast>,
        empty_as_multiline: bool,
    ) -> bool {
        if let ast::StmtKind::Block(block) = &stmt.kind {
            return self.is_multiline_block(block, empty_as_multiline);
        }
        false
    }

    /// Checks if a block statement `{ ... }` contains more than one line of actual code.
    fn is_multiline_block(&self, block: &'ast ast::Block<'ast>, empty_as_multiline: bool) -> bool {
        if block.stmts.is_empty() {
            return empty_as_multiline;
        }
        if self.sm.is_multiline(block.span)
            && let Ok(snip) = self.sm.span_to_snippet(block.span)
        {
            let code_lines = snip.lines().filter(|line| {
                let trimmed = line.trim();
                // Ignore empty lines and lines with only '{' or '}'
                if empty_as_multiline {
                    !trimmed.is_empty() && trimmed != "{" && trimmed != "}"
                } else {
                    !trimmed.is_empty()
                }
            });
            return code_lines.count() > 1;
        }
        false
    }

    /// Performs a size estimation to see if the if/else can fit on one line.
    fn can_stmts_be_inlined(
        &mut self,
        cond: &'ast ast::Expr<'ast>,
        then: &'ast ast::Stmt<'ast>,
        els_opt: Option<&'ast &'ast mut ast::Stmt<'ast>>,
    ) -> bool {
        let cond_len = self.estimate_size(cond.span);

        // If the condition fits in one line, 6 chars: 'if (' + {cond} + ') ' + {then}
        // Otherwise chars: ') ' + {then}
        let then_margin = if 6 + cond_len < self.space_left() { 6 + cond_len } else { 2 };

        if !self.is_inline_stmt(then, then_margin) {
            return false;
        }

        // Always 6 chars for the else: 'else '
        els_opt.is_none_or(|els| self.is_inline_stmt(els, 6))
    }

    fn can_header_be_inlined(&mut self, header: &ast::FunctionHeader<'_>) -> bool {
        const FUNCTION: usize = 8;

        // ' ' + visibility
        let visibility = header.visibility.map_or(0, |v| self.estimate_size(v.span) + 1);
        // ' ' + state mutability
        let mutability = header.state_mutability.map_or(0, |sm| self.estimate_size(sm.span) + 1);
        // ' ' + modifier + (' ' + modifier)
        let modifiers =
            header.modifiers.iter().fold(0, |len, m| len + self.estimate_size(m.span())) + 1;
        // ' ' + override
        let override_ = header.override_.as_ref().map_or(0, |o| self.estimate_size(o.span) + 1);
        // ' returns(' + var + (', ' + var) + ')'
        let returns = header.returns.as_ref().map_or(0, |ret| {
            ret.vars
                .iter()
                .fold(0, |len, p| if len != 0 { len + 2 } else { 8 } + self.estimate_size(p.span))
        });

        FUNCTION
            + self.estimate_header_params_size(header)
            + visibility
            + mutability
            + modifiers
            + override_
            + returns
            <= self.space_left()
    }

    fn estimate_header_params_size(&mut self, header: &ast::FunctionHeader<'_>) -> usize {
        // '(' + param + (', ' + param) + ')'
        let params = header
            .parameters
            .vars
            .iter()
            .fold(0, |len, p| if len != 0 { len + 2 } else { 2 } + self.estimate_size(p.span));

        // 'function ' + name + ' ' + params
        9 + header.name.map_or(0, |name| self.estimate_size(name.span) + 1) + params
    }

    fn can_header_params_be_inlined(&mut self, header: &ast::FunctionHeader<'_>) -> bool {
        self.estimate_header_params_size(header) <= self.space_left()
    }

    fn estimate_lhs_size(&self, expr: &ast::Expr<'_>, parent_op: &ast::BinOp) -> usize {
        match &expr.kind {
            ast::ExprKind::Binary(lhs, op, _) if op.kind.group() == parent_op.kind.group() => {
<<<<<<< HEAD
                self.estimate_lhs_size(&lhs, op)
=======
                self.estimate_lhs_size(lhs, op)
>>>>>>> d88b2e4c
            }
            _ => self.estimate_size(expr.span),
        }
    }

    fn has_comments_between_elements<I>(&self, limits: Span, elements: I) -> bool
    where
        I: IntoIterator<Item = &'ast ast::Expr<'ast>>,
    {
        let mut last_span_end = limits.lo();
        for expr in elements {
            if self.has_comment_between(last_span_end, expr.span.lo()) {
                return true;
            }
            last_span_end = expr.span.hi();
        }

        if self.has_comment_between(last_span_end, limits.hi()) {
            return true;
        }

        false
    }
}

// -- HELPERS (language-specific) ----------------------------------------------

#[derive(Debug)]
enum MemberOrCallArgs {
    Member(usize),
    CallArgs(usize, bool),
}

impl MemberOrCallArgs {
    fn size(&self) -> usize {
        match self {
            Self::CallArgs(size, ..) | Self::Member(size) => *size,
        }
    }

    fn member_size(&self) -> usize {
        match self {
            Self::CallArgs(..) => 0,
            Self::Member(size) => *size,
        }
    }

    fn has_comments(&self) -> bool {
        matches!(self, Self::CallArgs(.., true))
    }
}

#[derive(Debug, Clone)]
#[expect(dead_code)]
enum AttributeKind<'ast> {
    Visibility(ast::Visibility),
    StateMutability(ast::StateMutability),
    Virtual,
    Override(&'ast ast::Override<'ast>),
    Modifier(&'ast ast::Modifier<'ast>),
}

type AttributeCommentMap = HashMap<BytePos, (Vec<Comment>, Vec<Comment>, Vec<Comment>)>;

#[derive(Debug, Clone)]
struct AttributeInfo<'ast> {
    kind: AttributeKind<'ast>,
    span: Span,
}

/// Helper struct to map attributes to their associated comments in function headers.
struct AttributeCommentMapper<'ast> {
    limit_pos: BytePos,
    comments: Vec<Comment>,
    attributes: Vec<AttributeInfo<'ast>>,
}

impl<'ast> AttributeCommentMapper<'ast> {
    fn new(returns: Option<&'ast ast::ParameterList<'ast>>, body_pos: BytePos) -> Self {
        Self {
            comments: Vec::new(),
            attributes: Vec::new(),
            limit_pos: returns.as_ref().map_or(body_pos, |ret| ret.span.lo()),
        }
    }

    #[allow(clippy::type_complexity)]
    fn build(
        mut self,
        state: &mut State<'_, 'ast>,
        header: &'ast ast::FunctionHeader<'ast>,
    ) -> (AttributeCommentMap, Vec<AttributeInfo<'ast>>, BytePos) {
        let first_attr = self.collect_attributes(header);
        self.cache_comments(state);
        (self.map(), self.attributes, first_attr)
    }

    fn map(&mut self) -> AttributeCommentMap {
        let mut map = HashMap::new();
        for a in 0..self.attributes.len() {
            let is_last = a == self.attributes.len() - 1;
            let (mut before, mut inner, mut after) = (Vec::new(), Vec::new(), Vec::new());

            let before_limit = self.attributes[a].span.lo();
            let inner_limit = self.attributes[a].span.hi();
            let after_limit =
                if !is_last { self.attributes[a + 1].span.lo() } else { self.limit_pos };

            let mut c = 0;
            while c < self.comments.len() {
                if self.comments[c].pos() <= before_limit {
                    before.push(self.comments.remove(c));
                } else if self.comments[c].pos() <= inner_limit {
                    inner.push(self.comments.remove(c));
                } else if (after.is_empty() || is_last) && self.comments[c].pos() <= after_limit {
                    after.push(self.comments.remove(c));
                } else {
                    c += 1;
                }
            }
            map.insert(before_limit, (before, inner, after));
        }
        map
    }

    fn collect_attributes(&mut self, header: &'ast ast::FunctionHeader<'ast>) -> BytePos {
        let mut first_pos = BytePos(u32::MAX);
        if let Some(v) = header.visibility {
            if v.span.lo() < first_pos {
                first_pos = v.span.lo()
            }
            self.attributes
                .push(AttributeInfo { kind: AttributeKind::Visibility(*v), span: v.span });
        }
        if let Some(sm) = header.state_mutability {
            if sm.span.lo() < first_pos {
                first_pos = sm.span.lo()
            }
            self.attributes
                .push(AttributeInfo { kind: AttributeKind::StateMutability(*sm), span: sm.span });
        }
        if let Some(span) = header.virtual_ {
            if span.lo() < first_pos {
                first_pos = span.lo()
            }
            self.attributes.push(AttributeInfo { kind: AttributeKind::Virtual, span });
        }
        if let Some(ref o) = header.override_ {
            if o.span.lo() < first_pos {
                first_pos = o.span.lo()
            }
            self.attributes.push(AttributeInfo { kind: AttributeKind::Override(o), span: o.span });
        }
        for m in header.modifiers.iter() {
            if m.span().lo() < first_pos {
                first_pos = m.span().lo()
            }
            self.attributes
                .push(AttributeInfo { kind: AttributeKind::Modifier(m), span: m.span() });
        }
        self.attributes.sort_by_key(|attr| attr.span.lo());
        first_pos
    }

    fn cache_comments(&mut self, state: &mut State<'_, 'ast>) {
        let mut pending = None;
        for cmnt in state.comments.iter() {
            if cmnt.pos() >= self.limit_pos {
                break;
            }
            match pending {
                Some(ref p) => pending = Some(p + 1),
                None => pending = Some(0),
            }
        }
        while let Some(p) = pending {
            if p == 0 {
                pending = None;
            } else {
                pending = Some(p - 1);
            }
            let cmnt = state.next_comment().unwrap();
            if cmnt.style.is_blank() {
                continue;
            }
            self.comments.push(cmnt);
        }
    }
}

fn stmt_needs_semi(stmt: &ast::StmtKind<'_>) -> bool {
    match stmt {
        ast::StmtKind::Assembly { .. }
        | ast::StmtKind::Block { .. }
        | ast::StmtKind::For { .. }
        | ast::StmtKind::If { .. }
        | ast::StmtKind::Try { .. }
        | ast::StmtKind::UncheckedBlock { .. }
        | ast::StmtKind::While { .. } => false,

        ast::StmtKind::DeclSingle { .. }
        | ast::StmtKind::DeclMulti { .. }
        | ast::StmtKind::Break { .. }
        | ast::StmtKind::Continue { .. }
        | ast::StmtKind::DoWhile { .. }
        | ast::StmtKind::Emit { .. }
        | ast::StmtKind::Expr { .. }
        | ast::StmtKind::Return { .. }
        | ast::StmtKind::Revert { .. }
        | ast::StmtKind::Placeholder { .. } => true,
    }
}

/// Returns `true` if the item needs an isolated line break.
fn item_needs_iso(item: &ast::ItemKind<'_>) -> bool {
    match item {
        ast::ItemKind::Pragma(..)
        | ast::ItemKind::Import(..)
        | ast::ItemKind::Using(..)
        | ast::ItemKind::Variable(..)
        | ast::ItemKind::Udvt(..)
        | ast::ItemKind::Enum(..)
        | ast::ItemKind::Error(..)
        | ast::ItemKind::Event(..) => false,

        ast::ItemKind::Contract(..) => true,

        ast::ItemKind::Struct(strukt) => !strukt.fields.is_empty(),
        ast::ItemKind::Function(func) => {
            func.body.as_ref().is_some_and(|b| !b.is_empty())
                && !matches!(func.kind, ast::FunctionKind::Modifier)
        }
    }
}

fn is_binary_expr(expr_kind: &ast::ExprKind<'_>) -> bool {
    matches!(expr_kind, ast::ExprKind::Binary(..))
}

fn has_complex_successor(expr_kind: &ast::ExprKind<'_>, left: bool) -> bool {
    match expr_kind {
        ast::ExprKind::Binary(lhs, _, rhs) => {
            if left {
                has_complex_successor(&lhs.kind, left)
            } else {
                has_complex_successor(&rhs.kind, left)
            }
        }
        ast::ExprKind::Unary(_, expr) => has_complex_successor(&expr.kind, left),
        ast::ExprKind::Lit(..) | ast::ExprKind::Ident(_) => false,
        _ => true,
    }
}

fn is_call(expr_kind: &ast::ExprKind<'_>) -> bool {
    matches!(expr_kind, ast::ExprKind::Call(..))
}

fn is_call_chain(expr_kind: &ast::ExprKind<'_>, must_have_child: bool) -> bool {
    if let ast::ExprKind::Member(child, ..) = expr_kind {
        is_call_chain(&child.kind, false)
    } else {
        !must_have_child && is_call(expr_kind)
    }
}

#[derive(Debug)]
struct Decision {
    outcome: bool,
    is_cached: bool,
}

#[derive(Clone, Copy, PartialEq, Eq)]
pub(crate) enum BinOpGroup {
    Arithmetic,
    Bitwise,
    Comparison,
    Logical,
}

trait BinOpExt {
    fn group(&self) -> BinOpGroup;
}

impl BinOpExt for ast::BinOpKind {
    fn group(&self) -> BinOpGroup {
        match self {
            Self::Or | Self::And => BinOpGroup::Logical,
            Self::Eq | Self::Ne | Self::Lt | Self::Le | Self::Gt | Self::Ge => {
                BinOpGroup::Comparison
            }
            Self::BitOr | Self::BitXor | Self::BitAnd | Self::Shl | Self::Shr | Self::Sar => {
                BinOpGroup::Bitwise
            }
            Self::Add | Self::Sub | Self::Mul | Self::Div | Self::Rem | Self::Pow => {
                BinOpGroup::Arithmetic
            }
        }
    }
}

/// Calculates the size the callee's "head," excluding its arguments.
///
/// # Examples
///
/// - `myFunction(..)`: 8 (length of `myFunction`)
/// - `uint256(..)`: 7 (length of `uint256`)
/// - `abi.encode(..)`: 10 (length of `abi.encode`)
/// - `foo(..).bar(..)`: 3 (length of `foo`)
pub(super) fn get_callee_head_size(callee: &ast::Expr<'_>) -> usize {
    match &callee.kind {
        ast::ExprKind::Ident(id) => id.as_str().len(),
        ast::ExprKind::Type(ast::Type { kind: ast::TypeKind::Elementary(ty), .. }) => {
            ty.to_abi_str().len()
        }
        ast::ExprKind::Member(base, member_ident) => {
            match &base.kind {
                ast::ExprKind::Ident(..) | ast::ExprKind::Type(..) => {
                    get_callee_head_size(base) + 1 + member_ident.as_str().len()
                }

                // Chainned calls are not traversed, and instead just the member identifier is used
                ast::ExprKind::Member(child, ..)
                    if !matches!(&child.kind, ast::ExprKind::Call(..)) =>
                {
                    get_callee_head_size(base) + 1 + member_ident.as_str().len()
                }
                _ => member_ident.as_str().len(),
            }
        }

        // If the callee is not an identifier or member access, it has no "head"
        _ => 0,
    }
}<|MERGE_RESOLUTION|>--- conflicted
+++ resolved
@@ -948,63 +948,7 @@
             }
             self.end();
 
-<<<<<<< HEAD
-            if let Some(cmnt) = self.peek_comment_before(init.span.lo())
-                && self.inline_config.is_disabled(cmnt.span)
-            {
-                self.print_sep(Separator::Nbsp);
-            }
-            if self
-                .print_comments(
-                    init.span.lo(),
-                    CommentConfig::skip_ws().mixed_no_break().mixed_prev_space(),
-                )
-                .is_some_and(|cmnt| cmnt.is_trailing())
-            {
-                self.break_offset_if_not_bol(SIZE_INFINITY as usize, self.ind, false);
-            }
-
-            if let ast::ExprKind::Lit(lit, ..) = &init.kind
-                && lit.is_str_concatenation()
-            {
-                self.print_sep(Separator::Nbsp);
-                self.neverbreak();
-                self.s.ibox(self.ind);
-                self.print_expr(init);
-                self.end();
-            } else if let ast::ExprKind::Binary(_, op, _) = &init.kind {
-                if self.estimate_lhs_size(&init, &op) + pre_init_size > init_space_left {
-                    if !self.is_bol_or_only_ind() {
-                        self.print_sep_unhandled(Separator::Space);
-                    }
-                    self.s.offset(self.ind);
-                    self.s.ibox(self.ind);
-                    self.print_expr(init);
-                    self.end();
-                } else {
-                    self.print_sep(Separator::Nbsp);
-                    self.neverbreak();
-                    self.print_expr(init);
-                }
-            } else {
-                let callee_doesnt_fit = if let ast::ExprKind::Call(call_expr, ..) = &init.kind {
-                    let callee_size = get_callee_head_size(call_expr);
-                    callee_size + pre_init_size > init_space_left
-                        && callee_size + self.config.tab_width < init_space_left
-                } else {
-                    false
-                };
-
-                if (pre_init_size + 1 >= init_space_left && !is_call_chain(&init.kind, false))
-                    || callee_doesnt_fit
-                {
-                    self.s.ibox(self.ind);
-                } else {
-                    self.s.ibox(0);
-                };
-=======
             self.print_assign_rhs(init, pre_init_size, init_space_left, Some(&ty.kind));
->>>>>>> d88b2e4c
 
             self.var_init = cache;
             self.call_stack.reset_precall();
@@ -2577,11 +2521,7 @@
     fn estimate_lhs_size(&self, expr: &ast::Expr<'_>, parent_op: &ast::BinOp) -> usize {
         match &expr.kind {
             ast::ExprKind::Binary(lhs, op, _) if op.kind.group() == parent_op.kind.group() => {
-<<<<<<< HEAD
-                self.estimate_lhs_size(&lhs, op)
-=======
                 self.estimate_lhs_size(lhs, op)
->>>>>>> d88b2e4c
             }
             _ => self.estimate_size(expr.span),
         }
