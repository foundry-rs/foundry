use super::{fuzz_calldata, fuzz_param_from_state};
use crate::{
    invariant::{BasicTxDetails, FuzzRunIdentifiedContracts, SenderFilters},
    strategies::{fuzz_calldata_from_state, fuzz_param, EvmFuzzState},
    FuzzFixtures,
};
use alloy_json_abi::{Function, JsonAbi};
use alloy_primitives::{Address, Bytes};
use parking_lot::RwLock;
use proptest::prelude::*;
use std::{rc::Rc, sync::Arc};

/// Given a target address, we generate random calldata.
pub fn override_call_strat(
    fuzz_state: EvmFuzzState,
    contracts: FuzzRunIdentifiedContracts,
    target: Arc<RwLock<Address>>,
    fuzz_fixtures: FuzzFixtures,
) -> SBoxedStrategy<(Address, Bytes)> {
    let contracts_ref = contracts.clone();
    proptest::prop_oneof![
        80 => proptest::strategy::LazyJust::new(move || *target.read()),
        20 => any::<prop::sample::Selector>()
            .prop_map(move |selector| *selector.select(contracts_ref.lock().keys())),
    ]
    .prop_flat_map(move |target_address| {
        let fuzz_state = fuzz_state.clone();
<<<<<<< HEAD
        let fixtures = fuzz_fixtures.clone();
        let (_, abi, functions) = contracts.lock().get(&target_address).unwrap().clone();
        let func = select_random_function(abi, functions);
        func.prop_flat_map(move |func| {
            fuzz_contract_with_calldata(fuzz_state.clone(), target_address, func, fixtures.clone())
=======
        let calldata_fuzz_config = calldata_fuzz_config.clone();
        let (_, abi, functions) = &contracts.lock()[&target_address];
        let func = select_random_function(abi, functions);
        func.prop_flat_map(move |func| {
            fuzz_contract_with_calldata(&fuzz_state, &calldata_fuzz_config, target_address, func)
>>>>>>> 00264887
        })
    })
    .sboxed()
}

/// Creates the invariant strategy.
///
/// Given the known and future contracts, it generates the next call by fuzzing the `caller`,
/// `calldata` and `target`. The generated data is evaluated lazily for every single call to fully
/// leverage the evolving fuzz dictionary.
///
/// The fuzzed parameters can be filtered through different methods implemented in the test
/// contract:
///
/// `targetContracts()`, `targetSenders()`, `excludeContracts()`, `targetSelectors()`
pub fn invariant_strat(
    fuzz_state: EvmFuzzState,
    senders: SenderFilters,
    contracts: FuzzRunIdentifiedContracts,
    dictionary_weight: u32,
    fuzz_fixtures: FuzzFixtures,
) -> impl Strategy<Value = BasicTxDetails> {
    // We only want to seed the first value, since we want to generate the rest as we mutate the
    // state
    generate_call(fuzz_state, senders, contracts, dictionary_weight, fuzz_fixtures)
}

/// Strategy to generate a transaction where the `sender`, `target` and `calldata` are all generated
/// through specific strategies.
fn generate_call(
    fuzz_state: EvmFuzzState,
    senders: SenderFilters,
    contracts: FuzzRunIdentifiedContracts,
    dictionary_weight: u32,
    fuzz_fixtures: FuzzFixtures,
) -> BoxedStrategy<BasicTxDetails> {
    let senders = Rc::new(senders);
    any::<prop::sample::Selector>()
        .prop_flat_map(move |selector| {
            let (contract, func) = {
                let contracts = contracts.lock();
                let contracts =
                    contracts.iter().filter(|(_, (_, abi, _))| !abi.functions.is_empty());
                let (&contract, (_, abi, functions)) = selector.select(contracts);

                let func = select_random_function(abi, functions);
                (contract, func)
            };

            let senders = senders.clone();
            let fuzz_state = fuzz_state.clone();
            let fixture = fuzz_fixtures.clone();
            func.prop_flat_map(move |func| {
<<<<<<< HEAD
                let sender =
                    select_random_sender(fuzz_state.clone(), senders.clone(), dictionary_weight);
                (
                    sender,
                    fuzz_contract_with_calldata(
                        fuzz_state.clone(),
                        contract,
                        func,
                        fixture.clone(),
                    ),
                )
=======
                let sender = select_random_sender(&fuzz_state, senders.clone(), dictionary_weight);
                let contract =
                    fuzz_contract_with_calldata(&fuzz_state, &calldata_fuzz_config, contract, func);
                (sender, contract)
>>>>>>> 00264887
            })
        })
        .boxed()
}

/// Strategy to select a sender address:
/// * If `senders` is empty, then it's either a random address (10%) or from the dictionary (90%).
/// * If `senders` is not empty, a random address is chosen from the list of senders.
fn select_random_sender(
    fuzz_state: &EvmFuzzState,
    senders: Rc<SenderFilters>,
    dictionary_weight: u32,
) -> BoxedStrategy<Address> {
    if !senders.targeted.is_empty() {
        any::<prop::sample::Selector>()
            .prop_map(move |selector| *selector.select(&senders.targeted))
            .boxed()
    } else {
        proptest::prop_oneof![
            100 - dictionary_weight => fuzz_param(&alloy_dyn_abi::DynSolType::Address, None)
                .prop_map(move |addr| addr.as_address().unwrap())
                .boxed(),
            dictionary_weight => fuzz_param_from_state(&alloy_dyn_abi::DynSolType::Address, fuzz_state)
                .prop_map(move |addr| addr.as_address().unwrap())
                .boxed(),
        ]
        // Too many exclusions can slow down testing.
        .prop_filter("excluded sender", move |addr| !senders.excluded.contains(addr))
        .boxed()
    }
}

/// Strategy to select a random mutable function from the abi.
///
/// If `targeted_functions` is not empty, select one from it. Otherwise, take any
/// of the available abi functions.
fn select_random_function(
    abi: &JsonAbi,
    targeted_functions: &[Function],
) -> BoxedStrategy<Function> {
    if !targeted_functions.is_empty() {
        let targeted_functions = targeted_functions.to_vec();
        let selector = any::<prop::sample::Selector>()
            .prop_map(move |selector| selector.select(&targeted_functions).clone());
        selector.boxed()
    } else {
        let possible_funcs: Vec<Function> = abi
            .functions()
            .filter(|&func| {
                !matches!(
                    func.state_mutability,
                    alloy_json_abi::StateMutability::Pure | alloy_json_abi::StateMutability::View
                )
            })
            .cloned()
            .collect();
        let total_random = any::<prop::sample::Selector>()
            .prop_map(move |selector| selector.select(&possible_funcs).clone());
        total_random.boxed()
    }
}

/// Given a function, it returns a proptest strategy which generates valid abi-encoded calldata
/// for that function's input types.
pub fn fuzz_contract_with_calldata(
<<<<<<< HEAD
    fuzz_state: EvmFuzzState,
=======
    fuzz_state: &EvmFuzzState,
    calldata_fuzz_config: &CalldataFuzzDictionary,
>>>>>>> 00264887
    contract: Address,
    func: Function,
    fuzz_fixtures: FuzzFixtures,
) -> impl Strategy<Value = (Address, Bytes)> {
    // We need to compose all the strategies generated for each parameter in all possible
    // combinations.
    // `prop_oneof!` / `TupleUnion` `Arc`s for cheap cloning.
    #[allow(clippy::arc_with_non_send_sync)]
<<<<<<< HEAD
    let strats = prop_oneof![
        60 => fuzz_calldata(func.clone(), fuzz_fixtures),
=======
    prop_oneof![
        60 => fuzz_calldata_with_config(func.clone(), Some(calldata_fuzz_config)),
>>>>>>> 00264887
        40 => fuzz_calldata_from_state(func, fuzz_state),
    ]
    .prop_map(move |calldata| {
        trace!(input=?calldata);
        (contract, calldata)
    })
}<|MERGE_RESOLUTION|>--- conflicted
+++ resolved
@@ -25,19 +25,11 @@
     ]
     .prop_flat_map(move |target_address| {
         let fuzz_state = fuzz_state.clone();
-<<<<<<< HEAD
-        let fixtures = fuzz_fixtures.clone();
-        let (_, abi, functions) = contracts.lock().get(&target_address).unwrap().clone();
-        let func = select_random_function(abi, functions);
-        func.prop_flat_map(move |func| {
-            fuzz_contract_with_calldata(fuzz_state.clone(), target_address, func, fixtures.clone())
-=======
-        let calldata_fuzz_config = calldata_fuzz_config.clone();
+        let fuzz_fixtures = fuzz_fixtures.clone();
         let (_, abi, functions) = &contracts.lock()[&target_address];
         let func = select_random_function(abi, functions);
         func.prop_flat_map(move |func| {
-            fuzz_contract_with_calldata(&fuzz_state, &calldata_fuzz_config, target_address, func)
->>>>>>> 00264887
+            fuzz_contract_with_calldata(&fuzz_state, &fuzz_fixtures, target_address, func)
         })
     })
     .sboxed()
@@ -89,26 +81,12 @@
 
             let senders = senders.clone();
             let fuzz_state = fuzz_state.clone();
-            let fixture = fuzz_fixtures.clone();
+            let fuzz_fixtures = fuzz_fixtures.clone();
             func.prop_flat_map(move |func| {
-<<<<<<< HEAD
-                let sender =
-                    select_random_sender(fuzz_state.clone(), senders.clone(), dictionary_weight);
-                (
-                    sender,
-                    fuzz_contract_with_calldata(
-                        fuzz_state.clone(),
-                        contract,
-                        func,
-                        fixture.clone(),
-                    ),
-                )
-=======
                 let sender = select_random_sender(&fuzz_state, senders.clone(), dictionary_weight);
                 let contract =
-                    fuzz_contract_with_calldata(&fuzz_state, &calldata_fuzz_config, contract, func);
+                    fuzz_contract_with_calldata(&fuzz_state, &fuzz_fixtures, contract, func);
                 (sender, contract)
->>>>>>> 00264887
             })
         })
         .boxed()
@@ -174,27 +152,17 @@
 /// Given a function, it returns a proptest strategy which generates valid abi-encoded calldata
 /// for that function's input types.
 pub fn fuzz_contract_with_calldata(
-<<<<<<< HEAD
-    fuzz_state: EvmFuzzState,
-=======
     fuzz_state: &EvmFuzzState,
-    calldata_fuzz_config: &CalldataFuzzDictionary,
->>>>>>> 00264887
+    fuzz_fixtures: &FuzzFixtures,
     contract: Address,
     func: Function,
-    fuzz_fixtures: FuzzFixtures,
 ) -> impl Strategy<Value = (Address, Bytes)> {
     // We need to compose all the strategies generated for each parameter in all possible
     // combinations.
     // `prop_oneof!` / `TupleUnion` `Arc`s for cheap cloning.
     #[allow(clippy::arc_with_non_send_sync)]
-<<<<<<< HEAD
-    let strats = prop_oneof![
+    prop_oneof![
         60 => fuzz_calldata(func.clone(), fuzz_fixtures),
-=======
-    prop_oneof![
-        60 => fuzz_calldata_with_config(func.clone(), Some(calldata_fuzz_config)),
->>>>>>> 00264887
         40 => fuzz_calldata_from_state(func, fuzz_state),
     ]
     .prop_map(move |calldata| {
