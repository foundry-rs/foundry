--- conflicted
+++ resolved
@@ -58,19 +58,11 @@
     senders: SenderFilters,
     contracts: FuzzRunIdentifiedContracts,
     dictionary_weight: u32,
-<<<<<<< HEAD
+    calldata_fuzz_config: CalldataFuzzDictionary,
 ) -> impl Strategy<Value = BasicTxDetails> {
     // We only want to seed the first value, since we want to generate the rest as we mutate the
     // state
-    generate_call(fuzz_state, senders, contracts, dictionary_weight)
-=======
-    calldata_fuzz_config: CalldataFuzzDictionary,
-) -> impl Strategy<Value = Vec<BasicTxDetails>> {
-    // We only want to seed the first value, since we want to generate the rest as we mutate the
-    // state
     generate_call(fuzz_state, senders, contracts, dictionary_weight, calldata_fuzz_config)
-        .prop_map(|x| vec![x])
->>>>>>> 3dfa43bf
 }
 
 /// Strategy to generate a transaction where the `sender`, `target` and `calldata` are all generated
