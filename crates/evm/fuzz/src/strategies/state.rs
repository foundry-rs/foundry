use crate::invariant::{BasicTxDetails, FuzzRunIdentifiedContracts};
use alloy_dyn_abi::{DynSolType, DynSolValue, EventExt, FunctionExt};
use alloy_json_abi::{Function, JsonAbi};
use alloy_primitives::{
    Address, B256, Bytes, Log, U256,
    map::{AddressIndexSet, B256IndexSet, HashMap},
};
use foundry_common::ignore_metadata_hash;
use foundry_compilers::artifacts::StorageLayout;
use foundry_config::FuzzDictionaryConfig;
use foundry_evm_core::utils::StateChangeset;
use parking_lot::{RawRwLock, RwLock, lock_api::RwLockReadGuard};
use revm::{
    bytecode::opcode,
    database::{CacheDB, DatabaseRef, DbAccount},
    state::AccountInfo,
};
use std::{collections::BTreeMap, fmt, sync::Arc};

/// The maximum number of bytes we will look at in bytecodes to find push bytes (24 KiB).
///
/// This is to limit the performance impact of fuzz tests that might deploy arbitrarily sized
/// bytecode (as is the case with Solmate).
const PUSH_BYTE_ANALYSIS_LIMIT: usize = 24 * 1024;

/// A set of arbitrary 32 byte data from the VM used to generate values for the strategy.
///
/// Wrapped in a shareable container.
#[derive(Clone, Debug)]
pub struct EvmFuzzState {
    inner: Arc<RwLock<FuzzDictionary>>,
    /// Addresses of external libraries deployed in test setup, excluded from fuzz test inputs.
    pub deployed_libs: Vec<Address>,
}

impl EvmFuzzState {
    pub fn new<DB: DatabaseRef>(
        db: &CacheDB<DB>,
        config: FuzzDictionaryConfig,
        deployed_libs: &[Address],
    ) -> Self {
        // Sort accounts to ensure deterministic dictionary generation from the same setUp state.
        let mut accs = db.cache.accounts.iter().collect::<Vec<_>>();
        accs.sort_by_key(|(address, _)| *address);

        // Create fuzz dictionary and insert values from db state.
        let mut dictionary = FuzzDictionary::new(config);
        dictionary.insert_db_values(accs);
        Self { inner: Arc::new(RwLock::new(dictionary)), deployed_libs: deployed_libs.to_vec() }
    }

    pub fn collect_values(&self, values: impl IntoIterator<Item = B256>) {
        let mut dict = self.inner.write();
        for value in values {
            dict.insert_value(value);
        }
    }

    /// Collects state changes from a [StateChangeset] and logs into an [EvmFuzzState] according to
    /// the given [FuzzDictionaryConfig].
    pub fn collect_values_from_call(
        &self,
        fuzzed_contracts: &FuzzRunIdentifiedContracts,
        tx: &BasicTxDetails,
        result: &Bytes,
        logs: &[Log],
        state_changeset: &StateChangeset,
        run_depth: u32,
    ) {
        let mut dict = self.inner.write();
        {
            let targets = fuzzed_contracts.targets.lock();
            let (target_abi, target_function) = targets.fuzzed_artifacts(tx);
            dict.insert_logs_values(target_abi, logs, run_depth);
            dict.insert_result_values(target_function, result, run_depth);
            // Get storage layouts for contracts in the state changeset
            let storage_layouts = targets.get_storage_layouts();
            dict.insert_new_state_values(state_changeset, &storage_layouts);
        }
    }

    /// Removes all newly added entries from the dictionary.
    ///
    /// Should be called between fuzz/invariant runs to avoid accumulating data derived from fuzz
    /// inputs.
    pub fn revert(&self) {
        self.inner.write().revert();
    }

    pub fn dictionary_read(&self) -> RwLockReadGuard<'_, RawRwLock, FuzzDictionary> {
        self.inner.read()
    }

    /// Logs stats about the current state.
    pub fn log_stats(&self) {
        self.inner.read().log_stats();
    }
}

// We're using `IndexSet` to have a stable element order when restoring persisted state, as well as
// for performance when iterating over the sets.
#[derive(Default)]
pub struct FuzzDictionary {
    /// Collected state values.
    state_values: B256IndexSet,
    /// Addresses that already had their PUSH bytes collected.
    addresses: AddressIndexSet,
    /// Configuration for the dictionary.
    config: FuzzDictionaryConfig,
    /// Number of state values initially collected from db.
    /// Used to revert new collected values at the end of each run.
    db_state_values: usize,
    /// Number of address values initially collected from db.
    /// Used to revert new collected addresses at the end of each run.
    db_addresses: usize,
    /// Sample typed values that are collected from call result and used across invariant runs.
    sample_values: HashMap<DynSolType, B256IndexSet>,

    misses: usize,
    hits: usize,
}

impl fmt::Debug for FuzzDictionary {
    fn fmt(&self, f: &mut fmt::Formatter<'_>) -> fmt::Result {
        f.debug_struct("FuzzDictionary")
            .field("state_values", &self.state_values.len())
            .field("addresses", &self.addresses)
            .finish()
    }
}

impl FuzzDictionary {
    pub fn new(config: FuzzDictionaryConfig) -> Self {
        let mut dictionary = Self { config, ..Default::default() };
        dictionary.prefill();
        dictionary
    }

    /// Insert common values into the dictionary at initialization.
    fn prefill(&mut self) {
        self.insert_value(B256::ZERO);
    }

    /// Insert values from initial db state into fuzz dictionary.
    /// These values are persisted across invariant runs.
    fn insert_db_values(&mut self, db_state: Vec<(&Address, &DbAccount)>) {
        for (address, account) in db_state {
            // Insert basic account information
            self.insert_value(address.into_word());
            // Insert push bytes
            self.insert_push_bytes_values(address, &account.info);
            // Insert storage values.
            if self.config.include_storage {
                // Sort storage values before inserting to ensure deterministic dictionary.
                let values = account.storage.iter().collect::<BTreeMap<_, _>>();
                for (slot, value) in values {
                    self.insert_storage_value(slot, value, None);
                }
            }
        }

        // We need at least some state data if DB is empty,
        // otherwise we can't select random data for state fuzzing.
        if self.values().is_empty() {
            // Prefill with a random address.
            self.insert_value(Address::random().into_word());
        }

        // Record number of values and addresses inserted from db to be used for reverting at the
        // end of each run.
        self.db_state_values = self.state_values.len();
        self.db_addresses = self.addresses.len();
    }

    /// Insert values collected from call result into fuzz dictionary.
    fn insert_result_values(
        &mut self,
        function: Option<&Function>,
        result: &Bytes,
        run_depth: u32,
    ) {
        if let Some(function) = function
            && !function.outputs.is_empty()
        {
            // Decode result and collect samples to be used in subsequent fuzz runs.
            if let Ok(decoded_result) = function.abi_decode_output(result) {
                self.insert_sample_values(decoded_result, run_depth);
            }
        }
    }

    /// Insert values from call log topics and data into fuzz dictionary.
    fn insert_logs_values(&mut self, abi: Option<&JsonAbi>, logs: &[Log], run_depth: u32) {
        let mut samples = Vec::new();
        // Decode logs with known events and collect samples from indexed fields and event body.
        for log in logs {
            let mut log_decoded = false;
            // Try to decode log with events from contract abi.
            if let Some(abi) = abi {
                for event in abi.events() {
                    if let Ok(decoded_event) = event.decode_log(log) {
                        samples.extend(decoded_event.indexed);
                        samples.extend(decoded_event.body);
                        log_decoded = true;
                        break;
                    }
                }
            }

            // If we weren't able to decode event then we insert raw data in fuzz dictionary.
            if !log_decoded {
                for &topic in log.topics() {
                    self.insert_value(topic);
                }
                let chunks = log.data.data.chunks_exact(32);
                let rem = chunks.remainder();
                for chunk in chunks {
                    self.insert_value(chunk.try_into().unwrap());
                }
                if !rem.is_empty() {
                    self.insert_value(B256::right_padding_from(rem));
                }
            }
        }

        // Insert samples collected from current call in fuzz dictionary.
        self.insert_sample_values(samples, run_depth);
    }

    /// Insert values from call state changeset into fuzz dictionary.
    /// These values are removed at the end of current run.
    fn insert_new_state_values(
        &mut self,
        state_changeset: &StateChangeset,
        storage_layouts: &HashMap<Address, Arc<StorageLayout>>,
    ) {
        for (address, account) in state_changeset {
            // Insert basic account information.
            self.insert_value(address.into_word());
            // Insert push bytes.
            self.insert_push_bytes_values(address, &account.info);
            // Insert storage values.
            if self.config.include_storage {
                let storage_layout = storage_layouts.get(address).map(|arc| arc.as_ref());
                for (slot, value) in &account.storage {
                    self.insert_storage_value(slot, &value.present_value, storage_layout);
                }
            }
        }
    }

    /// Insert values from push bytes into fuzz dictionary.
    /// Values are collected only once for a given address.
    /// If values are newly collected then they are removed at the end of current run.
    fn insert_push_bytes_values(&mut self, address: &Address, account_info: &AccountInfo) {
        if self.config.include_push_bytes && !self.addresses.contains(address) {
            // Insert push bytes
            if let Some(code) = &account_info.code {
                self.insert_address(*address);
                self.collect_push_bytes(ignore_metadata_hash(code.original_byte_slice()));
            }
        }
    }

    fn collect_push_bytes(&mut self, code: &[u8]) {
        let mut i = 0;
        let len = code.len().min(PUSH_BYTE_ANALYSIS_LIMIT);
        while i < len {
            let op = code[i];
            if (opcode::PUSH1..=opcode::PUSH32).contains(&op) {
                let push_size = (op - opcode::PUSH1 + 1) as usize;
                let push_start = i + 1;
                let push_end = push_start + push_size;
                // As a precaution, if a fuzz test deploys malformed bytecode (such as using
                // `CREATE2`) this will terminate the loop early.
                if push_start > code.len() || push_end > code.len() {
                    break;
                }

                let push_value = U256::try_from_be_slice(&code[push_start..push_end]).unwrap();
                if push_value != U256::ZERO {
                    // Never add 0 to the dictionary as it's always present.
                    self.insert_value(push_value.into());

                    // Also add the value below and above the push value to the dictionary.
                    self.insert_value((push_value - U256::from(1)).into());

                    if push_value != U256::MAX {
                        self.insert_value((push_value + U256::from(1)).into());
                    }
                }

                i += push_size;
            }
            i += 1;
        }
    }

    /// Resolves storage types from a storage layout for a given slot and all mapping types.
    /// Returns a tuple of (slot_type, mapping_types) where slot_type is the specific type
    /// for the storage slot and mapping_types are all mapping value types found in the layout.
    fn resolve_storage_types(
        &self,
        storage_layout: Option<&StorageLayout>,
        storage_slot: &U256,
    ) -> (Option<DynSolType>, Vec<DynSolType>) {
        let Some(layout) = storage_layout else {
            return (None, Vec::new());
        };

        // Try to determine the type of this specific storage slot
        let slot_type =
            layout.storage.iter().find(|s| s.slot == storage_slot.to_string()).and_then(
                |storage| {
                    layout
                        .types
                        .get(&storage.storage_type)
                        .and_then(|t| DynSolType::parse(&t.label).ok())
                },
            );

        // Collect all mapping value types from the layout
        let mapping_types = layout
            .types
            .values()
            .filter_map(|type_info| {
                if type_info.encoding == "mapping"
                    && let Some(t_value) = type_info.value.as_ref()
                    && let Some(mapping_value) = t_value.strip_prefix("t_")
                {
                    DynSolType::parse(mapping_value).ok()
                } else {
                    None
                }
            })
            .collect();

        (slot_type, mapping_types)
    }

    /// Insert values from single storage slot and storage value into fuzz dictionary.
    /// If storage values are newly collected then they are removed at the end of current run.
    fn insert_storage_value(
        &mut self,
        storage_slot: &U256,
        storage_value: &U256,
        storage_layout: Option<&StorageLayout>,
    ) {
        // Always insert the slot itself
        self.insert_value(B256::from(*storage_slot));

<<<<<<< HEAD
        // Try to determine the type of this storage slot
        let storage_type = storage_layout.and_then(|layout| {
            // Find the storage entry for this slot
            layout.storage.iter().find(|s| s.slot == storage_slot.to_string()).and_then(|storage| {
                // Look up the type information
                layout
                    .types
                    .get(&storage.storage_type)
                    .and_then(|t| DynSolType::parse(&t.label).ok())
            })
        });

        // If we have type information, only insert as a sample value with the correct type
        if let Some(sol_type) = storage_type {
            // Only insert values for types that can be represented as a single word
            match &sol_type {
                DynSolType::Address
                | DynSolType::Uint(_)
                | DynSolType::Int(_)
                | DynSolType::Bool
                | DynSolType::FixedBytes(_)
                | DynSolType::Bytes => {
                    // Insert as a typed sample value
                    self.sample_values
                        .entry(sol_type.clone())
                        .or_default()
                        .insert(B256::from(*storage_value));
                }
                _ => {
                    // For complex types (arrays, mappings, structs), insert as raw value
                    self.insert_value(B256::from(*storage_value));
                }
            }
=======
        let (slot_type, mapping_types) = self.resolve_storage_types(storage_layout, storage_slot);

        if let Some(sol_type) = slot_type {
            self.insert_decoded_storage_value(sol_type, storage_value);
        } else if !mapping_types.is_empty() {
            self.insert_mapping_storage_values(mapping_types, storage_value);
>>>>>>> ff732fcf
        } else {
            // No type information available, insert as raw values (old behavior)
            self.insert_value(B256::from(*storage_value));
            // also add the value below and above the storage value to the dictionary.
            if *storage_value != U256::ZERO {
                let below_value = storage_value - U256::from(1);
                self.insert_value(B256::from(below_value));
            }
            if *storage_value != U256::MAX {
                let above_value = storage_value + U256::from(1);
                self.insert_value(B256::from(above_value));
            }
<<<<<<< HEAD
=======
        }
    }

    /// Insert decoded storage values into the fuzz dictionary.
    /// Only simple static type values are inserted as sample values.
    /// Complex types (dynamic arrays, structs) are inserted as raw values
    fn insert_decoded_storage_value(&mut self, sol_type: DynSolType, storage_value: &U256) {
        // Only insert values for types that can be represented as a single word
        match &sol_type {
            DynSolType::Address
            | DynSolType::Uint(_)
            | DynSolType::Int(_)
            | DynSolType::Bool
            | DynSolType::FixedBytes(_)
            | DynSolType::Bytes => {
                // Insert as a typed sample value
                self.sample_values.entry(sol_type).or_default().insert(B256::from(*storage_value));
            }
            _ => {
                // For complex types (arrays, mappings, structs), insert as raw value
                self.insert_value(B256::from(*storage_value));
            }
        }
    }

    /// Insert storage values of mapping value types as sample values in the fuzz dictionary.
    ///
    /// ```solidity
    /// mapping(uint256 => address) public myMapping;
    /// // `address` is the mapping value type here.
    /// // `uint256` is the mapping key type.
    /// ```
    ///
    /// A storage value is inserted if and only if it can be decoded into one of the mapping
    /// [`DynSolType`] value types found in the [`StorageLayout`].
    ///
    /// If decoding fails, the value is inserted as a raw value.
    fn insert_mapping_storage_values(
        &mut self,
        mapping_types: Vec<DynSolType>,
        storage_value: &U256,
    ) {
        for sol_type in mapping_types {
            match sol_type.abi_decode(storage_value.as_le_slice()) {
                Ok(_) => {
                    self.sample_values
                        .entry(sol_type)
                        .or_default()
                        .insert(B256::from(*storage_value));
                }
                Err(_) => {
                    // If decoding fails, insert as raw value
                    self.insert_value(B256::from(*storage_value));
                }
            }
>>>>>>> ff732fcf
        }
    }

    /// Insert address into fuzz dictionary.
    /// If address is newly collected then it is removed by index at the end of current run.
    fn insert_address(&mut self, address: Address) {
        if self.addresses.len() < self.config.max_fuzz_dictionary_addresses {
            self.addresses.insert(address);
        }
    }

    /// Insert raw value into fuzz dictionary.
    /// If value is newly collected then it is removed by index at the end of current run.
    fn insert_value(&mut self, value: B256) {
        if self.state_values.len() < self.config.max_fuzz_dictionary_values {
            let new_value = self.state_values.insert(value);
            let counter = if new_value { &mut self.misses } else { &mut self.hits };
            *counter += 1;
        }
    }

    /// Insert sample values that are reused across multiple runs.
    /// The number of samples is limited to invariant run depth.
    /// If collected samples limit is reached then values are inserted as regular values.
    pub fn insert_sample_values(
        &mut self,
        sample_values: impl IntoIterator<Item = DynSolValue>,
        limit: u32,
    ) {
        for sample in sample_values {
            if let (Some(sample_type), Some(sample_value)) = (sample.as_type(), sample.as_word()) {
                if let Some(values) = self.sample_values.get_mut(&sample_type) {
                    if values.len() < limit as usize {
                        values.insert(sample_value);
                    } else {
                        // Insert as state value (will be removed at the end of the run).
                        self.insert_value(sample_value);
                    }
                } else {
                    self.sample_values.entry(sample_type).or_default().insert(sample_value);
                }
            }
        }
    }

    pub fn values(&self) -> &B256IndexSet {
        &self.state_values
    }

    pub fn len(&self) -> usize {
        self.state_values.len()
    }

    pub fn is_empty(&self) -> bool {
        self.state_values.is_empty()
    }

    #[inline]
    pub fn samples(&self, param_type: &DynSolType) -> Option<&B256IndexSet> {
        self.sample_values.get(param_type)
    }

    #[inline]
    pub fn addresses(&self) -> &AddressIndexSet {
        &self.addresses
    }

    /// Revert values and addresses collected during the run by truncating to initial db len.
    pub fn revert(&mut self) {
        self.state_values.truncate(self.db_state_values);
        self.addresses.truncate(self.db_addresses);
    }

    pub fn log_stats(&self) {
        trace!(
            addresses.len = self.addresses.len(),
            sample.len = self.sample_values.len(),
            state.len = self.state_values.len(),
            state.misses = self.misses,
            state.hits = self.hits,
            "FuzzDictionary stats",
        );
    }
}<|MERGE_RESOLUTION|>--- conflicted
+++ resolved
@@ -349,48 +349,12 @@
         // Always insert the slot itself
         self.insert_value(B256::from(*storage_slot));
 
-<<<<<<< HEAD
-        // Try to determine the type of this storage slot
-        let storage_type = storage_layout.and_then(|layout| {
-            // Find the storage entry for this slot
-            layout.storage.iter().find(|s| s.slot == storage_slot.to_string()).and_then(|storage| {
-                // Look up the type information
-                layout
-                    .types
-                    .get(&storage.storage_type)
-                    .and_then(|t| DynSolType::parse(&t.label).ok())
-            })
-        });
-
-        // If we have type information, only insert as a sample value with the correct type
-        if let Some(sol_type) = storage_type {
-            // Only insert values for types that can be represented as a single word
-            match &sol_type {
-                DynSolType::Address
-                | DynSolType::Uint(_)
-                | DynSolType::Int(_)
-                | DynSolType::Bool
-                | DynSolType::FixedBytes(_)
-                | DynSolType::Bytes => {
-                    // Insert as a typed sample value
-                    self.sample_values
-                        .entry(sol_type.clone())
-                        .or_default()
-                        .insert(B256::from(*storage_value));
-                }
-                _ => {
-                    // For complex types (arrays, mappings, structs), insert as raw value
-                    self.insert_value(B256::from(*storage_value));
-                }
-            }
-=======
         let (slot_type, mapping_types) = self.resolve_storage_types(storage_layout, storage_slot);
 
         if let Some(sol_type) = slot_type {
             self.insert_decoded_storage_value(sol_type, storage_value);
         } else if !mapping_types.is_empty() {
             self.insert_mapping_storage_values(mapping_types, storage_value);
->>>>>>> ff732fcf
         } else {
             // No type information available, insert as raw values (old behavior)
             self.insert_value(B256::from(*storage_value));
@@ -403,8 +367,6 @@
                 let above_value = storage_value + U256::from(1);
                 self.insert_value(B256::from(above_value));
             }
-<<<<<<< HEAD
-=======
         }
     }
 
@@ -439,8 +401,6 @@
     /// ```
     ///
     /// A storage value is inserted if and only if it can be decoded into one of the mapping
-    /// [`DynSolType`] value types found in the [`StorageLayout`].
-    ///
     /// If decoding fails, the value is inserted as a raw value.
     fn insert_mapping_storage_values(
         &mut self,
@@ -460,7 +420,6 @@
                     self.insert_value(B256::from(*storage_value));
                 }
             }
->>>>>>> ff732fcf
         }
     }
 
@@ -496,7 +455,6 @@
                     if values.len() < limit as usize {
                         values.insert(sample_value);
                     } else {
-                        // Insert as state value (will be removed at the end of the run).
                         self.insert_value(sample_value);
                     }
                 } else {
