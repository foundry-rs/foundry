--- conflicted
+++ resolved
@@ -147,17 +147,10 @@
 
         // Generate value tree from fixture.
         let fixture = &self.fixtures[runner.rng().random_range(0..self.fixtures.len())];
-<<<<<<< HEAD
-        if let Some(int_fixture) = fixture.as_int() {
-            if int_fixture.1 == self.bits {
-                return Ok(IntValueTree::new(int_fixture.0, false));
-            }
-=======
         if let Some(int_fixture) = fixture.as_int()
             && int_fixture.1 == self.bits
         {
             return Ok(IntValueTree::new(int_fixture.0, false));
->>>>>>> 54d25611
         }
 
         // If fixture is not a valid type, raise error and generate random value.
