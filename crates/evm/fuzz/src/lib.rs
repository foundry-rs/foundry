//! # foundry-evm-fuzz
//!
//! EVM fuzzing implementation using [`proptest`].

#![cfg_attr(not(test), warn(unused_crate_dependencies))]
#![cfg_attr(docsrs, feature(doc_cfg, doc_auto_cfg))]

#[macro_use]
extern crate tracing;

use alloy_dyn_abi::{DynSolValue, JsonAbiExt};
use alloy_primitives::{Address, Bytes, Log};
use foundry_common::{calc, contracts::ContractsByAddress, evm::Breakpoints};
use foundry_evm_coverage::HitMaps;
use foundry_evm_traces::{CallTraceArena, SparsedTraceArena};
use itertools::Itertools;
use serde::{Deserialize, Serialize};
use std::{
    collections::{BTreeMap, HashMap},
    fmt,
    sync::Arc,
};

pub use proptest::test_runner::{Config as FuzzConfig, Reason};

mod error;
pub use error::FuzzError;

pub mod invariant;
pub mod strategies;

mod inspector;
pub use inspector::Fuzzer;

#[derive(Clone, Debug, Serialize, Deserialize)]
pub enum CounterExample {
    /// Call used as a counter example for fuzz tests.
    Single(BaseCounterExample),
    /// Sequence of calls used as a counter example for invariant tests.
    Sequence(Vec<BaseCounterExample>),
}

#[derive(Clone, Debug, Serialize, Deserialize)]
pub struct BaseCounterExample {
    /// Address which makes the call
    pub sender: Option<Address>,
    /// Address to which to call to
    pub addr: Option<Address>,
    /// The data to provide
    pub calldata: Bytes,
    /// Contract name if it exists
    pub contract_name: Option<String>,
    /// Function signature if it exists
    pub signature: Option<String>,
    /// Args used to call the function
    pub args: Option<String>,
    /// Traces
    #[serde(skip)]
    pub traces: Option<SparsedTraceArena>,
}

impl BaseCounterExample {
    /// Creates counter example representing a step from invariant call sequence.
    pub fn from_invariant_call(
        sender: Address,
        addr: Address,
        bytes: &Bytes,
        contracts: &ContractsByAddress,
        traces: Option<SparsedTraceArena>,
    ) -> Self {
        if let Some((name, abi)) = &contracts.get(&addr) {
            if let Some(func) = abi.functions().find(|f| f.selector() == bytes[..4]) {
                // skip the function selector when decoding
                if let Ok(args) = func.abi_decode_input(&bytes[4..], false) {
                    return Self {
                        sender: Some(sender),
                        addr: Some(addr),
                        calldata: bytes.clone(),
                        contract_name: Some(name.clone()),
                        signature: Some(func.signature()),
                        args: Some(
                            foundry_common::fmt::format_tokens(&args).format(", ").to_string(),
                        ),
                        traces,
                    };
                }
            }
        }

        Self {
            sender: Some(sender),
            addr: Some(addr),
            calldata: bytes.clone(),
            contract_name: None,
            signature: None,
            args: None,
            traces,
        }
    }

    /// Creates counter example for a fuzz test failure.
    pub fn from_fuzz_call(
        bytes: Bytes,
        args: Vec<DynSolValue>,
        traces: Option<SparsedTraceArena>,
    ) -> Self {
        Self {
            sender: None,
            addr: None,
            calldata: bytes,
            contract_name: None,
            signature: None,
            args: Some(foundry_common::fmt::format_tokens(&args).format(", ").to_string()),
            traces,
        }
    }
}

impl fmt::Display for BaseCounterExample {
    fn fmt(&self, f: &mut fmt::Formatter<'_>) -> fmt::Result {
        if let Some(sender) = self.sender {
            write!(f, "sender={sender} addr=")?
        }

        if let Some(name) = &self.contract_name {
            write!(f, "[{name}]")?
        }

        if let Some(addr) = &self.addr {
            write!(f, "{addr} ")?
        }

        if let Some(sig) = &self.signature {
            write!(f, "calldata={sig}")?
        } else {
            write!(f, "calldata={}", &self.calldata)?
        }

        if let Some(args) = &self.args {
            write!(f, " args=[{args}]")
        } else {
            write!(f, " args=[]")
        }
    }
}

/// The outcome of a fuzz test
#[derive(Debug)]
pub struct FuzzTestResult {
    /// we keep this for the debugger
    pub first_case: FuzzCase,
    /// Gas usage (gas_used, call_stipend) per cases
    pub gas_by_case: Vec<(u64, u64)>,
    /// Whether the test case was successful. This means that the transaction executed
    /// properly, or that there was a revert and that the test was expected to fail
    /// (prefixed with `testFail`)
    pub success: bool,
    /// Whether the test case was skipped. `reason` will contain the skip reason, if any.
    pub skipped: bool,

    /// If there was a revert, this field will be populated. Note that the test can
    /// still be successful (i.e self.success == true) when it's expected to fail.
    pub reason: Option<String>,

    /// Minimal reproduction test case for failing fuzz tests
    pub counterexample: Option<CounterExample>,

    /// Any captured & parsed as strings logs along the test's execution which should
    /// be printed to the user.
    pub logs: Vec<Log>,

    /// Labeled addresses
    pub labeled_addresses: HashMap<Address, String>,

    /// Exemplary traces for a fuzz run of the test function
    ///
    /// **Note** We only store a single trace of a successful fuzz call, otherwise we would get
    /// `num(fuzz_cases)` traces, one for each run, which is neither helpful nor performant.
    pub traces: Option<SparsedTraceArena>,

    /// Additional traces used for gas report construction.
    /// Those traces should not be displayed.
    pub gas_report_traces: Vec<CallTraceArena>,

    /// Raw coverage info
    pub coverage: Option<HitMaps>,

    /// Breakpoints for debugger. Correspond to the same fuzz case as `traces`.
    pub breakpoints: Option<Breakpoints>,

<<<<<<< HEAD
    /// Any captured gas snapshots along the test's execution which should be accumulated.
    pub gas_snapshots: BTreeMap<String, BTreeMap<String, String>>,
=======
    // Deprecated cheatcodes mapped to their replacements.
    pub deprecated_cheatcodes: HashMap<&'static str, Option<&'static str>>,
>>>>>>> 5725bcc6
}

impl FuzzTestResult {
    /// Returns the median gas of all test cases
    pub fn median_gas(&self, with_stipend: bool) -> u64 {
        let mut values = self.gas_values(with_stipend);
        values.sort_unstable();
        calc::median_sorted(&values)
    }

    /// Returns the average gas use of all test cases
    pub fn mean_gas(&self, with_stipend: bool) -> u64 {
        let mut values = self.gas_values(with_stipend);
        values.sort_unstable();
        calc::mean(&values)
    }

    fn gas_values(&self, with_stipend: bool) -> Vec<u64> {
        self.gas_by_case
            .iter()
            .map(|gas| if with_stipend { gas.0 } else { gas.0.saturating_sub(gas.1) })
            .collect()
    }
}

/// Data of a single fuzz test case
#[derive(Clone, Debug, Default, Serialize, Deserialize)]
pub struct FuzzCase {
    /// The calldata used for this fuzz test
    pub calldata: Bytes,
    /// Consumed gas
    pub gas: u64,
    /// The initial gas stipend for the transaction
    pub stipend: u64,
}

/// Container type for all successful test cases
#[derive(Clone, Debug, Serialize, Deserialize)]
#[serde(transparent)]
pub struct FuzzedCases {
    cases: Vec<FuzzCase>,
}

impl FuzzedCases {
    #[inline]
    pub fn new(mut cases: Vec<FuzzCase>) -> Self {
        cases.sort_by_key(|c| c.gas);
        Self { cases }
    }

    #[inline]
    pub fn cases(&self) -> &[FuzzCase] {
        &self.cases
    }

    #[inline]
    pub fn into_cases(self) -> Vec<FuzzCase> {
        self.cases
    }

    /// Get the last [FuzzCase]
    #[inline]
    pub fn last(&self) -> Option<&FuzzCase> {
        self.cases.last()
    }

    /// Returns the median gas of all test cases
    #[inline]
    pub fn median_gas(&self, with_stipend: bool) -> u64 {
        let mut values = self.gas_values(with_stipend);
        values.sort_unstable();
        calc::median_sorted(&values)
    }

    /// Returns the average gas use of all test cases
    #[inline]
    pub fn mean_gas(&self, with_stipend: bool) -> u64 {
        let mut values = self.gas_values(with_stipend);
        values.sort_unstable();
        calc::mean(&values)
    }

    #[inline]
    fn gas_values(&self, with_stipend: bool) -> Vec<u64> {
        self.cases
            .iter()
            .map(|c| if with_stipend { c.gas } else { c.gas.saturating_sub(c.stipend) })
            .collect()
    }

    /// Returns the case with the highest gas usage
    #[inline]
    pub fn highest(&self) -> Option<&FuzzCase> {
        self.cases.last()
    }

    /// Returns the case with the lowest gas usage
    #[inline]
    pub fn lowest(&self) -> Option<&FuzzCase> {
        self.cases.first()
    }

    /// Returns the highest amount of gas spent on a fuzz case
    #[inline]
    pub fn highest_gas(&self, with_stipend: bool) -> u64 {
        self.highest()
            .map(|c| if with_stipend { c.gas } else { c.gas - c.stipend })
            .unwrap_or_default()
    }

    /// Returns the lowest amount of gas spent on a fuzz case
    #[inline]
    pub fn lowest_gas(&self) -> u64 {
        self.lowest().map(|c| c.gas).unwrap_or_default()
    }
}

/// Fixtures to be used for fuzz tests.
///
/// The key represents name of the fuzzed parameter, value holds possible fuzzed values.
/// For example, for a fixture function declared as
/// `function fixture_sender() external returns (address[] memory senders)`
/// the fuzz fixtures will contain `sender` key with `senders` array as value
#[derive(Clone, Default, Debug)]
pub struct FuzzFixtures {
    inner: Arc<HashMap<String, DynSolValue>>,
}

impl FuzzFixtures {
    pub fn new(fixtures: HashMap<String, DynSolValue>) -> Self {
        Self { inner: Arc::new(fixtures) }
    }

    /// Returns configured fixtures for `param_name` fuzzed parameter.
    pub fn param_fixtures(&self, param_name: &str) -> Option<&[DynSolValue]> {
        if let Some(param_fixtures) = self.inner.get(&normalize_fixture(param_name)) {
            param_fixtures.as_fixed_array().or_else(|| param_fixtures.as_array())
        } else {
            None
        }
    }
}

/// Extracts fixture name from a function name.
/// For example: fixtures defined in `fixture_Owner` function will be applied for `owner` parameter.
pub fn fixture_name(function_name: String) -> String {
    normalize_fixture(function_name.strip_prefix("fixture").unwrap())
}

/// Normalize fixture parameter name, for example `_Owner` to `owner`.
fn normalize_fixture(param_name: &str) -> String {
    param_name.trim_matches('_').to_ascii_lowercase()
}<|MERGE_RESOLUTION|>--- conflicted
+++ resolved
@@ -188,13 +188,11 @@
     /// Breakpoints for debugger. Correspond to the same fuzz case as `traces`.
     pub breakpoints: Option<Breakpoints>,
 
-<<<<<<< HEAD
     /// Any captured gas snapshots along the test's execution which should be accumulated.
     pub gas_snapshots: BTreeMap<String, BTreeMap<String, String>>,
-=======
+
     // Deprecated cheatcodes mapped to their replacements.
     pub deprecated_cheatcodes: HashMap<&'static str, Option<&'static str>>,
->>>>>>> 5725bcc6
 }
 
 impl FuzzTestResult {
