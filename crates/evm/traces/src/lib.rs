//! # foundry-evm-traces
//!
//! EVM trace identifying and decoding.

#![warn(unreachable_pub, unused_crate_dependencies, rust_2018_idioms)]

#[macro_use]
extern crate tracing;

use alloy_primitives::LogData;
use foundry_common::contracts::{ContractsByAddress, ContractsByArtifact};
use foundry_evm_core::constants::CHEATCODE_ADDRESS;
use futures::{future::BoxFuture, FutureExt};
use serde::{Deserialize, Serialize};
use std::fmt::Write;
use yansi::{Color, Paint};

/// Call trace address identifiers.
///
/// Identifiers figure out what ABIs and labels belong to all the addresses of the trace.
pub mod identifier;
use identifier::LocalTraceIdentifier;

mod decoder;
pub use decoder::{CallTraceDecoder, CallTraceDecoderBuilder};

use revm_inspectors::tracing::types::LogCallOrder;
pub use revm_inspectors::tracing::{
    types::{CallKind, CallTrace, CallTraceNode},
    CallTraceArena, GethTraceBuilder, ParityTraceBuilder, StackSnapshotType, TracingInspector,
    TracingInspectorConfig,
};

pub type Traces = Vec<(TraceKind, CallTraceArena)>;

#[derive(Default, Debug, Eq, PartialEq)]
pub struct DecodedCallData {
    pub signature: String,
    pub args: Vec<String>,
}

#[derive(Default, Debug)]
pub struct DecodedCallTrace {
    pub label: Option<String>,
    pub return_data: Option<String>,
    pub func: Option<DecodedCallData>,
    pub contract: Option<String>,
}

#[derive(Debug)]
pub enum DecodedCallLog<'a> {
    /// A raw log.
    Raw(&'a LogData),
    /// A decoded log.
    ///
    /// The first member of the tuple is the event name, and the second is a vector of decoded
    /// parameters.
    Decoded(String, Vec<(String, String)>),
}

const PIPE: &str = "  │ ";
const EDGE: &str = "  └─ ";
const BRANCH: &str = "  ├─ ";
const CALL: &str = "→ ";
const RETURN: &str = "← ";

/// Render a collection of call traces.
///
/// The traces will be decoded using the given decoder, if possible.
pub async fn render_trace_arena(
    arena: &CallTraceArena,
    decoder: &CallTraceDecoder,
) -> Result<String, std::fmt::Error> {
    decoder.prefetch_signatures(arena.nodes()).await;

    fn inner<'a>(
        arena: &'a [CallTraceNode],
        decoder: &'a CallTraceDecoder,
        s: &'a mut String,
        idx: usize,
        left: &'a str,
        child: &'a str,
    ) -> BoxFuture<'a, Result<(), std::fmt::Error>> {
        async move {
            let node = &arena[idx];

            // Display trace header
            let (trace, return_data) = render_trace(&node.trace, decoder).await?;
            writeln!(s, "{left}{}", trace)?;

            // Display logs and subcalls
            let left_prefix = format!("{child}{BRANCH}");
            let right_prefix = format!("{child}{PIPE}");
            for child in &node.ordering {
                match child {
                    LogCallOrder::Log(index) => {
                        let log = render_trace_log(&node.logs[*index], decoder).await?;

                        // Prepend our tree structure symbols to each line of the displayed log
                        log.lines().enumerate().try_for_each(|(i, line)| {
                            writeln!(
                                s,
                                "{}{}",
                                if i == 0 { &left_prefix } else { &right_prefix },
                                line
                            )
                        })?;
                    }
                    LogCallOrder::Call(index) => {
                        inner(
                            arena,
                            decoder,
                            s,
                            node.children[*index],
                            &left_prefix,
                            &right_prefix,
                        )
                        .await?;
                    }
                }
            }

            // Display trace return data
            let color = trace_color(&node.trace);
            write!(
                s,
                "{child}{EDGE}{}{}",
                RETURN.fg(color),
                format!("[{:?}] ", node.trace.status).fg(color)
            )?;
            match return_data {
                Some(val) => write!(s, "{val}"),
                None if node.trace.kind.is_any_create() => {
                    write!(s, "{} bytes of code", node.trace.output.len())
                }
                None if node.trace.output.is_empty() => Ok(()),
                None => write!(s, "{}", node.trace.output),
            }?;
            writeln!(s)?;

            Ok(())
        }
        .boxed()
    }

    let mut s = String::new();
    inner(arena.nodes(), decoder, &mut s, 0, "  ", "  ").await?;
    Ok(s)
}

/// Render a call trace.
///
/// The trace will be decoded using the given decoder, if possible.
pub async fn render_trace(
    trace: &CallTrace,
    decoder: &CallTraceDecoder,
) -> Result<(String, Option<String>), std::fmt::Error> {
    let mut s = String::new();
    write!(&mut s, "[{}] ", trace.gas_used)?;
    let address = trace.address.to_checksum(None);

    let decoded = decoder.decode_function(trace).await;
    if trace.kind.is_any_create() {
        write!(
            &mut s,
            "{}{} {}@{}",
            CALL.yellow(),
            "new".yellow(),
            decoded.label.as_deref().unwrap_or("<unknown>"),
            address
        )?;
    } else {
        let (func_name, inputs) = match &decoded.func {
            Some(DecodedCallData { signature, args }) => {
                let name = signature.split('(').next().unwrap();
                (name.to_string(), args.join(", "))
            }
            None => {
                debug!(target: "evm::traces", trace=?trace, "unhandled raw calldata");
                if trace.data.len() < 4 {
                    ("fallback".to_string(), hex::encode(&trace.data))
                } else {
                    let (selector, data) = trace.data.split_at(4);
                    (hex::encode(selector), hex::encode(data))
                }
            }
        };

        let action = match trace.kind {
            CallKind::Call => "",
            CallKind::StaticCall => " [staticcall]",
            CallKind::CallCode => " [callcode]",
            CallKind::DelegateCall => " [delegatecall]",
            CallKind::Create | CallKind::Create2 => unreachable!(),
<<<<<<< HEAD
            CallKind::AuthCall => todo!(),
=======
            CallKind::AuthCall => " [authcall]",
>>>>>>> bc5e78d4
        };

        let color = trace_color(trace);
        write!(
            &mut s,
            "{addr}::{func_name}{opt_value}({inputs}){action}",
            addr = decoded.label.as_deref().unwrap_or(&address).fg(color),
            func_name = func_name.fg(color),
            opt_value = if trace.value.is_zero() {
                String::new()
            } else {
                format!("{{value: {}}}", trace.value)
            },
            action = action.yellow(),
        )?;
    }

    Ok((s, decoded.return_data))
}

/// Render a trace log.
async fn render_trace_log(
    log: &LogData,
    decoder: &CallTraceDecoder,
) -> Result<String, std::fmt::Error> {
    let mut s = String::new();
    let decoded = decoder.decode_event(log).await;

    match decoded {
        DecodedCallLog::Raw(log) => {
            for (i, topic) in log.topics().iter().enumerate() {
                writeln!(
                    s,
                    "{:>13}: {}",
                    if i == 0 { "emit topic 0".to_string() } else { format!("topic {i}") },
                    format!("{topic:?}").cyan()
                )?;
            }

            write!(s, "          data: {}", hex::encode_prefixed(&log.data).cyan())?;
        }
        DecodedCallLog::Decoded(name, params) => {
            let params = params
                .iter()
                .map(|(name, value)| format!("{name}: {value}"))
                .collect::<Vec<String>>()
                .join(", ");

            write!(s, "emit {}({params})", name.clone().cyan())?;
        }
    }

    Ok(s)
}

/// Specifies the kind of trace.
#[derive(Clone, Copy, Debug, PartialEq, Eq, Serialize, Deserialize)]
pub enum TraceKind {
    Deployment,
    Setup,
    Execution,
}

impl TraceKind {
    /// Returns `true` if the trace kind is [`Deployment`].
    ///
    /// [`Deployment`]: TraceKind::Deployment
    #[must_use]
    pub fn is_deployment(self) -> bool {
        matches!(self, Self::Deployment)
    }

    /// Returns `true` if the trace kind is [`Setup`].
    ///
    /// [`Setup`]: TraceKind::Setup
    #[must_use]
    pub fn is_setup(self) -> bool {
        matches!(self, Self::Setup)
    }

    /// Returns `true` if the trace kind is [`Execution`].
    ///
    /// [`Execution`]: TraceKind::Execution
    #[must_use]
    pub fn is_execution(self) -> bool {
        matches!(self, Self::Execution)
    }
}

/// Chooses the color of the trace depending on the destination address and status of the call.
fn trace_color(trace: &CallTrace) -> Color {
    if trace.address == CHEATCODE_ADDRESS {
        Color::Blue
    } else if trace.success {
        Color::Green
    } else {
        Color::Red
    }
}

/// Given a list of traces and artifacts, it returns a map connecting address to abi
pub fn load_contracts(traces: Traces, known_contracts: &ContractsByArtifact) -> ContractsByAddress {
    let mut local_identifier = LocalTraceIdentifier::new(known_contracts);
    let mut decoder = CallTraceDecoderBuilder::new().build();
    for (_, trace) in &traces {
        decoder.identify(trace, &mut local_identifier);
    }

    decoder
        .contracts
        .iter()
        .filter_map(|(addr, name)| {
            if let Ok(Some((_, contract))) = known_contracts.find_by_name_or_identifier(name) {
                return Some((*addr, (name.clone(), contract.abi.clone())));
            }
            None
        })
        .collect()
}<|MERGE_RESOLUTION|>--- conflicted
+++ resolved
@@ -192,11 +192,7 @@
             CallKind::CallCode => " [callcode]",
             CallKind::DelegateCall => " [delegatecall]",
             CallKind::Create | CallKind::Create2 => unreachable!(),
-<<<<<<< HEAD
-            CallKind::AuthCall => todo!(),
-=======
             CallKind::AuthCall => " [authcall]",
->>>>>>> bc5e78d4
         };
 
         let color = trace_color(trace);
