use crate::{
    debug::DebugTraceIdentifier,
    identifier::{
        AddressIdentity, LocalTraceIdentifier, SingleSignaturesIdentifier, TraceIdentifier,
    },
<<<<<<< HEAD
    CallTrace, CallTraceArena, CallTraceNode, DecodedCallData, DecodedCallLog, DecodedCallTrace,
    DecodedTraceStep,
=======
    CallTrace, CallTraceArena, CallTraceNode, DecodedCallData,
>>>>>>> 8b694bbc
};
use alloy_dyn_abi::{DecodedEvent, DynSolValue, EventExt, FunctionExt, JsonAbiExt};
use alloy_json_abi::{Error, Event, Function, JsonAbi};
use alloy_primitives::{Address, LogData, Selector, B256};
use foundry_common::{
    abi::get_indexed_event, fmt::format_token, get_contract_name, ContractsByArtifact, SELECTOR_LEN,
};
use foundry_evm_core::{
    abi::{Console, HardhatConsole, Vm, HARDHAT_CONSOLE_SELECTOR_PATCHES},
    constants::{
        CALLER, CHEATCODE_ADDRESS, DEFAULT_CREATE2_DEPLOYER, HARDHAT_CONSOLE_ADDRESS,
        TEST_CONTRACT_ADDRESS,
    },
    decode::RevertDecoder,
};
use itertools::Itertools;
use once_cell::sync::OnceCell;
use revm_inspectors::tracing::types::{DecodedCallLog, DecodedCallTrace};
use rustc_hash::FxHashMap;
use std::collections::{hash_map::Entry, BTreeMap, HashMap};

mod precompiles;

/// Build a new [CallTraceDecoder].
#[derive(Default)]
#[must_use = "builders do nothing unless you call `build` on them"]
pub struct CallTraceDecoderBuilder {
    decoder: CallTraceDecoder,
}

impl CallTraceDecoderBuilder {
    /// Create a new builder.
    #[inline]
    pub fn new() -> Self {
        Self { decoder: CallTraceDecoder::new().clone() }
    }

    /// Add known labels to the decoder.
    #[inline]
    pub fn with_labels(mut self, labels: impl IntoIterator<Item = (Address, String)>) -> Self {
        self.decoder.labels.extend(labels);
        self
    }

    /// Add known errors to the decoder.
    #[inline]
    pub fn with_abi(mut self, abi: &JsonAbi) -> Self {
        self.decoder.collect_abi(abi, None);
        self
    }

    /// Add known contracts to the decoder.
    #[inline]
    pub fn with_known_contracts(mut self, contracts: &ContractsByArtifact) -> Self {
        trace!(target: "evm::traces", len=contracts.len(), "collecting known contract ABIs");
        for contract in contracts.values() {
            self.decoder.collect_abi(&contract.abi, None);
        }
        self
    }

    /// Add known contracts to the decoder from a `LocalTraceIdentifier`.
    #[inline]
    pub fn with_local_identifier_abis(self, identifier: &LocalTraceIdentifier<'_>) -> Self {
        self.with_known_contracts(identifier.contracts())
    }

    /// Sets the verbosity level of the decoder.
    #[inline]
    pub fn with_verbosity(mut self, level: u8) -> Self {
        self.decoder.verbosity = level;
        self
    }

    /// Sets the signature identifier for events and functions.
    #[inline]
    pub fn with_signature_identifier(mut self, identifier: SingleSignaturesIdentifier) -> Self {
        self.decoder.signature_identifier = Some(identifier);
        self
    }

    /// Sets the debug identifier for the decoder.
    #[inline]
    pub fn with_debug_identifier(mut self, identifier: DebugTraceIdentifier) -> Self {
        self.decoder.debug_identifier = Some(identifier);
        self
    }

    /// Build the decoder.
    #[inline]
    pub fn build(self) -> CallTraceDecoder {
        self.decoder
    }
}

/// The call trace decoder.
///
/// The decoder collects address labels and ABIs from any number of [TraceIdentifier]s, which it
/// then uses to decode the call trace.
///
/// Note that a call trace decoder is required for each new set of traces, since addresses in
/// different sets might overlap.
#[derive(Clone, Debug, Default)]
pub struct CallTraceDecoder {
    /// Addresses identified to be a specific contract.
    ///
    /// The values are in the form `"<artifact>:<contract>"`.
    pub contracts: HashMap<Address, String>,
    /// Address labels.
    pub labels: HashMap<Address, String>,
    /// Contract addresses that have a receive function.
    pub receive_contracts: Vec<Address>,

    /// All known functions.
    pub functions: FxHashMap<Selector, Vec<Function>>,
    /// All known events.
    pub events: BTreeMap<(B256, usize), Vec<Event>>,
    /// Revert decoder. Contains all known custom errors.
    pub revert_decoder: RevertDecoder,

    /// A signature identifier for events and functions.
    pub signature_identifier: Option<SingleSignaturesIdentifier>,
    /// Verbosity level
    pub verbosity: u8,

    /// Optional identifier of individual trace steps.
    pub debug_identifier: Option<DebugTraceIdentifier>,
}

impl CallTraceDecoder {
    /// Creates a new call trace decoder.
    ///
    /// The call trace decoder always knows how to decode calls to the cheatcode address, as well
    /// as DSTest-style logs.
    pub fn new() -> &'static Self {
        // If you want to take arguments in this function, assign them to the fields of the cloned
        // lazy instead of removing it
        static INIT: OnceCell<CallTraceDecoder> = OnceCell::new();
        INIT.get_or_init(Self::init)
    }

    fn init() -> Self {
        /// All functions from the Hardhat console ABI.
        ///
        /// See [`HARDHAT_CONSOLE_SELECTOR_PATCHES`] for more details.
        fn hh_funcs() -> impl Iterator<Item = (Selector, Function)> {
            let functions = HardhatConsole::abi::functions();
            let mut functions: Vec<_> =
                functions.into_values().flatten().map(|func| (func.selector(), func)).collect();
            let len = functions.len();
            // `functions` is the list of all patched functions; duplicate the unpatched ones
            for (unpatched, patched) in HARDHAT_CONSOLE_SELECTOR_PATCHES.iter() {
                if let Some((_, func)) = functions[..len].iter().find(|(sel, _)| sel == patched) {
                    functions.push((unpatched.into(), func.clone()));
                }
            }
            functions.into_iter()
        }

        Self {
            contracts: Default::default(),
            labels: [
                (CHEATCODE_ADDRESS, "VM".to_string()),
                (HARDHAT_CONSOLE_ADDRESS, "console".to_string()),
                (DEFAULT_CREATE2_DEPLOYER, "Create2Deployer".to_string()),
                (CALLER, "DefaultSender".to_string()),
                (TEST_CONTRACT_ADDRESS, "DefaultTestContract".to_string()),
            ]
            .into(),
            receive_contracts: Default::default(),

            functions: hh_funcs()
                .chain(
                    Vm::abi::functions()
                        .into_values()
                        .flatten()
                        .map(|func| (func.selector(), func)),
                )
                .map(|(selector, func)| (selector, vec![func]))
                .collect(),
            events: Console::abi::events()
                .into_values()
                .flatten()
                .map(|event| ((event.selector(), indexed_inputs(&event)), vec![event]))
                .collect(),
            revert_decoder: Default::default(),

            signature_identifier: None,
            verbosity: 0,

            debug_identifier: None,
        }
    }

    /// Clears all known addresses.
    pub fn clear_addresses(&mut self) {
        self.contracts.clear();

        let default_labels = &Self::new().labels;
        if self.labels.len() > default_labels.len() {
            self.labels.clone_from(default_labels);
        }

        self.receive_contracts.clear();
    }

    /// Identify unknown addresses in the specified call trace using the specified identifier.
    ///
    /// Unknown contracts are contracts that either lack a label or an ABI.
    pub fn identify(&mut self, trace: &CallTraceArena, identifier: &mut impl TraceIdentifier) {
        self.collect_identities(identifier.identify_addresses(self.trace_addresses(trace)));
    }

    /// Adds a single event to the decoder.
    pub fn push_event(&mut self, event: Event) {
        self.events.entry((event.selector(), indexed_inputs(&event))).or_default().push(event);
    }

    /// Adds a single function to the decoder.
    pub fn push_function(&mut self, function: Function) {
        match self.functions.entry(function.selector()) {
            Entry::Occupied(entry) => {
                // This shouldn't happen that often.
                if entry.get().contains(&function) {
                    return;
                }
                trace!(target: "evm::traces", selector=%entry.key(), new=%function.signature(), "duplicate function selector");
                entry.into_mut().push(function);
            }
            Entry::Vacant(entry) => {
                entry.insert(vec![function]);
            }
        }
    }

    /// Adds a single error to the decoder.
    pub fn push_error(&mut self, error: Error) {
        self.revert_decoder.push_error(error);
    }

    /// Returns an iterator over the trace addresses.
    pub fn trace_addresses<'a>(
        &'a self,
        arena: &'a CallTraceArena,
    ) -> impl Iterator<Item = (&'a Address, Option<&'a [u8]>)> + Clone + 'a {
        arena
            .nodes()
            .iter()
            .map(|node| {
                (
                    &node.trace.address,
                    node.trace.kind.is_any_create().then_some(&node.trace.output[..]),
                )
            })
            .filter(|&(address, _)| {
                !self.labels.contains_key(address) || !self.contracts.contains_key(address)
            })
    }

    fn collect_identities(&mut self, identities: Vec<AddressIdentity<'_>>) {
        // Skip logging if there are no identities.
        if identities.is_empty() {
            return;
        }

        trace!(target: "evm::traces", len=identities.len(), "collecting address identities");
        for AddressIdentity { address, label, contract, abi, artifact_id: _ } in identities {
            let _span = trace_span!(target: "evm::traces", "identity", ?contract, ?label).entered();

            if let Some(contract) = contract {
                self.contracts.entry(address).or_insert(contract);
            }

            if let Some(label) = label {
                self.labels.entry(address).or_insert(label);
            }

            if let Some(abi) = abi {
                self.collect_abi(&abi, Some(&address));
            }
        }
    }

    fn collect_abi(&mut self, abi: &JsonAbi, address: Option<&Address>) {
        trace!(target: "evm::traces", len=abi.len(), ?address, "collecting ABI");
        for function in abi.functions() {
            self.push_function(function.clone());
        }
        for event in abi.events() {
            self.push_event(event.clone());
        }
        for error in abi.errors() {
            self.push_error(error.clone());
        }
        if let Some(address) = address {
            if abi.receive.is_some() {
                self.receive_contracts.push(*address);
            }
        }
    }

    /// Populates the traces with decoded data by mutating the
    /// [CallTrace] in place. See [CallTraceDecoder::decode_function] and
    /// [CallTraceDecoder::decode_event] for more details.
    pub async fn populate_traces(&self, traces: &mut Vec<CallTraceNode>) {
        for node in traces {
            node.trace.decoded = self.decode_function(&node.trace).await;
            for log in node.logs.iter_mut() {
                log.decoded = self.decode_event(&log.raw_log).await;
            }
        }
    }

    /// Decodes a call trace.
    pub async fn decode_function(&self, trace: &CallTrace) -> DecodedCallTrace {
        if let Some(trace) = precompiles::decode(trace, 1) {
            return trace;
        }

        let label = self.labels.get(&trace.address).cloned();

        let cdata = &trace.data;
        if trace.address == DEFAULT_CREATE2_DEPLOYER {
            return DecodedCallTrace {
                label,
                call_data: Some(DecodedCallData { signature: "create2".to_string(), args: vec![] }),
                return_data: (!trace.status.is_ok())
                    .then(|| self.revert_decoder.decode(&trace.output, Some(trace.status))),
            };
        }

        if cdata.len() >= SELECTOR_LEN {
            let selector = &cdata[..SELECTOR_LEN];
            let mut functions = Vec::new();
            let functions = match self.functions.get(selector) {
                Some(fs) => fs,
                None => {
                    if let Some(identifier) = &self.signature_identifier {
                        if let Some(function) =
                            identifier.write().await.identify_function(selector).await
                        {
                            functions.push(function);
                        }
                    }
                    &functions
                }
            };
            let [func, ..] = &functions[..] else {
                return DecodedCallTrace { label, call_data: None, return_data: None };
            };

            DecodedCallTrace {
                label,
                call_data: Some(self.decode_function_input(trace, func)),
                return_data: self.decode_function_output(trace, functions),
            }
        } else {
            let has_receive = self.receive_contracts.contains(&trace.address);
            let signature =
                if cdata.is_empty() && has_receive { "receive()" } else { "fallback()" }.into();
            let args = if cdata.is_empty() { Vec::new() } else { vec![cdata.to_string()] };
            DecodedCallTrace {
                label,
                call_data: Some(DecodedCallData { signature, args }),
                return_data: if !trace.success {
                    Some(self.revert_decoder.decode(&trace.output, Some(trace.status)))
                } else {
                    None
                },
            }
        }
    }

    /// Decodes a function's input into the given trace.
    fn decode_function_input(&self, trace: &CallTrace, func: &Function) -> DecodedCallData {
        let mut args = None;
        if trace.data.len() >= SELECTOR_LEN {
            if trace.address == CHEATCODE_ADDRESS {
                // Try to decode cheatcode inputs in a more custom way
                if let Some(v) = self.decode_cheatcode_inputs(func, &trace.data) {
                    args = Some(v);
                }
            }

            if args.is_none() {
                if let Ok(v) = func.abi_decode_input(&trace.data[SELECTOR_LEN..], false) {
                    args = Some(v.iter().map(|value| self.apply_label(value)).collect());
                }
            }
        }

        DecodedCallData { signature: func.signature(), args: args.unwrap_or_default() }
    }

    /// Custom decoding for cheatcode inputs.
    fn decode_cheatcode_inputs(&self, func: &Function, data: &[u8]) -> Option<Vec<String>> {
        match func.name.as_str() {
            "expectRevert" => Some(vec![self.revert_decoder.decode(data, None)]),
            "addr" | "createWallet" | "deriveKey" | "rememberKey" => {
                // Redact private key in all cases
                Some(vec!["<pk>".to_string()])
            }
            "broadcast" | "startBroadcast" => {
                // Redact private key if defined
                // broadcast(uint256) / startBroadcast(uint256)
                if !func.inputs.is_empty() && func.inputs[0].ty == "uint256" {
                    Some(vec!["<pk>".to_string()])
                } else {
                    None
                }
            }
            "getNonce" => {
                // Redact private key if defined
                // getNonce(Wallet)
                if !func.inputs.is_empty() && func.inputs[0].ty == "tuple" {
                    Some(vec!["<pk>".to_string()])
                } else {
                    None
                }
            }
            "sign" | "signP256" => {
                let mut decoded = func.abi_decode_input(&data[SELECTOR_LEN..], false).ok()?;

                // Redact private key and replace in trace
                // sign(uint256,bytes32) / signP256(uint256,bytes32) / sign(Wallet,bytes32)
                if !decoded.is_empty() &&
                    (func.inputs[0].ty == "uint256" || func.inputs[0].ty == "tuple")
                {
                    decoded[0] = DynSolValue::String("<pk>".to_string());
                }

                Some(decoded.iter().map(format_token).collect())
            }
            "parseJson" |
            "parseJsonUint" |
            "parseJsonUintArray" |
            "parseJsonInt" |
            "parseJsonIntArray" |
            "parseJsonString" |
            "parseJsonStringArray" |
            "parseJsonAddress" |
            "parseJsonAddressArray" |
            "parseJsonBool" |
            "parseJsonBoolArray" |
            "parseJsonBytes" |
            "parseJsonBytesArray" |
            "parseJsonBytes32" |
            "parseJsonBytes32Array" |
            "writeJson" |
            // `keyExists` is being deprecated in favor of `keyExistsJson`. It will be removed in future versions.
            "keyExists" | 
            "keyExistsJson" |
            "serializeBool" |
            "serializeUint" |
            "serializeUintToHex" |
            "serializeInt" |
            "serializeAddress" |
            "serializeBytes32" |
            "serializeString" |
            "serializeBytes" => {
                if self.verbosity >= 5 {
                    None
                } else {
                    let mut decoded = func.abi_decode_input(&data[SELECTOR_LEN..], false).ok()?;
                    let token = if func.name.as_str() == "parseJson" ||
                        // `keyExists` is being deprecated in favor of `keyExistsJson`. It will be removed in future versions.
                        func.name.as_str() == "keyExists" || 
                        func.name.as_str() == "keyExistsJson"
                    {
                        "<JSON file>"
                    } else {
                        "<stringified JSON>"
                    };
                    decoded[0] = DynSolValue::String(token.to_string());
                    Some(decoded.iter().map(format_token).collect())
                }
            }
            s if s.contains("Toml") => {
                if self.verbosity >= 5 {
                    None
                } else {
                    let mut decoded = func.abi_decode_input(&data[SELECTOR_LEN..], false).ok()?;
                    let token = if func.name.as_str() == "parseToml" ||
                        func.name.as_str() == "keyExistsToml"
                    {
                        "<TOML file>"
                    } else {
                        "<stringified TOML>"
                    };
                    decoded[0] = DynSolValue::String(token.to_string());
                    Some(decoded.iter().map(format_token).collect())
                }
            }
            _ => None,
        }
    }

    /// Decodes a function's output into the given trace.
    fn decode_function_output(&self, trace: &CallTrace, funcs: &[Function]) -> Option<String> {
        let data = &trace.output;
        if trace.success {
            if trace.address == CHEATCODE_ADDRESS {
                if let Some(decoded) =
                    funcs.iter().find_map(|func| self.decode_cheatcode_outputs(func))
                {
                    return Some(decoded);
                }
            }

            if let Some(values) =
                funcs.iter().find_map(|func| func.abi_decode_output(data, false).ok())
            {
                // Functions coming from an external database do not have any outputs specified,
                // and will lead to returning an empty list of values.
                if values.is_empty() {
                    return None;
                }

                return Some(
                    values.iter().map(|value| self.apply_label(value)).format(", ").to_string(),
                );
            }

            None
        } else {
            Some(self.revert_decoder.decode(data, Some(trace.status)))
        }
    }

    /// Custom decoding for cheatcode outputs.
    fn decode_cheatcode_outputs(&self, func: &Function) -> Option<String> {
        match func.name.as_str() {
            s if s.starts_with("env") => Some("<env var value>"),
            "createWallet" | "deriveKey" => Some("<pk>"),
            "promptSecret" | "promptSecretUint" => Some("<secret>"),
            "parseJson" if self.verbosity < 5 => Some("<encoded JSON value>"),
            "readFile" if self.verbosity < 5 => Some("<file>"),
            _ => None,
        }
        .map(Into::into)
    }

    /// Decodes an event.
    pub async fn decode_event(&self, log: &LogData) -> DecodedCallLog {
        let &[t0, ..] = log.topics() else { return DecodedCallLog { name: None, params: None } };

        let mut events = Vec::new();
        let events = match self.events.get(&(t0, log.topics().len() - 1)) {
            Some(es) => es,
            None => {
                if let Some(identifier) = &self.signature_identifier {
                    if let Some(event) = identifier.write().await.identify_event(&t0[..]).await {
                        events.push(get_indexed_event(event, log));
                    }
                }
                &events
            }
        };
        for event in events {
            if let Ok(decoded) = event.decode_log(log, false) {
                let params = reconstruct_params(event, &decoded);
                return DecodedCallLog {
                    name: Some(event.name.clone()),
                    params: Some(
                        params
                            .into_iter()
                            .zip(event.inputs.iter())
                            .map(|(param, input)| {
                                // undo patched names
                                let name = input.name.clone();
                                (name, self.apply_label(&param))
                            })
                            .collect(),
                    ),
                };
            }
        }

        DecodedCallLog { name: None, params: None }
    }

    /// Prefetches function and event signatures into the identifier cache
    pub async fn prefetch_signatures(&self, nodes: &[CallTraceNode]) {
        let Some(identifier) = &self.signature_identifier else { return };

        let events_it = nodes
            .iter()
            .flat_map(|node| node.logs.iter().filter_map(|log| log.raw_log.topics().first()))
            .unique();
        identifier.write().await.identify_events(events_it).await;

        const DEFAULT_CREATE2_DEPLOYER_BYTES: [u8; 20] = DEFAULT_CREATE2_DEPLOYER.0 .0;
        let funcs_it = nodes
            .iter()
            .filter_map(|n| match n.trace.address.0 .0 {
                DEFAULT_CREATE2_DEPLOYER_BYTES => None,
                [0, 0, 0, 0, 0, 0, 0, 0, 0, 0, 0, 0, 0, 0, 0, 0, 0, 0, 0, 0x01..=0x0a] => None,
                _ => n.trace.data.get(..SELECTOR_LEN),
            })
            .filter(|v| !self.functions.contains_key(*v))
            .unique();
        identifier.write().await.identify_functions(funcs_it).await;
    }

    fn apply_label(&self, value: &DynSolValue) -> String {
        if let DynSolValue::Address(addr) = value {
            if let Some(label) = self.labels.get(addr) {
                return format!("{label}: [{addr}]");
            }
        }
        format_token(value)
    }

    pub fn identify_arena_steps(&self, arena: &CallTraceArena) -> Vec<Vec<DecodedTraceStep>> {
        arena
            .nodes()
            .iter()
            .map(|node| {
                if let Some(identifier) = &self.debug_identifier {
                    if let Some(identified) = self.contracts.get(&node.trace.address) {
                        identifier.identify_node_steps(node, get_contract_name(identified))
                    } else {
                        vec![]
                    }
                } else {
                    vec![]
                }
            })
            .collect()
    }
}

/// Restore the order of the params of a decoded event,
/// as Alloy returns the indexed and unindexed params separately.
fn reconstruct_params(event: &Event, decoded: &DecodedEvent) -> Vec<DynSolValue> {
    let mut indexed = 0;
    let mut unindexed = 0;
    let mut inputs = vec![];
    for input in event.inputs.iter() {
        if input.indexed {
            inputs.push(decoded.indexed[indexed].clone());
            indexed += 1;
        } else {
            inputs.push(decoded.body[unindexed].clone());
            unindexed += 1;
        }
    }

    inputs
}

fn indexed_inputs(event: &Event) -> usize {
    event.inputs.iter().filter(|param| param.indexed).count()
}

#[cfg(test)]
mod tests {
    use super::*;
    use alloy_primitives::hex;

    #[test]
    fn test_should_redact_pk() {
        let decoder = CallTraceDecoder::new();

        // [function_signature, data, expected]
        let cheatcode_input_test_cases = vec![
            // Should redact private key from traces in all cases:
            ("addr(uint256)", vec![], Some(vec!["<pk>".to_string()])),
            ("createWallet(string)", vec![], Some(vec!["<pk>".to_string()])),
            ("createWallet(uint256)", vec![], Some(vec!["<pk>".to_string()])),
            ("deriveKey(string,uint32)", vec![], Some(vec!["<pk>".to_string()])),
            ("deriveKey(string,string,uint32)", vec![], Some(vec!["<pk>".to_string()])),
            ("deriveKey(string,uint32,string)", vec![], Some(vec!["<pk>".to_string()])),
            ("deriveKey(string,string,uint32,string)", vec![], Some(vec!["<pk>".to_string()])),
            ("rememberKey(uint256)", vec![], Some(vec!["<pk>".to_string()])),
            //
            // Should redact private key from traces in specific cases with exceptions:
            ("broadcast(uint256)", vec![], Some(vec!["<pk>".to_string()])),
            ("broadcast()", vec![], None), // Ignore: `private key` is not passed.
            ("startBroadcast(uint256)", vec![], Some(vec!["<pk>".to_string()])),
            ("startBroadcast()", vec![], None), // Ignore: `private key` is not passed.
            ("getNonce((address,uint256,uint256,uint256))", vec![], Some(vec!["<pk>".to_string()])),
            ("getNonce(address)", vec![], None), // Ignore: `address` is public.
            //
            // Should redact private key and replace in trace in cases:
            (
                "sign(uint256,bytes32)",
                hex!(
                    "
                    e341eaa4
                    7c852118294e51e653712a81e05800f419141751be58f605c371e15141b007a6
                    0000000000000000000000000000000000000000000000000000000000000000
                "
                )
                .to_vec(),
                Some(vec![
                    "\"<pk>\"".to_string(),
                    "0x0000000000000000000000000000000000000000000000000000000000000000"
                        .to_string(),
                ]),
            ),
            (
                "signP256(uint256,bytes32)",
                hex!(
                    "
                    83211b40
                    7c852118294e51e653712a81e05800f419141751be58f605c371e15141b007a6
                    0000000000000000000000000000000000000000000000000000000000000000
                "
                )
                .to_vec(),
                Some(vec![
                    "\"<pk>\"".to_string(),
                    "0x0000000000000000000000000000000000000000000000000000000000000000"
                        .to_string(),
                ]),
            ),
        ];

        // [function_signature, expected]
        let cheatcode_output_test_cases = vec![
            // Should redact private key on output in all cases:
            ("createWallet(string)", Some("<pk>".to_string())),
            ("deriveKey(string,uint32)", Some("<pk>".to_string())),
        ];

        for (function_signature, data, expected) in cheatcode_input_test_cases {
            let function = Function::parse(function_signature).unwrap();
            let result = decoder.decode_cheatcode_inputs(&function, &data);
            assert_eq!(result, expected, "Input case failed for: {function_signature}");
        }

        for (function_signature, expected) in cheatcode_output_test_cases {
            let function = Function::parse(function_signature).unwrap();
            let result = Some(decoder.decode_cheatcode_outputs(&function).unwrap_or_default());
            assert_eq!(result, expected, "Output case failed for: {function_signature}");
        }
    }
}<|MERGE_RESOLUTION|>--- conflicted
+++ resolved
@@ -3,12 +3,7 @@
     identifier::{
         AddressIdentity, LocalTraceIdentifier, SingleSignaturesIdentifier, TraceIdentifier,
     },
-<<<<<<< HEAD
-    CallTrace, CallTraceArena, CallTraceNode, DecodedCallData, DecodedCallLog, DecodedCallTrace,
-    DecodedTraceStep,
-=======
     CallTrace, CallTraceArena, CallTraceNode, DecodedCallData,
->>>>>>> 8b694bbc
 };
 use alloy_dyn_abi::{DecodedEvent, DynSolValue, EventExt, FunctionExt, JsonAbiExt};
 use alloy_json_abi::{Error, Event, Function, JsonAbi};
@@ -318,6 +313,12 @@
             node.trace.decoded = self.decode_function(&node.trace).await;
             for log in node.logs.iter_mut() {
                 log.decoded = self.decode_event(&log.raw_log).await;
+            }
+
+            if let Some(debug) = self.debug_identifier.as_ref() {
+                if let Some(identified) = self.contracts.get(&node.trace.address) {
+                    debug.identify_node_steps(node, get_contract_name(identified))
+                }
             }
         }
     }
@@ -620,24 +621,6 @@
             }
         }
         format_token(value)
-    }
-
-    pub fn identify_arena_steps(&self, arena: &CallTraceArena) -> Vec<Vec<DecodedTraceStep>> {
-        arena
-            .nodes()
-            .iter()
-            .map(|node| {
-                if let Some(identifier) = &self.debug_identifier {
-                    if let Some(identified) = self.contracts.get(&node.trace.address) {
-                        identifier.identify_node_steps(node, get_contract_name(identified))
-                    } else {
-                        vec![]
-                    }
-                } else {
-                    vec![]
-                }
-            })
-            .collect()
     }
 }
 
