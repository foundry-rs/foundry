use crate::{
    CallTrace, CallTraceArena, CallTraceNode, DecodedCallData,
    debug::DebugTraceIdentifier,
    identifier::{IdentifiedAddress, LocalTraceIdentifier, SignaturesIdentifier, TraceIdentifier},
};
use alloy_dyn_abi::{DecodedEvent, DynSolValue, EventExt, FunctionExt, JsonAbiExt};
use alloy_json_abi::{Error, Event, Function, JsonAbi};
use alloy_primitives::{
    Address, B256, LogData, Selector,
    map::{HashMap, HashSet, hash_map::Entry},
};
use foundry_common::{
    ContractsByArtifact, SELECTOR_LEN, abi::get_indexed_event, fmt::format_token,
    get_contract_name, selectors::SelectorKind,
};
use foundry_evm_core::{
    abi::{Vm, console},
    constants::{
        CALLER, CHEATCODE_ADDRESS, DEFAULT_CREATE2_DEPLOYER, HARDHAT_CONSOLE_ADDRESS,
        TEST_CONTRACT_ADDRESS,
    },
    decode::RevertDecoder,
    precompiles::{
        BLAKE_2F, EC_ADD, EC_MUL, EC_PAIRING, EC_RECOVER, IDENTITY, MOD_EXP, POINT_EVALUATION,
        RIPEMD_160, SHA_256,
    },
};
use itertools::Itertools;
use revm_inspectors::tracing::types::{DecodedCallLog, DecodedCallTrace};
use std::{collections::BTreeMap, sync::OnceLock};

mod precompiles;

/// Build a new [CallTraceDecoder].
#[derive(Default)]
#[must_use = "builders do nothing unless you call `build` on them"]
pub struct CallTraceDecoderBuilder {
    decoder: CallTraceDecoder,
}

impl CallTraceDecoderBuilder {
    /// Create a new builder.
    #[inline]
    pub fn new() -> Self {
        Self { decoder: CallTraceDecoder::new().clone() }
    }

    /// Add known labels to the decoder.
    #[inline]
    pub fn with_labels(mut self, labels: impl IntoIterator<Item = (Address, String)>) -> Self {
        self.decoder.labels.extend(labels);
        self
    }

    /// Add known errors to the decoder.
    #[inline]
    pub fn with_abi(mut self, abi: &JsonAbi) -> Self {
        self.decoder.collect_abi(abi, None);
        self
    }

    /// Add known contracts to the decoder.
    #[inline]
    pub fn with_known_contracts(mut self, contracts: &ContractsByArtifact) -> Self {
        trace!(target: "evm::traces", len=contracts.len(), "collecting known contract ABIs");
        for contract in contracts.values() {
            self.decoder.collect_abi(&contract.abi, None);
        }
        self
    }

    /// Add known contracts to the decoder from a `LocalTraceIdentifier`.
    #[inline]
    pub fn with_local_identifier_abis(self, identifier: &LocalTraceIdentifier<'_>) -> Self {
        self.with_known_contracts(identifier.contracts())
    }

    /// Sets the verbosity level of the decoder.
    #[inline]
    pub fn with_verbosity(mut self, level: u8) -> Self {
        self.decoder.verbosity = level;
        self
    }

    /// Sets the signature identifier for events and functions.
    #[inline]
    pub fn with_signature_identifier(mut self, identifier: SignaturesIdentifier) -> Self {
        self.decoder.signature_identifier = Some(identifier);
        self
    }

    /// Sets the signature identifier for events and functions.
    #[inline]
    pub fn with_label_disabled(mut self, disable_alias: bool) -> Self {
        self.decoder.disable_labels = disable_alias;
        self
    }

    /// Sets the debug identifier for the decoder.
    #[inline]
    pub fn with_debug_identifier(mut self, identifier: DebugTraceIdentifier) -> Self {
        self.decoder.debug_identifier = Some(identifier);
        self
    }

    /// Build the decoder.
    #[inline]
    pub fn build(self) -> CallTraceDecoder {
        self.decoder
    }
}

/// The call trace decoder.
///
/// The decoder collects address labels and ABIs from any number of [TraceIdentifier]s, which it
/// then uses to decode the call trace.
///
/// Note that a call trace decoder is required for each new set of traces, since addresses in
/// different sets might overlap.
#[derive(Clone, Debug, Default)]
pub struct CallTraceDecoder {
    /// Addresses identified to be a specific contract.
    ///
    /// The values are in the form `"<artifact>:<contract>"`.
    pub contracts: HashMap<Address, String>,
    /// Address labels.
    pub labels: HashMap<Address, String>,
    /// Contract addresses that have a receive function.
    pub receive_contracts: HashSet<Address>,
    /// Contract addresses that have fallback functions, mapped to function selectors of that
    /// contract.
    pub fallback_contracts: HashMap<Address, HashSet<Selector>>,
    /// Contract addresses that have do NOT have fallback functions, mapped to function selectors
    /// of that contract.
    pub non_fallback_contracts: HashMap<Address, HashSet<Selector>>,

    /// All known functions.
    pub functions: HashMap<Selector, Vec<Function>>,
    /// All known events.
    ///
    /// Key is: `(topics[0], topics.len() - 1)`.
    pub events: BTreeMap<(B256, usize), Vec<Event>>,
    /// Revert decoder. Contains all known custom errors.
    pub revert_decoder: RevertDecoder,

    /// A signature identifier for events and functions.
    pub signature_identifier: Option<SignaturesIdentifier>,
    /// Verbosity level
    pub verbosity: u8,

    /// Optional identifier of individual trace steps.
    pub debug_identifier: Option<DebugTraceIdentifier>,

    /// Disable showing of labels.
    pub disable_labels: bool,
}

impl CallTraceDecoder {
    /// Creates a new call trace decoder.
    ///
    /// The call trace decoder always knows how to decode calls to the cheatcode address, as well
    /// as DSTest-style logs.
    pub fn new() -> &'static Self {
        // If you want to take arguments in this function, assign them to the fields of the cloned
        // lazy instead of removing it
        static INIT: OnceLock<CallTraceDecoder> = OnceLock::new();
        INIT.get_or_init(Self::init)
    }

    fn init() -> Self {
        Self {
            contracts: Default::default(),
            labels: HashMap::from_iter([
                (CHEATCODE_ADDRESS, "VM".to_string()),
                (HARDHAT_CONSOLE_ADDRESS, "console".to_string()),
                (DEFAULT_CREATE2_DEPLOYER, "Create2Deployer".to_string()),
                (CALLER, "DefaultSender".to_string()),
                (TEST_CONTRACT_ADDRESS, "DefaultTestContract".to_string()),
                (EC_RECOVER, "ECRecover".to_string()),
                (SHA_256, "SHA-256".to_string()),
                (RIPEMD_160, "RIPEMD-160".to_string()),
                (IDENTITY, "Identity".to_string()),
                (MOD_EXP, "ModExp".to_string()),
                (EC_ADD, "ECAdd".to_string()),
                (EC_MUL, "ECMul".to_string()),
                (EC_PAIRING, "ECPairing".to_string()),
                (BLAKE_2F, "Blake2F".to_string()),
                (POINT_EVALUATION, "PointEvaluation".to_string()),
            ]),
            receive_contracts: Default::default(),
            fallback_contracts: Default::default(),
            non_fallback_contracts: Default::default(),

            functions: console::hh::abi::functions()
                .into_values()
                .chain(Vm::abi::functions().into_values())
                .flatten()
                .map(|func| (func.selector(), vec![func]))
                .collect(),
            events: console::ds::abi::events()
                .into_values()
                .flatten()
                .map(|event| ((event.selector(), indexed_inputs(&event)), vec![event]))
                .collect(),
            revert_decoder: Default::default(),

            signature_identifier: None,
            verbosity: 0,

            debug_identifier: None,

            disable_labels: false,
        }
    }

    /// Clears all known addresses.
    pub fn clear_addresses(&mut self) {
        self.contracts.clear();

        let default_labels = &Self::new().labels;
        if self.labels.len() > default_labels.len() {
            self.labels.clone_from(default_labels);
        }

        self.receive_contracts.clear();
        self.fallback_contracts.clear();
    }

    /// Identify unknown addresses in the specified call trace using the specified identifier.
    ///
    /// Unknown contracts are contracts that either lack a label or an ABI.
    pub fn identify(&mut self, arena: &CallTraceArena, identifier: &mut impl TraceIdentifier) {
        self.collect_identified_addresses(self.identify_addresses(arena, identifier));
    }

    /// Identify unknown addresses in the specified call trace using the specified identifier.
    ///
    /// Unknown contracts are contracts that either lack a label or an ABI.
    pub fn identify_addresses<'a>(
        &self,
        arena: &CallTraceArena,
        identifier: &'a mut impl TraceIdentifier,
    ) -> Vec<IdentifiedAddress<'a>> {
        let nodes = arena.nodes().iter().filter(|node| {
            let address = &node.trace.address;
            !self.labels.contains_key(address) || !self.contracts.contains_key(address)
        });
        identifier.identify_addresses(&nodes.collect::<Vec<_>>())
    }

    /// Adds a single event to the decoder.
    pub fn push_event(&mut self, event: Event) {
        self.events.entry((event.selector(), indexed_inputs(&event))).or_default().push(event);
    }

    /// Adds a single function to the decoder.
    pub fn push_function(&mut self, function: Function) {
        match self.functions.entry(function.selector()) {
            Entry::Occupied(entry) => {
                // This shouldn't happen that often.
                if entry.get().contains(&function) {
                    return;
                }
                trace!(target: "evm::traces", selector=%entry.key(), new=%function.signature(), "duplicate function selector");
                entry.into_mut().push(function);
            }
            Entry::Vacant(entry) => {
                entry.insert(vec![function]);
            }
        }
    }

    /// Adds a single error to the decoder.
    pub fn push_error(&mut self, error: Error) {
        self.revert_decoder.push_error(error);
    }

    pub fn without_label(&mut self, disable: bool) {
        self.disable_labels = disable;
    }

    fn collect_identified_addresses(&mut self, mut addrs: Vec<IdentifiedAddress<'_>>) {
        addrs.sort_by_key(|identity| identity.address);
        addrs.dedup_by_key(|identity| identity.address);
        if addrs.is_empty() {
            return;
        }

        trace!(target: "evm::traces", len=addrs.len(), "collecting address identities");
        for IdentifiedAddress { address, label, contract, abi, artifact_id: _ } in addrs {
            let _span = trace_span!(target: "evm::traces", "identity", ?contract, ?label).entered();

            if let Some(contract) = contract {
                self.contracts.entry(address).or_insert(contract);
            }

            if let Some(label) = label {
                self.labels.entry(address).or_insert(label);
            }

            if let Some(abi) = abi {
                self.collect_abi(&abi, Some(address));
            }
        }
    }

    fn collect_abi(&mut self, abi: &JsonAbi, address: Option<Address>) {
        let len = abi.len();
        if len == 0 {
            return;
        }
        trace!(target: "evm::traces", len, ?address, "collecting ABI");
        for function in abi.functions() {
            self.push_function(function.clone());
        }
        for event in abi.events() {
            self.push_event(event.clone());
        }
        for error in abi.errors() {
            self.push_error(error.clone());
        }
        if let Some(address) = address {
            if abi.receive.is_some() {
                self.receive_contracts.insert(address);
            }

            if abi.fallback.is_some() {
                self.fallback_contracts
                    .insert(address, abi.functions().map(|f| f.selector()).collect());
            } else {
                self.non_fallback_contracts
                    .insert(address, abi.functions().map(|f| f.selector()).collect());
            }
        }
    }

    /// Populates the traces with decoded data by mutating the
    /// [CallTrace] in place. See [CallTraceDecoder::decode_function] and
    /// [CallTraceDecoder::decode_event] for more details.
    pub async fn populate_traces(&self, traces: &mut Vec<CallTraceNode>) {
        for node in traces {
            node.trace.decoded = self.decode_function(&node.trace).await;
            for log in &mut node.logs {
                log.decoded = self.decode_event(&log.raw_log).await;
            }

            if let Some(debug) = self.debug_identifier.as_ref()
                && let Some(identified) = self.contracts.get(&node.trace.address)
            {
                debug.identify_node_steps(node, get_contract_name(identified))
            }
        }
    }

    /// Decodes a call trace.
    pub async fn decode_function(&self, trace: &CallTrace) -> DecodedCallTrace {
        let label =
            if self.disable_labels { None } else { self.labels.get(&trace.address).cloned() };

        if trace.kind.is_any_create() {
            return DecodedCallTrace { label, ..Default::default() };
        }

        if let Some(trace) = precompiles::decode(trace, 1) {
            return trace;
        }

        let cdata = &trace.data;
        if trace.address == DEFAULT_CREATE2_DEPLOYER {
            return DecodedCallTrace {
                label,
                call_data: Some(DecodedCallData { signature: "create2".to_string(), args: vec![] }),
                return_data: self.default_return_data(trace),
            };
        }

        if is_abi_call_data(cdata) {
            let selector = Selector::try_from(&cdata[..SELECTOR_LEN]).unwrap();
            let mut functions = Vec::new();
            let functions = match self.functions.get(&selector) {
                Some(fs) => fs,
                None => {
                    if let Some(identifier) = &self.signature_identifier
                        && let Some(function) = identifier.identify_function(selector).await
                    {
                        functions.push(function);
                    }
                    &functions
                }
            };

            // Check if unsupported fn selector: calldata dooes NOT point to one of its selectors +
            // non-fallback contract + no receive
<<<<<<< HEAD
            if let Some(contract_selectors) = self.non_fallback_contracts.get(&trace.address) {
                if !contract_selectors.contains(&selector) &&
                    (!cdata.is_empty() || !self.receive_contracts.contains(&trace.address))
                {
                    let return_data = if !trace.success {
                        let revert_msg =
                            self.revert_decoder.decode(&trace.output, Some(trace.status));

                        if trace.output.is_empty() || revert_msg.contains("EvmError: Revert") {
                            Some(format!(
                                "unrecognized function selector {} for contract {}, which has no fallback function.",
                                selector, trace.address
                            ))
                        } else {
                            Some(revert_msg)
                        }
                    } else {
                        None
                    };

                    if let Some(func) = functions.first() {
                        return DecodedCallTrace {
                            label,
                            call_data: Some(self.decode_function_input(trace, func)),
                            return_data,
                        };
                    } else {
                        return DecodedCallTrace {
                            label,
                            call_data: self.fallback_call_data(trace),
                            return_data,
                        };
                    };
                }
=======
            if let Some(contract_selectors) = self.non_fallback_contracts.get(&trace.address)
                && !contract_selectors.contains(&selector)
                && (!cdata.is_empty() || !self.receive_contracts.contains(&trace.address))
            {
                let return_data = if !trace.success {
                    let revert_msg = self.revert_decoder.decode(&trace.output, trace.status);

                    if trace.output.is_empty() || revert_msg.contains("EvmError: Revert") {
                        Some(format!(
                            "unrecognized function selector {} for contract {}, which has no fallback function.",
                            selector, trace.address
                        ))
                    } else {
                        Some(revert_msg)
                    }
                } else {
                    None
                };

                return if let Some(func) = functions.first() {
                    DecodedCallTrace {
                        label,
                        call_data: Some(self.decode_function_input(trace, func)),
                        return_data,
                    }
                } else {
                    DecodedCallTrace {
                        label,
                        call_data: self.fallback_call_data(trace),
                        return_data,
                    }
                };
>>>>>>> 54d25611
            }

            let [func, ..] = &functions[..] else {
                return DecodedCallTrace {
                    label,
                    call_data: self.fallback_call_data(trace),
                    return_data: self.default_return_data(trace),
                };
            };

            // If traced contract is a fallback contract, check if it has the decoded function.
            // If not, then replace call data signature with `fallback`.
            let mut call_data = self.decode_function_input(trace, func);
            if let Some(fallback_functions) = self.fallback_contracts.get(&trace.address)
                && !fallback_functions.contains(&selector)
                && let Some(cd) = self.fallback_call_data(trace)
            {
                call_data.signature = cd.signature;
            }

            DecodedCallTrace {
                label,
                call_data: Some(call_data),
                return_data: self.decode_function_output(trace, functions),
            }
        } else {
            DecodedCallTrace {
                label,
                call_data: self.fallback_call_data(trace),
                return_data: self.default_return_data(trace),
            }
        }
    }

    /// Decodes a function's input into the given trace.
    fn decode_function_input(&self, trace: &CallTrace, func: &Function) -> DecodedCallData {
        let mut args = None;
        if trace.data.len() >= SELECTOR_LEN {
            if trace.address == CHEATCODE_ADDRESS {
                // Try to decode cheatcode inputs in a more custom way
                if let Some(v) = self.decode_cheatcode_inputs(func, &trace.data) {
                    args = Some(v);
                }
            }

<<<<<<< HEAD
            if args.is_none() {
                if let Ok(v) = func.abi_decode_input(&trace.data[SELECTOR_LEN..]) {
                    args = Some(v.iter().map(|value| self.format_value(value)).collect());
                }
=======
            if args.is_none()
                && let Ok(v) = func.abi_decode_input(&trace.data[SELECTOR_LEN..])
            {
                args = Some(v.iter().map(|value| self.format_value(value)).collect());
>>>>>>> 54d25611
            }
        }

        DecodedCallData { signature: func.signature(), args: args.unwrap_or_default() }
    }

    /// Custom decoding for cheatcode inputs.
    fn decode_cheatcode_inputs(&self, func: &Function, data: &[u8]) -> Option<Vec<String>> {
        match func.name.as_str() {
            "expectRevert" => Some(vec![self.revert_decoder.decode(data, None)]),
            "addr" | "createWallet" | "deriveKey" | "rememberKey" => {
                // Redact private key in all cases
                Some(vec!["<pk>".to_string()])
            }
            "broadcast" | "startBroadcast" => {
                // Redact private key if defined
                // broadcast(uint256) / startBroadcast(uint256)
                if !func.inputs.is_empty() && func.inputs[0].ty == "uint256" {
                    Some(vec!["<pk>".to_string()])
                } else {
                    None
                }
            }
            "getNonce" => {
                // Redact private key if defined
                // getNonce(Wallet)
                if !func.inputs.is_empty() && func.inputs[0].ty == "tuple" {
                    Some(vec!["<pk>".to_string()])
                } else {
                    None
                }
            }
            "sign" | "signP256" => {
                let mut decoded = func.abi_decode_input(&data[SELECTOR_LEN..]).ok()?;

                // Redact private key and replace in trace
                // sign(uint256,bytes32) / signP256(uint256,bytes32) / sign(Wallet,bytes32)
                if !decoded.is_empty() &&
                    (func.inputs[0].ty == "uint256" || func.inputs[0].ty == "tuple")
                {
                    decoded[0] = DynSolValue::String("<pk>".to_string());
                }

                Some(decoded.iter().map(format_token).collect())
            }
            "signDelegation" | "signAndAttachDelegation" => {
                let mut decoded = func.abi_decode_input(&data[SELECTOR_LEN..]).ok()?;
                // Redact private key and replace in trace for
                // signAndAttachDelegation(address implementation, uint256 privateKey)
                // signDelegation(address implementation, uint256 privateKey)
                decoded[1] = DynSolValue::String("<pk>".to_string());
                Some(decoded.iter().map(format_token).collect())
            }
            "parseJson" |
            "parseJsonUint" |
            "parseJsonUintArray" |
            "parseJsonInt" |
            "parseJsonIntArray" |
            "parseJsonString" |
            "parseJsonStringArray" |
            "parseJsonAddress" |
            "parseJsonAddressArray" |
            "parseJsonBool" |
            "parseJsonBoolArray" |
            "parseJsonBytes" |
            "parseJsonBytesArray" |
            "parseJsonBytes32" |
            "parseJsonBytes32Array" |
            "writeJson" |
            // `keyExists` is being deprecated in favor of `keyExistsJson`. It will be removed in future versions.
            "keyExists" |
            "keyExistsJson" |
            "serializeBool" |
            "serializeUint" |
            "serializeUintToHex" |
            "serializeInt" |
            "serializeAddress" |
            "serializeBytes32" |
            "serializeString" |
            "serializeBytes" => {
                if self.verbosity >= 5 {
                    None
                } else {
                    let mut decoded = func.abi_decode_input(&data[SELECTOR_LEN..]).ok()?;
                    let token = if func.name.as_str() == "parseJson" ||
                        // `keyExists` is being deprecated in favor of `keyExistsJson`. It will be removed in future versions.
                        func.name.as_str() == "keyExists" ||
                        func.name.as_str() == "keyExistsJson"
                    {
                        "<JSON file>"
                    } else {
                        "<stringified JSON>"
                    };
                    decoded[0] = DynSolValue::String(token.to_string());
                    Some(decoded.iter().map(format_token).collect())
                }
            }
            s if s.contains("Toml") => {
                if self.verbosity >= 5 {
                    None
                } else {
                    let mut decoded = func.abi_decode_input(&data[SELECTOR_LEN..]).ok()?;
                    let token = if func.name.as_str() == "parseToml" ||
                        func.name.as_str() == "keyExistsToml"
                    {
                        "<TOML file>"
                    } else {
                        "<stringified TOML>"
                    };
                    decoded[0] = DynSolValue::String(token.to_string());
                    Some(decoded.iter().map(format_token).collect())
                }
            }
            "createFork" |
            "createSelectFork" |
            "rpc" => {
                let mut decoded = func.abi_decode_input(&data[SELECTOR_LEN..]).ok()?;

                // Redact RPC URL except if referenced by an alias
                if !decoded.is_empty() && func.inputs[0].ty == "string" {
                    let url_or_alias = decoded[0].as_str().unwrap_or_default();

                    if url_or_alias.starts_with("http") || url_or_alias.starts_with("ws") {
                        decoded[0] = DynSolValue::String("<rpc url>".to_string());
                    }
                } else {
                    return None;
                }

                Some(decoded.iter().map(format_token).collect())
            }
            _ => None,
        }
    }

    /// Decodes a function's output into the given trace.
    fn decode_function_output(&self, trace: &CallTrace, funcs: &[Function]) -> Option<String> {
        if !trace.success {
            return self.default_return_data(trace);
        }

        if trace.address == CHEATCODE_ADDRESS
            && let Some(decoded) = funcs.iter().find_map(|func| self.decode_cheatcode_outputs(func))
        {
            return Some(decoded);
        }

        if let Some(values) =
            funcs.iter().find_map(|func| func.abi_decode_output(&trace.output).ok())
        {
            // Functions coming from an external database do not have any outputs specified,
            // and will lead to returning an empty list of values.
            if values.is_empty() {
                return None;
            }

            return Some(
                values.iter().map(|value| self.format_value(value)).format(", ").to_string(),
            );
        }

        None
    }

    /// Custom decoding for cheatcode outputs.
    fn decode_cheatcode_outputs(&self, func: &Function) -> Option<String> {
        match func.name.as_str() {
            s if s.starts_with("env") => Some("<env var value>"),
            "createWallet" | "deriveKey" => Some("<pk>"),
            "promptSecret" | "promptSecretUint" => Some("<secret>"),
            "parseJson" if self.verbosity < 5 => Some("<encoded JSON value>"),
            "readFile" if self.verbosity < 5 => Some("<file>"),
            "rpcUrl" | "rpcUrls" | "rpcUrlStructs" => Some("<rpc url>"),
            _ => None,
        }
        .map(Into::into)
    }

    #[track_caller]
    fn fallback_call_data(&self, trace: &CallTrace) -> Option<DecodedCallData> {
        let cdata = &trace.data;
        let signature = if cdata.is_empty() && self.receive_contracts.contains(&trace.address) {
            "receive()"
        } else if self.fallback_contracts.contains_key(&trace.address) {
            "fallback()"
        } else {
            return None;
        }
        .to_string();
        let args = if cdata.is_empty() { Vec::new() } else { vec![cdata.to_string()] };
        Some(DecodedCallData { signature, args })
    }

    /// The default decoded return data for a trace.
    fn default_return_data(&self, trace: &CallTrace) -> Option<String> {
        // For calls with status None or successful status, don't decode revert data
        // This is due to trace.status is derived from the revm_interpreter::InstructionResult in
        // revm-inspectors status will `None` post revm 27, as `InstructionResult::Continue` does
        // not exists anymore.
        if trace.status.is_none() || trace.status.is_some_and(|s| s.is_ok()) {
            return None;
        }
        (!trace.success).then(|| self.revert_decoder.decode(&trace.output, trace.status))
    }

    /// Decodes an event.
    pub async fn decode_event(&self, log: &LogData) -> DecodedCallLog {
        let &[t0, ..] = log.topics() else { return DecodedCallLog { name: None, params: None } };

        let mut events = Vec::new();
        let events = match self.events.get(&(t0, log.topics().len() - 1)) {
            Some(es) => es,
            None => {
                if let Some(identifier) = &self.signature_identifier
                    && let Some(event) = identifier.identify_event(t0).await
                {
                    events.push(get_indexed_event(event, log));
                }
                &events
            }
        };
        for event in events {
            if let Ok(decoded) = event.decode_log(log) {
                let params = reconstruct_params(event, &decoded);
                return DecodedCallLog {
                    name: Some(event.name.clone()),
                    params: Some(
                        params
                            .into_iter()
                            .zip(event.inputs.iter())
                            .map(|(param, input)| {
                                // undo patched names
                                let name = input.name.clone();
                                (name, self.format_value(&param))
                            })
                            .collect(),
                    ),
                };
            }
        }

        DecodedCallLog { name: None, params: None }
    }

    /// Prefetches function and event signatures into the identifier cache
    pub async fn prefetch_signatures(&self, nodes: &[CallTraceNode]) {
        let Some(identifier) = &self.signature_identifier else { return };
        let events = nodes
            .iter()
            .flat_map(|node| {
                node.logs
                    .iter()
                    .map(|log| log.raw_log.topics())
                    .filter(|&topics| {
                        if let Some(&first) = topics.first()
                            && self.events.contains_key(&(first, topics.len() - 1))
                        {
                            return false;
                        }
                        true
                    })
                    .filter_map(|topics| topics.first())
            })
            .copied();
        let functions = nodes
            .iter()
            .filter(|&n| {
                // Ignore known addresses.
                if n.trace.address == DEFAULT_CREATE2_DEPLOYER
                    || n.is_precompile()
                    || precompiles::is_known_precompile(n.trace.address, 1)
                {
                    return false;
                }
                // Ignore non-ABI calldata.
                if n.trace.kind.is_any_create() || !is_abi_call_data(&n.trace.data) {
                    return false;
                }
                true
            })
            .filter_map(|n| n.trace.data.first_chunk().map(Selector::from))
            .filter(|selector| !self.functions.contains_key(selector));
        let selectors = events
            .map(SelectorKind::Event)
            .chain(functions.map(SelectorKind::Function))
            .unique()
            .collect::<Vec<_>>();
        let _ = identifier.identify(&selectors).await;
    }

    /// Pretty-prints a value.
    fn format_value(&self, value: &DynSolValue) -> String {
        if let DynSolValue::Address(addr) = value
            && let Some(label) = self.labels.get(addr)
        {
            return format!("{label}: [{addr}]");
        }
        format_token(value)
    }
}

/// Returns `true` if the given function calldata (including function selector) is ABI-encoded.
///
/// This is a simple heuristic to avoid fetching non ABI-encoded selectors.
fn is_abi_call_data(data: &[u8]) -> bool {
    match data.len().cmp(&SELECTOR_LEN) {
        std::cmp::Ordering::Less => false,
        std::cmp::Ordering::Equal => true,
        std::cmp::Ordering::Greater => is_abi_data(&data[SELECTOR_LEN..]),
    }
}

/// Returns `true` if the given data is ABI-encoded.
///
/// See [`is_abi_call_data`] for more details.
fn is_abi_data(data: &[u8]) -> bool {
    let rem = data.len() % 32;
    if rem == 0 || data.is_empty() {
        return true;
    }
    // If the length is not a multiple of 32, also accept when the last remainder bytes are all 0.
    data[data.len() - rem..].iter().all(|byte| *byte == 0)
}

/// Restore the order of the params of a decoded event,
/// as Alloy returns the indexed and unindexed params separately.
fn reconstruct_params(event: &Event, decoded: &DecodedEvent) -> Vec<DynSolValue> {
    let mut indexed = 0;
    let mut unindexed = 0;
    let mut inputs = vec![];
    for input in &event.inputs {
        // Prevent panic of event `Transfer(from, to)` decoded with a signature
        // `Transfer(address indexed from, address indexed to, uint256 indexed tokenId)` by making
        // sure the event inputs is not higher than decoded indexed / un-indexed values.
        if input.indexed && indexed < decoded.indexed.len() {
            inputs.push(decoded.indexed[indexed].clone());
            indexed += 1;
        } else if unindexed < decoded.body.len() {
            inputs.push(decoded.body[unindexed].clone());
            unindexed += 1;
        }
    }

    inputs
}

fn indexed_inputs(event: &Event) -> usize {
    event.inputs.iter().filter(|param| param.indexed).count()
}

#[cfg(test)]
mod tests {
    use super::*;
    use alloy_primitives::hex;

    #[test]
    fn test_should_redact() {
        let decoder = CallTraceDecoder::new();

        // [function_signature, data, expected]
        let cheatcode_input_test_cases = vec![
            // Should redact private key from traces in all cases:
            ("addr(uint256)", vec![], Some(vec!["<pk>".to_string()])),
            ("createWallet(string)", vec![], Some(vec!["<pk>".to_string()])),
            ("createWallet(uint256)", vec![], Some(vec!["<pk>".to_string()])),
            ("deriveKey(string,uint32)", vec![], Some(vec!["<pk>".to_string()])),
            ("deriveKey(string,string,uint32)", vec![], Some(vec!["<pk>".to_string()])),
            ("deriveKey(string,uint32,string)", vec![], Some(vec!["<pk>".to_string()])),
            ("deriveKey(string,string,uint32,string)", vec![], Some(vec!["<pk>".to_string()])),
            ("rememberKey(uint256)", vec![], Some(vec!["<pk>".to_string()])),
            //
            // Should redact private key from traces in specific cases with exceptions:
            ("broadcast(uint256)", vec![], Some(vec!["<pk>".to_string()])),
            ("broadcast()", vec![], None), // Ignore: `private key` is not passed.
            ("startBroadcast(uint256)", vec![], Some(vec!["<pk>".to_string()])),
            ("startBroadcast()", vec![], None), // Ignore: `private key` is not passed.
            ("getNonce((address,uint256,uint256,uint256))", vec![], Some(vec!["<pk>".to_string()])),
            ("getNonce(address)", vec![], None), // Ignore: `address` is public.
            //
            // Should redact private key and replace in trace in cases:
            (
                "sign(uint256,bytes32)",
                hex!(
                    "
                    e341eaa4
                    7c852118294e51e653712a81e05800f419141751be58f605c371e15141b007a6
                    0000000000000000000000000000000000000000000000000000000000000000
                "
                )
                .to_vec(),
                Some(vec![
                    "\"<pk>\"".to_string(),
                    "0x0000000000000000000000000000000000000000000000000000000000000000"
                        .to_string(),
                ]),
            ),
            (
                "signP256(uint256,bytes32)",
                hex!(
                    "
                    83211b40
                    7c852118294e51e653712a81e05800f419141751be58f605c371e15141b007a6
                    0000000000000000000000000000000000000000000000000000000000000000
                "
                )
                .to_vec(),
                Some(vec![
                    "\"<pk>\"".to_string(),
                    "0x0000000000000000000000000000000000000000000000000000000000000000"
                        .to_string(),
                ]),
            ),
            (
                // cast calldata "createFork(string)" "https://eth-mainnet.g.alchemy.com/v2/api_key"
                "createFork(string)",
                hex!(
                    "
                    31ba3498
                    0000000000000000000000000000000000000000000000000000000000000020
                    000000000000000000000000000000000000000000000000000000000000002c
                    68747470733a2f2f6574682d6d61696e6e65742e672e616c6368656d792e636f
                    6d2f76322f6170695f6b65790000000000000000000000000000000000000000
                    "
                )
                .to_vec(),
                Some(vec!["\"<rpc url>\"".to_string()]),
            ),
            (
                // cast calldata "createFork(string)" "wss://eth-mainnet.g.alchemy.com/v2/api_key"
                "createFork(string)",
                hex!(
                    "
                    31ba3498
                    0000000000000000000000000000000000000000000000000000000000000020
                    000000000000000000000000000000000000000000000000000000000000002a
                    7773733a2f2f6574682d6d61696e6e65742e672e616c6368656d792e636f6d2f
                    76322f6170695f6b657900000000000000000000000000000000000000000000
                    "
                )
                .to_vec(),
                Some(vec!["\"<rpc url>\"".to_string()]),
            ),
            (
                // cast calldata "createFork(string)" "mainnet"
                "createFork(string)",
                hex!(
                    "
                    31ba3498
                    0000000000000000000000000000000000000000000000000000000000000020
                    0000000000000000000000000000000000000000000000000000000000000007
                    6d61696e6e657400000000000000000000000000000000000000000000000000
                    "
                )
                .to_vec(),
                Some(vec!["\"mainnet\"".to_string()]),
            ),
            (
                // cast calldata "createFork(string,uint256)" "https://eth-mainnet.g.alchemy.com/v2/api_key" 1
                "createFork(string,uint256)",
                hex!(
                    "
                    6ba3ba2b
                    0000000000000000000000000000000000000000000000000000000000000040
                    0000000000000000000000000000000000000000000000000000000000000001
                    000000000000000000000000000000000000000000000000000000000000002c
                    68747470733a2f2f6574682d6d61696e6e65742e672e616c6368656d792e636f
                    6d2f76322f6170695f6b65790000000000000000000000000000000000000000
                "
                )
                .to_vec(),
                Some(vec!["\"<rpc url>\"".to_string(), "1".to_string()]),
            ),
            (
                // cast calldata "createFork(string,uint256)" "mainnet" 1
                "createFork(string,uint256)",
                hex!(
                    "
                    6ba3ba2b
                    0000000000000000000000000000000000000000000000000000000000000040
                    0000000000000000000000000000000000000000000000000000000000000001
                    0000000000000000000000000000000000000000000000000000000000000007
                    6d61696e6e657400000000000000000000000000000000000000000000000000
                "
                )
                .to_vec(),
                Some(vec!["\"mainnet\"".to_string(), "1".to_string()]),
            ),
            (
                // cast calldata "createFork(string,bytes32)" "https://eth-mainnet.g.alchemy.com/v2/api_key" 0xffffffffffffffffffffffffffffffffffffffffffffffffffffffffffffffff
                "createFork(string,bytes32)",
                hex!(
                    "
                    7ca29682
                    0000000000000000000000000000000000000000000000000000000000000040
                    ffffffffffffffffffffffffffffffffffffffffffffffffffffffffffffffff
                    000000000000000000000000000000000000000000000000000000000000002c
                    68747470733a2f2f6574682d6d61696e6e65742e672e616c6368656d792e636f
                    6d2f76322f6170695f6b65790000000000000000000000000000000000000000
                "
                )
                .to_vec(),
                Some(vec![
                    "\"<rpc url>\"".to_string(),
                    "0xffffffffffffffffffffffffffffffffffffffffffffffffffffffffffffffff"
                        .to_string(),
                ]),
            ),
            (
                // cast calldata "createFork(string,bytes32)" "mainnet"
                // 0xffffffffffffffffffffffffffffffffffffffffffffffffffffffffffffffff
                "createFork(string,bytes32)",
                hex!(
                    "
                    7ca29682
                    0000000000000000000000000000000000000000000000000000000000000040
                    ffffffffffffffffffffffffffffffffffffffffffffffffffffffffffffffff
                    0000000000000000000000000000000000000000000000000000000000000007
                    6d61696e6e657400000000000000000000000000000000000000000000000000
                "
                )
                .to_vec(),
                Some(vec![
                    "\"mainnet\"".to_string(),
                    "0xffffffffffffffffffffffffffffffffffffffffffffffffffffffffffffffff"
                        .to_string(),
                ]),
            ),
            (
                // cast calldata "createSelectFork(string)" "https://eth-mainnet.g.alchemy.com/v2/api_key"
                "createSelectFork(string)",
                hex!(
                    "
                    98680034
                    0000000000000000000000000000000000000000000000000000000000000020
                    000000000000000000000000000000000000000000000000000000000000002c
                    68747470733a2f2f6574682d6d61696e6e65742e672e616c6368656d792e636f
                    6d2f76322f6170695f6b65790000000000000000000000000000000000000000
                    "
                )
                .to_vec(),
                Some(vec!["\"<rpc url>\"".to_string()]),
            ),
            (
                // cast calldata "createSelectFork(string)" "mainnet"
                "createSelectFork(string)",
                hex!(
                    "
                    98680034
                    0000000000000000000000000000000000000000000000000000000000000020
                    0000000000000000000000000000000000000000000000000000000000000007
                    6d61696e6e657400000000000000000000000000000000000000000000000000
                    "
                )
                .to_vec(),
                Some(vec!["\"mainnet\"".to_string()]),
            ),
            (
                // cast calldata "createSelectFork(string,uint256)" "https://eth-mainnet.g.alchemy.com/v2/api_key" 1
                "createSelectFork(string,uint256)",
                hex!(
                    "
                    71ee464d
                    0000000000000000000000000000000000000000000000000000000000000040
                    0000000000000000000000000000000000000000000000000000000000000001
                    000000000000000000000000000000000000000000000000000000000000002c
                    68747470733a2f2f6574682d6d61696e6e65742e672e616c6368656d792e636f
                    6d2f76322f6170695f6b65790000000000000000000000000000000000000000
                "
                )
                .to_vec(),
                Some(vec!["\"<rpc url>\"".to_string(), "1".to_string()]),
            ),
            (
                // cast calldata "createSelectFork(string,uint256)" "mainnet" 1
                "createSelectFork(string,uint256)",
                hex!(
                    "
                    71ee464d
                    0000000000000000000000000000000000000000000000000000000000000040
                    0000000000000000000000000000000000000000000000000000000000000001
                    0000000000000000000000000000000000000000000000000000000000000007
                    6d61696e6e657400000000000000000000000000000000000000000000000000
                "
                )
                .to_vec(),
                Some(vec!["\"mainnet\"".to_string(), "1".to_string()]),
            ),
            (
                // cast calldata "createSelectFork(string,bytes32)" "https://eth-mainnet.g.alchemy.com/v2/api_key" 0xffffffffffffffffffffffffffffffffffffffffffffffffffffffffffffffff
                "createSelectFork(string,bytes32)",
                hex!(
                    "
                    84d52b7a
                    0000000000000000000000000000000000000000000000000000000000000040
                    ffffffffffffffffffffffffffffffffffffffffffffffffffffffffffffffff
                    000000000000000000000000000000000000000000000000000000000000002c
                    68747470733a2f2f6574682d6d61696e6e65742e672e616c6368656d792e636f
                    6d2f76322f6170695f6b65790000000000000000000000000000000000000000
                "
                )
                .to_vec(),
                Some(vec![
                    "\"<rpc url>\"".to_string(),
                    "0xffffffffffffffffffffffffffffffffffffffffffffffffffffffffffffffff"
                        .to_string(),
                ]),
            ),
            (
                // cast calldata "createSelectFork(string,bytes32)" "mainnet"
                // 0xffffffffffffffffffffffffffffffffffffffffffffffffffffffffffffffff
                "createSelectFork(string,bytes32)",
                hex!(
                    "
                    84d52b7a
                    0000000000000000000000000000000000000000000000000000000000000040
                    ffffffffffffffffffffffffffffffffffffffffffffffffffffffffffffffff
                    0000000000000000000000000000000000000000000000000000000000000007
                    6d61696e6e657400000000000000000000000000000000000000000000000000
                "
                )
                .to_vec(),
                Some(vec![
                    "\"mainnet\"".to_string(),
                    "0xffffffffffffffffffffffffffffffffffffffffffffffffffffffffffffffff"
                        .to_string(),
                ]),
            ),
            (
                // cast calldata "rpc(string,string,string)" "https://eth-mainnet.g.alchemy.com/v2/api_key" "eth_getBalance" "[\"0x551e7784778ef8e048e495df49f2614f84a4f1dc\",\"0x0\"]"
                "rpc(string,string,string)",
                hex!(
                    "
                    0199a220
                    0000000000000000000000000000000000000000000000000000000000000060
                    00000000000000000000000000000000000000000000000000000000000000c0
                    0000000000000000000000000000000000000000000000000000000000000100
                    000000000000000000000000000000000000000000000000000000000000002c
                    68747470733a2f2f6574682d6d61696e6e65742e672e616c6368656d792e636f
                    6d2f76322f6170695f6b65790000000000000000000000000000000000000000
                    000000000000000000000000000000000000000000000000000000000000000e
                    6574685f67657442616c616e6365000000000000000000000000000000000000
                    0000000000000000000000000000000000000000000000000000000000000034
                    5b22307835353165373738343737386566386530343865343935646634396632
                    363134663834613466316463222c22307830225d000000000000000000000000
                "
                )
                .to_vec(),
                Some(vec![
                    "\"<rpc url>\"".to_string(),
                    "\"eth_getBalance\"".to_string(),
                    "\"[\\\"0x551e7784778ef8e048e495df49f2614f84a4f1dc\\\",\\\"0x0\\\"]\""
                        .to_string(),
                ]),
            ),
            (
                // cast calldata "rpc(string,string,string)" "mainnet" "eth_getBalance"
                // "[\"0x551e7784778ef8e048e495df49f2614f84a4f1dc\",\"0x0\"]"
                "rpc(string,string,string)",
                hex!(
                    "
                    0199a220
                    0000000000000000000000000000000000000000000000000000000000000060
                    00000000000000000000000000000000000000000000000000000000000000a0
                    00000000000000000000000000000000000000000000000000000000000000e0
                    0000000000000000000000000000000000000000000000000000000000000007
                    6d61696e6e657400000000000000000000000000000000000000000000000000
                    000000000000000000000000000000000000000000000000000000000000000e
                    6574685f67657442616c616e6365000000000000000000000000000000000000
                    0000000000000000000000000000000000000000000000000000000000000034
                    5b22307835353165373738343737386566386530343865343935646634396632
                    363134663834613466316463222c22307830225d000000000000000000000000
                "
                )
                .to_vec(),
                Some(vec![
                    "\"mainnet\"".to_string(),
                    "\"eth_getBalance\"".to_string(),
                    "\"[\\\"0x551e7784778ef8e048e495df49f2614f84a4f1dc\\\",\\\"0x0\\\"]\""
                        .to_string(),
                ]),
            ),
        ];

        // [function_signature, expected]
        let cheatcode_output_test_cases = vec![
            // Should redact private key on output in all cases:
            ("createWallet(string)", Some("<pk>".to_string())),
            ("deriveKey(string,uint32)", Some("<pk>".to_string())),
            // Should redact RPC URL if defined, except if referenced by an alias:
            ("rpcUrl(string)", Some("<rpc url>".to_string())),
            ("rpcUrls()", Some("<rpc url>".to_string())),
            ("rpcUrlStructs()", Some("<rpc url>".to_string())),
        ];

        for (function_signature, data, expected) in cheatcode_input_test_cases {
            let function = Function::parse(function_signature).unwrap();
            let result = decoder.decode_cheatcode_inputs(&function, &data);
            assert_eq!(result, expected, "Input case failed for: {function_signature}");
        }

        for (function_signature, expected) in cheatcode_output_test_cases {
            let function = Function::parse(function_signature).unwrap();
            let result = Some(decoder.decode_cheatcode_outputs(&function).unwrap_or_default());
            assert_eq!(result, expected, "Output case failed for: {function_signature}");
        }
    }
}<|MERGE_RESOLUTION|>--- conflicted
+++ resolved
@@ -391,42 +391,6 @@
 
             // Check if unsupported fn selector: calldata dooes NOT point to one of its selectors +
             // non-fallback contract + no receive
-<<<<<<< HEAD
-            if let Some(contract_selectors) = self.non_fallback_contracts.get(&trace.address) {
-                if !contract_selectors.contains(&selector) &&
-                    (!cdata.is_empty() || !self.receive_contracts.contains(&trace.address))
-                {
-                    let return_data = if !trace.success {
-                        let revert_msg =
-                            self.revert_decoder.decode(&trace.output, Some(trace.status));
-
-                        if trace.output.is_empty() || revert_msg.contains("EvmError: Revert") {
-                            Some(format!(
-                                "unrecognized function selector {} for contract {}, which has no fallback function.",
-                                selector, trace.address
-                            ))
-                        } else {
-                            Some(revert_msg)
-                        }
-                    } else {
-                        None
-                    };
-
-                    if let Some(func) = functions.first() {
-                        return DecodedCallTrace {
-                            label,
-                            call_data: Some(self.decode_function_input(trace, func)),
-                            return_data,
-                        };
-                    } else {
-                        return DecodedCallTrace {
-                            label,
-                            call_data: self.fallback_call_data(trace),
-                            return_data,
-                        };
-                    };
-                }
-=======
             if let Some(contract_selectors) = self.non_fallback_contracts.get(&trace.address)
                 && !contract_selectors.contains(&selector)
                 && (!cdata.is_empty() || !self.receive_contracts.contains(&trace.address))
@@ -459,7 +423,6 @@
                         return_data,
                     }
                 };
->>>>>>> 54d25611
             }
 
             let [func, ..] = &functions[..] else {
@@ -505,17 +468,10 @@
                 }
             }
 
-<<<<<<< HEAD
-            if args.is_none() {
-                if let Ok(v) = func.abi_decode_input(&trace.data[SELECTOR_LEN..]) {
-                    args = Some(v.iter().map(|value| self.format_value(value)).collect());
-                }
-=======
             if args.is_none()
                 && let Ok(v) = func.abi_decode_input(&trace.data[SELECTOR_LEN..])
             {
                 args = Some(v.iter().map(|value| self.format_value(value)).collect());
->>>>>>> 54d25611
             }
         }
 
