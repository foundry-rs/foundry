--- conflicted
+++ resolved
@@ -49,11 +49,7 @@
   "optional_no_base_fee",
 ] }
 
-<<<<<<< HEAD
-alloy-primitives = { version = "0.3", default-features = false, features = ["std", "serde"] }
-=======
 alloy-primitives = { workspace = true, default-features = false, features = ["std", "serde"] }
->>>>>>> 3b65c52a
 
 # Fuzzer
 proptest = "1"
