use alloy_primitives::B256;

use revm::{
    interpreter::CreateInputs,
    primitives::{Address, CreateScheme, SpecId},
};

<<<<<<< HEAD
use crate::utils::ru256_to_u256;

=======
>>>>>>> a5591d3d
/// Returns [InstructionResult::Continue] on an error, discarding the error.
///
/// Useful for inspectors that read state that might be invalid, but do not want to emit
/// appropriate errors themselves, instead opting to continue.
macro_rules! try_or_continue {
    ($e:expr) => {
        match $e {
            Ok(v) => v,
            Err(_) => return InstructionResult::Continue,
        }
    };
}

/// Get the address of a contract creation
pub fn get_create_address(call: &CreateInputs, nonce: u64) -> Address {
    match call.scheme {
        CreateScheme::Create => call.caller.create(nonce),
        CreateScheme::Create2 { salt } => {
            let init_code = alloy_primitives::Bytes(call.init_code.0.clone());
            let init_code_hash = alloy_primitives::keccak256(init_code);
            call.caller.create2(B256::from(salt), init_code_hash)
        }
    }
}

/// Get the gas used, accounting for refunds
pub fn gas_used(spec: SpecId, spent: u64, refunded: u64) -> u64 {
    let refund_quotient = if SpecId::enabled(spec, SpecId::LONDON) { 5 } else { 2 };
    spent - (refunded).min(spent / refund_quotient)
}<|MERGE_RESOLUTION|>--- conflicted
+++ resolved
@@ -5,11 +5,8 @@
     primitives::{Address, CreateScheme, SpecId},
 };
 
-<<<<<<< HEAD
 use crate::utils::ru256_to_u256;
 
-=======
->>>>>>> a5591d3d
 /// Returns [InstructionResult::Continue] on an error, discarding the error.
 ///
 /// Useful for inspectors that read state that might be invalid, but do not want to emit
