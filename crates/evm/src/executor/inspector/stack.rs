use super::{
    Cheatcodes, CheatsConfig, ChiselState, Debugger, Fuzzer, LogCollector, TracePrinter, Tracer,
};
use crate::{
    coverage::HitMaps,
    debug::DebugArena,
    executor::{backend::DatabaseExt, inspector::CoverageCollector},
    trace::CallTraceArena,
};
use bytes::Bytes;
use ethers::{
    signers::LocalWallet,
    types::{Address, Log, U256},
};
use revm::{
    interpreter::{
        return_revert, CallInputs, CreateInputs, Gas, InstructionResult, Interpreter, Memory, Stack,
    },
    primitives::{BlockEnv, Env, B160, B256},
    EVMData, Inspector,
};
use std::{collections::BTreeMap, sync::Arc};

#[derive(Clone, Debug, Default)]
#[must_use = "builders do nothing unless you call `build` on them"]
pub struct InspectorStackBuilder {
    /// The block environment.
    ///
    /// Used in the cheatcode handler to overwrite the block environment separately from the
    /// execution block environment.
    pub block: Option<BlockEnv>,
    /// The gas price.
    ///
    /// Used in the cheatcode handler to overwrite the gas price separately from the gas price
    /// in the execution environment.
    pub gas_price: Option<U256>,
    /// The cheatcodes config.
    pub cheatcodes: Option<Arc<CheatsConfig>>,
    /// The fuzzer inspector and its state, if it exists.
    pub fuzzer: Option<Fuzzer>,
    /// Whether to enable tracing.
    pub trace: Option<bool>,
    /// Whether to enable the debugger.
    pub debug: Option<bool>,
    /// Whether logs should be collected.
    pub logs: Option<bool>,
    /// Whether coverage info should be collected.
    pub coverage: Option<bool>,
    /// Whether to print all opcode traces into the console. Useful for debugging the EVM.
    pub print: Option<bool>,
    /// The chisel state inspector.
    pub chisel_state: Option<usize>,
}

impl InspectorStackBuilder {
    /// Create a new inspector stack builder.
    #[inline]
    pub fn new() -> Self {
        Self::default()
    }

    /// Set the block environment.
    #[inline]
    pub fn block(mut self, block: BlockEnv) -> Self {
        self.block = Some(block);
        self
    }

    /// Set the gas price.
    #[inline]
    pub fn gas_price(mut self, gas_price: U256) -> Self {
        self.gas_price = Some(gas_price);
        self
    }

    /// Enable cheatcodes with the given config.
    #[inline]
    pub fn cheatcodes(mut self, config: Arc<CheatsConfig>) -> Self {
        self.cheatcodes = Some(config);
        self
    }

    /// Set the fuzzer inspector.
    #[inline]
    pub fn fuzzer(mut self, fuzzer: Fuzzer) -> Self {
        self.fuzzer = Some(fuzzer);
        self
    }

    /// Set the Chisel inspector.
    #[inline]
    pub fn chisel_state(mut self, final_pc: usize) -> Self {
        self.chisel_state = Some(final_pc);
        self
    }

    /// Set whether to collect logs.
    #[inline]
    pub fn logs(mut self, yes: bool) -> Self {
        self.logs = Some(yes);
        self
    }

    /// Set whether to collect coverage information.
    #[inline]
    pub fn coverage(mut self, yes: bool) -> Self {
        self.coverage = Some(yes);
        self
    }

    /// Set whether to enable the debugger.
    #[inline]
    pub fn debug(mut self, yes: bool) -> Self {
        self.debug = Some(yes);
        self
    }

    /// Set whether to enable the trace printer.
    #[inline]
    pub fn print(mut self, yes: bool) -> Self {
        self.print = Some(yes);
        self
    }

    /// Set whether to enable the tracer.
    #[inline]
    pub fn trace(mut self, yes: bool) -> Self {
        self.trace = Some(yes);
        self
    }

    /// Builds the stack of inspectors to use when transacting/committing on the EVM.
    ///
    /// See also [`revm::Evm::inspect_ref`] and [`revm::Evm::commit_ref`].
    pub fn build(self) -> InspectorStack {
        let Self {
            block,
            gas_price,
            cheatcodes,
            fuzzer,
            trace,
            debug,
            logs,
            coverage,
            print,
            chisel_state,
        } = self;
        let mut stack = InspectorStack::new();

        // inspectors
        if let Some(config) = cheatcodes {
            stack.set_cheatcodes(Cheatcodes::new(config));
        }
        if let Some(fuzzer) = fuzzer {
            stack.set_fuzzer(fuzzer);
        }
        if let Some(chisel_state) = chisel_state {
            stack.set_chisel(chisel_state);
        }
        stack.collect_coverage(coverage.unwrap_or(false));
        stack.collect_logs(logs.unwrap_or(true));
        stack.enable_debugger(debug.unwrap_or(false));
        stack.print(print.unwrap_or(false));
        stack.tracing(trace.unwrap_or(false));

        // environment, must come after all of the inspectors
        if let Some(block) = block {
            stack.set_block(&block);
        }
        if let Some(gas_price) = gas_price {
            stack.set_gas_price(gas_price);
        }

        stack
    }
}

/// Helper macro to call the same method on multiple inspectors without resorting to dynamic
/// dispatch.
#[macro_export]
macro_rules! call_inspectors {
    ([$($inspector:expr),+ $(,)?], |$id:ident $(,)?| $call:expr $(,)?) => {{$(
        if let Some($id) = $inspector {
            $call
        }
    )+}}
}

/// The collected results of [`InspectorStack`].
pub struct InspectorData {
    pub logs: Vec<Log>,
    pub labels: BTreeMap<Address, String>,
    pub traces: Option<CallTraceArena>,
    pub debug: Option<DebugArena>,
    pub coverage: Option<HitMaps>,
    pub cheatcodes: Option<Cheatcodes>,
    pub script_wallets: Vec<LocalWallet>,
    pub chisel_state: Option<(Stack, Memory, InstructionResult)>,
}

/// An inspector that calls multiple inspectors in sequence.
///
/// If a call to an inspector returns a value other than [InstructionResult::Continue] (or
/// equivalent) the remaining inspectors are not called.
#[derive(Debug, Clone, Default)]
pub struct InspectorStack {
    pub cheatcodes: Option<Cheatcodes>,
    pub chisel_state: Option<ChiselState>,
    pub coverage: Option<CoverageCollector>,
    pub debugger: Option<Debugger>,
    pub fuzzer: Option<Fuzzer>,
    pub log_collector: Option<LogCollector>,
    pub printer: Option<TracePrinter>,
    pub tracer: Option<Tracer>,
}

impl InspectorStack {
    /// Creates a new inspector stack.
    ///
    /// Note that the stack is empty by default, and you must add inspectors to it.
    /// This is done by calling the `set_*` methods on the stack directly, or by building the stack
    /// with [`InspectorStack`].
    #[inline]
    pub fn new() -> Self {
        Self::default()
    }

    /// Set variables from an environment for the relevant inspectors.
    #[inline]
    pub fn set_env(&mut self, env: &Env) {
        self.set_block(&env.block);
        self.set_gas_price(env.tx.gas_price.into());
    }

    /// Sets the block for the relevant inspectors.
    #[inline]
    pub fn set_block(&mut self, block: &BlockEnv) {
        if let Some(cheatcodes) = &mut self.cheatcodes {
            cheatcodes.block = Some(block.clone());
        }
    }

    /// Sets the gas price for the relevant inspectors.
    #[inline]
    pub fn set_gas_price(&mut self, gas_price: U256) {
        if let Some(cheatcodes) = &mut self.cheatcodes {
            cheatcodes.gas_price = Some(gas_price);
        }
    }

    /// Set the cheatcodes inspector.
    #[inline]
    pub fn set_cheatcodes(&mut self, cheatcodes: Cheatcodes) {
        self.cheatcodes = Some(cheatcodes);
    }

    /// Set the fuzzer inspector.
    #[inline]
    pub fn set_fuzzer(&mut self, fuzzer: Fuzzer) {
        self.fuzzer = Some(fuzzer);
    }

    /// Set the Chisel inspector.
    #[inline]
    pub fn set_chisel(&mut self, final_pc: usize) {
        self.chisel_state = Some(ChiselState::new(final_pc));
    }

    /// Set whether to enable the coverage collector.
    #[inline]
    pub fn collect_coverage(&mut self, yes: bool) {
        self.coverage = yes.then(Default::default);
    }

    /// Set whether to enable the debugger.
    #[inline]
    pub fn enable_debugger(&mut self, yes: bool) {
        self.debugger = yes.then(Default::default);
    }

    /// Set whether to enable the log collector.
    #[inline]
    pub fn collect_logs(&mut self, yes: bool) {
        self.log_collector = yes.then(Default::default);
    }

    /// Set whether to enable the trace printer.
    #[inline]
    pub fn print(&mut self, yes: bool) {
        self.printer = yes.then(Default::default);
    }

    /// Set whether to enable the tracer.
    #[inline]
    pub fn tracing(&mut self, yes: bool) {
        self.tracer = yes.then(Default::default);
    }

    /// Collects all the data gathered during inspection into a single struct.
    #[inline]
    pub fn collect(self) -> InspectorData {
        InspectorData {
            logs: self.log_collector.map(|logs| logs.logs).unwrap_or_default(),
            labels: self
                .cheatcodes
                .as_ref()
                .map(|cheatcodes| cheatcodes.labels.clone())
                .unwrap_or_default(),
            traces: self.tracer.map(|tracer| tracer.traces),
            debug: self.debugger.map(|debugger| debugger.arena),
            coverage: self.coverage.map(|coverage| coverage.maps),
            script_wallets: self
                .cheatcodes
                .as_ref()
                .map(|cheatcodes| cheatcodes.script_wallets.clone())
                .unwrap_or_default(),
            cheatcodes: self.cheatcodes,
            chisel_state: self.chisel_state.and_then(|state| state.state),
        }
    }

    fn do_call_end<DB: DatabaseExt>(
        &mut self,
        data: &mut EVMData<'_, DB>,
        call: &CallInputs,
        remaining_gas: Gas,
        status: InstructionResult,
        retdata: Bytes,
    ) -> (InstructionResult, Gas, Bytes) {
        call_inspectors!(
            [
                &mut self.fuzzer,
                &mut self.debugger,
                &mut self.tracer,
                &mut self.coverage,
                &mut self.log_collector,
                &mut self.cheatcodes,
                &mut self.printer
            ],
<<<<<<< HEAD
            {
                let (new_status, new_gas, new_retdata) =
                    inspector.call_end(data, call, remaining_gas, status, retdata.clone());
=======
            |inspector| {
                let (new_status, new_gas, new_retdata) = inspector.call_end(
                    data,
                    call,
                    remaining_gas,
                    status,
                    retdata.clone(),
                    is_static,
                );
>>>>>>> b536f518

                // If the inspector returns a different status or a revert with a non-empty message,
                // we assume it wants to tell us something
                if new_status != status ||
                    (new_status == InstructionResult::Revert && new_retdata != retdata)
                {
                    return (new_status, new_gas, new_retdata)
                }
            }
        );

        (status, remaining_gas, retdata)
    }
}

impl<DB: DatabaseExt> Inspector<DB> for InspectorStack {
    fn initialize_interp(
        &mut self,
        interpreter: &mut Interpreter,
        data: &mut EVMData<'_, DB>,
    ) -> InstructionResult {
        call_inspectors!(
            [
                &mut self.debugger,
                &mut self.coverage,
                &mut self.tracer,
                &mut self.log_collector,
                &mut self.cheatcodes,
                &mut self.printer
            ],
<<<<<<< HEAD
            {
                let status = inspector.initialize_interp(interpreter, data);
=======
            |inspector| {
                let status = inspector.initialize_interp(interpreter, data, is_static);
>>>>>>> b536f518

                // Allow inspectors to exit early
                if status != InstructionResult::Continue {
                    return status
                }
            }
        );

        InstructionResult::Continue
    }

    fn step(
        &mut self,
        interpreter: &mut Interpreter,
        data: &mut EVMData<'_, DB>,
    ) -> InstructionResult {
        call_inspectors!(
            [
                &mut self.fuzzer,
                &mut self.debugger,
                &mut self.tracer,
                &mut self.coverage,
                &mut self.log_collector,
                &mut self.cheatcodes,
                &mut self.printer
            ],
<<<<<<< HEAD
            {
                let status = inspector.step(interpreter, data);
=======
            |inspector| {
                let status = inspector.step(interpreter, data, is_static);
>>>>>>> b536f518

                // Allow inspectors to exit early
                if status != InstructionResult::Continue {
                    return status
                }
            }
        );

        InstructionResult::Continue
    }

    fn log(
        &mut self,
        evm_data: &mut EVMData<'_, DB>,
        address: &B160,
        topics: &[B256],
        data: &Bytes,
    ) {
        call_inspectors!(
            [&mut self.tracer, &mut self.log_collector, &mut self.cheatcodes, &mut self.printer],
            |inspector| {
                inspector.log(evm_data, address, topics, data);
            }
        );
    }

    fn step_end(
        &mut self,
        interpreter: &mut Interpreter,
        data: &mut EVMData<'_, DB>,
        status: InstructionResult,
    ) -> InstructionResult {
        call_inspectors!(
            [
                &mut self.debugger,
                &mut self.tracer,
                &mut self.log_collector,
                &mut self.cheatcodes,
                &mut self.printer,
                &mut self.chisel_state
            ],
<<<<<<< HEAD
            {
                let status = inspector.step_end(interpreter, data, status);
=======
            |inspector| {
                let status = inspector.step_end(interpreter, data, is_static, status);
>>>>>>> b536f518

                // Allow inspectors to exit early
                if status != InstructionResult::Continue {
                    return status
                }
            }
        );

        InstructionResult::Continue
    }

    fn call(
        &mut self,
        data: &mut EVMData<'_, DB>,
        call: &mut CallInputs,
    ) -> (InstructionResult, Gas, Bytes) {
        call_inspectors!(
            [
                &mut self.fuzzer,
                &mut self.debugger,
                &mut self.tracer,
                &mut self.coverage,
                &mut self.log_collector,
                &mut self.cheatcodes,
                &mut self.printer
            ],
<<<<<<< HEAD
            {
                let (status, gas, retdata) = inspector.call(data, call);
=======
            |inspector| {
                let (status, gas, retdata) = inspector.call(data, call, is_static);
>>>>>>> b536f518

                // Allow inspectors to exit early
                if status != InstructionResult::Continue {
                    return (status, gas, retdata)
                }
            }
        );

        (InstructionResult::Continue, Gas::new(call.gas_limit), Bytes::new())
    }

    fn call_end(
        &mut self,
        data: &mut EVMData<'_, DB>,
        call: &CallInputs,
        remaining_gas: Gas,
        status: InstructionResult,
        retdata: Bytes,
    ) -> (InstructionResult, Gas, Bytes) {
        let res = self.do_call_end(data, call, remaining_gas, status, retdata);

        if matches!(res.0, return_revert!()) {
            // Encountered a revert, since cheatcodes may have altered the evm state in such a way
            // that violates some constraints, e.g. `deal`, we need to manually roll back on revert
            // before revm reverts the state itself
            if let Some(cheats) = self.cheatcodes.as_mut() {
                cheats.on_revert(data);
            }
        }

        res
    }

    fn create(
        &mut self,
        data: &mut EVMData<'_, DB>,
        call: &mut CreateInputs,
    ) -> (InstructionResult, Option<B160>, Gas, Bytes) {
        call_inspectors!(
            [
                &mut self.debugger,
                &mut self.tracer,
                &mut self.coverage,
                &mut self.log_collector,
                &mut self.cheatcodes,
                &mut self.printer
            ],
            |inspector| {
                let (status, addr, gas, retdata) = inspector.create(data, call);

                // Allow inspectors to exit early
                if status != InstructionResult::Continue {
                    return (status, addr, gas, retdata)
                }
            }
        );

        (InstructionResult::Continue, None, Gas::new(call.gas_limit), Bytes::new())
    }

    fn create_end(
        &mut self,
        data: &mut EVMData<'_, DB>,
        call: &CreateInputs,
        status: InstructionResult,
        address: Option<B160>,
        remaining_gas: Gas,
        retdata: Bytes,
    ) -> (InstructionResult, Option<B160>, Gas, Bytes) {
        call_inspectors!(
            [
                &mut self.debugger,
                &mut self.tracer,
                &mut self.coverage,
                &mut self.log_collector,
                &mut self.cheatcodes,
                &mut self.printer
            ],
            |inspector| {
                let (new_status, new_address, new_gas, new_retdata) = inspector.create_end(
                    data,
                    call,
                    status,
                    address,
                    remaining_gas,
                    retdata.clone(),
                );

                if new_status != status {
                    return (new_status, new_address, new_gas, new_retdata)
                }
            }
        );

        (status, address, remaining_gas, retdata)
    }

    fn selfdestruct(&mut self, contract: B160, target: B160) {
        call_inspectors!(
            [
                &mut self.debugger,
                &mut self.tracer,
                &mut self.log_collector,
                &mut self.cheatcodes,
                &mut self.printer,
                &mut self.chisel_state
            ],
            |inspector| {
                Inspector::<DB>::selfdestruct(inspector, contract, target);
            }
        );
    }
}<|MERGE_RESOLUTION|>--- conflicted
+++ resolved
@@ -337,11 +337,6 @@
                 &mut self.cheatcodes,
                 &mut self.printer
             ],
-<<<<<<< HEAD
-            {
-                let (new_status, new_gas, new_retdata) =
-                    inspector.call_end(data, call, remaining_gas, status, retdata.clone());
-=======
             |inspector| {
                 let (new_status, new_gas, new_retdata) = inspector.call_end(
                     data,
@@ -349,9 +344,7 @@
                     remaining_gas,
                     status,
                     retdata.clone(),
-                    is_static,
                 );
->>>>>>> b536f518
 
                 // If the inspector returns a different status or a revert with a non-empty message,
                 // we assume it wants to tell us something
@@ -382,13 +375,8 @@
                 &mut self.cheatcodes,
                 &mut self.printer
             ],
-<<<<<<< HEAD
-            {
+            |inspector| {
                 let status = inspector.initialize_interp(interpreter, data);
-=======
-            |inspector| {
-                let status = inspector.initialize_interp(interpreter, data, is_static);
->>>>>>> b536f518
 
                 // Allow inspectors to exit early
                 if status != InstructionResult::Continue {
@@ -415,13 +403,8 @@
                 &mut self.cheatcodes,
                 &mut self.printer
             ],
-<<<<<<< HEAD
-            {
+            |inspector| {
                 let status = inspector.step(interpreter, data);
-=======
-            |inspector| {
-                let status = inspector.step(interpreter, data, is_static);
->>>>>>> b536f518
 
                 // Allow inspectors to exit early
                 if status != InstructionResult::Continue {
@@ -463,13 +446,8 @@
                 &mut self.printer,
                 &mut self.chisel_state
             ],
-<<<<<<< HEAD
-            {
+            |inspector| {
                 let status = inspector.step_end(interpreter, data, status);
-=======
-            |inspector| {
-                let status = inspector.step_end(interpreter, data, is_static, status);
->>>>>>> b536f518
 
                 // Allow inspectors to exit early
                 if status != InstructionResult::Continue {
@@ -496,13 +474,8 @@
                 &mut self.cheatcodes,
                 &mut self.printer
             ],
-<<<<<<< HEAD
-            {
+            |inspector| {
                 let (status, gas, retdata) = inspector.call(data, call);
-=======
-            |inspector| {
-                let (status, gas, retdata) = inspector.call(data, call, is_static);
->>>>>>> b536f518
 
                 // Allow inspectors to exit early
                 if status != InstructionResult::Continue {
