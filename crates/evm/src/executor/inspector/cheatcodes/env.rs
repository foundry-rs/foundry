--- conflicted
+++ resolved
@@ -10,23 +10,15 @@
         },
     },
 };
-<<<<<<< HEAD
-use alloy_primitives::{B256, U256 as rU256};
-=======
 use alloy_dyn_abi::DynSolValue;
-use alloy_primitives::{Bytes, B256};
->>>>>>> ad37842a
+use alloy_primitives::{Bytes, B256, U256 as rU256};
 use ethers::{
     abi::{self, RawLog, Token, Tokenizable, Tokenize},
     signers::{LocalWallet, Signer},
     types::{Address, U256},
 };
 use foundry_config::Config;
-<<<<<<< HEAD
 use foundry_utils::types::{ToAlloy, ToEthers};
-=======
-use foundry_utils::types::ToAlloy;
->>>>>>> ad37842a
 use revm::{
     primitives::{Bytecode, SpecId, KECCAK_EMPTY},
     Database, EVMData,
@@ -407,11 +399,7 @@
                 rU256::from_be_bytes(inner.1),
                 data.db,
             )?;
-<<<<<<< HEAD
-            val.to_ethers().encode().into()
-=======
             DynSolValue::from(val).encode_single().into()
->>>>>>> ad37842a
         }
         HEVMCalls::Cool(inner) => cool_account(data, inner.0)?,
         HEVMCalls::Breakpoint0(inner) => add_breakpoint(state, caller, &inner.0, true)?,
@@ -554,13 +542,8 @@
             data.journaled_state.load_account(inner.0.to_alloy(), data.db)?;
 
             // we can safely unwrap because `load_account` insert inner.0 to DB.
-<<<<<<< HEAD
             let account = data.journaled_state.state().get(&inner.0.to_alloy()).unwrap();
-            abi::encode(&[Token::Uint(account.info.nonce.into())]).into()
-=======
-            let account = data.journaled_state.state().get(&h160_to_b160(inner.0)).unwrap();
             DynSolValue::from(account.info.nonce).encode_single().into()
->>>>>>> ad37842a
         }
         // [function getNonce(Wallet)] returns the current nonce of the Wallet's ETH address
         HEVMCalls::GetNonce0(inner) => {
@@ -576,13 +559,8 @@
             data.journaled_state.load_account(inner.0.addr.to_alloy(), data.db)?;
 
             // we can safely unwrap because `load_account` insert inner.0 to DB.
-<<<<<<< HEAD
             let account = data.journaled_state.state().get(&inner.0.addr.to_alloy()).unwrap();
-            abi::encode(&[Token::Uint(account.info.nonce.into())]).into()
-=======
-            let account = data.journaled_state.state().get(&h160_to_b160(inner.0.addr)).unwrap();
             DynSolValue::from(account.info.nonce.to_alloy()).encode_single().into()
->>>>>>> ad37842a
         }
         HEVMCalls::ChainId(inner) => {
             ensure!(inner.0 <= U256::from(u64::MAX), "Chain ID must be less than 2^64 - 1");
