use crate::{
    executor::fork::CreateFork,
    utils::{b160_to_h160, RuntimeOrHandle},
};
use ethers::{
    providers::{Middleware, Provider},
    types::{Block, Chain, TxHash},
};
use eyre::WrapErr;
use foundry_common::{self, ProviderBuilder, RpcUrl, ALCHEMY_FREE_TIER_CUPS};
use foundry_config::Config;
use revm::primitives::{Address, BlockEnv, CfgEnv, SpecId, TxEnv, B256, U256};
use serde::{Deserialize, Deserializer, Serialize};

use super::fork::environment;

#[derive(Debug, Clone, Serialize, Deserialize, Default)]
pub struct EvmOpts {
    #[serde(flatten)]
    pub env: Env,

    /// Fetch state over a remote instead of starting from empty state
    #[serde(rename = "eth_rpc_url")]
    pub fork_url: Option<RpcUrl>,

    /// pins the block number for the state fork
    pub fork_block_number: Option<u64>,

    /// initial retry backoff
    pub fork_retry_backoff: Option<u64>,

    /// The available compute units per second
    pub compute_units_per_second: Option<u64>,

    /// Disables rate limiting entirely.
    pub no_rpc_rate_limit: bool,

    /// Disables storage caching entirely.
    pub no_storage_caching: bool,

    /// the initial balance of each deployed test contract
    pub initial_balance: U256,

    /// the address which will be executing all tests
    pub sender: Address,

    /// enables the FFI cheatcode
    pub ffi: bool,

    /// Verbosity mode of EVM output as number of occurrences
    pub verbosity: u8,

    /// The memory limit of the EVM in bytes.
    pub memory_limit: u64,
}

impl EvmOpts {
    /// Configures a new `revm::Env`
    ///
    /// If a `fork_url` is set, it gets configured with settings fetched from the endpoint (chain
    /// id, )
    pub async fn evm_env(&self) -> eyre::Result<revm::primitives::Env> {
        if let Some(ref fork_url) = self.fork_url {
            Ok(self.fork_evm_env(fork_url).await?.0)
        } else {
            Ok(self.local_evm_env())
        }
    }

    /// Returns the `revm::Env` that is configured with settings retrieved from the endpoint.
    /// And the block that was used to configure the environment.
    pub async fn fork_evm_env(
        &self,
        fork_url: impl AsRef<str>,
    ) -> eyre::Result<(revm::primitives::Env, Block<TxHash>)> {
        let fork_url = fork_url.as_ref();
        let provider = ProviderBuilder::new(fork_url)
            .compute_units_per_second(self.get_compute_units_per_second())
            .build()?;
        environment(
            &provider,
            self.memory_limit,
            self.env.gas_price,
            self.env.chain_id,
            self.fork_block_number,
            b160_to_h160(self.sender),
        )
        .await
        .wrap_err_with(|| {
            format!("Could not instantiate forked environment with fork url: {fork_url}")
        })
    }

    /// Returns the `revm::Env` configured with only local settings
    pub fn local_evm_env(&self) -> revm::primitives::Env {
<<<<<<< HEAD
        let cfg = CfgEnv {
            chain_id: U256::from(self.env.chain_id.unwrap_or(foundry_common::DEV_CHAIN_ID)),
            spec_id: SpecId::MERGE,
            limit_contract_code_size: self.env.code_size_limit.or(Some(usize::MAX)),
            memory_limit: self.memory_limit,
            // EIP-3607 rejects transactions from senders with deployed code.
            // If EIP-3607 is enabled it can cause issues during fuzz/invariant tests if the
            // caller is a contract. So we disable the check by default.
            disable_eip3607: true,
            ..Default::default()
        };
=======
        let mut cfg = CfgEnv::default();
        cfg.chain_id = self.env.chain_id.unwrap_or(foundry_common::DEV_CHAIN_ID);
        cfg.spec_id = SpecId::MERGE;
        cfg.limit_contract_code_size = self.env.code_size_limit.or(Some(usize::MAX));
        cfg.memory_limit = self.memory_limit;
        // EIP-3607 rejects transactions from senders with deployed code.
        // If EIP-3607 is enabled it can cause issues during fuzz/invariant tests if the
        // caller is a contract. So we disable the check by default.
        cfg.disable_eip3607 = true;

>>>>>>> 195d891e
        revm::primitives::Env {
            block: BlockEnv {
                number: U256::from(self.env.block_number),
                coinbase: self.env.block_coinbase,
                timestamp: U256::from(self.env.block_timestamp),
                difficulty: U256::from(self.env.block_difficulty),
                prevrandao: Some(self.env.block_prevrandao),
                basefee: U256::from(self.env.block_base_fee_per_gas),
                gas_limit: self.gas_limit(),
            },
            cfg,
            tx: TxEnv {
                gas_price: U256::from(self.env.gas_price.unwrap_or_default()),
                gas_limit: self.gas_limit().to(),
                caller: self.sender,
                ..Default::default()
            },
        }
    }

    /// Helper function that returns the [CreateFork] to use, if any.
    ///
    /// storage caching for the [CreateFork] will be enabled if
    ///   - `fork_url` is present
    ///   - `fork_block_number` is present
    ///   - [StorageCachingConfig] allows the `fork_url` +  chain id pair
    ///   - storage is allowed (`no_storage_caching = false`)
    ///
    /// If all these criteria are met, then storage caching is enabled and storage info will be
    /// written to [Config::foundry_cache_dir()]/<str(chainid)>/<block>/storage.json
    ///
    /// for `mainnet` and `--fork-block-number 14435000` on mac the corresponding storage cache will
    /// be at `~/.foundry/cache/mainnet/14435000/storage.json`
    pub fn get_fork(&self, config: &Config, env: revm::primitives::Env) -> Option<CreateFork> {
        let url = self.fork_url.clone()?;
        let enable_caching = config.enable_caching(&url, env.cfg.chain_id);
        Some(CreateFork { url, enable_caching, env, evm_opts: self.clone() })
    }

    /// Returns the gas limit to use
    pub fn gas_limit(&self) -> U256 {
        U256::from(self.env.block_gas_limit.unwrap_or(self.env.gas_limit))
    }

    /// Returns the configured chain id, which will be
    ///   - the value of `chain_id` if set
    ///   - mainnet if `fork_url` contains "mainnet"
    ///   - the chain if `fork_url` is set and the endpoints returned its chain id successfully
    ///   - mainnet otherwise
    pub fn get_chain_id(&self) -> u64 {
        if let Some(id) = self.env.chain_id {
            return id
        }
        self.get_remote_chain_id().map_or(Chain::Mainnet as u64, |id| id as u64)
    }

    /// Returns the available compute units per second, which will be
    /// - u64::MAX, if `no_rpc_rate_limit` if set (as rate limiting is disabled)
    /// - the assigned compute units, if `compute_units_per_second` is set
    /// - ALCHEMY_FREE_TIER_CUPS (330) otherwise
    pub fn get_compute_units_per_second(&self) -> u64 {
        if self.no_rpc_rate_limit {
            u64::MAX
        } else if let Some(cups) = self.compute_units_per_second {
            return cups
        } else {
            ALCHEMY_FREE_TIER_CUPS
        }
    }

    /// Returns the chain ID from the RPC, if any.
    pub fn get_remote_chain_id(&self) -> Option<Chain> {
        if let Some(ref url) = self.fork_url {
            if url.contains("mainnet") {
                trace!(?url, "auto detected mainnet chain");
                return Some(Chain::Mainnet)
            }
            trace!(?url, "retrieving chain via eth_chainId");
            let provider = Provider::try_from(url.as_str())
                .unwrap_or_else(|_| panic!("Failed to establish provider to {url}"));

            if let Ok(id) = RuntimeOrHandle::new().block_on(provider.get_chainid()) {
                return Chain::try_from(id.as_u64()).ok()
            }
        }

        None
    }
}

#[derive(Debug, Clone, Default, Serialize, Deserialize)]
pub struct Env {
    /// the block gas limit
    #[serde(deserialize_with = "string_or_number")]
    pub gas_limit: u64,

    /// the chainid opcode value
    pub chain_id: Option<u64>,

    /// the tx.gasprice value during EVM execution
    ///
    /// This is an Option, so we can determine in fork mode whether to use the config's gas price
    /// (if set by user) or the remote client's gas price.
    #[serde(default, skip_serializing_if = "Option::is_none")]
    pub gas_price: Option<u64>,

    /// the base fee in a block
    pub block_base_fee_per_gas: u64,

    /// the tx.origin value during EVM execution
    pub tx_origin: Address,

    /// the block.coinbase value during EVM execution
    pub block_coinbase: Address,

    /// the block.timestamp value during EVM execution
    pub block_timestamp: u64,

    /// the block.number value during EVM execution"
    pub block_number: u64,

    /// the block.difficulty value during EVM execution
    pub block_difficulty: u64,

    /// Previous block beacon chain random value. Before merge this field is used for mix_hash
    pub block_prevrandao: B256,

    /// the block.gaslimit value during EVM execution
    #[serde(
        default,
        skip_serializing_if = "Option::is_none",
        deserialize_with = "string_or_number_opt"
    )]
    pub block_gas_limit: Option<u64>,

    /// EIP-170: Contract code size limit in bytes. Useful to increase this because of tests.
    #[serde(default, skip_serializing_if = "Option::is_none")]
    pub code_size_limit: Option<usize>,
}

#[derive(Deserialize)]
#[serde(untagged)]
enum Gas {
    Number(u64),
    Text(String),
}

fn string_or_number<'de, D>(deserializer: D) -> Result<u64, D::Error>
where
    D: Deserializer<'de>,
{
    use serde::de::Error;
    match Gas::deserialize(deserializer)? {
        Gas::Number(num) => Ok(num),
        Gas::Text(s) => s.parse().map_err(D::Error::custom),
    }
}

fn string_or_number_opt<'de, D>(deserializer: D) -> Result<Option<u64>, D::Error>
where
    D: Deserializer<'de>,
{
    use serde::de::Error;

    match Option::<Gas>::deserialize(deserializer)? {
        Some(gas) => match gas {
            Gas::Number(num) => Ok(Some(num)),
            Gas::Text(s) => s.parse().map(Some).map_err(D::Error::custom),
        },
        _ => Ok(None),
    }
}<|MERGE_RESOLUTION|>--- conflicted
+++ resolved
@@ -93,19 +93,6 @@
 
     /// Returns the `revm::Env` configured with only local settings
     pub fn local_evm_env(&self) -> revm::primitives::Env {
-<<<<<<< HEAD
-        let cfg = CfgEnv {
-            chain_id: U256::from(self.env.chain_id.unwrap_or(foundry_common::DEV_CHAIN_ID)),
-            spec_id: SpecId::MERGE,
-            limit_contract_code_size: self.env.code_size_limit.or(Some(usize::MAX)),
-            memory_limit: self.memory_limit,
-            // EIP-3607 rejects transactions from senders with deployed code.
-            // If EIP-3607 is enabled it can cause issues during fuzz/invariant tests if the
-            // caller is a contract. So we disable the check by default.
-            disable_eip3607: true,
-            ..Default::default()
-        };
-=======
         let mut cfg = CfgEnv::default();
         cfg.chain_id = self.env.chain_id.unwrap_or(foundry_common::DEV_CHAIN_ID);
         cfg.spec_id = SpecId::MERGE;
@@ -116,7 +103,6 @@
         // caller is a contract. So we disable the check by default.
         cfg.disable_eip3607 = true;
 
->>>>>>> 195d891e
         revm::primitives::Env {
             block: BlockEnv {
                 number: U256::from(self.env.block_number),
