--- conflicted
+++ resolved
@@ -94,11 +94,7 @@
 impl DatabaseRef for EmptyDBWrapper {
     type Error = DatabaseError;
 
-<<<<<<< HEAD
     fn basic(&self, address: Address) -> Result<Option<AccountInfo>, Self::Error> {
-=======
-    fn basic(&self, _address: B160) -> Result<Option<AccountInfo>, Self::Error> {
->>>>>>> 0a512883
         // Note: this will always return `Some(AccountInfo)`, for the reason explained above
         Ok(Some(AccountInfo::default()))
     }
@@ -106,16 +102,7 @@
     fn code_by_hash(&self, code_hash: B256) -> Result<Bytecode, Self::Error> {
         Ok(self.0.code_by_hash(code_hash)?)
     }
-<<<<<<< HEAD
     fn storage(&self, address: Address, index: U256) -> Result<U256, Self::Error> {
-=======
-
-    fn storage(&self, address: B160, index: U256) -> Result<U256, Self::Error> {
->>>>>>> 0a512883
-        Ok(self.0.storage(address, index)?)
-    }
-
-    fn block_hash(&self, number: U256) -> Result<B256, Self::Error> {
         Ok(self.0.block_hash(number)?)
     }
 }
