use crate::utils::{
    apply_chain_and_block_specific_env_changes, h160_to_b160, h256_to_b256, u256_to_ru256,
};
use ethers::{
    providers::Middleware,
    types::{Address, Block, TxHash, U256},
};
use eyre::WrapErr;
use foundry_common::NON_ARCHIVE_NODE_WARNING;
use futures::TryFutureExt;
use revm::primitives::{BlockEnv, CfgEnv, Env, TxEnv};

/// Initializes a REVM block environment based on a forked
/// ethereum provider.
pub async fn environment<M: Middleware>(
    provider: &M,
    memory_limit: u64,
    gas_price: Option<u64>,
    override_chain_id: Option<u64>,
    pin_block: Option<u64>,
    origin: Address,
) -> eyre::Result<(Env, Block<TxHash>)>
where
    M::Error: 'static,
{
    let block_number = if let Some(pin_block) = pin_block {
        pin_block
    } else {
        provider.get_block_number().await.wrap_err("Failed to get latest block number")?.as_u64()
    };
    let (fork_gas_price, rpc_chain_id, block) = tokio::try_join!(
        provider
            .get_gas_price()
            .map_err(|err| { eyre::Error::new(err).wrap_err("Failed to get gas price") }),
        provider
            .get_chainid()
            .map_err(|err| { eyre::Error::new(err).wrap_err("Failed to get chain id") }),
        provider.get_block(block_number).map_err(|err| {
            eyre::Error::new(err).wrap_err(format!("Failed to get block {block_number}"))
        })
    )?;
    let block = if let Some(block) = block {
        block
    } else {
        if let Ok(latest_block) = provider.get_block_number().await {
            // If the `eth_getBlockByNumber` call succeeds, but returns null instead of
            // the block, and the block number is less than equal the latest block, then
            // the user is forking from a non-archive node with an older block number.
            if block_number <= latest_block.as_u64() {
                error!("{NON_ARCHIVE_NODE_WARNING}");
            }
            eyre::bail!(
                "Failed to get block for block number: {}\nlatest block number: {}",
                block_number,
                latest_block
            );
        }
        eyre::bail!("Failed to get block for block number: {}", block_number)
    };

<<<<<<< HEAD
    let cfg = CfgEnv {
        chain_id: u256_to_ru256(override_chain_id.unwrap_or(rpc_chain_id.as_u64()).into()),
        memory_limit,
        limit_contract_code_size: Some(usize::MAX),
        // EIP-3607 rejects transactions from senders with deployed code.
        // If EIP-3607 is enabled it can cause issues during fuzz/invariant tests if the caller
        // is a contract. So we disable the check by default.
        disable_eip3607: true,
        ..Default::default()
    };

=======
    let mut cfg = CfgEnv::default();
    cfg.chain_id = override_chain_id.unwrap_or(rpc_chain_id.as_u64());
    cfg.memory_limit = memory_limit;
    cfg.limit_contract_code_size = Some(usize::MAX);
    // EIP-3607 rejects transactions from senders with deployed code.
    // If EIP-3607 is enabled it can cause issues during fuzz/invariant tests if the caller
    // is a contract. So we disable the check by default.
    cfg.disable_eip3607 = true;
>>>>>>> 195d891e
    let mut env = Env {
        cfg,
        block: BlockEnv {
            number: u256_to_ru256(block.number.expect("block number not found").as_u64().into()),
            timestamp: u256_to_ru256(block.timestamp),
            coinbase: h160_to_b160(block.author.unwrap_or_default()),
            difficulty: u256_to_ru256(block.difficulty),
            prevrandao: Some(block.mix_hash.map(h256_to_b256).unwrap_or_default()),
            basefee: u256_to_ru256(block.base_fee_per_gas.unwrap_or_default()),
            gas_limit: u256_to_ru256(block.gas_limit),
        },
        tx: TxEnv {
            caller: h160_to_b160(origin),
            gas_price: u256_to_ru256(gas_price.map(U256::from).unwrap_or(fork_gas_price)),
            chain_id: Some(override_chain_id.unwrap_or(rpc_chain_id.as_u64())),
            gas_limit: block.gas_limit.as_u64(),
            ..Default::default()
        },
    };

    apply_chain_and_block_specific_env_changes(&mut env, &block);

    Ok((env, block))
}<|MERGE_RESOLUTION|>--- conflicted
+++ resolved
@@ -58,19 +58,6 @@
         eyre::bail!("Failed to get block for block number: {}", block_number)
     };
 
-<<<<<<< HEAD
-    let cfg = CfgEnv {
-        chain_id: u256_to_ru256(override_chain_id.unwrap_or(rpc_chain_id.as_u64()).into()),
-        memory_limit,
-        limit_contract_code_size: Some(usize::MAX),
-        // EIP-3607 rejects transactions from senders with deployed code.
-        // If EIP-3607 is enabled it can cause issues during fuzz/invariant tests if the caller
-        // is a contract. So we disable the check by default.
-        disable_eip3607: true,
-        ..Default::default()
-    };
-
-=======
     let mut cfg = CfgEnv::default();
     cfg.chain_id = override_chain_id.unwrap_or(rpc_chain_id.as_u64());
     cfg.memory_limit = memory_limit;
@@ -79,7 +66,7 @@
     // If EIP-3607 is enabled it can cause issues during fuzz/invariant tests if the caller
     // is a contract. So we disable the check by default.
     cfg.disable_eip3607 = true;
->>>>>>> 195d891e
+
     let mut env = Env {
         cfg,
         block: BlockEnv {
