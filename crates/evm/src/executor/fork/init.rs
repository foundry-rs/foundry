use crate::utils::apply_chain_and_block_specific_env_changes;
use alloy_primitives::{Address, U256};
use ethers::{
    providers::Middleware,
    types::{Block, TxHash},
};
use eyre::WrapErr;
use foundry_common::NON_ARCHIVE_NODE_WARNING;
use foundry_utils::types::ToAlloy;
use futures::TryFutureExt;
use revm::primitives::{BlockEnv, CfgEnv, Env, TxEnv};

/// Initializes a REVM block environment based on a forked
/// ethereum provider.
pub async fn environment<M: Middleware>(
    provider: &M,
    memory_limit: u64,
    gas_price: Option<u64>,
    override_chain_id: Option<u64>,
    pin_block: Option<u64>,
    origin: Address,
) -> eyre::Result<(Env, Block<TxHash>)>
where
    M::Error: 'static,
{
    let block_number = if let Some(pin_block) = pin_block {
        pin_block
    } else {
        provider.get_block_number().await.wrap_err("Failed to get latest block number")?.as_u64()
    };
    let (fork_gas_price, rpc_chain_id, block) = tokio::try_join!(
        provider
            .get_gas_price()
            .map_err(|err| { eyre::Error::new(err).wrap_err("Failed to get gas price") }),
        provider
            .get_chainid()
            .map_err(|err| { eyre::Error::new(err).wrap_err("Failed to get chain id") }),
        provider.get_block(block_number).map_err(|err| {
            eyre::Error::new(err).wrap_err(format!("Failed to get block {block_number}"))
        })
    )?;
    let block = if let Some(block) = block {
        block
    } else {
        if let Ok(latest_block) = provider.get_block_number().await {
            // If the `eth_getBlockByNumber` call succeeds, but returns null instead of
            // the block, and the block number is less than equal the latest block, then
            // the user is forking from a non-archive node with an older block number.
            if block_number <= latest_block.as_u64() {
                error!("{NON_ARCHIVE_NODE_WARNING}");
            }
            eyre::bail!(
                "Failed to get block for block number: {}\nlatest block number: {}",
                block_number,
                latest_block
            );
        }
        eyre::bail!("Failed to get block for block number: {}", block_number)
    };

    let mut cfg = CfgEnv::default();
    cfg.chain_id = override_chain_id.unwrap_or(rpc_chain_id.as_u64());
    cfg.memory_limit = memory_limit;
    cfg.limit_contract_code_size = Some(usize::MAX);
    // EIP-3607 rejects transactions from senders with deployed code.
    // If EIP-3607 is enabled it can cause issues during fuzz/invariant tests if the caller
    // is a contract. So we disable the check by default.
    cfg.disable_eip3607 = true;

    let mut env = Env {
        cfg,
        block: BlockEnv {
<<<<<<< HEAD
            number: U256::from(block.number.expect("block number not found").as_u64()),
            timestamp: block.timestamp.to_alloy(),
            coinbase: block.author.unwrap_or_default().to_alloy(),
            difficulty: block.difficulty.to_alloy(),
            prevrandao: Some(block.mix_hash.map(|h| h.to_alloy()).unwrap_or_default()),
            basefee: block.base_fee_per_gas.unwrap_or_default().to_alloy(),
            gas_limit: block.gas_limit.to_alloy(),
=======
            number: u256_to_ru256(block.number.expect("block number not found").as_u64().into()),
            timestamp: u256_to_ru256(block.timestamp),
            coinbase: h160_to_b160(block.author.unwrap_or_default()),
            difficulty: u256_to_ru256(block.difficulty),
            prevrandao: Some(block.mix_hash.map(h256_to_b256).unwrap_or_default()),
            basefee: u256_to_ru256(block.base_fee_per_gas.unwrap_or_default()),
            gas_limit: u256_to_ru256(block.gas_limit),
            ..Default::default()
>>>>>>> 99b5cedb
        },
        tx: TxEnv {
            caller: origin,
            gas_price: gas_price.map(U256::from).unwrap_or(fork_gas_price.to_alloy()),
            chain_id: Some(override_chain_id.unwrap_or(rpc_chain_id.as_u64())),
            gas_limit: block.gas_limit.as_u64(),
            ..Default::default()
        },
    };

    apply_chain_and_block_specific_env_changes(&mut env, &block);

    Ok((env, block))
}<|MERGE_RESOLUTION|>--- conflicted
+++ resolved
@@ -70,7 +70,6 @@
     let mut env = Env {
         cfg,
         block: BlockEnv {
-<<<<<<< HEAD
             number: U256::from(block.number.expect("block number not found").as_u64()),
             timestamp: block.timestamp.to_alloy(),
             coinbase: block.author.unwrap_or_default().to_alloy(),
@@ -78,16 +77,7 @@
             prevrandao: Some(block.mix_hash.map(|h| h.to_alloy()).unwrap_or_default()),
             basefee: block.base_fee_per_gas.unwrap_or_default().to_alloy(),
             gas_limit: block.gas_limit.to_alloy(),
-=======
-            number: u256_to_ru256(block.number.expect("block number not found").as_u64().into()),
-            timestamp: u256_to_ru256(block.timestamp),
-            coinbase: h160_to_b160(block.author.unwrap_or_default()),
-            difficulty: u256_to_ru256(block.difficulty),
-            prevrandao: Some(block.mix_hash.map(h256_to_b256).unwrap_or_default()),
-            basefee: u256_to_ru256(block.base_fee_per_gas.unwrap_or_default()),
-            gas_limit: u256_to_ru256(block.gas_limit),
             ..Default::default()
->>>>>>> 99b5cedb
         },
         tx: TxEnv {
             caller: origin,
