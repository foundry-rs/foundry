use crate::{HitMap, HitMaps};
use alloy_primitives::B256;
use revm::{
<<<<<<< HEAD
    context::ContextTr,
    inspector::JournalExt,
    interpreter::{interpreter_types::Jumps, Interpreter},
    Inspector,
=======
    Inspector,
    context::ContextTr,
    inspector::JournalExt,
    interpreter::{Interpreter, interpreter_types::Jumps},
>>>>>>> 54d25611
};
use std::ptr::NonNull;

/// Inspector implementation for collecting coverage information.
#[derive(Clone, Debug)]
pub struct LineCoverageCollector {
    // NOTE: `current_map` is always a valid reference into `maps`.
    // It is accessed only through `get_or_insert_map` which guarantees that it's valid.
    // Both of these fields are unsafe to access directly outside of `*insert_map`.
    current_map: NonNull<HitMap>,
    current_hash: B256,

    maps: HitMaps,
}

// SAFETY: See comments on `current_map`.
unsafe impl Send for LineCoverageCollector {}
unsafe impl Sync for LineCoverageCollector {}

impl Default for LineCoverageCollector {
    fn default() -> Self {
        Self {
            current_map: NonNull::dangling(),
            current_hash: B256::ZERO,
            maps: Default::default(),
        }
    }
}

<<<<<<< HEAD
impl<CTX> Inspector<CTX> for CoverageCollector
=======
impl<CTX> Inspector<CTX> for LineCoverageCollector
>>>>>>> 54d25611
where
    CTX: ContextTr<Journal: JournalExt>,
{
    fn initialize_interp(&mut self, interpreter: &mut Interpreter, _context: &mut CTX) {
        get_or_insert_contract_hash(interpreter);
        self.insert_map(interpreter);
    }

<<<<<<< HEAD
    #[inline]
=======
>>>>>>> 54d25611
    fn step(&mut self, interpreter: &mut Interpreter, _context: &mut CTX) {
        let map = self.get_or_insert_map(interpreter);
        map.hit(interpreter.bytecode.pc() as u32);
    }
}

impl LineCoverageCollector {
    /// Finish collecting coverage information and return the [`HitMaps`].
    pub fn finish(self) -> HitMaps {
        self.maps
    }

    /// Gets the hit map for the current contract, or inserts a new one if it doesn't exist.
    ///
    /// The map is stored in `current_map` and returned as a mutable reference.
    /// See comments on `current_map` for more details.
    #[inline]
    fn get_or_insert_map(&mut self, interpreter: &mut Interpreter) -> &mut HitMap {
        let hash = get_or_insert_contract_hash(interpreter);
        if self.current_hash != *hash {
            self.insert_map(interpreter);
        }
        // SAFETY: See comments on `current_map`.
        unsafe { self.current_map.as_mut() }
    }

    #[cold]
    #[inline(never)]
    fn insert_map(&mut self, interpreter: &mut Interpreter) {
        let hash = interpreter.bytecode.hash().unwrap_or_else(|| eof_panic());
        self.current_hash = hash;
        // Converts the mutable reference to a `NonNull` pointer.
        self.current_map = self
            .maps
            .entry(hash)
            .or_insert_with(|| HitMap::new(interpreter.bytecode.original_bytes()))
            .into();
    }
}

/// Helper function for extracting contract hash used to record coverage hit map.
///
/// If the contract hash is zero (contract not yet created but it's going to be created in current
/// tx) then the hash is calculated from the bytecode.
#[inline]
fn get_or_insert_contract_hash(interpreter: &mut Interpreter) -> B256 {
    if interpreter.bytecode.hash().is_none_or(|h| h.is_zero()) {
        interpreter.bytecode.regenerate_hash();
    }
    interpreter.bytecode.hash().unwrap_or_else(|| eof_panic())
}

#[cold]
#[inline(never)]
fn eof_panic() -> ! {
    panic!("coverage does not support EOF");
}<|MERGE_RESOLUTION|>--- conflicted
+++ resolved
@@ -1,17 +1,10 @@
 use crate::{HitMap, HitMaps};
 use alloy_primitives::B256;
 use revm::{
-<<<<<<< HEAD
-    context::ContextTr,
-    inspector::JournalExt,
-    interpreter::{interpreter_types::Jumps, Interpreter},
-    Inspector,
-=======
     Inspector,
     context::ContextTr,
     inspector::JournalExt,
     interpreter::{Interpreter, interpreter_types::Jumps},
->>>>>>> 54d25611
 };
 use std::ptr::NonNull;
 
@@ -41,11 +34,7 @@
     }
 }
 
-<<<<<<< HEAD
-impl<CTX> Inspector<CTX> for CoverageCollector
-=======
 impl<CTX> Inspector<CTX> for LineCoverageCollector
->>>>>>> 54d25611
 where
     CTX: ContextTr<Journal: JournalExt>,
 {
@@ -54,10 +43,6 @@
         self.insert_map(interpreter);
     }
 
-<<<<<<< HEAD
-    #[inline]
-=======
->>>>>>> 54d25611
     fn step(&mut self, interpreter: &mut Interpreter, _context: &mut CTX) {
         let map = self.get_or_insert_map(interpreter);
         map.hit(interpreter.bytecode.pc() as u32);
