//! # foundry-evm
//!
//! Main Foundry EVM backend abstractions.

#![cfg_attr(not(test), warn(unused_crate_dependencies))]
#![cfg_attr(docsrs, feature(doc_cfg, doc_auto_cfg))]

#[macro_use]
extern crate tracing;

pub mod executors;
pub mod inspectors;

pub use foundry_evm_core::{
<<<<<<< HEAD
    backend, constants, decode, fork, opts, utils, Env, EnvMut, EvmEnv, InspectorExt,
=======
    Env, EnvMut, EvmEnv, InspectorExt, backend, constants, decode, fork, opts, utils,
>>>>>>> 54d25611
};
pub use foundry_evm_coverage as coverage;
pub use foundry_evm_fuzz as fuzz;
pub use foundry_evm_traces as traces;

// TODO: We should probably remove these, but it's a pretty big breaking change.
#[doc(hidden)]
pub use revm;<|MERGE_RESOLUTION|>--- conflicted
+++ resolved
@@ -12,11 +12,7 @@
 pub mod inspectors;
 
 pub use foundry_evm_core::{
-<<<<<<< HEAD
-    backend, constants, decode, fork, opts, utils, Env, EnvMut, EvmEnv, InspectorExt,
-=======
     Env, EnvMut, EvmEnv, InspectorExt, backend, constants, decode, fork, opts, utils,
->>>>>>> 54d25611
 };
 pub use foundry_evm_coverage as coverage;
 pub use foundry_evm_fuzz as fuzz;
