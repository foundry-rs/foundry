use crate::executors::{
<<<<<<< HEAD
    DURATION_BETWEEN_METRICS_REPORT, Executor, FailFast,
=======
    DURATION_BETWEEN_METRICS_REPORT, EarlyExit, Executor, FuzzTestTimer, RawCallResult,
>>>>>>> a2411861
    corpus::WorkerCorpus,
    fuzz::types::{FuzzWorker, SharedFuzzState},
};
use alloy_dyn_abi::JsonAbiExt;
use alloy_json_abi::Function;
use alloy_primitives::{Address, Bytes, U256, keccak256};
use eyre::Result;
use foundry_common::sh_println;
use foundry_config::FuzzConfig;
use foundry_evm_core::{
    constants::{CHEATCODE_ADDRESS, MAGIC_ASSUME},
    decode::{RevertDecoder, SkipReason},
};
use foundry_evm_coverage::HitMaps;
use foundry_evm_fuzz::{
    BaseCounterExample, BasicTxDetails, CallDetails, CounterExample, FuzzCase, FuzzError,
    FuzzFixtures, FuzzTestResult,
    strategies::{EvmFuzzState, fuzz_calldata, fuzz_calldata_from_state},
};
use indicatif::ProgressBar;
use proptest::{
    strategy::Strategy,
    test_runner::{RngAlgorithm, TestCaseError, TestRng, TestRunner},
};
use rayon::iter::{IntoParallelIterator, ParallelIterator};
use serde_json::json;
use std::{
    sync::Arc,
    time::{Instant, SystemTime, UNIX_EPOCH},
};

mod types;
pub use types::{CaseOutcome, CounterExampleOutcome, FuzzOutcome};
<<<<<<< HEAD
/// Corpus syncs across workers every `SYNC_INTERVAL` runs.
const SYNC_INTERVAL: u32 = 1000;
=======

/// Contains data collected during fuzz test runs.
#[derive(Default)]
struct FuzzTestData {
    // Stores the first fuzz case.
    first_case: Option<FuzzCase>,
    // Stored gas usage per fuzz case.
    gas_by_case: Vec<(u64, u64)>,
    // Stores the result and calldata of the last failed call, if any.
    counterexample: (Bytes, RawCallResult),
    // Stores up to `max_traces_to_collect` traces.
    traces: Vec<SparsedTraceArena>,
    // Stores breakpoints for the last fuzz case.
    breakpoints: Option<Breakpoints>,
    // Stores coverage information for all fuzz cases.
    coverage: Option<HitMaps>,
    // Stores logs for all fuzz cases (when show_logs is true) or just the last run (when show_logs
    // is false)
    logs: Vec<Log>,
    // Deprecated cheatcodes mapped to their replacements.
    deprecated_cheatcodes: HashMap<&'static str, Option<&'static str>>,
    // Runs performed in fuzz test.
    runs: u32,
    // Current assume rejects of the fuzz run.
    rejects: u32,
    // Test failure.
    failure: Option<TestCaseError>,
}
>>>>>>> a2411861

/// Wrapper around an [`Executor`] which provides fuzzing support using [`proptest`].
///
/// After instantiation, calling `fuzz` will proceed to hammer the deployed smart contract with
/// inputs, until it finds a counterexample. The provided [`TestRunner`] contains all the
/// configuration which can be overridden via [environment variables](proptest::test_runner::Config)
pub struct FuzzedExecutor {
    /// The EVM executor.
    executor: Executor,
    /// The fuzzer
    runner: TestRunner,
    /// The account that calls tests.
    sender: Address,
    /// The fuzz configuration.
    config: FuzzConfig,
    /// The persisted counterexample to be replayed, if any.
    persisted_failure: Option<BaseCounterExample>,
}

impl FuzzedExecutor {
    /// Instantiates a fuzzed executor given a testrunner
    pub fn new(
        executor: Executor,
        runner: TestRunner,
        sender: Address,
        config: FuzzConfig,
        persisted_failure: Option<BaseCounterExample>,
    ) -> Self {
        Self { executor, runner, sender, config, persisted_failure }
    }

    /// Fuzzes the provided function, assuming it is available at the contract at `address`
    /// If `should_fail` is set to `true`, then it will stop only when there's a success
    /// test case.
    ///
    /// Returns a list of all the consumed gas and calldata of every fuzz case.
    #[allow(clippy::too_many_arguments)]
    pub fn fuzz(
        &mut self,
        func: &Function,
        fuzz_fixtures: &FuzzFixtures,
        deployed_libs: &[Address],
        address: Address,
        rd: &RevertDecoder,
        progress: Option<&ProgressBar>,
        early_exit: &EarlyExit,
    ) -> Result<FuzzTestResult> {
        // Stores the fuzz test execution data.
        let shared_state = Arc::new(SharedFuzzState::new(
            self.config.runs,
            self.config.timeout,
            fail_fast.clone(),
        ));

        // Determine number of workers
        let num_workers = self.num_workers();
        // Use single worker for deterministic behavior when replaying persisted failures
        let persisted_failure = self.persisted_failure.take();
        let workers = (0..num_workers)
            .into_par_iter()
            .map(|worker_id| {
                self.run_worker(
                    worker_id,
                    func,
                    fuzz_fixtures,
                    deployed_libs,
                    address,
                    rd,
                    shared_state.clone(),
                    progress,
                    if worker_id == 0 { persisted_failure.clone() } else { None },
                )
            })
            .collect::<Result<Vec<_>>>()?;

        Ok(self.aggregate_results(workers, func, shared_state))
    }

    /// Granular and single-step function that runs only one fuzz and returns either a `CaseOutcome`
    /// or a `CounterExampleOutcome`
    fn single_fuzz(
        &self,
        address: Address,
        calldata: Bytes,
        coverage_metrics: &mut WorkerCorpus,
    ) -> Result<FuzzOutcome, TestCaseError> {
        let mut call = self
            .executor
            .call_raw(self.sender, address, calldata.clone(), U256::ZERO)
            .map_err(|e| TestCaseError::fail(e.to_string()))?;
        let new_coverage = coverage_metrics.merge_edge_coverage(&mut call);
        coverage_metrics.process_inputs(
            &[BasicTxDetails {
                sender: self.sender,
                call_details: CallDetails { target: address, calldata: calldata.clone() },
            }],
            new_coverage,
        );

        // Handle `vm.assume`.
        if call.result.as_ref() == MAGIC_ASSUME {
            return Err(TestCaseError::reject(FuzzError::TooManyRejects(
                self.config.max_test_rejects,
            )));
        }

        let (breakpoints, deprecated_cheatcodes) =
            call.cheatcodes.as_ref().map_or_else(Default::default, |cheats| {
                (cheats.breakpoints.clone(), cheats.deprecated.clone())
            });

        // Consider call success if test should not fail on reverts and reverter is not the
        // cheatcode or test address.
        let success = if !self.config.fail_on_revert
            && call
                .reverter
                .is_some_and(|reverter| reverter != address && reverter != CHEATCODE_ADDRESS)
        {
            true
        } else {
            self.executor.is_raw_call_mut_success(address, &mut call, false)
        };

        if success {
            Ok(FuzzOutcome::Case(CaseOutcome {
                case: FuzzCase { calldata, gas: call.gas_used, stipend: call.stipend },
                traces: call.traces,
                coverage: call.line_coverage,
                breakpoints,
                logs: call.logs,
                deprecated_cheatcodes,
            }))
        } else {
            Ok(FuzzOutcome::CounterExample(CounterExampleOutcome {
                exit_reason: call.exit_reason,
                counterexample: (calldata, call),
                breakpoints,
            }))
        }
    }

    /// Aggregates the results from all workers
    fn aggregate_results(
        &self,
        mut workers: Vec<FuzzWorker>,
        func: &Function,
        shared_state: Arc<SharedFuzzState>,
    ) -> FuzzTestResult {
        let mut result = FuzzTestResult::default();

        // Extract failed worker first if it exists
        let failed_worker = shared_state.failed_worked_id().and_then(|id| {
            workers.iter().position(|w| w.worker_id == id).map(|idx| workers.swap_remove(idx))
        });

        // Process failure first if exists
        if let Some(failed_worker) = failed_worker {
            result.success = false;
            let (calldata, call) = failed_worker.counterexample;
            result.labels = call.labels;
            result.traces = call.traces.clone();
            result.breakpoints = call.cheatcodes.map(|c| c.breakpoints);

            match failed_worker.failure {
                Some(TestCaseError::Fail(reason)) => {
                    let reason = reason.to_string();
                    result.reason = (!reason.is_empty()).then_some(reason);
                    let args = if let Some(data) = calldata.get(4..) {
                        func.abi_decode_input(data).unwrap_or_default()
                    } else {
                        vec![]
                    };
                    result.counterexample = Some(CounterExample::Single(
                        BaseCounterExample::from_fuzz_call(calldata, args, call.traces),
                    ));
                }
                Some(TestCaseError::Reject(reason)) => {
                    let reason = reason.to_string();
                    result.reason = (!reason.is_empty()).then_some(reason);
                }
                None => {}
            }
        } else {
            result.success = true;
        }

        // Single pass aggregation for remaining workers
        let mut first_case_candidate: Option<(u32, FuzzCase)> = None;
        let mut last_run_worker: Option<&FuzzWorker> = None;
        let mut last_run_timestamp = 0u128;

        for worker in &workers {
            // Track first case (compare without cloning)
            if let Some((run, case)) = &worker.first_case
                && first_case_candidate.as_ref().is_none_or(|(r, _)| run < r)
            {
                first_case_candidate = Some((*run, case.clone()));
            }

            // Track last run worker (keep reference, no clone)
            if worker.last_run_timestamp > last_run_timestamp {
                last_run_timestamp = worker.last_run_timestamp;
                last_run_worker = Some(worker);
            }

            // Only retrieve from worker 0 i.e master worker which is responsible for replaying
            // persisted corpus.
            if worker.worker_id == 0 {
                result.failed_corpus_replays = worker.failed_corpus_replays;
            }
        }

        // Set first case
        result.first_case = first_case_candidate.map(|(_, case)| case).unwrap_or_default();

        // If no failure, set traces and breakpoints from last run
        if result.success
            && let Some(last_worker) = last_run_worker
        {
            result.traces = last_worker.traces.last().cloned();
            result.breakpoints = last_worker.breakpoints.clone();
        }

        for mut worker in workers {
            result.gas_by_case.append(&mut worker.gas_by_case);
            result.logs.append(&mut worker.logs);
            result.gas_report_traces.extend(worker.traces.into_iter().map(|t| t.arena));

            // Merge coverage
            HitMaps::merge_opt(&mut result.line_coverage, worker.coverage);

            result.deprecated_cheatcodes.extend(worker.deprecated_cheatcodes);
        }

        // Check for skip reason
        if let Some(reason) = &result.reason
            && let Some(reason) = SkipReason::decode_self(reason)
        {
            result.skipped = true;
            result.reason = reason.0;
        }

        result
    }

    /// Runs a single fuzz worker
    #[allow(clippy::too_many_arguments)]
    fn run_worker(
        &self,
        worker_id: u32,
        func: &Function,
        fuzz_fixtures: &FuzzFixtures,
        deployed_libs: &[Address],
        address: Address,
        rd: &RevertDecoder,
        shared_state: Arc<SharedFuzzState>,
        progress: Option<&ProgressBar>,
        mut persisted_failure: Option<BaseCounterExample>,
    ) -> Result<FuzzWorker> {
        // Prepare
        let state = self.build_fuzz_state(deployed_libs);
        let dictionary_weight = self.config.dictionary.dictionary_weight.min(100);
        let strategy = proptest::prop_oneof![
            100 - dictionary_weight => fuzz_calldata(func.clone(), fuzz_fixtures),
            dictionary_weight => fuzz_calldata_from_state(func.clone(), &state),
        ]
<<<<<<< HEAD
        .prop_map(|calldata| BasicTxDetails {
=======
        .prop_map(move |calldata| BasicTxDetails {
            warp: None,
            roll: None,
>>>>>>> a2411861
            sender: Default::default(),
            call_details: CallDetails { target: Default::default(), calldata },
        });

        let mut corpus = WorkerCorpus::new(
            worker_id,
            self.config.corpus.clone(),
            strategy.boxed(),
            // Master worker replays the persisted corpus using the executor
            if worker_id == 0 { Some(&self.executor) } else { None },
            Some(func),
            None, // fuzzed_contracts for invariant tests
        )?;

<<<<<<< HEAD
        let mut worker = FuzzWorker::new(worker_id);
        let num_workers = self.num_workers();
        let max_traces_to_collect = std::cmp::max(1, self.config.gas_report_samples / num_workers);

        // Calculate worker-specific run limit when not using timer
        let worker_runs = if self.config.timeout.is_some() {
            // When using timer, workers run as many as possible
            u32::MAX
        } else {
            // Distribute runs evenly across workers, with worker 0 handling any remainder
            let base_runs = self.config.runs / num_workers;
            let remainder = self.config.runs % num_workers;
            if worker_id == 0 { base_runs + remainder } else { base_runs }
        };
=======
        // Start timer for this fuzz test.
        let timer = FuzzTestTimer::new(self.config.timeout);
        let mut last_metrics_report = Instant::now();
        let max_runs = self.config.runs;
        let continue_campaign = |runs: u32| {
            if early_exit.should_stop() {
                return false;
            }
>>>>>>> a2411861

        let mut runner_config = self.runner.config().clone();
        // Set the runner cases to worker_runs
        runner_config.cases = worker_runs;

        let mut runner = if let Some(seed) = self.config.seed {
            // For deterministic parallel fuzzing, derive a unique seed for each worker
            let worker_seed = if worker_id == 0 {
                // Master worker uses the provided seed as is.
                seed
            } else {
                // Derive a worker-specific seed using keccak256(seed || worker_id)
                let mut seed_data = [0u8; 36]; // 32 bytes for seed + 4 bytes for worker_id
                seed_data[..32].copy_from_slice(&seed.to_be_bytes::<32>());
                seed_data[32..36].copy_from_slice(&worker_id.to_be_bytes());
                U256::from_be_bytes(keccak256(seed_data).0)
            };
            trace!(target: "forge::test", ?worker_seed, "deterministic seed for worker {worker_id}");
            let rng = TestRng::from_seed(RngAlgorithm::ChaCha, &worker_seed.to_be_bytes::<32>());
            TestRunner::new_with_rng(runner_config, rng)
        } else {
            TestRunner::new(runner_config)
        };

<<<<<<< HEAD
        // Offset to stagger corpus syncs across workers; so that workers don't sync at the same
        // time.
        let sync_offset = worker_id * 100;
        let mut runs_since_sync = 0;
        let sync_threshold = SYNC_INTERVAL + sync_offset;
        let mut last_metrics_report = Instant::now();
        // Continue while:
        // 1. Global state allows (not timed out, not at global limit, no failure found)
        // 2. Worker hasn't reached its specific run limit
        'stop: while shared_state.should_continue() && worker.runs < worker_runs {
            // Only the master worker replays the persisted failure, if any.
            let input = if worker_id == 0
                && let Some(failure) = persisted_failure.take()
            {
                failure.calldata
=======
        'stop: while continue_campaign(test_data.runs) {
            // If counterexample recorded, replay it first, without incrementing runs.
            let input = if let Some(failure) = self.persisted_failure.take()
                && failure.calldata.get(..4).is_some_and(|selector| func.selector() == selector)
            {
                failure.calldata.clone()
>>>>>>> a2411861
            } else {
                runs_since_sync += 1;
                if runs_since_sync >= sync_threshold {
                    let instance = Instant::now();
                    corpus.sync(
                        num_workers,
                        &self.executor,
                        Some(func),
                        None,
                        &shared_state.global_corpus_metrics,
                    )?;
                    trace!("Worker {worker_id} finished corpus sync in {:?}", instance.elapsed());
                    runs_since_sync = 0;
                }

                match corpus.new_input(&mut runner, &state, func) {
                    Ok(input) => input,
                    Err(err) => {
                        worker.failure = Some(TestCaseError::fail(format!(
                            "failed to generate fuzzed input in worker {}: {err}",
                            worker.worker_id
                        )));
                        shared_state.try_claim_failure(worker_id);
                        break 'stop;
                    }
                }
            };

            worker.last_run_timestamp = SystemTime::now().duration_since(UNIX_EPOCH)?.as_millis();
            match self.single_fuzz(address, input, &mut corpus) {
                Ok(fuzz_outcome) => match fuzz_outcome {
                    FuzzOutcome::Case(case) => {
                        // Only increment runs for successful non-rejected cases
                        // Check if we should actually count this run
                        if shared_state.try_increment_runs().is_none() {
                            // We've exceeded the run limit, stop
                            break 'stop;
                        }
                        worker.runs += 1;

                        if let Some(progress) = progress {
                            progress.inc(1);
                            if self.config.corpus.collect_edge_coverage() && worker_id == 0 {
                                corpus.sync_metrics(&shared_state.global_corpus_metrics);
                                progress
                                    .set_message(format!("{}", shared_state.global_corpus_metrics));
                            }
                        } else if self.config.corpus.collect_edge_coverage()
                            && last_metrics_report.elapsed() > DURATION_BETWEEN_METRICS_REPORT
                            && worker_id == 0
                        {
                            corpus.sync_metrics(&shared_state.global_corpus_metrics);
                            // Display metrics inline.
                            let metrics = json!({
                                "timestamp": SystemTime::now()
                                    .duration_since(UNIX_EPOCH)?
                                    .as_secs(),
                                "test": func.name,
                                "metrics": &shared_state.global_corpus_metrics,
                            });
                            let _ = sh_println!("{}", serde_json::to_string(&metrics)?);
                            last_metrics_report = Instant::now();
                        }

                        worker.gas_by_case.push((case.case.gas, case.case.stipend));

                        if worker.first_case.is_none() {
                            let total_runs = shared_state.total_runs();
                            worker.first_case.replace((total_runs, case.case));
                        }

                        if let Some(call_traces) = case.traces {
                            if worker.traces.len() == max_traces_to_collect as usize {
                                worker.traces.pop();
                            }
                            worker.traces.push(call_traces);
                            worker.breakpoints.replace(case.breakpoints);
                        }

                        // Always store logs from the last run in test_data.logs for display at
                        // verbosity >= 2. When show_logs is true,
                        // accumulate all logs. When false, only keep the last run's logs.
                        if self.config.show_logs {
<<<<<<< HEAD
                            worker.logs.extend(case.logs);
=======
                            test_data.logs.extend(case.logs);
                        } else {
                            test_data.logs = case.logs;
>>>>>>> a2411861
                        }

                        HitMaps::merge_opt(&mut worker.coverage, case.coverage);
                        worker.deprecated_cheatcodes = case.deprecated_cheatcodes;
                    }
                    FuzzOutcome::CounterExample(CounterExampleOutcome {
                        exit_reason: status,
                        counterexample: outcome,
                        ..
                    }) => {
                        // Count this as a run since we found a counterexample
                        // We always count counterexamples regardless of run limit
                        shared_state.increment_runs();
                        worker.runs += 1;

                        if let Some(progress) = progress {
                            progress.inc(1);
                        }
                        let reason = rd.maybe_decode(&outcome.1.result, status);
                        worker.logs.extend(outcome.1.logs.clone());
                        worker.counterexample = outcome;
                        worker.failure = Some(TestCaseError::fail(reason.unwrap_or_default()));
                        shared_state.try_claim_failure(worker_id);
                        break 'stop;
                    }
                },
                Err(err) => {
                    match err {
                        TestCaseError::Fail(_) => {
                            worker.failure = Some(err);
                            shared_state.try_claim_failure(worker_id);
                            break 'stop;
                        }
                        TestCaseError::Reject(_) => {
<<<<<<< HEAD
                            // Apply max rejects only if configured, otherwise silently discard run.
                            if self.config.max_test_rejects > 0 {
                                worker.rejects += 1;
                                shared_state.increment_rejects();
                                // Fail only total_rejects across workers exceeds the config value
                                if shared_state.total_rejects() >= self.config.max_test_rejects {
                                    worker.failure = Some(err);
                                    shared_state.try_claim_failure(worker_id);
                                    break 'stop;
                                }
                            }
                        }
                    }
                }
            }
        }

        if worker_id == 0 {
            worker.failed_corpus_replays = corpus.failed_replays;
=======
                            // Discard run and apply max rejects if configured. Saturate to handle
                            // the case of replayed failure, which doesn't count as a run.
                            test_data.runs = test_data.runs.saturating_sub(1);
                            test_data.rejects += 1;

                            // Update progress bar to reflect rejected runs.
                            if let Some(progress) = progress {
                                progress.set_message(format!("([{}] rejected)", test_data.rejects));
                                progress.dec(1);
                            }

                            if self.config.max_test_rejects > 0
                                && test_data.rejects >= self.config.max_test_rejects
                            {
                                test_data.failure = Some(TestCaseError::reject(
                                    FuzzError::TooManyRejects(self.config.max_test_rejects),
                                ));
                                break 'stop;
                            }
                        }
                    }
                }
            }
        }

        let (calldata, call) = test_data.counterexample;
        let mut traces = test_data.traces;
        let (last_run_traces, last_run_breakpoints) = if test_data.failure.is_none() {
            (traces.pop(), test_data.breakpoints)
        } else {
            (call.traces.clone(), call.cheatcodes.map(|c| c.breakpoints))
        };

        // test_data.logs already contains the appropriate logs:
        // - For failed tests: logs from the counterexample
        // - For successful tests with show_logs=true: all logs from all runs
        // - For successful tests with show_logs=false: logs from the last run only
        let result_logs = test_data.logs;

        let mut result = FuzzTestResult {
            first_case: test_data.first_case.unwrap_or_default(),
            gas_by_case: test_data.gas_by_case,
            success: test_data.failure.is_none(),
            skipped: false,
            reason: None,
            counterexample: None,
            logs: result_logs,
            labels: call.labels,
            traces: last_run_traces,
            breakpoints: last_run_breakpoints,
            gas_report_traces: traces.into_iter().map(|a| a.arena).collect(),
            line_coverage: test_data.coverage,
            deprecated_cheatcodes: test_data.deprecated_cheatcodes,
            failed_corpus_replays: corpus_manager.failed_replays,
        };

        match test_data.failure {
            Some(TestCaseError::Fail(reason)) => {
                let reason = reason.to_string();
                result.reason = (!reason.is_empty()).then_some(reason);
                let args = if let Some(data) = calldata.get(4..) {
                    func.abi_decode_input(data).unwrap_or_default()
                } else {
                    vec![]
                };
                result.counterexample = Some(CounterExample::Single(
                    BaseCounterExample::from_fuzz_call(calldata, args, call.traces),
                ));
            }
            Some(TestCaseError::Reject(reason)) => {
                let reason = reason.to_string();
                result.reason = (!reason.is_empty()).then_some(reason);
            }
            None => {}
        }

        if let Some(reason) = &result.reason
            && let Some(reason) = SkipReason::decode_self(reason)
        {
            result.skipped = true;
            result.reason = reason.0;
>>>>>>> a2411861
        }

        // Logs stats
        trace!("worker {worker_id} fuzz stats");
        state.log_stats();

<<<<<<< HEAD
        Ok(worker)
=======
        Ok(result)
    }

    /// Granular and single-step function that runs only one fuzz and returns either a `CaseOutcome`
    /// or a `CounterExampleOutcome`
    fn single_fuzz(
        &mut self,
        address: Address,
        calldata: Bytes,
        coverage_metrics: &mut WorkerCorpus,
    ) -> Result<FuzzOutcome, TestCaseError> {
        let mut call = self
            .executor
            .call_raw(self.sender, address, calldata.clone(), U256::ZERO)
            .map_err(|e| TestCaseError::fail(e.to_string()))?;
        let new_coverage = coverage_metrics.merge_edge_coverage(&mut call);
        coverage_metrics.process_inputs(
            &[BasicTxDetails {
                warp: None,
                roll: None,
                sender: self.sender,
                call_details: CallDetails { target: address, calldata: calldata.clone() },
            }],
            new_coverage,
        );

        // Handle `vm.assume`.
        if call.result.as_ref() == MAGIC_ASSUME {
            return Err(TestCaseError::reject(FuzzError::AssumeReject));
        }

        let (breakpoints, deprecated_cheatcodes) =
            call.cheatcodes.as_ref().map_or_else(Default::default, |cheats| {
                (cheats.breakpoints.clone(), cheats.deprecated.clone())
            });

        // Consider call success if test should not fail on reverts and reverter is not the
        // cheatcode or test address.
        let success = if !self.config.fail_on_revert
            && call
                .reverter
                .is_some_and(|reverter| reverter != address && reverter != CHEATCODE_ADDRESS)
        {
            true
        } else {
            self.executor.is_raw_call_mut_success(address, &mut call, false)
        };

        if success {
            Ok(FuzzOutcome::Case(CaseOutcome {
                case: FuzzCase { calldata, gas: call.gas_used, stipend: call.stipend },
                traces: call.traces,
                coverage: call.line_coverage,
                breakpoints,
                logs: call.logs,
                deprecated_cheatcodes,
            }))
        } else {
            Ok(FuzzOutcome::CounterExample(CounterExampleOutcome {
                exit_reason: call.exit_reason,
                counterexample: (calldata, call),
                breakpoints,
            }))
        }
>>>>>>> a2411861
    }
    /// Stores fuzz state for use with [fuzz_calldata_from_state]
    pub fn build_fuzz_state(&self, deployed_libs: &[Address]) -> EvmFuzzState {
        let inspector = self.executor.inspector();

        if let Some(fork_db) = self.executor.backend().active_fork_db() {
            EvmFuzzState::new(
                fork_db,
                self.config.dictionary,
                deployed_libs,
                inspector.analysis.as_ref(),
                inspector.paths_config(),
            )
        } else {
            EvmFuzzState::new(
                self.executor.backend().mem_db(),
                self.config.dictionary,
                deployed_libs,
                inspector.analysis.as_ref(),
                inspector.paths_config(),
            )
        }
    }

    /// Determines the number of workers to run
    ///
    /// Depends on:
    /// - Whether we're replaying a persisted failure
    /// - `--jobs` specified by the user
    /// - Available threads
    fn num_workers(&self) -> u32 {
        if self.persisted_failure.is_some() {
            1
        } else if let Some(threads) = self.config.threads {
            threads as u32
        } else {
            rayon::current_num_threads() as u32
        }
    }
}<|MERGE_RESOLUTION|>--- conflicted
+++ resolved
@@ -1,9 +1,5 @@
 use crate::executors::{
-<<<<<<< HEAD
-    DURATION_BETWEEN_METRICS_REPORT, Executor, FailFast,
-=======
-    DURATION_BETWEEN_METRICS_REPORT, EarlyExit, Executor, FuzzTestTimer, RawCallResult,
->>>>>>> a2411861
+    DURATION_BETWEEN_METRICS_REPORT, EarlyExit, Executor,
     corpus::WorkerCorpus,
     fuzz::types::{FuzzWorker, SharedFuzzState},
 };
@@ -37,39 +33,9 @@
 
 mod types;
 pub use types::{CaseOutcome, CounterExampleOutcome, FuzzOutcome};
-<<<<<<< HEAD
+
 /// Corpus syncs across workers every `SYNC_INTERVAL` runs.
 const SYNC_INTERVAL: u32 = 1000;
-=======
-
-/// Contains data collected during fuzz test runs.
-#[derive(Default)]
-struct FuzzTestData {
-    // Stores the first fuzz case.
-    first_case: Option<FuzzCase>,
-    // Stored gas usage per fuzz case.
-    gas_by_case: Vec<(u64, u64)>,
-    // Stores the result and calldata of the last failed call, if any.
-    counterexample: (Bytes, RawCallResult),
-    // Stores up to `max_traces_to_collect` traces.
-    traces: Vec<SparsedTraceArena>,
-    // Stores breakpoints for the last fuzz case.
-    breakpoints: Option<Breakpoints>,
-    // Stores coverage information for all fuzz cases.
-    coverage: Option<HitMaps>,
-    // Stores logs for all fuzz cases (when show_logs is true) or just the last run (when show_logs
-    // is false)
-    logs: Vec<Log>,
-    // Deprecated cheatcodes mapped to their replacements.
-    deprecated_cheatcodes: HashMap<&'static str, Option<&'static str>>,
-    // Runs performed in fuzz test.
-    runs: u32,
-    // Current assume rejects of the fuzz run.
-    rejects: u32,
-    // Test failure.
-    failure: Option<TestCaseError>,
-}
->>>>>>> a2411861
 
 /// Wrapper around an [`Executor`] which provides fuzzing support using [`proptest`].
 ///
@@ -121,7 +87,7 @@
         let shared_state = Arc::new(SharedFuzzState::new(
             self.config.runs,
             self.config.timeout,
-            fail_fast.clone(),
+            early_exit.clone(),
         ));
 
         // Determine number of workers
@@ -163,6 +129,8 @@
         let new_coverage = coverage_metrics.merge_edge_coverage(&mut call);
         coverage_metrics.process_inputs(
             &[BasicTxDetails {
+                warp: None,
+                roll: None,
                 sender: self.sender,
                 call_details: CallDetails { target: address, calldata: calldata.clone() },
             }],
@@ -171,9 +139,7 @@
 
         // Handle `vm.assume`.
         if call.result.as_ref() == MAGIC_ASSUME {
-            return Err(TestCaseError::reject(FuzzError::TooManyRejects(
-                self.config.max_test_rejects,
-            )));
+            return Err(TestCaseError::reject(FuzzError::AssumeReject));
         }
 
         let (breakpoints, deprecated_cheatcodes) =
@@ -336,13 +302,9 @@
             100 - dictionary_weight => fuzz_calldata(func.clone(), fuzz_fixtures),
             dictionary_weight => fuzz_calldata_from_state(func.clone(), &state),
         ]
-<<<<<<< HEAD
-        .prop_map(|calldata| BasicTxDetails {
-=======
         .prop_map(move |calldata| BasicTxDetails {
             warp: None,
             roll: None,
->>>>>>> a2411861
             sender: Default::default(),
             call_details: CallDetails { target: Default::default(), calldata },
         });
@@ -357,9 +319,9 @@
             None, // fuzzed_contracts for invariant tests
         )?;
 
-<<<<<<< HEAD
         let mut worker = FuzzWorker::new(worker_id);
         let num_workers = self.num_workers();
+        // We want to collect at least one trace which will be displayed to user.
         let max_traces_to_collect = std::cmp::max(1, self.config.gas_report_samples / num_workers);
 
         // Calculate worker-specific run limit when not using timer
@@ -372,16 +334,6 @@
             let remainder = self.config.runs % num_workers;
             if worker_id == 0 { base_runs + remainder } else { base_runs }
         };
-=======
-        // Start timer for this fuzz test.
-        let timer = FuzzTestTimer::new(self.config.timeout);
-        let mut last_metrics_report = Instant::now();
-        let max_runs = self.config.runs;
-        let continue_campaign = |runs: u32| {
-            if early_exit.should_stop() {
-                return false;
-            }
->>>>>>> a2411861
 
         let mut runner_config = self.runner.config().clone();
         // Set the runner cases to worker_runs
@@ -406,7 +358,6 @@
             TestRunner::new(runner_config)
         };
 
-<<<<<<< HEAD
         // Offset to stagger corpus syncs across workers; so that workers don't sync at the same
         // time.
         let sync_offset = worker_id * 100;
@@ -422,14 +373,6 @@
                 && let Some(failure) = persisted_failure.take()
             {
                 failure.calldata
-=======
-        'stop: while continue_campaign(test_data.runs) {
-            // If counterexample recorded, replay it first, without incrementing runs.
-            let input = if let Some(failure) = self.persisted_failure.take()
-                && failure.calldata.get(..4).is_some_and(|selector| func.selector() == selector)
-            {
-                failure.calldata.clone()
->>>>>>> a2411861
             } else {
                 runs_since_sync += 1;
                 if runs_since_sync >= sync_threshold {
@@ -509,17 +452,8 @@
                             worker.breakpoints.replace(case.breakpoints);
                         }
 
-                        // Always store logs from the last run in test_data.logs for display at
-                        // verbosity >= 2. When show_logs is true,
-                        // accumulate all logs. When false, only keep the last run's logs.
                         if self.config.show_logs {
-<<<<<<< HEAD
                             worker.logs.extend(case.logs);
-=======
-                            test_data.logs.extend(case.logs);
-                        } else {
-                            test_data.logs = case.logs;
->>>>>>> a2411861
                         }
 
                         HitMaps::merge_opt(&mut worker.coverage, case.coverage);
@@ -554,7 +488,6 @@
                             break 'stop;
                         }
                         TestCaseError::Reject(_) => {
-<<<<<<< HEAD
                             // Apply max rejects only if configured, otherwise silently discard run.
                             if self.config.max_test_rejects > 0 {
                                 worker.rejects += 1;
@@ -574,163 +507,13 @@
 
         if worker_id == 0 {
             worker.failed_corpus_replays = corpus.failed_replays;
-=======
-                            // Discard run and apply max rejects if configured. Saturate to handle
-                            // the case of replayed failure, which doesn't count as a run.
-                            test_data.runs = test_data.runs.saturating_sub(1);
-                            test_data.rejects += 1;
-
-                            // Update progress bar to reflect rejected runs.
-                            if let Some(progress) = progress {
-                                progress.set_message(format!("([{}] rejected)", test_data.rejects));
-                                progress.dec(1);
-                            }
-
-                            if self.config.max_test_rejects > 0
-                                && test_data.rejects >= self.config.max_test_rejects
-                            {
-                                test_data.failure = Some(TestCaseError::reject(
-                                    FuzzError::TooManyRejects(self.config.max_test_rejects),
-                                ));
-                                break 'stop;
-                            }
-                        }
-                    }
-                }
-            }
-        }
-
-        let (calldata, call) = test_data.counterexample;
-        let mut traces = test_data.traces;
-        let (last_run_traces, last_run_breakpoints) = if test_data.failure.is_none() {
-            (traces.pop(), test_data.breakpoints)
-        } else {
-            (call.traces.clone(), call.cheatcodes.map(|c| c.breakpoints))
-        };
-
-        // test_data.logs already contains the appropriate logs:
-        // - For failed tests: logs from the counterexample
-        // - For successful tests with show_logs=true: all logs from all runs
-        // - For successful tests with show_logs=false: logs from the last run only
-        let result_logs = test_data.logs;
-
-        let mut result = FuzzTestResult {
-            first_case: test_data.first_case.unwrap_or_default(),
-            gas_by_case: test_data.gas_by_case,
-            success: test_data.failure.is_none(),
-            skipped: false,
-            reason: None,
-            counterexample: None,
-            logs: result_logs,
-            labels: call.labels,
-            traces: last_run_traces,
-            breakpoints: last_run_breakpoints,
-            gas_report_traces: traces.into_iter().map(|a| a.arena).collect(),
-            line_coverage: test_data.coverage,
-            deprecated_cheatcodes: test_data.deprecated_cheatcodes,
-            failed_corpus_replays: corpus_manager.failed_replays,
-        };
-
-        match test_data.failure {
-            Some(TestCaseError::Fail(reason)) => {
-                let reason = reason.to_string();
-                result.reason = (!reason.is_empty()).then_some(reason);
-                let args = if let Some(data) = calldata.get(4..) {
-                    func.abi_decode_input(data).unwrap_or_default()
-                } else {
-                    vec![]
-                };
-                result.counterexample = Some(CounterExample::Single(
-                    BaseCounterExample::from_fuzz_call(calldata, args, call.traces),
-                ));
-            }
-            Some(TestCaseError::Reject(reason)) => {
-                let reason = reason.to_string();
-                result.reason = (!reason.is_empty()).then_some(reason);
-            }
-            None => {}
-        }
-
-        if let Some(reason) = &result.reason
-            && let Some(reason) = SkipReason::decode_self(reason)
-        {
-            result.skipped = true;
-            result.reason = reason.0;
->>>>>>> a2411861
         }
 
         // Logs stats
         trace!("worker {worker_id} fuzz stats");
         state.log_stats();
 
-<<<<<<< HEAD
         Ok(worker)
-=======
-        Ok(result)
-    }
-
-    /// Granular and single-step function that runs only one fuzz and returns either a `CaseOutcome`
-    /// or a `CounterExampleOutcome`
-    fn single_fuzz(
-        &mut self,
-        address: Address,
-        calldata: Bytes,
-        coverage_metrics: &mut WorkerCorpus,
-    ) -> Result<FuzzOutcome, TestCaseError> {
-        let mut call = self
-            .executor
-            .call_raw(self.sender, address, calldata.clone(), U256::ZERO)
-            .map_err(|e| TestCaseError::fail(e.to_string()))?;
-        let new_coverage = coverage_metrics.merge_edge_coverage(&mut call);
-        coverage_metrics.process_inputs(
-            &[BasicTxDetails {
-                warp: None,
-                roll: None,
-                sender: self.sender,
-                call_details: CallDetails { target: address, calldata: calldata.clone() },
-            }],
-            new_coverage,
-        );
-
-        // Handle `vm.assume`.
-        if call.result.as_ref() == MAGIC_ASSUME {
-            return Err(TestCaseError::reject(FuzzError::AssumeReject));
-        }
-
-        let (breakpoints, deprecated_cheatcodes) =
-            call.cheatcodes.as_ref().map_or_else(Default::default, |cheats| {
-                (cheats.breakpoints.clone(), cheats.deprecated.clone())
-            });
-
-        // Consider call success if test should not fail on reverts and reverter is not the
-        // cheatcode or test address.
-        let success = if !self.config.fail_on_revert
-            && call
-                .reverter
-                .is_some_and(|reverter| reverter != address && reverter != CHEATCODE_ADDRESS)
-        {
-            true
-        } else {
-            self.executor.is_raw_call_mut_success(address, &mut call, false)
-        };
-
-        if success {
-            Ok(FuzzOutcome::Case(CaseOutcome {
-                case: FuzzCase { calldata, gas: call.gas_used, stipend: call.stipend },
-                traces: call.traces,
-                coverage: call.line_coverage,
-                breakpoints,
-                logs: call.logs,
-                deprecated_cheatcodes,
-            }))
-        } else {
-            Ok(FuzzOutcome::CounterExample(CounterExampleOutcome {
-                exit_reason: call.exit_reason,
-                counterexample: (calldata, call),
-                breakpoints,
-            }))
-        }
->>>>>>> a2411861
     }
     /// Stores fuzz state for use with [fuzz_calldata_from_state]
     pub fn build_fuzz_state(&self, deployed_libs: &[Address]) -> EvmFuzzState {
