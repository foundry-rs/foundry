--- conflicted
+++ resolved
@@ -58,10 +58,10 @@
     pub fn fuzz(
         &self,
         func: &Function,
+        fuzz_fixtures: FuzzFixtures,
         address: Address,
         should_fail: bool,
         rd: &RevertDecoder,
-        fuzz_fixtures: FuzzFixtures,
     ) -> FuzzTestResult {
         // Stores the first Fuzzcase
         let first_case: RefCell<Option<FuzzCase>> = RefCell::default();
@@ -84,24 +84,12 @@
         let state = self.build_fuzz_state();
 
         let dictionary_weight = self.config.dictionary.dictionary_weight.min(100);
-<<<<<<< HEAD
-        if self.config.dictionary.dictionary_weight < 100 {
-            weights.push((100 - dictionary_weight, fuzz_calldata(func.clone(), fuzz_fixtures)));
-        }
-        if dictionary_weight > 0 {
-            weights.push((
-                self.config.dictionary.dictionary_weight,
-                fuzz_calldata_from_state(func.clone(), state.clone()),
-            ));
-        }
-
-        let strat = proptest::strategy::Union::new_weighted(weights);
-=======
+
         let strat = proptest::prop_oneof![
-            100 - dictionary_weight => fuzz_calldata(func.clone()),
+            100 - dictionary_weight => fuzz_calldata(func.clone(), &fuzz_fixtures),
             dictionary_weight => fuzz_calldata_from_state(func.clone(), &state),
         ];
->>>>>>> 00264887
+
         debug!(func=?func.name, should_fail, "fuzzing");
         let run_result = self.runner.clone().run(&strat, |calldata| {
             let fuzz_res = self.single_fuzz(&state, address, should_fail, calldata)?;
