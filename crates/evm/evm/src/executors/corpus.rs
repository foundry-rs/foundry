--- conflicted
+++ resolved
@@ -688,7 +688,6 @@
             function.abi_encode_input(&prev_inputs).map_err(|e| eyre!(e.to_string()))?.into();
         Ok(())
     }
-<<<<<<< HEAD
 
     // Sync Methods
 
@@ -986,7 +985,6 @@
     let timestamp = parts[1].parse()?;
 
     Ok((uuid, timestamp))
-=======
 }
 
 #[cfg(test)]
@@ -1146,5 +1144,4 @@
         // ensure the evicted one was the non-favored uuid
         assert!(manager.in_memory_corpus.iter().all(|c| c.uuid != non_favored_uuid));
     }
->>>>>>> 1c4d334e
 }