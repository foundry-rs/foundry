--- conflicted
+++ resolved
@@ -108,169 +108,4 @@
             fail_on_revert: invariant_config.fail_on_revert,
         }
     }
-<<<<<<< HEAD
-
-    /// Replays the error case, shrinks the failing sequence and collects all necessary traces.
-    pub fn replay(
-        &self,
-        mut executor: Executor,
-        known_contracts: &ContractsByArtifact,
-        mut ided_contracts: ContractsByAddress,
-        logs: &mut Vec<Log>,
-        traces: &mut Traces,
-    ) -> Result<Option<CounterExample>> {
-        let mut counterexample_sequence = vec![];
-        let mut calls = match self.test_error {
-            // Don't use at the moment.
-            TestError::Abort(_) => return Ok(None),
-            TestError::Fail(_, ref calls) => calls.clone(),
-        };
-
-        if self.shrink_sequence {
-            calls = self.shrink_sequence(&calls, &executor)?;
-        } else {
-            trace!(target: "forge::test", "Shrinking disabled.");
-        }
-
-        // We want traces for a failed case.
-        executor.set_tracing(true);
-
-        set_up_inner_replay(&mut executor, &self.inner_sequence);
-
-        // Replay each call from the sequence until we break the invariant.
-        for tx in calls.iter() {
-            let call_result = executor.call_raw_committing(
-                tx.sender,
-                tx.call_details.address,
-                tx.call_details.calldata.clone(),
-                U256::ZERO,
-            )?;
-
-            logs.extend(call_result.logs);
-            traces.push((TraceKind::Execution, call_result.traces.clone().unwrap()));
-
-            // Identify newly generated contracts, if they exist.
-            ided_contracts.extend(load_contracts(
-                vec![(TraceKind::Execution, call_result.traces.clone().unwrap())],
-                known_contracts,
-            ));
-
-            counterexample_sequence.push(BaseCounterExample::from_tx_details(
-                tx,
-                &ided_contracts,
-                call_result.traces,
-            ));
-
-            // Checks the invariant.
-            let error_call_result =
-                executor.call_raw(CALLER, self.addr, self.func.clone(), U256::ZERO)?;
-
-            traces.push((TraceKind::Execution, error_call_result.traces.clone().unwrap()));
-
-            logs.extend(error_call_result.logs);
-            if error_call_result.reverted {
-                break
-            }
-        }
-
-        Ok((!counterexample_sequence.is_empty())
-            .then_some(CounterExample::Sequence(counterexample_sequence)))
-    }
-
-    /// Tries to shrink the failure case to its smallest sequence of calls.
-    ///
-    /// If the number of calls is small enough, we can guarantee maximal shrinkage
-    fn shrink_sequence(
-        &self,
-        calls: &[BasicTxDetails],
-        executor: &Executor,
-    ) -> Result<Vec<BasicTxDetails>> {
-        trace!(target: "forge::test", "Shrinking.");
-
-        // Special case test: the invariant is *unsatisfiable* - it took 0 calls to
-        // break the invariant -- consider emitting a warning.
-        let error_call_result =
-            executor.call_raw(CALLER, self.addr, self.func.clone(), U256::ZERO)?;
-        if error_call_result.reverted {
-            return Ok(vec![]);
-        }
-
-        let mut shrinker = CallSequenceShrinker::new(calls.len());
-        for _ in 0..self.shrink_run_limit {
-            // Check candidate sequence result.
-            match self.check_sequence(executor.clone(), calls, shrinker.current().collect()) {
-                // If candidate sequence still fails then shrink more if possible.
-                Ok(false) if !shrinker.simplify() => break,
-                // If candidate sequence pass then restore last removed call and shrink other
-                // calls if possible.
-                Ok(true) if !shrinker.complicate() => break,
-                _ => {}
-            }
-        }
-
-        // We recreate the call sequence in the same order as they reproduce the failure,
-        // otherwise we could end up with inverted sequence.
-        // E.g. in a sequence of:
-        // 1. Alice calls acceptOwnership and reverts
-        // 2. Bob calls transferOwnership to Alice
-        // 3. Alice calls acceptOwnership and test fails
-        // we shrink to indices of [2, 1] and we recreate call sequence in same order.
-        Ok(shrinker.current().map(|idx| &calls[idx]).cloned().collect())
-    }
-
-    fn check_sequence(
-        &self,
-        mut executor: Executor,
-        calls: &[BasicTxDetails],
-        sequence: Vec<usize>,
-    ) -> Result<bool> {
-        let mut sequence_failed = false;
-        // Apply the shrinked candidate sequence.
-        for call_index in sequence {
-            let tx = &calls[call_index];
-            let call_result = executor.call_raw_committing(
-                tx.sender,
-                tx.call_details.address,
-                tx.call_details.calldata.clone(),
-                U256::ZERO,
-            )?;
-            if call_result.reverted && self.fail_on_revert {
-                // Candidate sequence fails test.
-                // We don't have to apply remaining calls to check sequence.
-                sequence_failed = true;
-                break;
-            }
-        }
-        // Return without checking the invariant if we already have failing sequence.
-        if sequence_failed {
-            return Ok(false);
-        };
-
-        // Check the invariant for candidate sequence.
-        // If sequence fails then we can continue with shrinking - the removed call does not affect
-        // failure.
-        //
-        // If sequence doesn't fail then we have to restore last removed call and continue with next
-        // call - removed call is a required step for reproducing the failure.
-        let mut call_result =
-            executor.call_raw(CALLER, self.addr, self.func.clone(), U256::ZERO)?;
-        Ok(executor.is_raw_call_success(
-            self.addr,
-            Cow::Owned(call_result.state_changeset.take().unwrap()),
-            &call_result,
-            false,
-        ))
-    }
-}
-
-/// Sets up the calls generated by the internal fuzzer, if they exist.
-fn set_up_inner_replay(executor: &mut Executor, inner_sequence: &[Option<BasicTxDetails>]) {
-    if let Some(fuzzer) = &mut executor.inspector.fuzzer {
-        if let Some(call_generator) = &mut fuzzer.call_generator {
-            call_generator.last_sequence = Arc::new(RwLock::new(inner_sequence.to_owned()));
-            call_generator.set_replay(true);
-        }
-    }
-=======
->>>>>>> a6e7fe0c
 }