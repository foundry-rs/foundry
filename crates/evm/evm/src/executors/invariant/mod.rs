--- conflicted
+++ resolved
@@ -2,15 +2,9 @@
     executors::{Executor, RawCallResult},
     inspectors::Fuzzer,
 };
-<<<<<<< HEAD
-use alloy_primitives::{map::HashMap, Address, Bytes, FixedBytes, Selector, U256};
-use alloy_sol_types::{sol, SolCall};
-use eyre::{eyre, ContextCompat, Result};
-=======
 use alloy_primitives::{Address, Bytes, FixedBytes, Selector, U256, map::HashMap};
 use alloy_sol_types::{SolCall, sol};
 use eyre::{ContextCompat, Result, eyre};
->>>>>>> 54d25611
 use foundry_common::contracts::{ContractsByAddress, ContractsByArtifact};
 use foundry_config::InvariantConfig;
 use foundry_evm_core::{
@@ -880,12 +874,9 @@
         let selectors =
             self.executor.call_sol_default(address, &IInvariantTest::targetSelectorsCall {});
         for IInvariantTest::FuzzSelector { addr, selectors } in selectors {
-<<<<<<< HEAD
-=======
             if addr == address {
                 target_test_selectors = selectors.clone();
             }
->>>>>>> 54d25611
             self.add_address_with_functions(addr, &selectors, false, targeted_contracts)?;
         }
 
@@ -893,14 +884,11 @@
         let excluded_selectors =
             self.executor.call_sol_default(address, &IInvariantTest::excludeSelectorsCall {});
         for IInvariantTest::FuzzSelector { addr, selectors } in excluded_selectors {
-<<<<<<< HEAD
-=======
             if addr == address {
                 // If fuzz selector address is the test contract, then record selectors to be
                 // later excluded if needed.
                 excluded_test_selectors = selectors.clone();
             }
->>>>>>> 54d25611
             self.add_address_with_functions(addr, &selectors, true, targeted_contracts)?;
         }
 
