--- conflicted
+++ resolved
@@ -207,33 +207,15 @@
             while current_run < self.config.depth {
                 let tx = inputs.last().expect("no input generated");
 
-<<<<<<< HEAD
-                // Executes the call from the randomly generated sequence.
-                let call_result = if self.config.preserve_state {
-                    executor
-                        .call_raw_committing(
-                            tx.sender,
-                            tx.call_details.address,
-                            tx.call_details.calldata.clone(),
-                            U256::ZERO,
-                        )
-                        .expect("could not make raw evm call")
-                } else {
-                    executor
-                        .call_raw(
-                            tx.sender,
-                            tx.call_details.address,
-                            tx.call_details.calldata.clone(),
-                            U256::ZERO,
-                        )
-                        .expect("could not make raw evm call")
-                };
-=======
                 // Execute call from the randomly generated sequence and commit state changes.
                 let call_result = executor
-                    .call_raw_committing(*sender, *address, calldata.clone(), U256::ZERO)
+                    .call_raw_committing(
+                        tx.sender,
+                        tx.call_details.address,
+                        tx.call_details.calldata.clone(),
+                        U256::ZERO,
+                    )
                     .expect("could not make raw evm call");
->>>>>>> 4aa17bc8
 
                 if call_result.result.as_ref() == MAGIC_ASSUME {
                     inputs.pop();
