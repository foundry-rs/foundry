--- conflicted
+++ resolved
@@ -7,27 +7,16 @@
 // the concrete `Executor` type.
 
 use crate::{
-<<<<<<< HEAD
-    inspectors::{
-        cheatcodes::BroadcastableTransactions, Cheatcodes, InspectorData, InspectorStack,
-    },
-    Env,
-=======
     Env,
     inspectors::{
         Cheatcodes, InspectorData, InspectorStack, cheatcodes::BroadcastableTransactions,
     },
->>>>>>> 54d25611
 };
 use alloy_dyn_abi::{DynSolValue, FunctionExt, JsonAbiExt};
 use alloy_json_abi::Function;
 use alloy_primitives::{
     Address, Bytes, Log, TxKind, U256, keccak256,
     map::{AddressHashMap, HashMap},
-<<<<<<< HEAD
-    Address, Bytes, Log, TxKind, U256,
-=======
->>>>>>> 54d25611
 };
 use alloy_sol_types::{SolCall, sol};
 use foundry_evm_core::{
@@ -39,10 +28,6 @@
     },
     decode::{RevertDecoder, SkipReason},
     utils::StateChangeset,
-<<<<<<< HEAD
-    EvmEnv, InspectorExt,
-=======
->>>>>>> 54d25611
 };
 use foundry_evm_coverage::HitMaps;
 use foundry_evm_traces::{SparsedTraceArena, TraceMode};
@@ -54,11 +39,7 @@
         transaction::SignedAuthorization,
     },
     database::{DatabaseCommit, DatabaseRef},
-<<<<<<< HEAD
-    interpreter::{return_ok, InstructionResult},
-=======
     interpreter::{InstructionResult, return_ok},
->>>>>>> 54d25611
     primitives::hardfork::SpecId,
 };
 use std::{
@@ -508,11 +489,7 @@
     /// The state after the call is **not** persisted.
     #[instrument(name = "call", level = "debug", skip_all)]
     pub fn call_with_env(&self, mut env: Env) -> eyre::Result<RawCallResult> {
-<<<<<<< HEAD
-        let mut inspector = self.inspector().clone();
-=======
         let mut stack = self.inspector().clone();
->>>>>>> 54d25611
         let mut backend = CowBackend::new_borrowed(self.backend());
         let result = backend.inspect(&mut env, stack.as_inspector())?;
         convert_executed_result(env, stack, result, backend.has_state_snapshot_failure())
@@ -521,11 +498,7 @@
     /// Execute the transaction configured in `env.tx`.
     #[instrument(name = "transact", level = "debug", skip_all)]
     pub fn transact_with_env(&mut self, mut env: Env) -> eyre::Result<RawCallResult> {
-<<<<<<< HEAD
-        let mut inspector = self.inspector().clone();
-=======
         let mut stack = self.inspector().clone();
->>>>>>> 54d25611
         let backend = self.backend_mut();
         let result = backend.inspect(&mut env, stack.as_inspector())?;
         let mut result =
