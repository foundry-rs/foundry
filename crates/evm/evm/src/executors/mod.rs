//! EVM executor abstractions, which can execute calls.
//!
//! Used for running tests, scripts, and interacting with the inner backend which holds the state.

// TODO: The individual executors in this module should be moved into the respective crates, and the
// `Executor` struct should be accessed using a trait defined in `foundry-evm-core` instead of
// the concrete `Executor` type.

use crate::{
    inspectors::{
        cheatcodes::BroadcastableTransactions, Cheatcodes, InspectorData, InspectorStack,
    },
    Env,
};
use alloy_dyn_abi::{DynSolValue, FunctionExt, JsonAbiExt};
use alloy_json_abi::Function;
use alloy_primitives::{
    map::{AddressHashMap, HashMap},
    Address, Bytes, Log, TxKind, U256,
};
use alloy_sol_types::{sol, SolCall};
use foundry_evm_core::{
    backend::{Backend, BackendError, BackendResult, CowBackend, DatabaseExt, GLOBAL_FAIL_SLOT},
    constants::{
        CALLER, CHEATCODE_ADDRESS, CHEATCODE_CONTRACT_HASH, DEFAULT_CREATE2_DEPLOYER,
        DEFAULT_CREATE2_DEPLOYER_CODE, DEFAULT_CREATE2_DEPLOYER_DEPLOYER,
    },
    decode::{RevertDecoder, SkipReason},
    utils::StateChangeset,
    EvmEnv, InspectorExt,
};
use foundry_evm_coverage::HitMaps;
use foundry_evm_traces::{SparsedTraceArena, TraceMode};
use revm::{
    bytecode::Bytecode,
    context::{BlockEnv, TxEnv},
    context_interface::{
        result::{ExecutionResult, Output, ResultAndState},
        transaction::SignedAuthorization,
    },
    database::{DatabaseCommit, DatabaseRef},
    interpreter::{return_ok, InstructionResult},
    primitives::hardfork::SpecId,
};
use std::{
    borrow::Cow,
    time::{Duration, Instant},
};

mod builder;
pub use builder::ExecutorBuilder;

pub mod fuzz;
pub use fuzz::FuzzedExecutor;

pub mod invariant;
pub use invariant::InvariantExecutor;

mod trace;
pub use trace::TracingExecutor;

sol! {
    interface ITest {
        function setUp() external;
        function failed() external view returns (bool failed);

        #[derive(Default)]
        function beforeTestSetup(bytes4 testSelector) public view returns (bytes[] memory beforeTestCalldata);
    }
}

/// EVM executor.
///
/// The executor can be configured with various `revm::Inspector`s, like `Cheatcodes`.
///
/// There are multiple ways of interacting the EVM:
/// - `call`: executes a transaction, but does not persist any state changes; similar to `eth_call`,
///   where the EVM state is unchanged after the call.
/// - `transact`: executes a transaction and persists the state changes
/// - `deploy`: a special case of `transact`, specialized for persisting the state of a contract
///   deployment
/// - `setup`: a special case of `transact`, used to set up the environment for a test
#[derive(Clone, Debug)]
pub struct Executor {
    /// The underlying `revm::Database` that contains the EVM storage.
    // Note: We do not store an EVM here, since we are really
    // only interested in the database. REVM's `EVM` is a thin
    // wrapper around spawning a new EVM on every call anyway,
    // so the performance difference should be negligible.
    backend: Backend,
    /// The EVM environment.
    env: Env,
    /// The Revm inspector stack.
    inspector: InspectorStack,
    /// The gas limit for calls and deployments.
    gas_limit: u64,
    /// Whether `failed()` should be called on the test contract to determine if the test failed.
    legacy_assertions: bool,
}

impl Executor {
    /// Creates a new `ExecutorBuilder`.
    #[inline]
    pub fn builder() -> ExecutorBuilder {
        ExecutorBuilder::new()
    }

    /// Creates a new `Executor` with the given arguments.
    #[inline]
    pub fn new(
        mut backend: Backend,
        env: Env,
        inspector: InspectorStack,
        gas_limit: u64,
        legacy_assertions: bool,
    ) -> Self {
        // Need to create a non-empty contract on the cheatcodes address so `extcodesize` checks
        // do not fail.
        backend.insert_account_info(
            CHEATCODE_ADDRESS,
            revm::state::AccountInfo {
                code: Some(Bytecode::new_raw(Bytes::from_static(&[0]))),
                // Also set the code hash manually so that it's not computed later.
                // The code hash value does not matter, as long as it's not zero or `KECCAK_EMPTY`.
                code_hash: CHEATCODE_CONTRACT_HASH,
                ..Default::default()
            },
        );

        Self { backend, env, inspector, gas_limit, legacy_assertions }
    }

    fn clone_with_backend(&self, backend: Backend) -> Self {
        let env = Env::new_with_spec_id(
            self.env.evm_env.cfg_env.clone(),
            self.env.evm_env.block_env.clone(),
            self.env.tx.clone(),
            self.spec_id(),
        );
        Self::new(backend, env, self.inspector().clone(), self.gas_limit, self.legacy_assertions)
    }

    /// Returns a reference to the EVM backend.
    pub fn backend(&self) -> &Backend {
        &self.backend
    }

    /// Returns a mutable reference to the EVM backend.
    pub fn backend_mut(&mut self) -> &mut Backend {
        &mut self.backend
    }

    /// Returns a reference to the EVM environment.
    pub fn env(&self) -> &Env {
        &self.env
    }

    /// Returns a mutable reference to the EVM environment.
    pub fn env_mut(&mut self) -> &mut Env {
        &mut self.env
    }

    /// Returns a reference to the EVM inspector.
    pub fn inspector(&self) -> &InspectorStack {
        &self.inspector
    }

    /// Returns a mutable reference to the EVM inspector.
    pub fn inspector_mut(&mut self) -> &mut InspectorStack {
        &mut self.inspector
    }

    /// Returns the EVM spec ID.
    pub fn spec_id(&self) -> SpecId {
        self.env.evm_env.cfg_env.spec
    }

    /// Sets the EVM spec ID.
    pub fn set_spec_id(&mut self, spec_id: SpecId) {
        self.env.evm_env.cfg_env.spec = spec_id;
    }

    /// Returns the gas limit for calls and deployments.
    ///
    /// This is different from the gas limit imposed by the passed in environment, as those limits
    /// are used by the EVM for certain opcodes like `gaslimit`.
    pub fn gas_limit(&self) -> u64 {
        self.gas_limit
    }

    /// Sets the gas limit for calls and deployments.
    pub fn set_gas_limit(&mut self, gas_limit: u64) {
        self.gas_limit = gas_limit;
    }

    /// Returns whether `failed()` should be called on the test contract to determine if the test
    /// failed.
    pub fn legacy_assertions(&self) -> bool {
        self.legacy_assertions
    }

    /// Sets whether `failed()` should be called on the test contract to determine if the test
    /// failed.
    pub fn set_legacy_assertions(&mut self, legacy_assertions: bool) {
        self.legacy_assertions = legacy_assertions;
    }

    /// Creates the default CREATE2 Contract Deployer for local tests and scripts.
    pub fn deploy_create2_deployer(&mut self) -> eyre::Result<()> {
        trace!("deploying local create2 deployer");
        let create2_deployer_account = self
            .backend()
            .basic_ref(DEFAULT_CREATE2_DEPLOYER)?
            .ok_or_else(|| BackendError::MissingAccount(DEFAULT_CREATE2_DEPLOYER))?;

        // If the deployer is not currently deployed, deploy the default one.
        if create2_deployer_account.code.is_none_or(|code| code.is_empty()) {
            let creator = DEFAULT_CREATE2_DEPLOYER_DEPLOYER;

            // Probably 0, but just in case.
            let initial_balance = self.get_balance(creator)?;
            self.set_balance(creator, U256::MAX)?;

            let res =
                self.deploy(creator, DEFAULT_CREATE2_DEPLOYER_CODE.into(), U256::ZERO, None)?;
            trace!(create2=?res.address, "deployed local create2 deployer");

            self.set_balance(creator, initial_balance)?;
        }
        Ok(())
    }

    /// Set the balance of an account.
    pub fn set_balance(&mut self, address: Address, amount: U256) -> BackendResult<()> {
        trace!(?address, ?amount, "setting account balance");
        let mut account = self.backend().basic_ref(address)?.unwrap_or_default();
        account.balance = amount;
        self.backend_mut().insert_account_info(address, account);
        Ok(())
    }

    /// Gets the balance of an account
    pub fn get_balance(&self, address: Address) -> BackendResult<U256> {
        Ok(self.backend().basic_ref(address)?.map(|acc| acc.balance).unwrap_or_default())
    }

    /// Set the nonce of an account.
    pub fn set_nonce(&mut self, address: Address, nonce: u64) -> BackendResult<()> {
        let mut account = self.backend().basic_ref(address)?.unwrap_or_default();
        account.nonce = nonce;
        self.backend_mut().insert_account_info(address, account);
        self.env_mut().tx.nonce = nonce;
        Ok(())
    }

    /// Returns the nonce of an account.
    pub fn get_nonce(&self, address: Address) -> BackendResult<u64> {
        Ok(self.backend().basic_ref(address)?.map(|acc| acc.nonce).unwrap_or_default())
    }

    /// Returns `true` if the account has no code.
    pub fn is_empty_code(&self, address: Address) -> BackendResult<bool> {
        Ok(self.backend().basic_ref(address)?.map(|acc| acc.is_empty_code_hash()).unwrap_or(true))
    }

    #[inline]
    pub fn set_tracing(&mut self, mode: TraceMode) -> &mut Self {
        self.inspector_mut().tracing(mode);
        self
    }

    #[inline]
    pub fn set_script_execution(&mut self, script_address: Address) {
        self.inspector_mut().script(script_address);
    }

    #[inline]
    pub fn set_trace_printer(&mut self, trace_printer: bool) -> &mut Self {
        self.inspector_mut().print(trace_printer);
        self
    }

    #[inline]
    pub fn create2_deployer(&self) -> Address {
        self.inspector().create2_deployer()
    }

    /// Deploys a contract and commits the new state to the underlying database.
    ///
    /// Executes a CREATE transaction with the contract `code` and persistent database state
    /// modifications.
    pub fn deploy(
        &mut self,
        from: Address,
        code: Bytes,
        value: U256,
        rd: Option<&RevertDecoder>,
    ) -> Result<DeployResult, EvmError> {
        let env = self.build_test_env(from, TxKind::Create, code, value);
        self.deploy_with_env(env, rd)
    }

    /// Deploys a contract using the given `env` and commits the new state to the underlying
    /// database.
    ///
    /// # Panics
    ///
    /// Panics if `env.tx.kind` is not `TxKind::Create(_)`.
    #[instrument(name = "deploy", level = "debug", skip_all)]
    pub fn deploy_with_env(
        &mut self,
        env: Env,
        rd: Option<&RevertDecoder>,
    ) -> Result<DeployResult, EvmError> {
        assert!(
            matches!(env.tx.kind, TxKind::Create),
            "Expected create transaction, got {:?}",
            env.tx.kind
        );
        trace!(sender=%env.tx.caller, "deploying contract");

        let mut result = self.transact_with_env(env)?;
        result = result.into_result(rd)?;
        let Some(Output::Create(_, Some(address))) = result.out else {
            panic!("Deployment succeeded, but no address was returned: {result:#?}");
        };

        // also mark this library as persistent, this will ensure that the state of the library is
        // persistent across fork swaps in forking mode
        self.backend_mut().add_persistent_account(address);

        debug!(%address, "deployed contract");

        Ok(DeployResult { raw: result, address })
    }

    /// Calls the `setUp()` function on a contract.
    ///
    /// This will commit any state changes to the underlying database.
    ///
    /// Ayn changes made during the setup call to env's block environment are persistent, for
    /// example `vm.chainId()` will change the `block.chainId` for all subsequent test calls.
    #[instrument(name = "setup", level = "debug", skip_all)]
    pub fn setup(
        &mut self,
        from: Option<Address>,
        to: Address,
        rd: Option<&RevertDecoder>,
    ) -> Result<RawCallResult, EvmError> {
        trace!(?from, ?to, "setting up contract");

        let from = from.unwrap_or(CALLER);
        self.backend_mut().set_test_contract(to).set_caller(from);
        let calldata = Bytes::from_static(&ITest::setUpCall::SELECTOR);
        let mut res = self.transact_raw(from, to, calldata, U256::ZERO)?;
        res = res.into_result(rd)?;

        // record any changes made to the block's environment during setup
        self.env_mut().evm_env.block_env = res.env.evm_env.block_env.clone();
        // and also the chainid, which can be set manually
        self.env_mut().evm_env.cfg_env.chain_id = res.env.evm_env.cfg_env.chain_id;

        let success =
            self.is_raw_call_success(to, Cow::Borrowed(&res.state_changeset), &res, false);
        if !success {
            return Err(res.into_execution_error("execution error".to_string()).into());
        }

        Ok(res)
    }

    /// Performs a call to an account on the current state of the VM.
    pub fn call(
        &self,
        from: Address,
        to: Address,
        func: &Function,
        args: &[DynSolValue],
        value: U256,
        rd: Option<&RevertDecoder>,
    ) -> Result<CallResult, EvmError> {
        let calldata = Bytes::from(func.abi_encode_input(args)?);
        let result = self.call_raw(from, to, calldata, value)?;
        result.into_decoded_result(func, rd)
    }

    /// Performs a call to an account on the current state of the VM.
    pub fn call_sol<C: SolCall>(
        &self,
        from: Address,
        to: Address,
        args: &C,
        value: U256,
        rd: Option<&RevertDecoder>,
    ) -> Result<CallResult<C::Return>, EvmError> {
        let calldata = Bytes::from(args.abi_encode());
        let mut raw = self.call_raw(from, to, calldata, value)?;
        raw = raw.into_result(rd)?;
        Ok(CallResult { decoded_result: C::abi_decode_returns(&raw.result)?, raw })
    }

    /// Performs a call to an account on the current state of the VM.
    pub fn transact(
        &mut self,
        from: Address,
        to: Address,
        func: &Function,
        args: &[DynSolValue],
        value: U256,
        rd: Option<&RevertDecoder>,
    ) -> Result<CallResult, EvmError> {
        let calldata = Bytes::from(func.abi_encode_input(args)?);
        let result = self.transact_raw(from, to, calldata, value)?;
        result.into_decoded_result(func, rd)
    }

    /// Performs a raw call to an account on the current state of the VM.
    pub fn call_raw(
        &self,
        from: Address,
        to: Address,
        calldata: Bytes,
        value: U256,
    ) -> eyre::Result<RawCallResult> {
        let env = self.build_test_env(from, TxKind::Call(to), calldata, value);
        self.call_with_env(env)
    }

    /// Performs a raw call to an account on the current state of the VM with an EIP-7702
    /// authorization list.
    pub fn call_raw_with_authorization(
        &mut self,
        from: Address,
        to: Address,
        calldata: Bytes,
        value: U256,
        authorization_list: Vec<SignedAuthorization>,
    ) -> eyre::Result<RawCallResult> {
        let mut env = self.build_test_env(from, to.into(), calldata, value);
<<<<<<< HEAD
        env.tx.set_signed_authorization(authorization_list);

=======
        env.tx.authorization_list = authorization_list;
        env.tx.tx_type = 4;
>>>>>>> 4e3f71d3
        self.call_with_env(env)
    }

    /// Performs a raw call to an account on the current state of the VM.
    pub fn transact_raw(
        &mut self,
        from: Address,
        to: Address,
        calldata: Bytes,
        value: U256,
    ) -> eyre::Result<RawCallResult> {
        let env = self.build_test_env(from, TxKind::Call(to), calldata, value);
        self.transact_with_env(env)
    }

    /// Execute the transaction configured in `env.tx`.
    ///
    /// The state after the call is **not** persisted.
    #[instrument(name = "call", level = "debug", skip_all)]
    pub fn call_with_env(&self, mut env: Env) -> eyre::Result<RawCallResult> {
        let mut inspector = self.inspector().clone();
        let mut backend = CowBackend::new_borrowed(self.backend());
        let result = backend.inspect(&mut env, &mut inspector)?;
        convert_executed_result(env, inspector, result, backend.has_state_snapshot_failure())
    }

    /// Execute the transaction configured in `env.tx`.
    #[instrument(name = "transact", level = "debug", skip_all)]
    pub fn transact_with_env(&mut self, mut env: Env) -> eyre::Result<RawCallResult> {
        let mut inspector = self.inspector().clone();
        let backend = self.backend_mut();
        let result = backend.inspect(&mut env, &mut inspector)?;
        let mut result =
            convert_executed_result(env, inspector, result, backend.has_state_snapshot_failure())?;
        self.commit(&mut result);
        Ok(result)
    }

    /// Commit the changeset to the database and adjust `self.inspector_config` values according to
    /// the executed call result.
    ///
    /// This should not be exposed to the user, as it should be called only by `transact*`.
    #[instrument(name = "commit", level = "debug", skip_all)]
    fn commit(&mut self, result: &mut RawCallResult) {
        // Persist changes to db.
        self.backend_mut().commit(result.state_changeset.clone());

        // Persist cheatcode state.
        self.inspector_mut().cheatcodes = result.cheatcodes.take();
        if let Some(cheats) = self.inspector_mut().cheatcodes.as_mut() {
            // Clear broadcastable transactions
            cheats.broadcastable_transactions.clear();
            cheats.ignored_traces.ignored.clear();

            // if tracing was paused but never unpaused, we should begin next frame with tracing
            // still paused
            if let Some(last_pause_call) = cheats.ignored_traces.last_pause_call.as_mut() {
                *last_pause_call = (0, 0);
            }
        }

        // Persist the changed environment.
        self.inspector_mut().set_env(&result.env);
    }

    /// Returns `true` if a test can be considered successful.
    ///
    /// This is the same as [`Self::is_success`], but will consume the `state_changeset` map to use
    /// internally when calling `failed()`.
    pub fn is_raw_call_mut_success(
        &self,
        address: Address,
        call_result: &mut RawCallResult,
        should_fail: bool,
    ) -> bool {
        self.is_raw_call_success(
            address,
            Cow::Owned(std::mem::take(&mut call_result.state_changeset)),
            call_result,
            should_fail,
        )
    }

    /// Returns `true` if a test can be considered successful.
    ///
    /// This is the same as [`Self::is_success`], but intended for outcomes of [`Self::call_raw`].
    pub fn is_raw_call_success(
        &self,
        address: Address,
        state_changeset: Cow<'_, StateChangeset>,
        call_result: &RawCallResult,
        should_fail: bool,
    ) -> bool {
        if call_result.has_state_snapshot_failure {
            // a failure occurred in a reverted snapshot, which is considered a failed test
            return should_fail;
        }
        self.is_success(address, call_result.reverted, state_changeset, should_fail)
    }

    /// Returns `true` if a test can be considered successful.
    ///
    /// If the call succeeded, we also have to check the global and local failure flags.
    ///
    /// These are set by the test contract itself when an assertion fails, using the internal `fail`
    /// function. The global flag is located in [`CHEATCODE_ADDRESS`] at slot [`GLOBAL_FAIL_SLOT`],
    /// and the local flag is located in the test contract at an unspecified slot.
    ///
    /// This behavior is inherited from Dapptools, where initially only a public
    /// `failed` variable was used to track test failures, and later, a global failure flag was
    /// introduced to track failures across multiple contracts in
    /// [ds-test#30](https://github.com/dapphub/ds-test/pull/30).
    ///
    /// The assumption is that the test runner calls `failed` on the test contract to determine if
    /// it failed. However, we want to avoid this as much as possible, as it is relatively
    /// expensive to set up an EVM call just for checking a single boolean flag.
    ///
    /// See:
    /// - Newer DSTest: <https://github.com/dapphub/ds-test/blob/e282159d5170298eb2455a6c05280ab5a73a4ef0/src/test.sol#L47-L63>
    /// - Older DSTest: <https://github.com/dapphub/ds-test/blob/9ca4ecd48862b40d7b0197b600713f64d337af12/src/test.sol#L38-L49>
    /// - forge-std: <https://github.com/foundry-rs/forge-std/blob/19891e6a0b5474b9ea6827ddb90bb9388f7acfc0/src/StdAssertions.sol#L38-L44>
    pub fn is_success(
        &self,
        address: Address,
        reverted: bool,
        state_changeset: Cow<'_, StateChangeset>,
        should_fail: bool,
    ) -> bool {
        let success = self.is_success_raw(address, reverted, state_changeset);
        should_fail ^ success
    }

    #[instrument(name = "is_success", level = "debug", skip_all)]
    fn is_success_raw(
        &self,
        address: Address,
        reverted: bool,
        state_changeset: Cow<'_, StateChangeset>,
    ) -> bool {
        // The call reverted.
        if reverted {
            return false;
        }

        // A failure occurred in a reverted snapshot, which is considered a failed test.
        if self.backend().has_state_snapshot_failure() {
            return false;
        }

        // Check the global failure slot.
        if let Some(acc) = state_changeset.get(&CHEATCODE_ADDRESS) {
            if let Some(failed_slot) = acc.storage.get(&GLOBAL_FAIL_SLOT) {
                if !failed_slot.present_value().is_zero() {
                    return false;
                }
            }
        }
        if let Ok(failed_slot) = self.backend().storage_ref(CHEATCODE_ADDRESS, GLOBAL_FAIL_SLOT) {
            if !failed_slot.is_zero() {
                return false;
            }
        }

        if !self.legacy_assertions {
            return true;
        }

        // Finally, resort to calling `DSTest::failed`.
        {
            // Construct a new bare-bones backend to evaluate success.
            let mut backend = self.backend().clone_empty();

            // We only clone the test contract and cheatcode accounts,
            // that's all we need to evaluate success.
            for address in [address, CHEATCODE_ADDRESS] {
                let Ok(acc) = self.backend().basic_ref(address) else { return false };
                backend.insert_account_info(address, acc.unwrap_or_default());
            }

            // If this test failed any asserts, then this changeset will contain changes
            // `false -> true` for the contract's `failed` variable and the `globalFailure` flag
            // in the state of the cheatcode address,
            // which are both read when we call `"failed()(bool)"` in the next step.
            backend.commit(state_changeset.into_owned());

            // Check if a DSTest assertion failed
            let executor = self.clone_with_backend(backend);
            let call = executor.call_sol(CALLER, address, &ITest::failedCall {}, U256::ZERO, None);
            match call {
                Ok(CallResult { raw: _, decoded_result: failed }) => {
                    trace!(failed, "DSTest::failed()");
                    !failed
                }
                Err(err) => {
                    trace!(%err, "failed to call DSTest::failed()");
                    true
                }
            }
        }
    }

    /// Creates the environment to use when executing a transaction in a test context
    ///
    /// If using a backend with cheatcodes, `tx.gas_price` and `block.number` will be overwritten by
    /// the cheatcode state in between calls.
    fn build_test_env(&self, caller: Address, kind: TxKind, data: Bytes, value: U256) -> Env {
        Env {
            evm_env: EvmEnv {
                cfg_env: {
                    let mut cfg = self.env().evm_env.cfg_env.clone();
                    cfg.spec = self.spec_id();
                    cfg
                },
                // We always set the gas price to 0 so we can execute the transaction regardless of
                // network conditions - the actual gas price is kept in `self.block` and is applied
                // by the cheatcode handler if it is enabled
                block_env: BlockEnv {
                    basefee: 0,
                    gas_limit: self.gas_limit,
                    ..self.env().evm_env.block_env.clone()
                },
            },
            tx: TxEnv {
                caller,
                kind,
                data,
                value,
                // As above, we set the gas price to 0.
                gas_price: 0,
                gas_priority_fee: None,
                gas_limit: self.gas_limit,
                chain_id: Some(self.env().evm_env.cfg_env.chain_id),
                ..self.env().tx.clone()
            },
        }
    }

    pub fn call_sol_default<C: SolCall>(&self, to: Address, args: &C) -> C::Return
    where
        C::Return: Default,
    {
        self.call_sol(CALLER, to, args, U256::ZERO, None)
            .map(|c| c.decoded_result)
            .inspect_err(|e| warn!(target: "forge::test", "failed calling {:?}: {e}", C::SIGNATURE))
            .unwrap_or_default()
    }
}

/// Represents the context after an execution error occurred.
#[derive(Debug, thiserror::Error)]
#[error("execution reverted: {reason} (gas: {})", raw.gas_used)]
pub struct ExecutionErr {
    /// The raw result of the call.
    pub raw: RawCallResult,
    /// The revert reason.
    pub reason: String,
}

impl std::ops::Deref for ExecutionErr {
    type Target = RawCallResult;

    #[inline]
    fn deref(&self) -> &Self::Target {
        &self.raw
    }
}

impl std::ops::DerefMut for ExecutionErr {
    #[inline]
    fn deref_mut(&mut self) -> &mut Self::Target {
        &mut self.raw
    }
}

#[derive(Debug, thiserror::Error)]
pub enum EvmError {
    /// Error which occurred during execution of a transaction.
    #[error(transparent)]
    Execution(#[from] Box<ExecutionErr>),
    /// Error which occurred during ABI encoding/decoding.
    #[error(transparent)]
    Abi(#[from] alloy_dyn_abi::Error),
    /// Error caused which occurred due to calling the `skip` cheatcode.
    #[error("{0}")]
    Skip(SkipReason),
    /// Any other error.
    #[error("{0}")]
    Eyre(
        #[from]
        #[source]
        eyre::Report,
    ),
}

impl From<ExecutionErr> for EvmError {
    fn from(err: ExecutionErr) -> Self {
        Self::Execution(Box::new(err))
    }
}

impl From<alloy_sol_types::Error> for EvmError {
    fn from(err: alloy_sol_types::Error) -> Self {
        Self::Abi(err.into())
    }
}

/// The result of a deployment.
#[derive(Debug)]
pub struct DeployResult {
    /// The raw result of the deployment.
    pub raw: RawCallResult,
    /// The address of the deployed contract
    pub address: Address,
}

impl std::ops::Deref for DeployResult {
    type Target = RawCallResult;

    #[inline]
    fn deref(&self) -> &Self::Target {
        &self.raw
    }
}

impl std::ops::DerefMut for DeployResult {
    #[inline]
    fn deref_mut(&mut self) -> &mut Self::Target {
        &mut self.raw
    }
}

impl From<DeployResult> for RawCallResult {
    fn from(d: DeployResult) -> Self {
        d.raw
    }
}

/// The result of a raw call.
#[derive(Debug)]
pub struct RawCallResult {
    /// The status of the call
    pub exit_reason: InstructionResult,
    /// Whether the call reverted or not
    pub reverted: bool,
    /// Whether the call includes a snapshot failure
    ///
    /// This is tracked separately from revert because a snapshot failure can occur without a
    /// revert, since assert failures are stored in a global variable (ds-test legacy)
    pub has_state_snapshot_failure: bool,
    /// The raw result of the call.
    pub result: Bytes,
    /// The gas used for the call
    pub gas_used: u64,
    /// Refunded gas
    pub gas_refunded: u64,
    /// The initial gas stipend for the transaction
    pub stipend: u64,
    /// The logs emitted during the call
    pub logs: Vec<Log>,
    /// The labels assigned to addresses during the call
    pub labels: AddressHashMap<String>,
    /// The traces of the call
    pub traces: Option<SparsedTraceArena>,
    /// The coverage info collected during the call
    pub coverage: Option<HitMaps>,
    /// Scripted transactions generated from this call
    pub transactions: Option<BroadcastableTransactions>,
    /// The changeset of the state.
    pub state_changeset: StateChangeset,
    /// The `revm::Env` after the call
    pub env: Env,
    /// The cheatcode states after execution
    pub cheatcodes: Option<Cheatcodes>,
    /// The raw output of the execution
    pub out: Option<Output>,
    /// The chisel state
    pub chisel_state: Option<(Vec<U256>, Vec<u8>, InstructionResult)>,
}

impl Default for RawCallResult {
    fn default() -> Self {
        Self {
            exit_reason: InstructionResult::Continue,
            reverted: false,
            has_state_snapshot_failure: false,
            result: Bytes::new(),
            gas_used: 0,
            gas_refunded: 0,
            stipend: 0,
            logs: Vec::new(),
            labels: HashMap::default(),
            traces: None,
            coverage: None,
            transactions: None,
            state_changeset: HashMap::default(),
            env: Env::new_with_spec_id(
                Default::default(),
                Default::default(),
                Default::default(),
                SpecId::default(),
            ),
            cheatcodes: Default::default(),
            out: None,
            chisel_state: None,
        }
    }
}

impl RawCallResult {
    /// Unpacks an EVM result.
    pub fn from_evm_result(r: Result<Self, EvmError>) -> eyre::Result<(Self, Option<String>)> {
        match r {
            Ok(r) => Ok((r, None)),
            Err(EvmError::Execution(e)) => Ok((e.raw, Some(e.reason))),
            Err(e) => Err(e.into()),
        }
    }

    /// Unpacks an execution result.
    pub fn from_execution_result(r: Result<Self, ExecutionErr>) -> (Self, Option<String>) {
        match r {
            Ok(r) => (r, None),
            Err(e) => (e.raw, Some(e.reason)),
        }
    }

    /// Converts the result of the call into an `EvmError`.
    pub fn into_evm_error(self, rd: Option<&RevertDecoder>) -> EvmError {
        if let Some(reason) = SkipReason::decode(&self.result) {
            return EvmError::Skip(reason);
        }
        let reason = rd.unwrap_or_default().decode(&self.result, Some(self.exit_reason));
        EvmError::Execution(Box::new(self.into_execution_error(reason)))
    }

    /// Converts the result of the call into an `ExecutionErr`.
    pub fn into_execution_error(self, reason: String) -> ExecutionErr {
        ExecutionErr { raw: self, reason }
    }

    /// Returns an `EvmError` if the call failed, otherwise returns `self`.
    pub fn into_result(self, rd: Option<&RevertDecoder>) -> Result<Self, EvmError> {
        if self.exit_reason.is_ok() {
            Ok(self)
        } else {
            Err(self.into_evm_error(rd))
        }
    }

    /// Decodes the result of the call with the given function.
    pub fn into_decoded_result(
        mut self,
        func: &Function,
        rd: Option<&RevertDecoder>,
    ) -> Result<CallResult, EvmError> {
        self = self.into_result(rd)?;
        let mut result = func.abi_decode_output(&self.result)?;
        let decoded_result = if result.len() == 1 {
            result.pop().unwrap()
        } else {
            // combine results into a tuple
            DynSolValue::Tuple(result)
        };
        Ok(CallResult { raw: self, decoded_result })
    }

    /// Returns the transactions generated from this call.
    pub fn transactions(&self) -> Option<&BroadcastableTransactions> {
        self.cheatcodes.as_ref().map(|c| &c.broadcastable_transactions)
    }
}

/// The result of a call.
pub struct CallResult<T = DynSolValue> {
    /// The raw result of the call.
    pub raw: RawCallResult,
    /// The decoded result of the call.
    pub decoded_result: T,
}

impl std::ops::Deref for CallResult {
    type Target = RawCallResult;

    #[inline]
    fn deref(&self) -> &Self::Target {
        &self.raw
    }
}

impl std::ops::DerefMut for CallResult {
    #[inline]
    fn deref_mut(&mut self) -> &mut Self::Target {
        &mut self.raw
    }
}

/// Converts the data aggregated in the `inspector` and `call` to a `RawCallResult`
fn convert_executed_result(
    env: Env,
    inspector: InspectorStack,
    ResultAndState { result, state: state_changeset }: ResultAndState,
    has_state_snapshot_failure: bool,
) -> eyre::Result<RawCallResult> {
    let (exit_reason, gas_refunded, gas_used, out, exec_logs) = match result {
        ExecutionResult::Success { reason, gas_used, gas_refunded, output, logs, .. } => {
            (reason.into(), gas_refunded, gas_used, Some(output), logs)
        }
        ExecutionResult::Revert { gas_used, output } => {
            // Need to fetch the unused gas
            (InstructionResult::Revert, 0_u64, gas_used, Some(Output::Call(output)), vec![])
        }
        ExecutionResult::Halt { reason, gas_used } => {
            (reason.into(), 0_u64, gas_used, None, vec![])
        }
    };
    let gas = revm::interpreter::gas::calculate_initial_tx_gas(
        env.evm_env.cfg_env.spec,
        &env.tx.data,
        env.tx.kind.is_create(),
        env.tx.access_list.len().try_into()?,
        0,
        0,
    );

    let result = match &out {
        Some(Output::Call(data)) => data.clone(),
        _ => Bytes::new(),
    };

    let InspectorData { mut logs, labels, traces, coverage, cheatcodes, chisel_state } =
        inspector.collect();

    if logs.is_empty() {
        logs = exec_logs;
    }

    let transactions = cheatcodes
        .as_ref()
        .map(|c| c.broadcastable_transactions.clone())
        .filter(|txs| !txs.is_empty());

    Ok(RawCallResult {
        exit_reason,
        reverted: !matches!(exit_reason, return_ok!()),
        has_state_snapshot_failure,
        result,
        gas_used,
        gas_refunded,
        stipend: gas.initial_gas,
        logs,
        labels,
        traces,
        coverage,
        transactions,
        state_changeset,
        env,
        cheatcodes,
        out,
        chisel_state,
    })
}

/// Timer for a fuzz test.
pub struct FuzzTestTimer {
    /// Inner fuzz test timer - (test start time, test duration).
    inner: Option<(Instant, Duration)>,
}

impl FuzzTestTimer {
    pub fn new(timeout: Option<u32>) -> Self {
        Self { inner: timeout.map(|timeout| (Instant::now(), Duration::from_secs(timeout.into()))) }
    }

    /// Whether the current fuzz test timed out and should be stopped.
    pub fn is_timed_out(&self) -> bool {
        self.inner.is_some_and(|(start, duration)| start.elapsed() > duration)
    }
}<|MERGE_RESOLUTION|>--- conflicted
+++ resolved
@@ -437,13 +437,8 @@
         authorization_list: Vec<SignedAuthorization>,
     ) -> eyre::Result<RawCallResult> {
         let mut env = self.build_test_env(from, to.into(), calldata, value);
-<<<<<<< HEAD
         env.tx.set_signed_authorization(authorization_list);
-
-=======
-        env.tx.authorization_list = authorization_list;
         env.tx.tx_type = 4;
->>>>>>> 4e3f71d3
         self.call_with_env(env)
     }
 
