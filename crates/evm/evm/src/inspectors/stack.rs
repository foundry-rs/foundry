--- conflicted
+++ resolved
@@ -1022,80 +1022,6 @@
             self.top_level_frame_end(ecx, outcome.result.result);
         }
     }
-<<<<<<< HEAD
-
-    fn eofcreate(
-        &mut self,
-        ecx: &mut EthEvmContext<&mut dyn DatabaseExt>,
-        create: &mut EOFCreateInputs,
-    ) -> Option<CreateOutcome> {
-        if self.in_inner_context && ecx.journaled_state.depth == 1 {
-            self.adjust_evm_data_for_inner_context(ecx);
-            return None;
-        }
-
-        if ecx.journaled_state.depth == 0 {
-            self.top_level_frame_start(ecx);
-        }
-
-        call_inspectors!(
-            #[ret]
-            [&mut self.tracer, &mut self.line_coverage, &mut self.cheatcodes],
-            |inspector| inspector.eofcreate(ecx, create).map(Some),
-        );
-
-        if matches!(create.kind, EOFCreateKind::Tx { .. }) &&
-            self.enable_isolation &&
-            !self.in_inner_context &&
-            ecx.journaled_state.depth == 1
-        {
-            let init_code = match &mut create.kind {
-                EOFCreateKind::Tx { initdata } => initdata.clone(),
-                EOFCreateKind::Opcode { .. } => unreachable!(),
-            };
-
-            let (result, address) = self.transact_inner(
-                ecx,
-                TxKind::Create,
-                create.caller,
-                init_code,
-                create.gas_limit,
-                create.value,
-            );
-            return Some(CreateOutcome { result, address });
-        }
-
-        None
-    }
-
-    fn eofcreate_end(
-        &mut self,
-        ecx: &mut EthEvmContext<&mut dyn DatabaseExt>,
-        call: &EOFCreateInputs,
-        outcome: &mut CreateOutcome,
-    ) {
-        // We are processing inner context outputs in the outer context, so need to avoid processing
-        // twice.
-        if self.in_inner_context && ecx.journaled_state.depth == 1 {
-            return;
-        }
-
-        self.do_eofcreate_end(ecx, call, outcome);
-
-        if ecx.journaled_state.depth == 0 {
-            self.top_level_frame_end(ecx, outcome.result.result);
-        }
-    }
-
-    fn selfdestruct(&mut self, contract: Address, target: Address, value: U256) {
-        call_inspectors!([&mut self.tracer, &mut self.printer], |inspector| {
-            Inspector::<EthEvmContext<&mut dyn DatabaseExt>>::selfdestruct(
-                inspector, contract, target, value,
-            )
-        });
-    }
-=======
->>>>>>> edb9cc08
 }
 
 impl InspectorExt for InspectorStackRefMut<'_> {
