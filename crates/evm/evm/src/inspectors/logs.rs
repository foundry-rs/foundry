use alloy_primitives::Log;
use alloy_sol_types::{SolEvent, SolInterface, SolValue};
<<<<<<< HEAD
use foundry_common::{fmt::ConsoleFmt, ErrorExt};
use foundry_evm_core::{
    abi::console, backend::DatabaseError, constants::HARDHAT_CONSOLE_ADDRESS, InspectorExt,
};
use revm::{
    context::ContextTr,
    inspector::JournalExt,
    interpreter::{
        interpreter::EthInterpreter, CallInputs, CallOutcome, Gas, InstructionResult, Interpreter,
        InterpreterResult,
    },
    Database, Inspector,
=======
use foundry_common::{ErrorExt, fmt::ConsoleFmt};
use foundry_evm_core::{InspectorExt, abi::console, constants::HARDHAT_CONSOLE_ADDRESS};
use revm::{
    Inspector,
    context::ContextTr,
    interpreter::{
        CallInputs, CallOutcome, Gas, InstructionResult, Interpreter, InterpreterResult,
        interpreter::EthInterpreter,
    },
>>>>>>> 54d25611
};

/// An inspector that collects logs during execution.
///
/// The inspector collects logs from the `LOG` opcodes as well as Hardhat-style `console.sol` logs.
#[derive(Clone, Debug, Default)]
pub struct LogCollector {
    /// The collected logs. Includes both `LOG` opcodes and Hardhat-style `console.sol` logs.
    pub logs: Vec<Log>,
}

impl LogCollector {
    #[cold]
    fn do_hardhat_log<CTX>(&mut self, context: &mut CTX, inputs: &CallInputs) -> Option<CallOutcome>
    where
<<<<<<< HEAD
        CTX: ContextTr<Db: Database<Error = DatabaseError>, Journal: JournalExt>,
=======
        CTX: ContextTr,
>>>>>>> 54d25611
    {
        if let Err(err) = self.hardhat_log(&inputs.input.bytes(context)) {
            let result = InstructionResult::Revert;
            let output = err.abi_encode_revert();
            return Some(CallOutcome {
                result: InterpreterResult { result, output, gas: Gas::new(inputs.gas_limit) },
                memory_offset: inputs.return_memory_offset.clone(),
            });
        }
        None
    }

    fn hardhat_log(&mut self, data: &[u8]) -> alloy_sol_types::Result<()> {
        let decoded = console::hh::ConsoleCalls::abi_decode(data)?;
        self.logs.push(hh_to_ds(&decoded));
        Ok(())
    }
}

<<<<<<< HEAD
impl<CTX, D> Inspector<CTX, EthInterpreter> for LogCollector
where
    D: Database<Error = DatabaseError>,
    CTX: ContextTr<Db = D>,
    CTX::Journal: JournalExt,
=======
impl<CTX> Inspector<CTX, EthInterpreter> for LogCollector
where
    CTX: ContextTr,
>>>>>>> 54d25611
{
    fn log(&mut self, _interp: &mut Interpreter, _context: &mut CTX, log: Log) {
        self.logs.push(log);
    }

    fn call(&mut self, context: &mut CTX, inputs: &mut CallInputs) -> Option<CallOutcome> {
        if inputs.target_address == HARDHAT_CONSOLE_ADDRESS {
            return self.do_hardhat_log(context, inputs);
        }
        None
    }
}

impl InspectorExt for LogCollector {
    fn console_log(&mut self, msg: &str) {
        self.logs.push(new_console_log(msg));
    }
}

/// Converts a Hardhat `console.log` call to a DSTest `log(string)` event.
fn hh_to_ds(call: &console::hh::ConsoleCalls) -> Log {
    // Convert the parameters of the call to their string representation using `ConsoleFmt`.
    let msg = call.fmt(Default::default());
    new_console_log(&msg)
}

/// Creates a `console.log(string)` event.
fn new_console_log(msg: &str) -> Log {
    Log::new_unchecked(
        HARDHAT_CONSOLE_ADDRESS,
        vec![console::ds::log::SIGNATURE_HASH],
        msg.abi_encode().into(),
    )
}<|MERGE_RESOLUTION|>--- conflicted
+++ resolved
@@ -1,19 +1,5 @@
 use alloy_primitives::Log;
 use alloy_sol_types::{SolEvent, SolInterface, SolValue};
-<<<<<<< HEAD
-use foundry_common::{fmt::ConsoleFmt, ErrorExt};
-use foundry_evm_core::{
-    abi::console, backend::DatabaseError, constants::HARDHAT_CONSOLE_ADDRESS, InspectorExt,
-};
-use revm::{
-    context::ContextTr,
-    inspector::JournalExt,
-    interpreter::{
-        interpreter::EthInterpreter, CallInputs, CallOutcome, Gas, InstructionResult, Interpreter,
-        InterpreterResult,
-    },
-    Database, Inspector,
-=======
 use foundry_common::{ErrorExt, fmt::ConsoleFmt};
 use foundry_evm_core::{InspectorExt, abi::console, constants::HARDHAT_CONSOLE_ADDRESS};
 use revm::{
@@ -23,7 +9,6 @@
         CallInputs, CallOutcome, Gas, InstructionResult, Interpreter, InterpreterResult,
         interpreter::EthInterpreter,
     },
->>>>>>> 54d25611
 };
 
 /// An inspector that collects logs during execution.
@@ -39,11 +24,7 @@
     #[cold]
     fn do_hardhat_log<CTX>(&mut self, context: &mut CTX, inputs: &CallInputs) -> Option<CallOutcome>
     where
-<<<<<<< HEAD
-        CTX: ContextTr<Db: Database<Error = DatabaseError>, Journal: JournalExt>,
-=======
         CTX: ContextTr,
->>>>>>> 54d25611
     {
         if let Err(err) = self.hardhat_log(&inputs.input.bytes(context)) {
             let result = InstructionResult::Revert;
@@ -63,17 +44,9 @@
     }
 }
 
-<<<<<<< HEAD
-impl<CTX, D> Inspector<CTX, EthInterpreter> for LogCollector
-where
-    D: Database<Error = DatabaseError>,
-    CTX: ContextTr<Db = D>,
-    CTX::Journal: JournalExt,
-=======
 impl<CTX> Inspector<CTX, EthInterpreter> for LogCollector
 where
     CTX: ContextTr,
->>>>>>> 54d25611
 {
     fn log(&mut self, _interp: &mut Interpreter, _context: &mut CTX, log: Log) {
         self.logs.push(log);
