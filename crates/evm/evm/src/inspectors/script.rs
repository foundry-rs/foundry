use alloy_evm::Database;
use alloy_primitives::Address;
use foundry_common::sh_err;
use foundry_evm_core::backend::DatabaseError;
use revm::{
    bytecode::opcode::ADDRESS,
    context::ContextTr,
    inspector::JournalExt,
    interpreter::{
        interpreter::EthInterpreter, interpreter_types::Jumps, InstructionResult, Interpreter,
    },
    Inspector,
};

/// An inspector that enforces certain rules during script execution.
///
/// Currently, it only warns if the `ADDRESS` opcode is used within the script's main contract.
#[derive(Clone, Debug, Default)]
pub struct ScriptExecutionInspector {
    /// The address of the script contract being executed.
    pub script_address: Address,
}

impl<CTX, D> Inspector<CTX, EthInterpreter> for ScriptExecutionInspector
where
    D: Database<Error = DatabaseError>,
    CTX: ContextTr<Db = D>,
    CTX::Journal: JournalExt,
{
    #[inline]
    fn step(&mut self, interpreter: &mut Interpreter, _ecx: &mut CTX) {
        // Check if both target and bytecode address are the same as script contract address
        // (allow calling external libraries when bytecode address is different).
        if interpreter.bytecode.opcode() == ADDRESS &&
<<<<<<< HEAD
            interpreter.input.target_address == self.script_address
        // TODO: Find REVM 20 equivalent
        // && interpreter.contract.bytecode_address == self.script_address
=======
            interpreter.input.target_address == self.script_address &&
            interpreter.input.bytecode_address == Some(self.script_address)
>>>>>>> 031e060c
        {
            // Log the reason for revert
            let _ = sh_err!(
                "Usage of `address(this)` detected in script contract. Script contracts are ephemeral and their addresses should not be relied upon."
            );
            // Set the instruction result to Revert to stop execution
            interpreter.control.instruction_result = InstructionResult::Revert;
        }
        // Note: We don't return anything here as step returns void.
        // The original check returned InstructionResult::Continue, but that's the default
        // behavior.
    }
}<|MERGE_RESOLUTION|>--- conflicted
+++ resolved
@@ -32,14 +32,8 @@
         // Check if both target and bytecode address are the same as script contract address
         // (allow calling external libraries when bytecode address is different).
         if interpreter.bytecode.opcode() == ADDRESS &&
-<<<<<<< HEAD
-            interpreter.input.target_address == self.script_address
-        // TODO: Find REVM 20 equivalent
-        // && interpreter.contract.bytecode_address == self.script_address
-=======
             interpreter.input.target_address == self.script_address &&
             interpreter.input.bytecode_address == Some(self.script_address)
->>>>>>> 031e060c
         {
             // Log the reason for revert
             let _ = sh_err!(
