--- conflicted
+++ resolved
@@ -94,6 +94,7 @@
 }
 
 /// Represents a single instruction consisting of the opcode and its immediate data.
+#[derive(Debug)]
 pub struct Instruction {
     /// OpCode, if it could be decoded.
     pub op: Option<OpCode>,
@@ -112,15 +113,9 @@
 
     while pc < code.len() {
         let op = OpCode::new(code[pc]);
-<<<<<<< HEAD
-        pc += 1;
+        let next_pc = pc + 1;
         let immediate_size = op.map(|op| op.info().immediate_size()).unwrap_or(0) as usize;
-=======
-        let next_pc = pc + 1;
-        let immediate_size =
-            op.map(|op| immediate_size(op, &code[next_pc..])).unwrap_or(0) as usize;
         let is_normal_push = op.map(|op| op.is_push()).unwrap_or(false);
->>>>>>> 73fec683
 
         if !is_normal_push && next_pc + immediate_size > code.len() {
             eyre::bail!("incomplete sequence of bytecode");
@@ -138,4 +133,52 @@
     }
 
     Ok(steps)
+}
+
+#[cfg(test)]
+pub mod tests {
+    use super::*;
+
+    #[test]
+    fn decode_push2_and_stop() -> Result<()> {
+        // 0x61 0xAA 0xBB = PUSH2 0xAABB
+        // 0x00           = STOP
+        let code = vec![0x61, 0xAA, 0xBB, 0x00];
+        let insns = decode_instructions(&code)?;
+
+        // PUSH2 then STOP
+        assert_eq!(insns.len(), 2);
+
+        // PUSH2 at pc = 0
+        let i0 = &insns[0];
+        assert_eq!(i0.pc, 0);
+        assert_eq!(i0.op, Some(OpCode::PUSH2));
+        assert_eq!(i0.immediate.as_ref(), &[0xAA, 0xBB]);
+
+        // STOP at pc = 3
+        let i1 = &insns[1];
+        assert_eq!(i1.pc, 3);
+        assert_eq!(i1.op, Some(OpCode::STOP));
+        assert!(i1.immediate.is_empty());
+
+        Ok(())
+    }
+
+    #[test]
+    fn decode_arithmetic_ops() -> Result<()> {
+        // 0x01 = ADD, 0x02 = MUL, 0x03 = SUB, 0x04 = DIV
+        let code = vec![0x01, 0x02, 0x03, 0x04];
+        let insns = decode_instructions(&code)?;
+
+        assert_eq!(insns.len(), 4);
+
+        let expected = [(0, OpCode::ADD), (1, OpCode::MUL), (2, OpCode::SUB), (3, OpCode::DIV)];
+        for ((pc, want_op), insn) in expected.iter().zip(insns.iter()) {
+            assert_eq!(insn.pc, *pc);
+            assert_eq!(insn.op, Some(*want_op));
+            assert!(insn.immediate.is_empty());
+        }
+
+        Ok(())
+    }
 }