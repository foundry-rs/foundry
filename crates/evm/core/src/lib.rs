//! # foundry-evm-core
//!
//! Core EVM abstractions.

#![cfg_attr(not(test), warn(unused_crate_dependencies))]
#![cfg_attr(docsrs, feature(doc_cfg, doc_auto_cfg))]

use crate::constants::DEFAULT_CREATE2_DEPLOYER;
use alloy_evm::eth::EthEvmContext;
use alloy_primitives::Address;
use auto_impl::auto_impl;
use backend::DatabaseExt;
<<<<<<< HEAD
use revm::{inspector::NoOpInspector, interpreter::CreateInputs, Inspector};
=======
use revm::{inspector::NoOpInspector, interpreter::CreateInputs, EvmContext, Inspector};
>>>>>>> d0c000d1
use revm_inspectors::access_list::AccessListInspector;

#[macro_use]
extern crate tracing;

pub mod abi {
    pub use foundry_cheatcodes_spec::Vm;
    pub use foundry_evm_abi::*;
}

mod ic;

pub mod backend;
pub mod buffer;
pub mod constants;
pub mod decode;
<<<<<<< HEAD
pub mod env;
=======

pub mod env;
pub use env::*;

>>>>>>> d0c000d1
pub mod fork;
pub mod opcodes;
pub mod opts;
pub mod precompiles;
pub mod state_snapshot;
pub mod utils;
pub use env::*;
use utils::FoundryEvmCtx;

/// An extension trait that allows us to add additional hooks to Inspector for later use in
/// handlers.
#[auto_impl(&mut, Box)]
pub trait InspectorExt: for<'a> Inspector<FoundryEvmCtx<'a>> {
    /// Determines whether the `DEFAULT_CREATE2_DEPLOYER` should be used for a CREATE2 frame.
    ///
    /// If this function returns true, we'll replace CREATE2 frame with a CALL frame to CREATE2
    /// factory.
    fn should_use_create2_factory(
        &mut self,
        _context: &mut FoundryEvmCtx,
        _inputs: &mut CreateInputs,
    ) -> bool {
        false
    }

    /// Simulates `console.log` invocation.
    fn console_log(&mut self, msg: &str) {
        let _ = msg;
    }

    /// Returns `true` if the current network is Odyssey.
    fn is_odyssey(&self) -> bool {
        false
    }

    /// Returns the CREATE2 deployer address.
    fn create2_deployer(&self) -> Address {
        DEFAULT_CREATE2_DEPLOYER
    }
}

impl InspectorExt for NoOpInspector {}

impl InspectorExt for AccessListInspector {}<|MERGE_RESOLUTION|>--- conflicted
+++ resolved
@@ -10,11 +10,7 @@
 use alloy_primitives::Address;
 use auto_impl::auto_impl;
 use backend::DatabaseExt;
-<<<<<<< HEAD
-use revm::{inspector::NoOpInspector, interpreter::CreateInputs, Inspector};
-=======
 use revm::{inspector::NoOpInspector, interpreter::CreateInputs, EvmContext, Inspector};
->>>>>>> d0c000d1
 use revm_inspectors::access_list::AccessListInspector;
 
 #[macro_use]
@@ -31,14 +27,10 @@
 pub mod buffer;
 pub mod constants;
 pub mod decode;
-<<<<<<< HEAD
-pub mod env;
-=======
 
 pub mod env;
 pub use env::*;
 
->>>>>>> d0c000d1
 pub mod fork;
 pub mod opcodes;
 pub mod opts;
