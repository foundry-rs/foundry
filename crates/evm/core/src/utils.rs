--- conflicted
+++ resolved
@@ -1,34 +1,13 @@
-<<<<<<< HEAD
-=======
 use crate::EnvMut;
 use alloy_chains::Chain;
->>>>>>> 54d25611
 use alloy_consensus::BlockHeader;
 use alloy_hardforks::EthereumHardfork;
 use alloy_json_abi::{Function, JsonAbi};
-<<<<<<< HEAD
-use alloy_network::{
-    eip2718::{
-        EIP1559_TX_TYPE_ID, EIP2930_TX_TYPE_ID, EIP4844_TX_TYPE_ID, EIP7702_TX_TYPE_ID,
-        LEGACY_TX_TYPE_ID,
-    },
-    AnyTxEnvelope, TransactionResponse,
-};
-use alloy_primitives::{Address, Selector, TxKind, B256, U256};
-use alloy_provider::{network::BlockResponse, Network};
-=======
 use alloy_network::{AnyTxEnvelope, TransactionResponse};
 use alloy_primitives::{Address, B256, ChainId, Selector, TxKind, U256};
 use alloy_provider::{Network, network::BlockResponse};
->>>>>>> 54d25611
 use alloy_rpc_types::{Transaction, TransactionRequest};
 use foundry_config::NamedChain;
-<<<<<<< HEAD
-use revm::primitives::hardfork::SpecId;
-pub use revm::state::EvmState as StateChangeset;
-
-use crate::EnvMut;
-=======
 use revm::primitives::{
     eip4844::{BLOB_BASE_FEE_UPDATE_FRACTION_CANCUN, BLOB_BASE_FEE_UPDATE_FRACTION_PRAGUE},
     hardfork::SpecId,
@@ -41,7 +20,6 @@
 pub fn cold_path() {
     // TODO: remove `#[cold]` and call `std::hint::cold_path` once stable.
 }
->>>>>>> 54d25611
 
 /// Depending on the configured chain id and block number this should apply any specific changes
 ///
@@ -142,11 +120,7 @@
 /// Configures the env for the given RPC transaction.
 /// Accounts for an impersonated transaction by resetting the `env.tx.caller` field to `tx.from`.
 pub fn configure_tx_env(env: &mut EnvMut<'_>, tx: &Transaction<AnyTxEnvelope>) {
-<<<<<<< HEAD
-    let impersonated_from = is_impersonated_tx(&tx.inner).then_some(tx.from());
-=======
     let from = tx.from();
->>>>>>> 54d25611
     if let AnyTxEnvelope::Ethereum(tx) = &tx.inner.inner() {
         configure_tx_req_env(env, &tx.clone().into(), Some(from)).expect("cannot fail");
     }
@@ -178,30 +152,10 @@
         chain_id,
         ref blob_versioned_hashes,
         ref access_list,
-<<<<<<< HEAD
-        transaction_type,
-=======
->>>>>>> 54d25611
         ref authorization_list,
         transaction_type: _,
         sidecar: _,
     } = *tx;
-
-    // If no transaction type is provided, we need to infer it from the other fields.
-    let tx_type = transaction_type.unwrap_or_else(|| {
-        if authorization_list.is_some() {
-            EIP7702_TX_TYPE_ID
-        } else if blob_versioned_hashes.is_some() {
-            EIP4844_TX_TYPE_ID
-        } else if max_fee_per_gas.is_some() || max_priority_fee_per_gas.is_some() {
-            EIP1559_TX_TYPE_ID
-        } else if access_list.is_some() {
-            EIP2930_TX_TYPE_ID
-        } else {
-            LEGACY_TX_TYPE_ID
-        }
-    });
-    env.tx.tx_type = tx_type;
 
     // If no `to` field then set create kind: https://eips.ethereum.org/EIPS/eip-2470#deployment-transaction
     env.tx.kind = to.unwrap_or(TxKind::Create);
@@ -230,13 +184,4 @@
     env.tx.set_signed_authorization(authorization_list.clone().unwrap_or_default());
 
     Ok(())
-<<<<<<< HEAD
-}
-
-/// Get the gas used, accounting for refunds
-pub fn gas_used(spec: SpecId, spent: u64, refunded: u64) -> u64 {
-    let refund_quotient = if SpecId::is_enabled_in(spec, SpecId::LONDON) { 5 } else { 2 };
-    spent - (refunded).min(spent / refund_quotient)
-=======
->>>>>>> 54d25611
 }