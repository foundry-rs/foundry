--- conflicted
+++ resolved
@@ -1,7 +1,7 @@
 use alloy_consensus::BlockHeader;
 use alloy_json_abi::{Function, JsonAbi};
 use alloy_network::{AnyTxEnvelope, TransactionResponse};
-use alloy_primitives::{Address, Selector, TxKind, B256};
+use alloy_primitives::{Address, Selector, TxKind, B256, U256};
 use alloy_provider::{network::BlockResponse, Network};
 use alloy_rpc_types::{Transaction, TransactionRequest};
 use foundry_common::is_impersonated_tx;
@@ -9,11 +9,7 @@
 use revm::primitives::hardfork::SpecId;
 pub use revm::state::EvmState as StateChangeset;
 
-<<<<<<< HEAD
-use crate::{Env, EnvMut};
-=======
 use crate::EnvMut;
->>>>>>> 031e060c
 
 /// Depending on the configured chain id and block number this should apply any specific changes
 ///
@@ -22,28 +18,19 @@
 ///
 /// Should be called with proper chain id (retrieved from provider if not provided).
 pub fn apply_chain_and_block_specific_env_changes<N: Network>(
-<<<<<<< HEAD
-    env: &mut Env,
-    block: &N::BlockResponse,
-) {
-    use NamedChain::*;
-    if let Ok(chain) = NamedChain::try_from(env.evm_env.cfg_env.chain_id) {
-=======
     env: EnvMut<'_>,
     block: &N::BlockResponse,
 ) {
     use NamedChain::*;
 
     if let Ok(chain) = NamedChain::try_from(env.cfg.chain_id) {
->>>>>>> 031e060c
         let block_number = block.header().number();
 
         match chain {
             Mainnet => {
                 // after merge difficulty is supplanted with prevrandao EIP-4399
                 if block_number >= 15_537_351u64 {
-                    env.evm_env.block_env.difficulty =
-                        env.evm_env.block_env.prevrandao.unwrap_or_default().into();
+                    env.block.difficulty = env.block.prevrandao.unwrap_or_default().into();
                 }
 
                 return;
@@ -55,13 +42,13 @@
                 // (`mixHash`) is always zero, even though bsc adopts the newer EVM
                 // specification. This will confuse revm and causes emulation
                 // failure.
-                env.evm_env.block_env.prevrandao = Some(env.evm_env.block_env.difficulty.into());
+                env.block.prevrandao = Some(env.block.difficulty.into());
                 return;
             }
             Moonbeam | Moonbase | Moonriver | MoonbeamDev | Rsk => {
-                if env.evm_env.block_env.prevrandao.is_none() {
+                if env.block.prevrandao.is_none() {
                     // <https://github.com/foundry-rs/foundry/issues/4232>
-                    env.evm_env.block_env.prevrandao = Some(B256::random());
+                    env.block.prevrandao = Some(B256::random());
                 }
             }
             c if c.is_arbitrum() => {
@@ -70,13 +57,11 @@
                 if let Some(l1_block_number) = block
                     .other_fields()
                     .and_then(|other| other.get("l1BlockNumber").cloned())
-                    .and_then(|v| v.as_u64())
+                    .and_then(|l1_block_number| {
+                        serde_json::from_value::<U256>(l1_block_number).ok()
+                    })
                 {
-<<<<<<< HEAD
-                    env.evm_env.block_env.number = l1_block_number;
-=======
                     env.block.number = l1_block_number.to();
->>>>>>> 031e060c
                 }
             }
             _ => {}
@@ -85,8 +70,7 @@
 
     // if difficulty is `0` we assume it's past merge
     if block.header().difficulty().is_zero() {
-        env.evm_env.block_env.difficulty =
-            env.evm_env.block_env.prevrandao.unwrap_or_default().into();
+        env.block.difficulty = env.block.prevrandao.unwrap_or_default().into();
     }
 }
 
