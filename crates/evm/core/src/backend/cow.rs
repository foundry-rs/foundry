--- conflicted
+++ resolved
@@ -6,11 +6,7 @@
         diagnostic::RevertDiagnostic, Backend, DatabaseExt, LocalForkId, RevertStateSnapshotAction,
     },
     fork::{CreateFork, ForkId},
-<<<<<<< HEAD
     AsEnvMut, Env, EnvMut, InspectorExt,
-=======
-    Env, InspectorExt,
->>>>>>> d0c000d1
 };
 use alloy_genesis::GenesisAccount;
 use alloy_primitives::{Address, B256, U256};
@@ -18,20 +14,13 @@
 use eyre::WrapErr;
 use foundry_fork_db::DatabaseError;
 use revm::{
-<<<<<<< HEAD
+    bytecode::Bytecode,
     context::{result::ResultAndState, JournalInit},
-    database::DatabaseRef,
-    primitives::{hardfork::SpecId, HashMap as Map},
-    state::{Account, AccountInfo, Bytecode},
-    Database, DatabaseCommit, ExecuteEvm,
-=======
-    bytecode::Bytecode,
     context_interface::result::ResultAndState,
     database::DatabaseRef,
     primitives::{hardfork::SpecId, EnvWithHandlerCfg, HashMap as Map},
-    state::{Account, AccountInfo},
-    Database, DatabaseCommit, JournaledState,
->>>>>>> d0c000d1
+    state::{Account, AccountInfo, Bytecode},
+    Database, DatabaseCommit, ExecuteEvm, JournaledState,
 };
 use std::{borrow::Cow, collections::BTreeMap};
 
