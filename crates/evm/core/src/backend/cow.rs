//! A wrapper around `Backend` that is clone-on-write used for fuzzing.

use super::{strategy::BackendStrategy, BackendError};
use crate::{
    AsEnvMut, Env, EnvMut, InspectorExt,
    backend::{
        Backend, DatabaseExt, JournaledState, LocalForkId, RevertStateSnapshotAction,
        diagnostic::RevertDiagnostic,
    },
    fork::{CreateFork, ForkId},
};
use alloy_evm::Evm;
use alloy_genesis::GenesisAccount;
use alloy_primitives::{Address, B256, U256};
use alloy_rpc_types::TransactionRequest;
use foundry_fork_db::DatabaseError;
use revm::{
    Database, DatabaseCommit,
    bytecode::Bytecode,
    context_interface::result::ResultAndState,
    database::DatabaseRef,
    primitives::{HashMap as Map, hardfork::SpecId},
    state::{Account, AccountInfo},
};
use std::{any::Any, borrow::Cow, collections::BTreeMap};

/// A wrapper around `Backend` that ensures only `revm::DatabaseRef` functions are called.
///
/// Any changes made during its existence that affect the caching layer of the underlying Database
/// will result in a clone of the initial Database. Therefore, this backend type is basically
/// a clone-on-write `Backend`, where cloning is only necessary if cheatcodes will modify the
/// `Backend`
///
/// Entire purpose of this type is for fuzzing. A test function fuzzer will repeatedly execute the
/// function via immutable raw (no state changes) calls.
///
/// **N.B.**: we're assuming cheatcodes that alter the state (like multi fork swapping) are niche.
/// If they executed, it will require a clone of the initial input database.
/// This way we can support these cheatcodes cheaply without adding overhead for tests that
/// don't make use of them. Alternatively each test case would require its own `Backend` clone,
/// which would add significant overhead for large fuzz sets even if the Database is not big after
/// setup.
#[derive(Clone, Debug)]
pub struct CowBackend<'a> {
    /// The underlying `Backend`.
    ///
    /// No calls on the `CowBackend` will ever persistently modify the `backend`'s state.
    pub backend: Cow<'a, Backend>,
    /// Keeps track of whether the backed is already initialized
    is_initialized: bool,
    /// The [SpecId] of the current backend.
    spec_id: SpecId,
}

impl<'a> CowBackend<'a> {
    /// Creates a new `CowBackend` with the given `Backend`.
    pub fn new_borrowed(backend: &'a Backend) -> Self {
        Self { backend: Cow::Borrowed(backend), is_initialized: false, spec_id: SpecId::default() }
    }

    /// Executes the configured transaction of the `env` without committing state changes
    ///
    /// Note: in case there are any cheatcodes executed that modify the environment, this will
    /// update the given `env` with the new values.
    #[instrument(name = "inspect", level = "debug", skip_all)]
    pub fn inspect<I: InspectorExt>(
        &mut self,
        env: &mut Env,
        inspector: &mut I,
        inspect_ctx: Box<dyn Any>,
    ) -> eyre::Result<ResultAndState> {
        // this is a new call to inspect with a new env, so even if we've cloned the backend
        // already, we reset the initialized state
        self.is_initialized = false;
<<<<<<< HEAD
        self.spec_id = env.handler_cfg.spec_id;
        self.backend.strategy.runner.inspect(self.backend.to_mut(), env, inspector, inspect_ctx)
=======
        self.spec_id = env.evm_env.cfg_env.spec;

        let mut evm = crate::evm::new_evm_with_inspector(self, env.to_owned(), inspector);

        let res = evm.transact(env.tx.clone()).wrap_err("EVM error")?;

        *env = evm.as_env_mut().to_owned();

        Ok(res)
>>>>>>> d2415887
    }

    /// Returns whether there was a state snapshot failure in the backend.
    ///
    /// This is bubbled up from the underlying Copy-On-Write backend when a revert occurs.
    pub fn has_state_snapshot_failure(&self) -> bool {
        self.backend.has_state_snapshot_failure()
    }

    /// Returns a mutable instance of the Backend.
    ///
    /// If this is the first time this is called, the backed is cloned and initialized.
    fn backend_mut(&mut self, env: &EnvMut<'_>) -> &mut Backend {
        if !self.is_initialized {
            let backend = self.backend.to_mut();
            let mut env = env.to_owned();
            env.evm_env.cfg_env.spec = self.spec_id;
            backend.initialize(&env);
            self.is_initialized = true;
            return backend;
        }
        self.backend.to_mut()
    }

    /// Returns a mutable instance of the Backend if it is initialized.
    fn initialized_backend_mut(&mut self) -> Option<&mut Backend> {
        if self.is_initialized {
            return Some(self.backend.to_mut());
        }
        None
    }
}

impl DatabaseExt for CowBackend<'_> {
<<<<<<< HEAD
    fn get_strategy(&mut self) -> &mut BackendStrategy {
        &mut self.backend.to_mut().strategy
    }

    fn snapshot_state(&mut self, journaled_state: &JournaledState, env: &Env) -> U256 {
=======
    fn snapshot_state(&mut self, journaled_state: &JournaledState, env: &mut EnvMut<'_>) -> U256 {
>>>>>>> d2415887
        self.backend_mut(env).snapshot_state(journaled_state, env)
    }

    fn revert_state(
        &mut self,
        id: U256,
        journaled_state: &JournaledState,
        current: &mut EnvMut<'_>,
        action: RevertStateSnapshotAction,
    ) -> Option<JournaledState> {
        self.backend_mut(current).revert_state(id, journaled_state, current, action)
    }

    fn delete_state_snapshot(&mut self, id: U256) -> bool {
        // delete state snapshot requires a previous snapshot to be initialized
        if let Some(backend) = self.initialized_backend_mut() {
            return backend.delete_state_snapshot(id);
        }
        false
    }

    fn delete_state_snapshots(&mut self) {
        if let Some(backend) = self.initialized_backend_mut() {
            backend.delete_state_snapshots()
        }
    }

    fn create_fork(&mut self, fork: CreateFork) -> eyre::Result<LocalForkId> {
        self.backend.to_mut().create_fork(fork)
    }

    fn create_fork_at_transaction(
        &mut self,
        fork: CreateFork,
        transaction: B256,
    ) -> eyre::Result<LocalForkId> {
        self.backend.to_mut().create_fork_at_transaction(fork, transaction)
    }

    fn select_fork(
        &mut self,
        id: LocalForkId,
        env: &mut EnvMut<'_>,
        journaled_state: &mut JournaledState,
    ) -> eyre::Result<()> {
        self.backend_mut(env).select_fork(id, env, journaled_state)
    }

    fn roll_fork(
        &mut self,
        id: Option<LocalForkId>,
        block_number: u64,
        env: &mut EnvMut<'_>,
        journaled_state: &mut JournaledState,
    ) -> eyre::Result<()> {
        self.backend_mut(env).roll_fork(id, block_number, env, journaled_state)
    }

    fn roll_fork_to_transaction(
        &mut self,
        id: Option<LocalForkId>,
        transaction: B256,
        env: &mut EnvMut<'_>,
        journaled_state: &mut JournaledState,
    ) -> eyre::Result<()> {
        self.backend_mut(env).roll_fork_to_transaction(id, transaction, env, journaled_state)
    }

    fn transact(
        &mut self,
        id: Option<LocalForkId>,
        transaction: B256,
        mut env: Env,
        journaled_state: &mut JournaledState,
        inspector: &mut dyn InspectorExt,
    ) -> eyre::Result<()> {
        self.backend_mut(&env.as_env_mut()).transact(
            id,
            transaction,
            env,
            journaled_state,
            inspector,
        )
    }

    fn transact_from_tx(
        &mut self,
        transaction: &TransactionRequest,
        mut env: Env,
        journaled_state: &mut JournaledState,
        inspector: &mut dyn InspectorExt,
        inspect_ctx: Box<dyn Any>,
    ) -> eyre::Result<()> {
<<<<<<< HEAD
        self.backend_mut(&env).transact_from_tx(
=======
        self.backend_mut(&env.as_env_mut()).transact_from_tx(
>>>>>>> d2415887
            transaction,
            env,
            journaled_state,
            inspector,
<<<<<<< HEAD
            inspect_ctx,
=======
>>>>>>> d2415887
        )
    }

    fn active_fork_id(&self) -> Option<LocalForkId> {
        self.backend.active_fork_id()
    }

    fn active_fork_url(&self) -> Option<String> {
        self.backend.active_fork_url()
    }

    fn ensure_fork(&self, id: Option<LocalForkId>) -> eyre::Result<LocalForkId> {
        self.backend.ensure_fork(id)
    }

    fn ensure_fork_id(&self, id: LocalForkId) -> eyre::Result<&ForkId> {
        self.backend.ensure_fork_id(id)
    }

    fn diagnose_revert(
        &self,
        callee: Address,
        journaled_state: &JournaledState,
    ) -> Option<RevertDiagnostic> {
        self.backend.diagnose_revert(callee, journaled_state)
    }

    fn load_allocs(
        &mut self,
        allocs: &BTreeMap<Address, GenesisAccount>,
        journaled_state: &mut JournaledState,
    ) -> Result<(), BackendError> {
        self.backend_mut(&Env::default().as_env_mut()).load_allocs(allocs, journaled_state)
    }

    fn clone_account(
        &mut self,
        source: &GenesisAccount,
        target: &Address,
        journaled_state: &mut JournaledState,
    ) -> Result<(), BackendError> {
        self.backend_mut(&Env::default().as_env_mut()).clone_account(
            source,
            target,
            journaled_state,
        )
    }

    fn is_persistent(&self, acc: &Address) -> bool {
        self.backend.is_persistent(acc)
    }

    fn remove_persistent_account(&mut self, account: &Address) -> bool {
        self.backend.to_mut().remove_persistent_account(account)
    }

    fn add_persistent_account(&mut self, account: Address) -> bool {
        self.backend.to_mut().add_persistent_account(account)
    }

    fn persistent_accounts(&self) -> &std::collections::HashSet<Address> {
        self.backend.persistent_accounts()
    }

    fn allow_cheatcode_access(&mut self, account: Address) -> bool {
        self.backend.to_mut().allow_cheatcode_access(account)
    }

    fn revoke_cheatcode_access(&mut self, account: &Address) -> bool {
        self.backend.to_mut().revoke_cheatcode_access(account)
    }

    fn has_cheatcode_access(&self, account: &Address) -> bool {
        self.backend.has_cheatcode_access(account)
    }

    fn set_blockhash(&mut self, block_number: U256, block_hash: B256) {
        self.backend.to_mut().set_blockhash(block_number, block_hash);
    }

    fn get_test_contract_address(&self) -> Option<Address> {
        self.backend.get_test_contract_address()
    }
}

impl DatabaseRef for CowBackend<'_> {
    type Error = DatabaseError;

    fn basic_ref(&self, address: Address) -> Result<Option<AccountInfo>, Self::Error> {
        DatabaseRef::basic_ref(self.backend.as_ref(), address)
    }

    fn code_by_hash_ref(&self, code_hash: B256) -> Result<Bytecode, Self::Error> {
        DatabaseRef::code_by_hash_ref(self.backend.as_ref(), code_hash)
    }

    fn storage_ref(&self, address: Address, index: U256) -> Result<U256, Self::Error> {
        DatabaseRef::storage_ref(self.backend.as_ref(), address, index)
    }

    fn block_hash_ref(&self, number: u64) -> Result<B256, Self::Error> {
        DatabaseRef::block_hash_ref(self.backend.as_ref(), number)
    }
}

impl Database for CowBackend<'_> {
    type Error = DatabaseError;

    fn basic(&mut self, address: Address) -> Result<Option<AccountInfo>, Self::Error> {
        DatabaseRef::basic_ref(self, address)
    }

    fn code_by_hash(&mut self, code_hash: B256) -> Result<Bytecode, Self::Error> {
        DatabaseRef::code_by_hash_ref(self, code_hash)
    }

    fn storage(&mut self, address: Address, index: U256) -> Result<U256, Self::Error> {
        DatabaseRef::storage_ref(self, address, index)
    }

    fn block_hash(&mut self, number: u64) -> Result<B256, Self::Error> {
        DatabaseRef::block_hash_ref(self, number)
    }
}

impl DatabaseCommit for CowBackend<'_> {
    fn commit(&mut self, changes: Map<Address, Account>) {
        self.backend.to_mut().commit(changes)
    }
}<|MERGE_RESOLUTION|>--- conflicted
+++ resolved
@@ -1,6 +1,6 @@
 //! A wrapper around `Backend` that is clone-on-write used for fuzzing.
 
-use super::{strategy::BackendStrategy, BackendError};
+use super::{BackendError, strategy::BackendStrategy};
 use crate::{
     AsEnvMut, Env, EnvMut, InspectorExt,
     backend::{
@@ -9,7 +9,6 @@
     },
     fork::{CreateFork, ForkId},
 };
-use alloy_evm::Evm;
 use alloy_genesis::GenesisAccount;
 use alloy_primitives::{Address, B256, U256};
 use alloy_rpc_types::TransactionRequest;
@@ -72,20 +71,8 @@
         // this is a new call to inspect with a new env, so even if we've cloned the backend
         // already, we reset the initialized state
         self.is_initialized = false;
-<<<<<<< HEAD
-        self.spec_id = env.handler_cfg.spec_id;
+        self.spec_id = env.evm_env.cfg_env.spec;
         self.backend.strategy.runner.inspect(self.backend.to_mut(), env, inspector, inspect_ctx)
-=======
-        self.spec_id = env.evm_env.cfg_env.spec;
-
-        let mut evm = crate::evm::new_evm_with_inspector(self, env.to_owned(), inspector);
-
-        let res = evm.transact(env.tx.clone()).wrap_err("EVM error")?;
-
-        *env = evm.as_env_mut().to_owned();
-
-        Ok(res)
->>>>>>> d2415887
     }
 
     /// Returns whether there was a state snapshot failure in the backend.
@@ -120,15 +107,11 @@
 }
 
 impl DatabaseExt for CowBackend<'_> {
-<<<<<<< HEAD
     fn get_strategy(&mut self) -> &mut BackendStrategy {
         &mut self.backend.to_mut().strategy
     }
 
-    fn snapshot_state(&mut self, journaled_state: &JournaledState, env: &Env) -> U256 {
-=======
     fn snapshot_state(&mut self, journaled_state: &JournaledState, env: &mut EnvMut<'_>) -> U256 {
->>>>>>> d2415887
         self.backend_mut(env).snapshot_state(journaled_state, env)
     }
 
@@ -222,19 +205,12 @@
         inspector: &mut dyn InspectorExt,
         inspect_ctx: Box<dyn Any>,
     ) -> eyre::Result<()> {
-<<<<<<< HEAD
-        self.backend_mut(&env).transact_from_tx(
-=======
         self.backend_mut(&env.as_env_mut()).transact_from_tx(
->>>>>>> d2415887
             transaction,
             env,
             journaled_state,
             inspector,
-<<<<<<< HEAD
             inspect_ctx,
-=======
->>>>>>> d2415887
         )
     }
 
