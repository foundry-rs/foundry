//! A wrapper around `Backend` that is clone-on-write used for fuzzing.

use super::BackendError;
use crate::{
    AsEnvMut, Env, EnvMut, InspectorExt,
    backend::{
<<<<<<< HEAD
        diagnostic::RevertDiagnostic, Backend, DatabaseExt, JournaledState, LocalForkId,
        RevertStateSnapshotAction,
    },
    fork::{CreateFork, ForkId},
    AsEnvMut, Env, EnvMut, InspectorExt,
=======
        Backend, DatabaseExt, JournaledState, LocalForkId, RevertStateSnapshotAction,
        diagnostic::RevertDiagnostic,
    },
    fork::{CreateFork, ForkId},
>>>>>>> 54d25611
};
use alloy_evm::Evm;
use alloy_genesis::GenesisAccount;
use alloy_primitives::{Address, B256, U256};
use alloy_rpc_types::TransactionRequest;
use eyre::WrapErr;
use foundry_fork_db::DatabaseError;
use revm::{
<<<<<<< HEAD
    bytecode::Bytecode,
    context_interface::result::ResultAndState,
    database::DatabaseRef,
    primitives::{hardfork::SpecId, HashMap as Map},
    state::{Account, AccountInfo},
    Database, DatabaseCommit,
=======
    Database, DatabaseCommit,
    bytecode::Bytecode,
    context_interface::result::ResultAndState,
    database::DatabaseRef,
    primitives::{HashMap as Map, hardfork::SpecId},
    state::{Account, AccountInfo},
>>>>>>> 54d25611
};
use std::{borrow::Cow, collections::BTreeMap};

/// A wrapper around `Backend` that ensures only `revm::DatabaseRef` functions are called.
///
/// Any changes made during its existence that affect the caching layer of the underlying Database
/// will result in a clone of the initial Database. Therefore, this backend type is basically
/// a clone-on-write `Backend`, where cloning is only necessary if cheatcodes will modify the
/// `Backend`
///
/// Entire purpose of this type is for fuzzing. A test function fuzzer will repeatedly execute the
/// function via immutable raw (no state changes) calls.
///
/// **N.B.**: we're assuming cheatcodes that alter the state (like multi fork swapping) are niche.
/// If they executed, it will require a clone of the initial input database.
/// This way we can support these cheatcodes cheaply without adding overhead for tests that
/// don't make use of them. Alternatively each test case would require its own `Backend` clone,
/// which would add significant overhead for large fuzz sets even if the Database is not big after
/// setup.
#[derive(Clone, Debug)]
pub struct CowBackend<'a> {
    /// The underlying `Backend`.
    ///
    /// No calls on the `CowBackend` will ever persistently modify the `backend`'s state.
    pub backend: Cow<'a, Backend>,
    /// Keeps track of whether the backed is already initialized
    is_initialized: bool,
    /// The [SpecId] of the current backend.
    spec_id: SpecId,
}

impl<'a> CowBackend<'a> {
    /// Creates a new `CowBackend` with the given `Backend`.
    pub fn new_borrowed(backend: &'a Backend) -> Self {
        Self { backend: Cow::Borrowed(backend), is_initialized: false, spec_id: SpecId::default() }
    }

    /// Executes the configured transaction of the `env` without committing state changes
    ///
    /// Note: in case there are any cheatcodes executed that modify the environment, this will
    /// update the given `env` with the new values.
    #[instrument(name = "inspect", level = "debug", skip_all)]
    pub fn inspect<I: InspectorExt>(
        &mut self,
        env: &mut Env,
<<<<<<< HEAD
        inspector: &mut I,
=======
        inspector: I,
>>>>>>> 54d25611
    ) -> eyre::Result<ResultAndState> {
        // this is a new call to inspect with a new env, so even if we've cloned the backend
        // already, we reset the initialized state
        self.is_initialized = false;
        self.spec_id = env.evm_env.cfg_env.spec;

        let mut evm = crate::evm::new_evm_with_inspector(self, env.to_owned(), inspector);

        let res = evm.transact(env.tx.clone()).wrap_err("EVM error")?;

        *env = evm.as_env_mut().to_owned();

        Ok(res)
    }

    /// Returns whether there was a state snapshot failure in the backend.
    ///
    /// This is bubbled up from the underlying Copy-On-Write backend when a revert occurs.
    pub fn has_state_snapshot_failure(&self) -> bool {
        self.backend.has_state_snapshot_failure()
    }

    /// Returns a mutable instance of the Backend.
    ///
    /// If this is the first time this is called, the backed is cloned and initialized.
    fn backend_mut(&mut self, env: &EnvMut<'_>) -> &mut Backend {
        if !self.is_initialized {
            let backend = self.backend.to_mut();
            let mut env = env.to_owned();
            env.evm_env.cfg_env.spec = self.spec_id;
            backend.initialize(&env);
            self.is_initialized = true;
            return backend;
        }
        self.backend.to_mut()
    }

    /// Returns a mutable instance of the Backend if it is initialized.
    fn initialized_backend_mut(&mut self) -> Option<&mut Backend> {
        if self.is_initialized {
            return Some(self.backend.to_mut());
        }
        None
    }
}

impl DatabaseExt for CowBackend<'_> {
    fn snapshot_state(&mut self, journaled_state: &JournaledState, env: &mut EnvMut<'_>) -> U256 {
        self.backend_mut(env).snapshot_state(journaled_state, env)
    }

    fn revert_state(
        &mut self,
        id: U256,
        journaled_state: &JournaledState,
        current: &mut EnvMut<'_>,
        action: RevertStateSnapshotAction,
    ) -> Option<JournaledState> {
        self.backend_mut(current).revert_state(id, journaled_state, current, action)
    }

    fn delete_state_snapshot(&mut self, id: U256) -> bool {
        // delete state snapshot requires a previous snapshot to be initialized
        if let Some(backend) = self.initialized_backend_mut() {
            return backend.delete_state_snapshot(id);
        }
        false
    }

    fn delete_state_snapshots(&mut self) {
        if let Some(backend) = self.initialized_backend_mut() {
            backend.delete_state_snapshots()
        }
    }

    fn create_fork(&mut self, fork: CreateFork) -> eyre::Result<LocalForkId> {
        self.backend.to_mut().create_fork(fork)
    }

    fn create_fork_at_transaction(
        &mut self,
        fork: CreateFork,
        transaction: B256,
    ) -> eyre::Result<LocalForkId> {
        self.backend.to_mut().create_fork_at_transaction(fork, transaction)
    }

    fn select_fork(
        &mut self,
        id: LocalForkId,
        env: &mut EnvMut<'_>,
        journaled_state: &mut JournaledState,
    ) -> eyre::Result<()> {
        self.backend_mut(env).select_fork(id, env, journaled_state)
    }

    fn roll_fork(
        &mut self,
        id: Option<LocalForkId>,
        block_number: u64,
        env: &mut EnvMut<'_>,
        journaled_state: &mut JournaledState,
    ) -> eyre::Result<()> {
        self.backend_mut(env).roll_fork(id, block_number, env, journaled_state)
    }

    fn roll_fork_to_transaction(
        &mut self,
        id: Option<LocalForkId>,
        transaction: B256,
        env: &mut EnvMut<'_>,
        journaled_state: &mut JournaledState,
    ) -> eyre::Result<()> {
        self.backend_mut(env).roll_fork_to_transaction(id, transaction, env, journaled_state)
    }

    fn transact(
        &mut self,
        id: Option<LocalForkId>,
        transaction: B256,
        mut env: Env,
        journaled_state: &mut JournaledState,
        inspector: &mut dyn InspectorExt,
    ) -> eyre::Result<()> {
        self.backend_mut(&env.as_env_mut()).transact(
            id,
            transaction,
            env,
            journaled_state,
            inspector,
        )
    }

    fn transact_from_tx(
        &mut self,
        transaction: &TransactionRequest,
        mut env: Env,
        journaled_state: &mut JournaledState,
        inspector: &mut dyn InspectorExt,
    ) -> eyre::Result<()> {
        self.backend_mut(&env.as_env_mut()).transact_from_tx(
            transaction,
            env,
            journaled_state,
            inspector,
        )
    }

    fn active_fork_id(&self) -> Option<LocalForkId> {
        self.backend.active_fork_id()
    }

    fn active_fork_url(&self) -> Option<String> {
        self.backend.active_fork_url()
    }

    fn ensure_fork(&self, id: Option<LocalForkId>) -> eyre::Result<LocalForkId> {
        self.backend.ensure_fork(id)
    }

    fn ensure_fork_id(&self, id: LocalForkId) -> eyre::Result<&ForkId> {
        self.backend.ensure_fork_id(id)
    }

    fn diagnose_revert(
        &self,
        callee: Address,
        journaled_state: &JournaledState,
    ) -> Option<RevertDiagnostic> {
        self.backend.diagnose_revert(callee, journaled_state)
    }

    fn load_allocs(
        &mut self,
        allocs: &BTreeMap<Address, GenesisAccount>,
        journaled_state: &mut JournaledState,
    ) -> Result<(), BackendError> {
        self.backend_mut(&Env::default().as_env_mut()).load_allocs(allocs, journaled_state)
    }

    fn clone_account(
        &mut self,
        source: &GenesisAccount,
        target: &Address,
        journaled_state: &mut JournaledState,
    ) -> Result<(), BackendError> {
        self.backend_mut(&Env::default().as_env_mut()).clone_account(
            source,
            target,
            journaled_state,
        )
    }

    fn is_persistent(&self, acc: &Address) -> bool {
        self.backend.is_persistent(acc)
    }

    fn remove_persistent_account(&mut self, account: &Address) -> bool {
        self.backend.to_mut().remove_persistent_account(account)
    }

    fn add_persistent_account(&mut self, account: Address) -> bool {
        self.backend.to_mut().add_persistent_account(account)
    }

    fn allow_cheatcode_access(&mut self, account: Address) -> bool {
        self.backend.to_mut().allow_cheatcode_access(account)
    }

    fn revoke_cheatcode_access(&mut self, account: &Address) -> bool {
        self.backend.to_mut().revoke_cheatcode_access(account)
    }

    fn has_cheatcode_access(&self, account: &Address) -> bool {
        self.backend.has_cheatcode_access(account)
    }

    fn set_blockhash(&mut self, block_number: U256, block_hash: B256) {
        self.backend.to_mut().set_blockhash(block_number, block_hash);
    }
}

impl DatabaseRef for CowBackend<'_> {
    type Error = DatabaseError;

    fn basic_ref(&self, address: Address) -> Result<Option<AccountInfo>, Self::Error> {
        DatabaseRef::basic_ref(self.backend.as_ref(), address)
    }

    fn code_by_hash_ref(&self, code_hash: B256) -> Result<Bytecode, Self::Error> {
        DatabaseRef::code_by_hash_ref(self.backend.as_ref(), code_hash)
    }

    fn storage_ref(&self, address: Address, index: U256) -> Result<U256, Self::Error> {
        DatabaseRef::storage_ref(self.backend.as_ref(), address, index)
    }

    fn block_hash_ref(&self, number: u64) -> Result<B256, Self::Error> {
        DatabaseRef::block_hash_ref(self.backend.as_ref(), number)
    }
}

impl Database for CowBackend<'_> {
    type Error = DatabaseError;

    fn basic(&mut self, address: Address) -> Result<Option<AccountInfo>, Self::Error> {
        DatabaseRef::basic_ref(self, address)
    }

    fn code_by_hash(&mut self, code_hash: B256) -> Result<Bytecode, Self::Error> {
        DatabaseRef::code_by_hash_ref(self, code_hash)
    }

    fn storage(&mut self, address: Address, index: U256) -> Result<U256, Self::Error> {
        DatabaseRef::storage_ref(self, address, index)
    }

    fn block_hash(&mut self, number: u64) -> Result<B256, Self::Error> {
        DatabaseRef::block_hash_ref(self, number)
    }
}

impl DatabaseCommit for CowBackend<'_> {
    fn commit(&mut self, changes: Map<Address, Account>) {
        self.backend.to_mut().commit(changes)
    }
}<|MERGE_RESOLUTION|>--- conflicted
+++ resolved
@@ -4,18 +4,10 @@
 use crate::{
     AsEnvMut, Env, EnvMut, InspectorExt,
     backend::{
-<<<<<<< HEAD
-        diagnostic::RevertDiagnostic, Backend, DatabaseExt, JournaledState, LocalForkId,
-        RevertStateSnapshotAction,
-    },
-    fork::{CreateFork, ForkId},
-    AsEnvMut, Env, EnvMut, InspectorExt,
-=======
         Backend, DatabaseExt, JournaledState, LocalForkId, RevertStateSnapshotAction,
         diagnostic::RevertDiagnostic,
     },
     fork::{CreateFork, ForkId},
->>>>>>> 54d25611
 };
 use alloy_evm::Evm;
 use alloy_genesis::GenesisAccount;
@@ -24,21 +16,12 @@
 use eyre::WrapErr;
 use foundry_fork_db::DatabaseError;
 use revm::{
-<<<<<<< HEAD
-    bytecode::Bytecode,
-    context_interface::result::ResultAndState,
-    database::DatabaseRef,
-    primitives::{hardfork::SpecId, HashMap as Map},
-    state::{Account, AccountInfo},
-    Database, DatabaseCommit,
-=======
     Database, DatabaseCommit,
     bytecode::Bytecode,
     context_interface::result::ResultAndState,
     database::DatabaseRef,
     primitives::{HashMap as Map, hardfork::SpecId},
     state::{Account, AccountInfo},
->>>>>>> 54d25611
 };
 use std::{borrow::Cow, collections::BTreeMap};
 
@@ -84,11 +67,7 @@
     pub fn inspect<I: InspectorExt>(
         &mut self,
         env: &mut Env,
-<<<<<<< HEAD
-        inspector: &mut I,
-=======
         inspector: I,
->>>>>>> 54d25611
     ) -> eyre::Result<ResultAndState> {
         // this is a new call to inspect with a new env, so even if we've cloned the backend
         // already, we reset the initialized state
