--- conflicted
+++ resolved
@@ -4,16 +4,10 @@
 use alloy_primitives::{Address, B256, U256};
 use foundry_fork_db::DatabaseError;
 use revm::{
-<<<<<<< HEAD
-    database::{CacheDB, DatabaseRef, EmptyDB},
-    primitives::HashMap as Map,
-    state::{Account, AccountInfo, Bytecode},
-=======
     bytecode::Bytecode,
     database::{CacheDB, DatabaseRef, EmptyDB},
     primitives::HashMap as Map,
     state::{Account, AccountInfo},
->>>>>>> d0c000d1
     Database, DatabaseCommit,
 };
 
