//! Foundry's main executor backend abstraction and implementation.

use crate::{
    AsEnvMut, Env, EnvMut, InspectorExt,
    constants::{CALLER, CHEATCODE_ADDRESS, DEFAULT_CREATE2_DEPLOYER, TEST_CONTRACT_ADDRESS},
    evm::new_evm_with_inspector,
    fork::{CreateFork, ForkId, MultiFork},
    state_snapshot::StateSnapshots,
    utils::{configure_tx_env, configure_tx_req_env},
};
use alloy_consensus::Typed2718;
use alloy_evm::Evm;
use alloy_genesis::GenesisAccount;
use alloy_network::{AnyRpcBlock, AnyTxEnvelope, TransactionResponse};
use alloy_primitives::{Address, B256, TxKind, U256, keccak256, uint};
use alloy_rpc_types::{BlockNumberOrTag, Transaction, TransactionRequest};
use eyre::Context;
use foundry_common::{SYSTEM_TRANSACTION_TYPE, is_known_system_sender};
pub use foundry_fork_db::{BlockchainDb, SharedBackend, cache::BlockchainDbMeta};
use revm::{
    Database, DatabaseCommit, JournalEntry,
    bytecode::Bytecode,
    context::JournalInner,
    context_interface::{block::BlobExcessGasAndPrice, result::ResultAndState},
    database::{CacheDB, DatabaseRef},
    inspector::NoOpInspector,
    precompile::{PrecompileSpecId, Precompiles},
<<<<<<< HEAD
    primitives::{
        eip4844::BLOB_BASE_FEE_UPDATE_FRACTION_PRAGUE, hardfork::SpecId, HashMap as Map, Log,
        KECCAK_EMPTY,
    },
=======
    primitives::{HashMap as Map, KECCAK_EMPTY, Log, hardfork::SpecId},
>>>>>>> 60923175
    state::{Account, AccountInfo, EvmState, EvmStorageSlot},
};
use std::{
    collections::{BTreeMap, HashMap, HashSet},
    fmt::Debug,
    time::Instant,
};

mod diagnostic;
pub use diagnostic::RevertDiagnostic;

mod error;
pub use error::{BackendError, BackendResult, DatabaseError, DatabaseResult};

mod cow;
pub use cow::CowBackend;

mod in_memory_db;
pub use in_memory_db::{EmptyDBWrapper, FoundryEvmInMemoryDB, MemDb};

mod snapshot;
pub use snapshot::{BackendStateSnapshot, RevertStateSnapshotAction, StateSnapshot};

// A `revm::Database` that is used in forking mode
type ForkDB = CacheDB<SharedBackend>;

/// Represents a numeric `ForkId` valid only for the existence of the `Backend`.
///
/// The difference between `ForkId` and `LocalForkId` is that `ForkId` tracks pairs of `endpoint +
/// block` which can be reused by multiple tests, whereas the `LocalForkId` is unique within a test
pub type LocalForkId = U256;

/// Represents the index of a fork in the created forks vector
/// This is used for fast lookup
type ForkLookupIndex = usize;

/// All accounts that will have persistent storage across fork swaps.
const DEFAULT_PERSISTENT_ACCOUNTS: [Address; 3] =
    [CHEATCODE_ADDRESS, DEFAULT_CREATE2_DEPLOYER, CALLER];

/// `bytes32("failed")`, as a storage slot key into [`CHEATCODE_ADDRESS`].
///
/// Used by all `forge-std` test contracts and newer `DSTest` test contracts as a global marker for
/// a failed test.
pub const GLOBAL_FAIL_SLOT: U256 =
    uint!(0x6661696c65640000000000000000000000000000000000000000000000000000_U256);

pub type JournaledState = JournalInner<JournalEntry>;

/// An extension trait that allows us to easily extend the `revm::Inspector` capabilities
#[auto_impl::auto_impl(&mut)]
pub trait DatabaseExt: Database<Error = DatabaseError> + DatabaseCommit + Debug {
    /// Creates a new state snapshot at the current point of execution.
    ///
    /// A state snapshot is associated with a new unique id that's created for the snapshot.
    /// State snapshots can be reverted: [DatabaseExt::revert_state], however, depending on the
    /// [RevertStateSnapshotAction], it will keep the snapshot alive or delete it.
    fn snapshot_state(&mut self, journaled_state: &JournaledState, env: &mut EnvMut<'_>) -> U256;

    /// Reverts the snapshot if it exists
    ///
    /// Returns `true` if the snapshot was successfully reverted, `false` if no snapshot for that id
    /// exists.
    ///
    /// **N.B.** While this reverts the state of the evm to the snapshot, it keeps new logs made
    /// since the snapshots was created. This way we can show logs that were emitted between
    /// snapshot and its revert.
    /// This will also revert any changes in the `Env` and replace it with the captured `Env` of
    /// `Self::snapshot_state`.
    ///
    /// Depending on [RevertStateSnapshotAction] it will keep the snapshot alive or delete it.
    fn revert_state(
        &mut self,
        id: U256,
        journaled_state: &JournaledState,
        env: &mut EnvMut<'_>,
        action: RevertStateSnapshotAction,
    ) -> Option<JournaledState>;

    /// Deletes the state snapshot with the given `id`
    ///
    /// Returns `true` if the snapshot was successfully deleted, `false` if no snapshot for that id
    /// exists.
    fn delete_state_snapshot(&mut self, id: U256) -> bool;

    /// Deletes all state snapshots.
    fn delete_state_snapshots(&mut self);

    /// Creates and also selects a new fork
    ///
    /// This is basically `create_fork` + `select_fork`
    fn create_select_fork(
        &mut self,
        fork: CreateFork,
        env: &mut EnvMut<'_>,
        journaled_state: &mut JournaledState,
    ) -> eyre::Result<LocalForkId> {
        let id = self.create_fork(fork)?;
        self.select_fork(id, env, journaled_state)?;
        Ok(id)
    }

    /// Creates and also selects a new fork
    ///
    /// This is basically `create_fork` + `select_fork`
    fn create_select_fork_at_transaction(
        &mut self,
        fork: CreateFork,
        env: &mut EnvMut<'_>,
        journaled_state: &mut JournaledState,
        transaction: B256,
    ) -> eyre::Result<LocalForkId> {
        let id = self.create_fork_at_transaction(fork, transaction)?;
        self.select_fork(id, env, journaled_state)?;
        Ok(id)
    }

    /// Creates a new fork but does _not_ select it
    fn create_fork(&mut self, fork: CreateFork) -> eyre::Result<LocalForkId>;

    /// Creates a new fork but does _not_ select it
    fn create_fork_at_transaction(
        &mut self,
        fork: CreateFork,
        transaction: B256,
    ) -> eyre::Result<LocalForkId>;

    /// Selects the fork's state
    ///
    /// This will also modify the current `Env`.
    ///
    /// **Note**: this does not change the local state, but swaps the remote state
    ///
    /// # Errors
    ///
    /// Returns an error if no fork with the given `id` exists
    fn select_fork(
        &mut self,
        id: LocalForkId,
        env: &mut EnvMut<'_>,
        journaled_state: &mut JournaledState,
    ) -> eyre::Result<()>;

    /// Updates the fork to given block number.
    ///
    /// This will essentially create a new fork at the given block height.
    ///
    /// # Errors
    ///
    /// Returns an error if not matching fork was found.
    fn roll_fork(
        &mut self,
        id: Option<LocalForkId>,
        block_number: u64,
        env: &mut EnvMut<'_>,
        journaled_state: &mut JournaledState,
    ) -> eyre::Result<()>;

    /// Updates the fork to given transaction hash
    ///
    /// This will essentially create a new fork at the block this transaction was mined and replays
    /// all transactions up until the given transaction.
    ///
    /// # Errors
    ///
    /// Returns an error if not matching fork was found.
    fn roll_fork_to_transaction(
        &mut self,
        id: Option<LocalForkId>,
        transaction: B256,
        env: &mut EnvMut<'_>,
        journaled_state: &mut JournaledState,
    ) -> eyre::Result<()>;

    /// Fetches the given transaction for the fork and executes it, committing the state in the DB
    fn transact(
        &mut self,
        id: Option<LocalForkId>,
        transaction: B256,
        env: Env,
        journaled_state: &mut JournaledState,
        inspector: &mut dyn InspectorExt,
    ) -> eyre::Result<()>;

    /// Executes a given TransactionRequest, commits the new state to the DB
    fn transact_from_tx(
        &mut self,
        transaction: &TransactionRequest,
        env: Env,
        journaled_state: &mut JournaledState,
        inspector: &mut dyn InspectorExt,
    ) -> eyre::Result<()>;

    /// Returns the `ForkId` that's currently used in the database, if fork mode is on
    fn active_fork_id(&self) -> Option<LocalForkId>;

    /// Returns the Fork url that's currently used in the database, if fork mode is on
    fn active_fork_url(&self) -> Option<String>;

    /// Whether the database is currently in forked mode.
    fn is_forked_mode(&self) -> bool {
        self.active_fork_id().is_some()
    }

    /// Ensures that an appropriate fork exists
    ///
    /// If `id` contains a requested `Fork` this will ensure it exists.
    /// Otherwise, this returns the currently active fork.
    ///
    /// # Errors
    ///
    /// Returns an error if the given `id` does not match any forks
    ///
    /// Returns an error if no fork exists
    fn ensure_fork(&self, id: Option<LocalForkId>) -> eyre::Result<LocalForkId>;

    /// Ensures that a corresponding `ForkId` exists for the given local `id`
    fn ensure_fork_id(&self, id: LocalForkId) -> eyre::Result<&ForkId>;

    /// Handling multiple accounts/new contracts in a multifork environment can be challenging since
    /// every fork has its own standalone storage section. So this can be a common error to run
    /// into:
    ///
    /// ```solidity
    /// function testCanDeploy() public {
    ///    vm.selectFork(mainnetFork);
    ///    // contract created while on `mainnetFork`
    ///    DummyContract dummy = new DummyContract();
    ///    // this will succeed
    ///    dummy.hello();
    ///
    ///    vm.selectFork(optimismFork);
    ///
    ///    vm.expectRevert();
    ///    // this will revert since `dummy` contract only exists on `mainnetFork`
    ///    dummy.hello();
    /// }
    /// ```
    ///
    /// If this happens (`dummy.hello()`), or more general, a call on an address that's not a
    /// contract, revm will revert without useful context. This call will check in this context if
    /// `address(dummy)` belongs to an existing contract and if not will check all other forks if
    /// the contract is deployed there.
    ///
    /// Returns a more useful error message if that's the case
    fn diagnose_revert(
        &self,
        callee: Address,
        journaled_state: &JournaledState,
    ) -> Option<RevertDiagnostic>;

    /// Loads the account allocs from the given `allocs` map into the passed [JournaledState].
    ///
    /// Returns [Ok] if all accounts were successfully inserted into the journal, [Err] otherwise.
    fn load_allocs(
        &mut self,
        allocs: &BTreeMap<Address, GenesisAccount>,
        journaled_state: &mut JournaledState,
    ) -> Result<(), BackendError>;

    /// Copies bytecode, storage, nonce and balance from the given genesis account to the target
    /// address.
    ///
    /// Returns [Ok] if data was successfully inserted into the journal, [Err] otherwise.
    fn clone_account(
        &mut self,
        source: &GenesisAccount,
        target: &Address,
        journaled_state: &mut JournaledState,
    ) -> Result<(), BackendError>;

    /// Returns true if the given account is currently marked as persistent.
    fn is_persistent(&self, acc: &Address) -> bool;

    /// Revokes persistent status from the given account.
    fn remove_persistent_account(&mut self, account: &Address) -> bool;

    /// Marks the given account as persistent.
    fn add_persistent_account(&mut self, account: Address) -> bool;

    /// Removes persistent status from all given accounts.
    #[auto_impl(keep_default_for(&, &mut, Rc, Arc, Box))]
    fn remove_persistent_accounts(&mut self, accounts: impl IntoIterator<Item = Address>)
    where
        Self: Sized,
    {
        for acc in accounts {
            self.remove_persistent_account(&acc);
        }
    }

    /// Extends the persistent accounts with the accounts the iterator yields.
    #[auto_impl(keep_default_for(&, &mut, Rc, Arc, Box))]
    fn extend_persistent_accounts(&mut self, accounts: impl IntoIterator<Item = Address>)
    where
        Self: Sized,
    {
        for acc in accounts {
            self.add_persistent_account(acc);
        }
    }

    /// Grants cheatcode access for the given `account`
    ///
    /// Returns true if the `account` already has access
    fn allow_cheatcode_access(&mut self, account: Address) -> bool;

    /// Revokes cheatcode access for the given account
    ///
    /// Returns true if the `account` was previously allowed cheatcode access
    fn revoke_cheatcode_access(&mut self, account: &Address) -> bool;

    /// Returns `true` if the given account is allowed to execute cheatcodes
    fn has_cheatcode_access(&self, account: &Address) -> bool;

    /// Ensures that `account` is allowed to execute cheatcodes
    ///
    /// Returns an error if [`Self::has_cheatcode_access`] returns `false`
    fn ensure_cheatcode_access(&self, account: &Address) -> Result<(), BackendError> {
        if !self.has_cheatcode_access(account) {
            return Err(BackendError::NoCheats(*account));
        }
        Ok(())
    }

    /// Same as [`Self::ensure_cheatcode_access()`] but only enforces it if the backend is currently
    /// in forking mode
    fn ensure_cheatcode_access_forking_mode(&self, account: &Address) -> Result<(), BackendError> {
        if self.is_forked_mode() {
            return self.ensure_cheatcode_access(account);
        }
        Ok(())
    }

    /// Set the blockhash for a given block number.
    ///
    /// # Arguments
    ///
    /// * `number` - The block number to set the blockhash for
    /// * `hash` - The blockhash to set
    ///
    /// # Note
    ///
    /// This function mimics the EVM limits of the `blockhash` operation:
    /// - It sets the blockhash for blocks where `block.number - 256 <= number < block.number`
    /// - Setting a blockhash for the current block (number == block.number) has no effect
    /// - Setting a blockhash for future blocks (number > block.number) has no effect
    /// - Setting a blockhash for blocks older than `block.number - 256` has no effect
    fn set_blockhash(&mut self, block_number: U256, block_hash: B256);
}

struct _ObjectSafe(dyn DatabaseExt);

/// Provides the underlying `revm::Database` implementation.
///
/// A `Backend` can be initialised in two forms:
///
/// # 1. Empty in-memory Database
/// This is the default variant: an empty `revm::Database`
///
/// # 2. Forked Database
/// A `revm::Database` that forks off a remote client
///
///
/// In addition to that we support forking manually on the fly.
/// Additional forks can be created. Each unique fork is identified by its unique `ForkId`. We treat
/// forks as unique if they have the same `(endpoint, block number)` pair.
///
/// When it comes to testing, it's intended that each contract will use its own `Backend`
/// (`Backend::clone`). This way each contract uses its own encapsulated evm state. For in-memory
/// testing, the database is just an owned `revm::InMemoryDB`.
///
/// Each `Fork`, identified by a unique id, uses completely separate storage, write operations are
/// performed only in the fork's own database, `ForkDB`.
///
/// A `ForkDB` consists of 2 halves:
///   - everything fetched from the remote is readonly
///   - all local changes (instructed by the contract) are written to the backend's `db` and don't
///     alter the state of the remote client.
///
/// # Fork swapping
///
/// Multiple "forks" can be created `Backend::create_fork()`, however only 1 can be used by the
/// `db`. However, their state can be hot-swapped by swapping the read half of `db` from one fork to
/// another.
/// When swapping forks (`Backend::select_fork()`) we also update the current `Env` of the `EVM`
/// accordingly, so that all `block.*` config values match
///
/// When another for is selected [`DatabaseExt::select_fork()`] the entire storage, including
/// `JournaledState` is swapped, but the storage of the caller's and the test contract account is
/// _always_ cloned. This way a fork has entirely separate storage but data can still be shared
/// across fork boundaries via stack and contract variables.
///
/// # Snapshotting
///
/// A snapshot of the current overall state can be taken at any point in time. A snapshot is
/// identified by a unique id that's returned when a snapshot is created. A snapshot can only be
/// reverted _once_. After a successful revert, the same snapshot id cannot be used again. Reverting
/// a snapshot replaces the current active state with the snapshot state, the snapshot is deleted
/// afterwards, as well as any snapshots taken after the reverted snapshot, (e.g.: reverting to id
/// 0x1 will delete snapshots with ids 0x1, 0x2, etc.)
///
/// **Note:** State snapshots work across fork-swaps, e.g. if fork `A` is currently active, then a
/// snapshot is created before fork `B` is selected, then fork `A` will be the active fork again
/// after reverting the snapshot.
#[derive(Clone, Debug)]
#[must_use]
pub struct Backend {
    /// The access point for managing forks
    forks: MultiFork,
    // The default in memory db
    mem_db: FoundryEvmInMemoryDB,
    /// The journaled_state to use to initialize new forks with
    ///
    /// The way [`JournaledState`] works is, that it holds the "hot" accounts loaded from the
    /// underlying `Database` that feeds the Account and State data to the journaled_state so it
    /// can apply changes to the state while the EVM executes.
    ///
    /// In a way the `JournaledState` is something like a cache that
    /// 1. check if account is already loaded (hot)
    /// 2. if not load from the `Database` (this will then retrieve the account via RPC in forking
    ///    mode)
    ///
    /// To properly initialize we store the `JournaledState` before the first fork is selected
    /// ([`DatabaseExt::select_fork`]).
    ///
    /// This will be an empty `JournaledState`, which will be populated with persistent accounts,
    /// See [`Self::update_fork_db()`].
    fork_init_journaled_state: JournaledState,
    /// The currently active fork database
    ///
    /// If this is set, then the Backend is currently in forking mode
    active_fork_ids: Option<(LocalForkId, ForkLookupIndex)>,
    /// holds additional Backend data
    inner: BackendInner,
}

impl Backend {
    /// Creates a new Backend with a spawned multi fork thread.
    ///
    /// If `fork` is `Some` this will use a `fork` database, otherwise with an in-memory
    /// database.
    pub fn spawn(fork: Option<CreateFork>) -> eyre::Result<Self> {
        Self::new(MultiFork::spawn(), fork)
    }

    /// Creates a new instance of `Backend`
    ///
    /// If `fork` is `Some` this will use a `fork` database, otherwise with an in-memory
    /// database.
    ///
    /// Prefer using [`spawn`](Self::spawn) instead.
    pub fn new(forks: MultiFork, fork: Option<CreateFork>) -> eyre::Result<Self> {
        trace!(target: "backend", forking_mode=?fork.is_some(), "creating executor backend");
        // Note: this will take of registering the `fork`
        let inner = BackendInner {
            persistent_accounts: HashSet::from(DEFAULT_PERSISTENT_ACCOUNTS),
            ..Default::default()
        };

        let mut backend = Self {
            forks,
            mem_db: CacheDB::new(Default::default()),
            fork_init_journaled_state: inner.new_journaled_state(),
            active_fork_ids: None,
            inner,
        };

        if let Some(fork) = fork {
            let (fork_id, fork, _) = backend.forks.create_fork(fork)?;
            let fork_db = ForkDB::new(fork);
            let fork_ids = backend.inner.insert_new_fork(
                fork_id.clone(),
                fork_db,
                backend.inner.new_journaled_state(),
            );
            backend.inner.launched_with_fork = Some((fork_id, fork_ids.0, fork_ids.1));
            backend.active_fork_ids = Some(fork_ids);
        }

        trace!(target: "backend", forking_mode=? backend.active_fork_ids.is_some(), "created executor backend");

        Ok(backend)
    }

    /// Creates a new instance of `Backend` with fork added to the fork database and sets the fork
    /// as active
    pub(crate) fn new_with_fork(
        id: &ForkId,
        fork: Fork,
        journaled_state: JournaledState,
    ) -> eyre::Result<Self> {
        let mut backend = Self::spawn(None)?;
        let fork_ids = backend.inner.insert_new_fork(id.clone(), fork.db, journaled_state);
        backend.inner.launched_with_fork = Some((id.clone(), fork_ids.0, fork_ids.1));
        backend.active_fork_ids = Some(fork_ids);
        Ok(backend)
    }

    /// Creates a new instance with a `BackendDatabase::InMemory` cache layer for the `CacheDB`
    pub fn clone_empty(&self) -> Self {
        Self {
            forks: self.forks.clone(),
            mem_db: CacheDB::new(Default::default()),
            fork_init_journaled_state: self.inner.new_journaled_state(),
            active_fork_ids: None,
            inner: Default::default(),
        }
    }

    pub fn insert_account_info(&mut self, address: Address, account: AccountInfo) {
        if let Some(db) = self.active_fork_db_mut() {
            db.insert_account_info(address, account)
        } else {
            self.mem_db.insert_account_info(address, account)
        }
    }

    /// Inserts a value on an account's storage without overriding account info
    pub fn insert_account_storage(
        &mut self,
        address: Address,
        slot: U256,
        value: U256,
    ) -> Result<(), DatabaseError> {
        if let Some(db) = self.active_fork_db_mut() {
            db.insert_account_storage(address, slot, value)
        } else {
            self.mem_db.insert_account_storage(address, slot, value)
        }
    }

    /// Completely replace an account's storage without overriding account info.
    ///
    /// When forking, this causes the backend to assume a `0` value for all
    /// unset storage slots instead of trying to fetch it.
    pub fn replace_account_storage(
        &mut self,
        address: Address,
        storage: Map<U256, U256>,
    ) -> Result<(), DatabaseError> {
        if let Some(db) = self.active_fork_db_mut() {
            db.replace_account_storage(address, storage)
        } else {
            self.mem_db.replace_account_storage(address, storage)
        }
    }

    /// Returns all snapshots created in this backend
    pub fn state_snapshots(
        &self,
    ) -> &StateSnapshots<BackendStateSnapshot<BackendDatabaseSnapshot>> {
        &self.inner.state_snapshots
    }

    /// Sets the address of the `DSTest` contract that is being executed
    ///
    /// This will also mark the caller as persistent and remove the persistent status from the
    /// previous test contract address
    ///
    /// This will also grant cheatcode access to the test account
    pub fn set_test_contract(&mut self, acc: Address) -> &mut Self {
        trace!(?acc, "setting test account");
        self.add_persistent_account(acc);
        self.allow_cheatcode_access(acc);
        self
    }

    /// Sets the caller address
    pub fn set_caller(&mut self, acc: Address) -> &mut Self {
        trace!(?acc, "setting caller account");
        self.inner.caller = Some(acc);
        self.allow_cheatcode_access(acc);
        self
    }

    /// Sets the current spec id
    pub fn set_spec_id(&mut self, spec_id: SpecId) -> &mut Self {
        trace!(?spec_id, "setting spec ID");
        self.inner.spec_id = spec_id;
        self
    }

    /// Returns the set caller address
    pub fn caller_address(&self) -> Option<Address> {
        self.inner.caller
    }

    /// Failures occurred in state snapshots are tracked when the state snapshot is reverted.
    ///
    /// If an error occurs in a restored state snapshot, the test is considered failed.
    ///
    /// This returns whether there was a reverted state snapshot that recorded an error.
    pub fn has_state_snapshot_failure(&self) -> bool {
        self.inner.has_state_snapshot_failure
    }

    /// Sets the state snapshot failure flag.
    pub fn set_state_snapshot_failure(&mut self, has_state_snapshot_failure: bool) {
        self.inner.has_state_snapshot_failure = has_state_snapshot_failure
    }

    /// When creating or switching forks, we update the AccountInfo of the contract
    pub(crate) fn update_fork_db(
        &self,
        active_journaled_state: &mut JournaledState,
        target_fork: &mut Fork,
    ) {
        self.update_fork_db_contracts(
            self.inner.persistent_accounts.iter().copied(),
            active_journaled_state,
            target_fork,
        )
    }

    /// Merges the state of all `accounts` from the currently active db into the given `fork`
    pub(crate) fn update_fork_db_contracts(
        &self,
        accounts: impl IntoIterator<Item = Address>,
        active_journaled_state: &mut JournaledState,
        target_fork: &mut Fork,
    ) {
        if let Some(db) = self.active_fork_db() {
            merge_account_data(accounts, db, active_journaled_state, target_fork)
        } else {
            merge_account_data(accounts, &self.mem_db, active_journaled_state, target_fork)
        }
    }

    /// Returns the memory db used if not in forking mode
    pub fn mem_db(&self) -> &FoundryEvmInMemoryDB {
        &self.mem_db
    }

    /// Returns true if the `id` is currently active
    pub fn is_active_fork(&self, id: LocalForkId) -> bool {
        self.active_fork_ids.map(|(i, _)| i == id).unwrap_or_default()
    }

    /// Returns `true` if the `Backend` is currently in forking mode
    pub fn is_in_forking_mode(&self) -> bool {
        self.active_fork().is_some()
    }

    /// Returns the currently active `Fork`, if any
    pub fn active_fork(&self) -> Option<&Fork> {
        self.active_fork_ids.map(|(_, idx)| self.inner.get_fork(idx))
    }

    /// Returns the currently active `Fork`, if any
    pub fn active_fork_mut(&mut self) -> Option<&mut Fork> {
        self.active_fork_ids.map(|(_, idx)| self.inner.get_fork_mut(idx))
    }

    /// Returns the currently active `ForkDB`, if any
    pub fn active_fork_db(&self) -> Option<&ForkDB> {
        self.active_fork().map(|f| &f.db)
    }

    /// Returns the currently active `ForkDB`, if any
    pub fn active_fork_db_mut(&mut self) -> Option<&mut ForkDB> {
        self.active_fork_mut().map(|f| &mut f.db)
    }

    /// Returns the current database implementation as a `&dyn` value.
    #[inline(always)]
    pub fn db(&self) -> &dyn Database<Error = DatabaseError> {
        match self.active_fork_db() {
            Some(fork_db) => fork_db,
            None => &self.mem_db,
        }
    }

    /// Returns the current database implementation as a `&mut dyn` value.
    #[inline(always)]
    pub fn db_mut(&mut self) -> &mut dyn Database<Error = DatabaseError> {
        match self.active_fork_ids.map(|(_, idx)| &mut self.inner.get_fork_mut(idx).db) {
            Some(fork_db) => fork_db,
            None => &mut self.mem_db,
        }
    }

    /// Creates a snapshot of the currently active database
    pub(crate) fn create_db_snapshot(&self) -> BackendDatabaseSnapshot {
        if let Some((id, idx)) = self.active_fork_ids {
            let fork = self.inner.get_fork(idx).clone();
            let fork_id = self.inner.ensure_fork_id(id).cloned().expect("Exists; qed");
            BackendDatabaseSnapshot::Forked(id, fork_id, idx, Box::new(fork))
        } else {
            BackendDatabaseSnapshot::InMemory(self.mem_db.clone())
        }
    }

    /// Since each `Fork` tracks logs separately, we need to merge them to get _all_ of them
    pub fn merged_logs(&self, mut logs: Vec<Log>) -> Vec<Log> {
        if let Some((_, active)) = self.active_fork_ids {
            let mut all_logs = Vec::with_capacity(logs.len());

            self.inner
                .forks
                .iter()
                .enumerate()
                .filter_map(|(idx, f)| f.as_ref().map(|f| (idx, f)))
                .for_each(|(idx, f)| {
                    if idx == active {
                        all_logs.append(&mut logs);
                    } else {
                        all_logs.extend(f.journaled_state.logs.clone())
                    }
                });
            return all_logs;
        }

        logs
    }

    /// Initializes settings we need to keep track of.
    ///
    /// We need to track these mainly to prevent issues when switching between different evms
    pub(crate) fn initialize(&mut self, env: &Env) {
        self.set_caller(env.tx.caller);
        self.set_spec_id(env.evm_env.cfg_env.spec);

        let test_contract = match env.tx.kind {
            TxKind::Call(to) => to,
            TxKind::Create => {
                let nonce = self
                    .basic_ref(env.tx.caller)
                    .map(|b| b.unwrap_or_default().nonce)
                    .unwrap_or_default();
                env.tx.caller.create(nonce)
            }
        };
        self.set_test_contract(test_contract);
    }

    /// Executes the configured test call of the `env` without committing state changes.
    ///
    /// Note: in case there are any cheatcodes executed that modify the environment, this will
    /// update the given `env` with the new values.
    #[instrument(name = "inspect", level = "debug", skip_all)]
    pub fn inspect<I: InspectorExt>(
        &mut self,
        env: &mut Env,
        inspector: &mut I,
    ) -> eyre::Result<ResultAndState> {
        self.initialize(env);
        let mut evm = crate::evm::new_evm_with_inspector(self, env.to_owned(), inspector);

        let res = evm.transact(env.tx.clone()).wrap_err("EVM error")?;

        *env = evm.as_env_mut().to_owned();

        Ok(res)
    }

    /// Returns true if the address is a precompile
    pub fn is_existing_precompile(&self, addr: &Address) -> bool {
        self.inner.precompiles().contains(addr)
    }

    /// Sets the initial journaled state to use when initializing forks
    #[inline]
    fn set_init_journaled_state(&mut self, journaled_state: JournaledState) {
        trace!("recording fork init journaled_state");
        self.fork_init_journaled_state = journaled_state;
    }

    /// Cleans up already loaded accounts that would be initialized without the correct data from
    /// the fork.
    ///
    /// It can happen that an account is loaded before the first fork is selected, like
    /// `getNonce(addr)`, which will load an empty account by default.
    ///
    /// This account data then would not match the account data of a fork if it exists.
    /// So when the first fork is initialized we replace these accounts with the actual account as
    /// it exists on the fork.
    fn prepare_init_journal_state(&mut self) -> Result<(), BackendError> {
        let loaded_accounts = self
            .fork_init_journaled_state
            .state
            .iter()
            .filter(|(addr, _)| !self.is_existing_precompile(addr) && !self.is_persistent(addr))
            .map(|(addr, _)| addr)
            .copied()
            .collect::<Vec<_>>();

        for fork in self.inner.forks_iter_mut() {
            let mut journaled_state = self.fork_init_journaled_state.clone();
            for loaded_account in loaded_accounts.iter().copied() {
                trace!(?loaded_account, "replacing account on init");
                let init_account =
                    journaled_state.state.get_mut(&loaded_account).expect("exists; qed");

                // here's an edge case where we need to check if this account has been created, in
                // which case we don't need to replace it with the account from the fork because the
                // created account takes precedence: for example contract creation in setups
                if init_account.is_created() {
                    trace!(?loaded_account, "skipping created account");
                    continue;
                }

                // otherwise we need to replace the account's info with the one from the fork's
                // database
                let fork_account = Database::basic(&mut fork.db, loaded_account)?
                    .ok_or(BackendError::MissingAccount(loaded_account))?;
                init_account.info = fork_account;
            }
            fork.journaled_state = journaled_state;
        }
        Ok(())
    }

    /// Returns the block numbers required for replaying a transaction
    fn get_block_number_and_block_for_transaction(
        &self,
        id: LocalForkId,
        transaction: B256,
    ) -> eyre::Result<(u64, AnyRpcBlock)> {
        let fork = self.inner.get_fork_by_id(id)?;
        let tx = fork.db.db.get_transaction(transaction)?;

        // get the block number we need to fork
        if let Some(tx_block) = tx.block_number {
            let block = fork.db.db.get_full_block(tx_block)?;

            // we need to subtract 1 here because we want the state before the transaction
            // was mined
            let fork_block = tx_block - 1;
            Ok((fork_block, block))
        } else {
            let block = fork.db.db.get_full_block(BlockNumberOrTag::Latest)?;

            let number = block.header.number;

            Ok((number, block))
        }
    }

    /// Replays all the transactions at the forks current block that were mined before the `tx`
    ///
    /// Returns the _unmined_ transaction that corresponds to the given `tx_hash`
    pub fn replay_until(
        &mut self,
        id: LocalForkId,
        mut env: Env,
        tx_hash: B256,
        journaled_state: &mut JournaledState,
    ) -> eyre::Result<Option<Transaction<AnyTxEnvelope>>> {
        trace!(?id, ?tx_hash, "replay until transaction");

        let persistent_accounts = self.inner.persistent_accounts.clone();
        let fork_id = self.ensure_fork_id(id)?.clone();

        let fork = self.inner.get_fork_by_id_mut(id)?;
        let full_block =
            fork.db.db.get_full_block(env.evm_env.block_env.number.saturating_to::<u64>())?;

        for tx in full_block.inner.transactions.txns() {
            // System transactions such as on L2s don't contain any pricing info so we skip them
            // otherwise this would cause reverts
            if is_known_system_sender(tx.inner().inner.signer())
                || tx.ty() == SYSTEM_TRANSACTION_TYPE
            {
                trace!(tx=?tx.tx_hash(), "skipping system transaction");
                continue;
            }

            if tx.tx_hash() == tx_hash {
                // found the target transaction
                return Ok(Some(tx.inner.clone()));
            }
            trace!(tx=?tx.tx_hash(), "committing transaction");

            commit_transaction(
                &tx.inner,
                &mut env.as_env_mut(),
                journaled_state,
                fork,
                &fork_id,
                &persistent_accounts,
                &mut NoOpInspector,
            )?;
        }

        Ok(None)
    }
}

impl DatabaseExt for Backend {
    fn snapshot_state(&mut self, journaled_state: &JournaledState, env: &mut EnvMut<'_>) -> U256 {
        trace!("create snapshot");
        let id = self.inner.state_snapshots.insert(BackendStateSnapshot::new(
            self.create_db_snapshot(),
            journaled_state.clone(),
            env.to_owned(),
        ));
        trace!(target: "backend", "Created new snapshot {}", id);
        id
    }

    fn revert_state(
        &mut self,
        id: U256,
        current_state: &JournaledState,
        current: &mut EnvMut<'_>,
        action: RevertStateSnapshotAction,
    ) -> Option<JournaledState> {
        trace!(?id, "revert snapshot");
        if let Some(mut snapshot) = self.inner.state_snapshots.remove_at(id) {
            // Re-insert snapshot to persist it
            if action.is_keep() {
                self.inner.state_snapshots.insert_at(snapshot.clone(), id);
            }

            // https://github.com/foundry-rs/foundry/issues/3055
            // Check if an error occurred either during or before the snapshot.
            // DSTest contracts don't have snapshot functionality, so this slot is enough to check
            // for failure here.
            if let Some(account) = current_state.state.get(&CHEATCODE_ADDRESS)
                && let Some(slot) = account.storage.get(&GLOBAL_FAIL_SLOT)
                && !slot.present_value.is_zero()
            {
                self.set_state_snapshot_failure(true);
            }

            // merge additional logs
            snapshot.merge(current_state);
            let BackendStateSnapshot { db, mut journaled_state, env } = snapshot;
            match db {
                BackendDatabaseSnapshot::InMemory(mem_db) => {
                    self.mem_db = mem_db;
                }
                BackendDatabaseSnapshot::Forked(id, fork_id, idx, mut fork) => {
                    // there might be the case where the snapshot was created during `setUp` with
                    // another caller, so we need to ensure the caller account is present in the
                    // journaled state and database
                    let caller = current.tx.caller;
                    journaled_state.state.entry(caller).or_insert_with(|| {
                        let caller_account = current_state
                            .state
                            .get(&caller)
                            .map(|acc| acc.info.clone())
                            .unwrap_or_default();

                        if !fork.db.cache.accounts.contains_key(&caller) {
                            // update the caller account which is required by the evm
                            fork.db.insert_account_info(caller, caller_account.clone());
                        }
                        caller_account.into()
                    });
                    self.inner.revert_state_snapshot(id, fork_id, idx, *fork);
                    self.active_fork_ids = Some((id, idx))
                }
            }

            update_current_env_with_fork_env(&mut current.as_env_mut(), env);
            trace!(target: "backend", "Reverted snapshot {}", id);

            Some(journaled_state)
        } else {
            warn!(target: "backend", "No snapshot to revert for {}", id);
            None
        }
    }

    fn delete_state_snapshot(&mut self, id: U256) -> bool {
        self.inner.state_snapshots.remove_at(id).is_some()
    }

    fn delete_state_snapshots(&mut self) {
        self.inner.state_snapshots.clear()
    }

    fn create_fork(&mut self, create_fork: CreateFork) -> eyre::Result<LocalForkId> {
        trace!("create fork");
        let (fork_id, fork, _) = self.forks.create_fork(create_fork)?;

        let fork_db = ForkDB::new(fork);
        let (id, _) =
            self.inner.insert_new_fork(fork_id, fork_db, self.fork_init_journaled_state.clone());
        Ok(id)
    }

    fn create_fork_at_transaction(
        &mut self,
        fork: CreateFork,
        transaction: B256,
    ) -> eyre::Result<LocalForkId> {
        trace!(?transaction, "create fork at transaction");
        let id = self.create_fork(fork)?;
        let fork_id = self.ensure_fork_id(id).cloned()?;
        let mut env = self
            .forks
            .get_env(fork_id)?
            .ok_or_else(|| eyre::eyre!("Requested fork `{}` does not exit", id))?;

        // we still need to roll to the transaction, but we only need an empty dummy state since we
        // don't need to update the active journaled state yet
        self.roll_fork_to_transaction(
            Some(id),
            transaction,
            &mut env.as_env_mut(),
            &mut self.inner.new_journaled_state(),
        )?;
        Ok(id)
    }

    /// Select an existing fork by id.
    /// When switching forks we copy the shared state
    fn select_fork(
        &mut self,
        id: LocalForkId,
        env: &mut EnvMut<'_>,
        active_journaled_state: &mut JournaledState,
    ) -> eyre::Result<()> {
        trace!(?id, "select fork");
        if self.is_active_fork(id) {
            // nothing to do
            return Ok(());
        }

        // Update block number and timestamp of active fork (if any) with current env values,
        // in order to preserve values changed by using `roll` and `warp` cheatcodes.
        if let Some(active_fork_id) = self.active_fork_id() {
            self.forks.update_block(
                self.ensure_fork_id(active_fork_id).cloned()?,
                env.block.number,
                env.block.timestamp,
            )?;
        }

        let fork_id = self.ensure_fork_id(id).cloned()?;
        let idx = self.inner.ensure_fork_index(&fork_id)?;
        let fork_env = self
            .forks
            .get_env(fork_id)?
            .ok_or_else(|| eyre::eyre!("Requested fork `{}` does not exit", id))?;

        // If we're currently in forking mode we need to update the journaled_state to this point,
        // this ensures the changes performed while the fork was active are recorded
        if let Some(active) = self.active_fork_mut() {
            active.journaled_state = active_journaled_state.clone();

            let caller = env.tx.caller;
            let caller_account = active.journaled_state.state.get(&env.tx.caller).cloned();
            let target_fork = self.inner.get_fork_mut(idx);

            // depth 0 will be the default value when the fork was created
            if target_fork.journaled_state.depth == 0 {
                // Initialize caller with its fork info
                if let Some(mut acc) = caller_account {
                    let fork_account = Database::basic(&mut target_fork.db, caller)?
                        .ok_or(BackendError::MissingAccount(caller))?;

                    acc.info = fork_account;
                    target_fork.journaled_state.state.insert(caller, acc);
                }
            }
        } else {
            // this is the first time a fork is selected. This means up to this point all changes
            // are made in a single `JournaledState`, for example after a `setup` that only created
            // different forks. Since the `JournaledState` is valid for all forks until the
            // first fork is selected, we need to update it for all forks and use it as init state
            // for all future forks

            self.set_init_journaled_state(active_journaled_state.clone());
            self.prepare_init_journal_state()?;

            // Make sure that the next created fork has a depth of 0.
            self.fork_init_journaled_state.depth = 0;
        }

        {
            // update the shared state and track
            let mut fork = self.inner.take_fork(idx);

            // Make sure all persistent accounts on the newly selected fork reflect same state as
            // the active db / previous fork.
            // This can get out of sync when multiple forks are created on test `setUp`, then a
            // fork is selected and persistent contract is changed. If first action in test is to
            // select a different fork, then the persistent contract state won't reflect changes
            // done in `setUp` for the other fork.
            // See <https://github.com/foundry-rs/foundry/issues/10296> and <https://github.com/foundry-rs/foundry/issues/10552>.
            let persistent_accounts = self.inner.persistent_accounts.clone();
            if let Some(db) = self.active_fork_db_mut() {
                for addr in persistent_accounts {
                    let Ok(db_account) = db.load_account(addr) else { continue };

                    let Some(fork_account) = fork.journaled_state.state.get_mut(&addr) else {
                        continue;
                    };

                    for (key, val) in &db_account.storage {
                        if let Some(fork_storage) = fork_account.storage.get_mut(key) {
                            fork_storage.present_value = *val;
                        }
                    }
                }
            }

            // since all forks handle their state separately, the depth can drift
            // this is a handover where the target fork starts at the same depth where it was
            // selected. This ensures that there are no gaps in depth which would
            // otherwise cause issues with the tracer
            fork.journaled_state.depth = active_journaled_state.depth;

            // another edge case where a fork is created and selected during setup with not
            // necessarily the same caller as for the test, however we must always
            // ensure that fork's state contains the current sender
            let caller = env.tx.caller;
            fork.journaled_state.state.entry(caller).or_insert_with(|| {
                let caller_account = active_journaled_state
                    .state
                    .get(&env.tx.caller)
                    .map(|acc| acc.info.clone())
                    .unwrap_or_default();

                if !fork.db.cache.accounts.contains_key(&caller) {
                    // update the caller account which is required by the evm
                    fork.db.insert_account_info(caller, caller_account.clone());
                }
                caller_account.into()
            });

            self.update_fork_db(active_journaled_state, &mut fork);

            // insert the fork back
            self.inner.set_fork(idx, fork);
        }

        self.active_fork_ids = Some((id, idx));
        // Update current environment with environment of newly selected fork.
        update_current_env_with_fork_env(env, fork_env);

        Ok(())
    }

    /// This is effectively the same as [`Self::create_select_fork()`] but updating an existing
    /// [ForkId] that is mapped to the [LocalForkId]
    fn roll_fork(
        &mut self,
        id: Option<LocalForkId>,
        block_number: u64,
        env: &mut EnvMut<'_>,
        journaled_state: &mut JournaledState,
    ) -> eyre::Result<()> {
        trace!(?id, ?block_number, "roll fork");
        let id = self.ensure_fork(id)?;
        let (fork_id, backend, fork_env) =
            self.forks.roll_fork(self.inner.ensure_fork_id(id).cloned()?, block_number)?;
        // this will update the local mapping
        self.inner.roll_fork(id, fork_id, backend)?;

        if let Some((active_id, active_idx)) = self.active_fork_ids {
            // the currently active fork is the targeted fork of this call
            if active_id == id {
                // need to update the block's env settings right away, which is otherwise set when
                // forks are selected `select_fork`
                update_current_env_with_fork_env(env, fork_env);

                // we also need to update the journaled_state right away, this has essentially the
                // same effect as selecting (`select_fork`) by discarding
                // non-persistent storage from the journaled_state. This which will
                // reset cached state from the previous block
                let mut persistent_addrs = self.inner.persistent_accounts.clone();
                // we also want to copy the caller state here
                persistent_addrs.extend(self.caller_address());

                let active = self.inner.get_fork_mut(active_idx);
                active.journaled_state = self.fork_init_journaled_state.clone();

                active.journaled_state.depth = journaled_state.depth;
                for addr in persistent_addrs {
                    merge_journaled_state_data(addr, journaled_state, &mut active.journaled_state);
                }

                // Ensure all previously loaded accounts are present in the journaled state to
                // prevent issues in the new journalstate, e.g. assumptions that accounts are loaded
                // if the account is not touched, we reload it, if it's touched we clone it.
                //
                // Special case for accounts that are not created: we don't merge their state but
                // load it in order to reflect their state at the new block (they should explicitly
                // be marked as persistent if it is desired to keep state between fork rolls).
                for (addr, acc) in &journaled_state.state {
                    if acc.is_created() {
                        if acc.is_touched() {
                            merge_journaled_state_data(
                                *addr,
                                journaled_state,
                                &mut active.journaled_state,
                            );
                        }
                    } else {
                        let _ = active.journaled_state.load_account(&mut active.db, *addr);
                    }
                }

                *journaled_state = active.journaled_state.clone();
            }
        }
        Ok(())
    }

    fn roll_fork_to_transaction(
        &mut self,
        id: Option<LocalForkId>,
        transaction: B256,
        env: &mut EnvMut<'_>,
        journaled_state: &mut JournaledState,
    ) -> eyre::Result<()> {
        trace!(?id, ?transaction, "roll fork to transaction");
        let id = self.ensure_fork(id)?;

        let (fork_block, block) =
            self.get_block_number_and_block_for_transaction(id, transaction)?;

        // roll the fork to the transaction's block or latest if it's pending
        self.roll_fork(Some(id), fork_block, env, journaled_state)?;

        update_env_block(env, &block);

        let env = env.to_owned();

        // replay all transactions that came before
        self.replay_until(id, env, transaction, journaled_state)?;

        Ok(())
    }

    fn transact(
        &mut self,
        maybe_id: Option<LocalForkId>,
        transaction: B256,
        mut env: Env,
        journaled_state: &mut JournaledState,
        inspector: &mut dyn InspectorExt,
    ) -> eyre::Result<()> {
        trace!(?maybe_id, ?transaction, "execute transaction");
        let persistent_accounts = self.inner.persistent_accounts.clone();
        let id = self.ensure_fork(maybe_id)?;
        let fork_id = self.ensure_fork_id(id).cloned()?;

        let tx = {
            let fork = self.inner.get_fork_by_id_mut(id)?;
            fork.db.db.get_transaction(transaction)?
        };

        // This is a bit ambiguous because the user wants to transact an arbitrary transaction in
        // the current context, but we're assuming the user wants to transact the transaction as it
        // was mined. Usually this is used in a combination of a fork at the transaction's parent
        // transaction in the block and then the transaction is transacted:
        // <https://github.com/foundry-rs/foundry/issues/6538>
        // So we modify the env to match the transaction's block.
        let (_fork_block, block) =
            self.get_block_number_and_block_for_transaction(id, transaction)?;
        update_env_block(&mut env.as_env_mut(), &block);

        let fork = self.inner.get_fork_by_id_mut(id)?;
        commit_transaction(
            &tx.inner,
            &mut env.as_env_mut(),
            journaled_state,
            fork,
            &fork_id,
            &persistent_accounts,
            inspector,
        )
    }

    fn transact_from_tx(
        &mut self,
        tx: &TransactionRequest,
        mut env: Env,
        journaled_state: &mut JournaledState,
        inspector: &mut dyn InspectorExt,
    ) -> eyre::Result<()> {
        trace!(?tx, "execute signed transaction");

        self.commit(journaled_state.state.clone());

        let res = {
            configure_tx_req_env(&mut env.as_env_mut(), tx, None)?;

            let mut db = self.clone();
            let mut evm = new_evm_with_inspector(&mut db, env.to_owned(), inspector);
            evm.journaled_state.depth = journaled_state.depth + 1;
            evm.transact(env.tx)?
        };

        self.commit(res.state);
        update_state(&mut journaled_state.state, self, None)?;

        Ok(())
    }

    fn active_fork_id(&self) -> Option<LocalForkId> {
        self.active_fork_ids.map(|(id, _)| id)
    }

    fn active_fork_url(&self) -> Option<String> {
        let fork = self.inner.issued_local_fork_ids.get(&self.active_fork_id()?)?;
        self.forks.get_fork_url(fork.clone()).ok()?
    }

    fn ensure_fork(&self, id: Option<LocalForkId>) -> eyre::Result<LocalForkId> {
        if let Some(id) = id {
            if self.inner.issued_local_fork_ids.contains_key(&id) {
                return Ok(id);
            }
            eyre::bail!("Requested fork `{}` does not exit", id)
        }
        if let Some(id) = self.active_fork_id() { Ok(id) } else { eyre::bail!("No fork active") }
    }

    fn ensure_fork_id(&self, id: LocalForkId) -> eyre::Result<&ForkId> {
        self.inner.ensure_fork_id(id)
    }

    fn diagnose_revert(
        &self,
        callee: Address,
        journaled_state: &JournaledState,
    ) -> Option<RevertDiagnostic> {
        let active_id = self.active_fork_id()?;
        let active_fork = self.active_fork()?;

        if self.inner.forks.len() == 1 {
            // we only want to provide additional diagnostics here when in multifork mode with > 1
            // forks
            return None;
        }

        if !active_fork.is_contract(callee) && !is_contract_in_state(journaled_state, callee) {
            // no contract for `callee` available on current fork, check if available on other forks
            let mut available_on = Vec::new();
            for (id, fork) in self.inner.forks_iter().filter(|(id, _)| *id != active_id) {
                trace!(?id, address=?callee, "checking if account exists");
                if fork.is_contract(callee) {
                    available_on.push(id);
                }
            }

            return if available_on.is_empty() {
                Some(RevertDiagnostic::ContractDoesNotExist {
                    contract: callee,
                    active: active_id,
                    persistent: self.is_persistent(&callee),
                })
            } else {
                // likely user error: called a contract that's not available on active fork but is
                // present other forks
                Some(RevertDiagnostic::ContractExistsOnOtherForks {
                    contract: callee,
                    active: active_id,
                    available_on,
                })
            };
        }
        None
    }

    /// Loads the account allocs from the given `allocs` map into the passed [JournaledState].
    ///
    /// Returns [Ok] if all accounts were successfully inserted into the journal, [Err] otherwise.
    fn load_allocs(
        &mut self,
        allocs: &BTreeMap<Address, GenesisAccount>,
        journaled_state: &mut JournaledState,
    ) -> Result<(), BackendError> {
        // Loop through all of the allocs defined in the map and commit them to the journal.
        for (addr, acc) in allocs {
            self.clone_account(acc, addr, journaled_state)?;
        }

        Ok(())
    }

    /// Copies bytecode, storage, nonce and balance from the given genesis account to the target
    /// address.
    ///
    /// Returns [Ok] if data was successfully inserted into the journal, [Err] otherwise.
    fn clone_account(
        &mut self,
        source: &GenesisAccount,
        target: &Address,
        journaled_state: &mut JournaledState,
    ) -> Result<(), BackendError> {
        // Fetch the account from the journaled state. Will create a new account if it does
        // not already exist.
        let mut state_acc = journaled_state.load_account(self, *target)?;

        // Set the account's bytecode and code hash, if the `bytecode` field is present.
        if let Some(bytecode) = source.code.as_ref() {
            state_acc.info.code_hash = keccak256(bytecode);
            let bytecode = Bytecode::new_raw(bytecode.0.clone().into());
            state_acc.info.code = Some(bytecode);
        }

        // Set the account's storage, if the `storage` field is present.
        if let Some(storage) = source.storage.as_ref() {
            state_acc.storage = storage
                .iter()
                .map(|(slot, value)| {
                    let slot = U256::from_be_bytes(slot.0);
                    (
                        slot,
                        EvmStorageSlot::new_changed(
                            state_acc
                                .storage
                                .get(&slot)
                                .map(|s| s.present_value)
                                .unwrap_or_default(),
                            U256::from_be_bytes(value.0),
                            0,
                        ),
                    )
                })
                .collect();
        }
        // Set the account's nonce and balance.
        state_acc.info.nonce = source.nonce.unwrap_or_default();
        state_acc.info.balance = source.balance;

        // Touch the account to ensure the loaded information persists if called in `setUp`.
        journaled_state.touch(*target);

        Ok(())
    }

    fn add_persistent_account(&mut self, account: Address) -> bool {
        trace!(?account, "add persistent account");
        self.inner.persistent_accounts.insert(account)
    }

    fn remove_persistent_account(&mut self, account: &Address) -> bool {
        trace!(?account, "remove persistent account");
        self.inner.persistent_accounts.remove(account)
    }

    fn is_persistent(&self, acc: &Address) -> bool {
        self.inner.persistent_accounts.contains(acc)
    }

    fn allow_cheatcode_access(&mut self, account: Address) -> bool {
        trace!(?account, "allow cheatcode access");
        self.inner.cheatcode_access_accounts.insert(account)
    }

    fn revoke_cheatcode_access(&mut self, account: &Address) -> bool {
        trace!(?account, "revoke cheatcode access");
        self.inner.cheatcode_access_accounts.remove(account)
    }

    fn has_cheatcode_access(&self, account: &Address) -> bool {
        self.inner.cheatcode_access_accounts.contains(account)
    }

    fn set_blockhash(&mut self, block_number: U256, block_hash: B256) {
        if let Some(db) = self.active_fork_db_mut() {
            db.cache.block_hashes.insert(block_number.saturating_to(), block_hash);
        } else {
            self.mem_db.cache.block_hashes.insert(block_number.saturating_to(), block_hash);
        }
    }
}

impl DatabaseRef for Backend {
    type Error = DatabaseError;

    fn basic_ref(&self, address: Address) -> Result<Option<AccountInfo>, Self::Error> {
        if let Some(db) = self.active_fork_db() {
            db.basic_ref(address)
        } else {
            Ok(self.mem_db.basic_ref(address)?)
        }
    }

    fn code_by_hash_ref(&self, code_hash: B256) -> Result<Bytecode, Self::Error> {
        if let Some(db) = self.active_fork_db() {
            db.code_by_hash_ref(code_hash)
        } else {
            Ok(self.mem_db.code_by_hash_ref(code_hash)?)
        }
    }

    fn storage_ref(&self, address: Address, index: U256) -> Result<U256, Self::Error> {
        if let Some(db) = self.active_fork_db() {
            DatabaseRef::storage_ref(db, address, index)
        } else {
            Ok(DatabaseRef::storage_ref(&self.mem_db, address, index)?)
        }
    }

    fn block_hash_ref(&self, number: u64) -> Result<B256, Self::Error> {
        if let Some(db) = self.active_fork_db() {
            db.block_hash_ref(number)
        } else {
            Ok(self.mem_db.block_hash_ref(number)?)
        }
    }
}

impl DatabaseCommit for Backend {
    fn commit(&mut self, changes: Map<Address, Account>) {
        if let Some(db) = self.active_fork_db_mut() {
            db.commit(changes)
        } else {
            self.mem_db.commit(changes)
        }
    }
}

impl Database for Backend {
    type Error = DatabaseError;
    fn basic(&mut self, address: Address) -> Result<Option<AccountInfo>, Self::Error> {
        if let Some(db) = self.active_fork_db_mut() {
            Ok(db.basic(address)?)
        } else {
            Ok(self.mem_db.basic(address)?)
        }
    }

    fn code_by_hash(&mut self, code_hash: B256) -> Result<Bytecode, Self::Error> {
        if let Some(db) = self.active_fork_db_mut() {
            Ok(db.code_by_hash(code_hash)?)
        } else {
            Ok(self.mem_db.code_by_hash(code_hash)?)
        }
    }

    fn storage(&mut self, address: Address, index: U256) -> Result<U256, Self::Error> {
        if let Some(db) = self.active_fork_db_mut() {
            Ok(Database::storage(db, address, index)?)
        } else {
            Ok(Database::storage(&mut self.mem_db, address, index)?)
        }
    }

    fn block_hash(&mut self, number: u64) -> Result<B256, Self::Error> {
        if let Some(db) = self.active_fork_db_mut() {
            Ok(db.block_hash(number)?)
        } else {
            Ok(self.mem_db.block_hash(number)?)
        }
    }
}

/// Variants of a [revm::Database]
#[derive(Clone, Debug)]
pub enum BackendDatabaseSnapshot {
    /// Simple in-memory [revm::Database]
    InMemory(FoundryEvmInMemoryDB),
    /// Contains the entire forking mode database
    Forked(LocalForkId, ForkId, ForkLookupIndex, Box<Fork>),
}

/// Represents a fork
#[derive(Clone, Debug)]
pub struct Fork {
    db: ForkDB,
    journaled_state: JournaledState,
}

impl Fork {
    /// Returns true if the account is a contract
    pub fn is_contract(&self, acc: Address) -> bool {
        if let Ok(Some(acc)) = self.db.basic_ref(acc)
            && acc.code_hash != KECCAK_EMPTY
        {
            return true;
        }
        is_contract_in_state(&self.journaled_state, acc)
    }
}

/// Container type for various Backend related data
#[derive(Clone, Debug)]
pub struct BackendInner {
    /// Stores the `ForkId` of the fork the `Backend` launched with from the start.
    ///
    /// In other words if [`Backend::spawn()`] was called with a `CreateFork` command, to launch
    /// directly in fork mode, this holds the corresponding fork identifier of this fork.
    pub launched_with_fork: Option<(ForkId, LocalForkId, ForkLookupIndex)>,
    /// This tracks numeric fork ids and the `ForkId` used by the handler.
    ///
    /// This is necessary, because there can be multiple `Backends` associated with a single
    /// `ForkId` which is only a pair of endpoint + block. Since an existing fork can be
    /// modified (e.g. `roll_fork`), but this should only affect the fork that's unique for the
    /// test and not the `ForkId`
    ///
    /// This ensures we can treat forks as unique from the context of a test, so rolling to another
    /// is basically creating(or reusing) another `ForkId` that's then mapped to the previous
    /// issued _local_ numeric identifier, that remains constant, even if the underlying fork
    /// backend changes.
    pub issued_local_fork_ids: HashMap<LocalForkId, ForkId>,
    /// tracks all the created forks
    /// Contains the index of the corresponding `ForkDB` in the `forks` vec
    pub created_forks: HashMap<ForkId, ForkLookupIndex>,
    /// Holds all created fork databases
    // Note: data is stored in an `Option` so we can remove it without reshuffling
    pub forks: Vec<Option<Fork>>,
    /// Contains state snapshots made at a certain point
    pub state_snapshots: StateSnapshots<BackendStateSnapshot<BackendDatabaseSnapshot>>,
    /// Tracks whether there was a failure in a snapshot that was reverted
    ///
    /// The Test contract contains a bool variable that is set to true when an `assert` function
    /// failed. When a snapshot is reverted, it reverts the state of the evm, but we still want
    /// to know if there was an `assert` that failed after the snapshot was taken so that we can
    /// check if the test function passed all asserts even across snapshots. When a snapshot is
    /// reverted we get the _current_ `revm::JournaledState` which contains the state that we can
    /// check if the `_failed` variable is set,
    /// additionally
    pub has_state_snapshot_failure: bool,
    /// Tracks the caller of the test function
    pub caller: Option<Address>,
    /// Tracks numeric identifiers for forks
    pub next_fork_id: LocalForkId,
    /// All accounts that should be kept persistent when switching forks.
    /// This means all accounts stored here _don't_ use a separate storage section on each fork
    /// instead the use only one that's persistent across fork swaps.
    pub persistent_accounts: HashSet<Address>,
    /// The configured spec id
    pub spec_id: SpecId,
    /// All accounts that are allowed to execute cheatcodes
    pub cheatcode_access_accounts: HashSet<Address>,
}

impl BackendInner {
    pub fn ensure_fork_id(&self, id: LocalForkId) -> eyre::Result<&ForkId> {
        self.issued_local_fork_ids
            .get(&id)
            .ok_or_else(|| eyre::eyre!("No matching fork found for {}", id))
    }

    pub fn ensure_fork_index(&self, id: &ForkId) -> eyre::Result<ForkLookupIndex> {
        self.created_forks
            .get(id)
            .copied()
            .ok_or_else(|| eyre::eyre!("No matching fork found for {}", id))
    }

    pub fn ensure_fork_index_by_local_id(&self, id: LocalForkId) -> eyre::Result<ForkLookupIndex> {
        self.ensure_fork_index(self.ensure_fork_id(id)?)
    }

    /// Returns the underlying fork mapped to the index
    #[track_caller]
    fn get_fork(&self, idx: ForkLookupIndex) -> &Fork {
        debug_assert!(idx < self.forks.len(), "fork lookup index must exist");
        self.forks[idx].as_ref().unwrap()
    }

    /// Returns the underlying fork mapped to the index
    #[track_caller]
    fn get_fork_mut(&mut self, idx: ForkLookupIndex) -> &mut Fork {
        debug_assert!(idx < self.forks.len(), "fork lookup index must exist");
        self.forks[idx].as_mut().unwrap()
    }

    /// Returns the underlying fork corresponding to the id
    #[track_caller]
    fn get_fork_by_id_mut(&mut self, id: LocalForkId) -> eyre::Result<&mut Fork> {
        let idx = self.ensure_fork_index_by_local_id(id)?;
        Ok(self.get_fork_mut(idx))
    }

    /// Returns the underlying fork corresponding to the id
    #[track_caller]
    fn get_fork_by_id(&self, id: LocalForkId) -> eyre::Result<&Fork> {
        let idx = self.ensure_fork_index_by_local_id(id)?;
        Ok(self.get_fork(idx))
    }

    /// Removes the fork
    fn take_fork(&mut self, idx: ForkLookupIndex) -> Fork {
        debug_assert!(idx < self.forks.len(), "fork lookup index must exist");
        self.forks[idx].take().unwrap()
    }

    fn set_fork(&mut self, idx: ForkLookupIndex, fork: Fork) {
        self.forks[idx] = Some(fork)
    }

    /// Returns an iterator over Forks
    pub fn forks_iter(&self) -> impl Iterator<Item = (LocalForkId, &Fork)> + '_ {
        self.issued_local_fork_ids
            .iter()
            .map(|(id, fork_id)| (*id, self.get_fork(self.created_forks[fork_id])))
    }

    /// Returns a mutable iterator over all Forks
    pub fn forks_iter_mut(&mut self) -> impl Iterator<Item = &mut Fork> + '_ {
        self.forks.iter_mut().filter_map(|f| f.as_mut())
    }

    /// Reverts the entire fork database
    pub fn revert_state_snapshot(
        &mut self,
        id: LocalForkId,
        fork_id: ForkId,
        idx: ForkLookupIndex,
        fork: Fork,
    ) {
        self.created_forks.insert(fork_id.clone(), idx);
        self.issued_local_fork_ids.insert(id, fork_id);
        self.set_fork(idx, fork)
    }

    /// Updates the fork and the local mapping and returns the new index for the `fork_db`
    pub fn update_fork_mapping(
        &mut self,
        id: LocalForkId,
        fork_id: ForkId,
        db: ForkDB,
        journaled_state: JournaledState,
    ) -> ForkLookupIndex {
        let idx = self.forks.len();
        self.issued_local_fork_ids.insert(id, fork_id.clone());
        self.created_forks.insert(fork_id, idx);

        let fork = Fork { db, journaled_state };
        self.forks.push(Some(fork));
        idx
    }

    pub fn roll_fork(
        &mut self,
        id: LocalForkId,
        new_fork_id: ForkId,
        backend: SharedBackend,
    ) -> eyre::Result<ForkLookupIndex> {
        let fork_id = self.ensure_fork_id(id)?;
        let idx = self.ensure_fork_index(fork_id)?;

        if let Some(active) = self.forks[idx].as_mut() {
            // we initialize a _new_ `ForkDB` but keep the state of persistent accounts
            let mut new_db = ForkDB::new(backend);
            for addr in self.persistent_accounts.iter().copied() {
                merge_db_account_data(addr, &active.db, &mut new_db);
            }
            active.db = new_db;
        }
        // update mappings
        self.issued_local_fork_ids.insert(id, new_fork_id.clone());
        self.created_forks.insert(new_fork_id, idx);
        Ok(idx)
    }

    /// Inserts a _new_ `ForkDB` and issues a new local fork identifier
    ///
    /// Also returns the index where the `ForDB` is stored
    pub fn insert_new_fork(
        &mut self,
        fork_id: ForkId,
        db: ForkDB,
        journaled_state: JournaledState,
    ) -> (LocalForkId, ForkLookupIndex) {
        let idx = self.forks.len();
        self.created_forks.insert(fork_id.clone(), idx);
        let id = self.next_id();
        self.issued_local_fork_ids.insert(id, fork_id);
        let fork = Fork { db, journaled_state };
        self.forks.push(Some(fork));
        (id, idx)
    }

    fn next_id(&mut self) -> U256 {
        let id = self.next_fork_id;
        self.next_fork_id += U256::from(1);
        id
    }

    /// Returns the number of issued ids
    pub fn len(&self) -> usize {
        self.issued_local_fork_ids.len()
    }

    /// Returns true if no forks are issued
    pub fn is_empty(&self) -> bool {
        self.issued_local_fork_ids.is_empty()
    }

    pub fn precompiles(&self) -> &'static Precompiles {
        Precompiles::new(PrecompileSpecId::from_spec_id(self.spec_id))
    }

    /// Returns a new, empty, `JournaledState` with set precompiles
    pub fn new_journaled_state(&self) -> JournaledState {
        let mut journal = {
            let mut journal_inner = JournalInner::new();
            journal_inner.set_spec_id(self.spec_id);
            journal_inner
        };
        journal.precompiles.extend(self.precompiles().addresses().copied());
        journal
    }
}

impl Default for BackendInner {
    fn default() -> Self {
        Self {
            launched_with_fork: None,
            issued_local_fork_ids: Default::default(),
            created_forks: Default::default(),
            forks: vec![],
            state_snapshots: Default::default(),
            has_state_snapshot_failure: false,
            caller: None,
            next_fork_id: Default::default(),
            persistent_accounts: Default::default(),
            spec_id: SpecId::default(),
            // grant the cheatcode,default test and caller address access to execute cheatcodes
            // itself
            cheatcode_access_accounts: HashSet::from([
                CHEATCODE_ADDRESS,
                TEST_CONTRACT_ADDRESS,
                CALLER,
            ]),
        }
    }
}

/// This updates the currently used env with the fork's environment
pub(crate) fn update_current_env_with_fork_env(current: &mut EnvMut<'_>, fork: Env) {
    *current.block = fork.evm_env.block_env;
    *current.cfg = fork.evm_env.cfg_env;
    current.tx.chain_id = fork.tx.chain_id;
}

/// Clones the data of the given `accounts` from the `active` database into the `fork_db`
/// This includes the data held in storage (`CacheDB`) and kept in the `JournaledState`.
pub(crate) fn merge_account_data<ExtDB: DatabaseRef>(
    accounts: impl IntoIterator<Item = Address>,
    active: &CacheDB<ExtDB>,
    active_journaled_state: &mut JournaledState,
    target_fork: &mut Fork,
) {
    for addr in accounts.into_iter() {
        merge_db_account_data(addr, active, &mut target_fork.db);
        merge_journaled_state_data(addr, active_journaled_state, &mut target_fork.journaled_state);
    }

    *active_journaled_state = target_fork.journaled_state.clone();
}

/// Clones the account data from the `active_journaled_state`  into the `fork_journaled_state`
fn merge_journaled_state_data(
    addr: Address,
    active_journaled_state: &JournaledState,
    fork_journaled_state: &mut JournaledState,
) {
    if let Some(mut acc) = active_journaled_state.state.get(&addr).cloned() {
        trace!(?addr, "updating journaled_state account data");
        if let Some(fork_account) = fork_journaled_state.state.get_mut(&addr) {
            // This will merge the fork's tracked storage with active storage and update values
            fork_account.storage.extend(std::mem::take(&mut acc.storage));
            // swap them so we can insert the account as whole in the next step
            std::mem::swap(&mut fork_account.storage, &mut acc.storage);
        }
        fork_journaled_state.state.insert(addr, acc);
    }
}

/// Clones the account data from the `active` db into the `ForkDB`
fn merge_db_account_data<ExtDB: DatabaseRef>(
    addr: Address,
    active: &CacheDB<ExtDB>,
    fork_db: &mut ForkDB,
) {
    trace!(?addr, "merging database data");

    let Some(acc) = active.cache.accounts.get(&addr) else { return };

    // port contract cache over
    if let Some(code) = active.cache.contracts.get(&acc.info.code_hash) {
        trace!("merging contract cache");
        fork_db.cache.contracts.insert(acc.info.code_hash, code.clone());
    }

    // port account storage over
    use std::collections::hash_map::Entry;
    match fork_db.cache.accounts.entry(addr) {
        Entry::Vacant(vacant) => {
            trace!("target account not present - inserting from active");
            // if the fork_db doesn't have the target account
            // insert the entire thing
            vacant.insert(acc.clone());
        }
        Entry::Occupied(mut occupied) => {
            trace!("target account present - merging storage slots");
            // if the fork_db does have the system,
            // extend the existing storage (overriding)
            let fork_account = occupied.get_mut();
            fork_account.storage.extend(&acc.storage);
        }
    }
}

/// Returns true of the address is a contract
fn is_contract_in_state(journaled_state: &JournaledState, acc: Address) -> bool {
    journaled_state
        .state
        .get(&acc)
        .map(|acc| acc.info.code_hash != KECCAK_EMPTY)
        .unwrap_or_default()
}

/// Updates the env's block with the block's data
fn update_env_block(env: &mut EnvMut<'_>, block: &AnyRpcBlock) {
    env.block.timestamp = U256::from(block.header.timestamp);
    env.block.beneficiary = block.header.beneficiary;
    env.block.difficulty = block.header.difficulty;
    env.block.prevrandao = Some(block.header.mix_hash.unwrap_or_default());
    env.block.basefee = block.header.base_fee_per_gas.unwrap_or_default();
    env.block.gas_limit = block.header.gas_limit;
    env.block.number = U256::from(block.header.number);

    if let Some(excess_blob_gas) = block.header.excess_blob_gas {
        env.block.blob_excess_gas_and_price =
            Some(BlobExcessGasAndPrice::new(excess_blob_gas, BLOB_BASE_FEE_UPDATE_FRACTION_PRAGUE));
    }
}

/// Executes the given transaction and commits state changes to the database _and_ the journaled
/// state, with an inspector.
fn commit_transaction(
    tx: &Transaction<AnyTxEnvelope>,
    env: &mut EnvMut<'_>,
    journaled_state: &mut JournaledState,
    fork: &mut Fork,
    fork_id: &ForkId,
    persistent_accounts: &HashSet<Address>,
    inspector: &mut dyn InspectorExt,
) -> eyre::Result<()> {
    configure_tx_env(env, tx);

    let now = Instant::now();
    let res = {
        let fork = fork.clone();
        let journaled_state = journaled_state.clone();
        let depth = journaled_state.depth;
        let mut db = Backend::new_with_fork(fork_id, fork, journaled_state)?;

        let mut evm = crate::evm::new_evm_with_inspector(&mut db as _, env.to_owned(), inspector);
        // Adjust inner EVM depth to ensure that inspectors receive accurate data.
        evm.journaled_state.depth = depth + 1;
        evm.transact(env.tx.clone()).wrap_err("backend: failed committing transaction")?
    };
    trace!(elapsed = ?now.elapsed(), "transacted transaction");

    apply_state_changeset(res.state, journaled_state, fork, persistent_accounts)?;
    Ok(())
}

/// Helper method which updates data in the state with the data from the database.
/// Does not change state for persistent accounts (for roll fork to transaction and transact).
pub fn update_state<DB: Database>(
    state: &mut EvmState,
    db: &mut DB,
    persistent_accounts: Option<&HashSet<Address>>,
) -> Result<(), DB::Error> {
    for (addr, acc) in state.iter_mut() {
        if !persistent_accounts.is_some_and(|accounts| accounts.contains(addr)) {
            acc.info = db.basic(*addr)?.unwrap_or_default();
            for (key, val) in &mut acc.storage {
                val.present_value = db.storage(*addr, *key)?;
            }
        }
    }

    Ok(())
}

/// Applies the changeset of a transaction to the active journaled state and also commits it in the
/// forked db
fn apply_state_changeset(
    state: Map<revm::primitives::Address, Account>,
    journaled_state: &mut JournaledState,
    fork: &mut Fork,
    persistent_accounts: &HashSet<Address>,
) -> Result<(), BackendError> {
    // commit the state and update the loaded accounts
    fork.db.commit(state);

    update_state(&mut journaled_state.state, &mut fork.db, Some(persistent_accounts))?;
    update_state(&mut fork.journaled_state.state, &mut fork.db, Some(persistent_accounts))?;

    Ok(())
}

#[cfg(test)]
mod tests {
    use crate::{backend::Backend, fork::CreateFork, opts::EvmOpts};
    use alloy_primitives::{Address, U256};
    use alloy_provider::Provider;
    use foundry_common::provider::get_http_provider;
    use foundry_config::{Config, NamedChain};
    use foundry_fork_db::cache::{BlockchainDb, BlockchainDbMeta};
    use revm::database::DatabaseRef;

    const ENDPOINT: Option<&str> = option_env!("ETH_RPC_URL");

    #[tokio::test(flavor = "multi_thread")]
    async fn can_read_write_cache() {
        let Some(endpoint) = ENDPOINT else { return };

        let provider = get_http_provider(endpoint);

        let block_num = provider.get_block_number().await.unwrap();

        let config = Config::figment();
        let mut evm_opts = config.extract::<EvmOpts>().unwrap();
        evm_opts.fork_block_number = Some(block_num);

        let (env, _block) = evm_opts.fork_evm_env(endpoint).await.unwrap();

        let fork = CreateFork {
            enable_caching: true,
            url: endpoint.to_string(),
            env: env.clone(),
            evm_opts,
        };

        let backend = Backend::spawn(Some(fork)).unwrap();

        // some rng contract from etherscan
        let address: Address = "63091244180ae240c87d1f528f5f269134cb07b3".parse().unwrap();

        let idx = U256::from(0u64);
        let _value = backend.storage_ref(address, idx);
        let _account = backend.basic_ref(address);

        // fill some slots
        let num_slots = 10u64;
        for idx in 1..num_slots {
            let _ = backend.storage_ref(address, U256::from(idx));
        }
        drop(backend);

        let meta = BlockchainDbMeta { block_env: env.evm_env.block_env, hosts: Default::default() };

        let db = BlockchainDb::new(
            meta,
            Some(Config::foundry_block_cache_dir(NamedChain::Mainnet, block_num).unwrap()),
        );
        assert!(db.accounts().read().contains_key(&address));
        assert!(db.storage().read().contains_key(&address));
        assert_eq!(db.storage().read().get(&address).unwrap().len(), num_slots as usize);
    }
}<|MERGE_RESOLUTION|>--- conflicted
+++ resolved
@@ -25,14 +25,10 @@
     database::{CacheDB, DatabaseRef},
     inspector::NoOpInspector,
     precompile::{PrecompileSpecId, Precompiles},
-<<<<<<< HEAD
     primitives::{
         eip4844::BLOB_BASE_FEE_UPDATE_FRACTION_PRAGUE, hardfork::SpecId, HashMap as Map, Log,
         KECCAK_EMPTY,
     },
-=======
-    primitives::{HashMap as Map, KECCAK_EMPTY, Log, hardfork::SpecId},
->>>>>>> 60923175
     state::{Account, AccountInfo, EvmState, EvmStorageSlot},
 };
 use std::{
