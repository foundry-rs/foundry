--- conflicted
+++ resolved
@@ -6,12 +6,7 @@
     evm::new_evm_with_inspector,
     fork::{CreateFork, ForkId, MultiFork},
     state_snapshot::StateSnapshots,
-<<<<<<< HEAD
-    utils::{configure_tx_env, configure_tx_req_env},
-    AsEnvMut, Env, EnvMut, InspectorExt,
-=======
     utils::{configure_tx_env, configure_tx_req_env, get_blob_base_fee_update_fraction_by_spec_id},
->>>>>>> 54d25611
 };
 use alloy_consensus::Typed2718;
 use alloy_evm::Evm;
@@ -23,24 +18,15 @@
 use foundry_common::{SYSTEM_TRANSACTION_TYPE, is_known_system_sender};
 pub use foundry_fork_db::{BlockchainDb, SharedBackend, cache::BlockchainDbMeta};
 use revm::{
-<<<<<<< HEAD
-=======
     Database, DatabaseCommit, JournalEntry,
->>>>>>> 54d25611
     bytecode::Bytecode,
     context::JournalInner,
     context_interface::{block::BlobExcessGasAndPrice, result::ResultAndState},
     database::{CacheDB, DatabaseRef},
     inspector::NoOpInspector,
     precompile::{PrecompileSpecId, Precompiles},
-<<<<<<< HEAD
-    primitives::{hardfork::SpecId, HashMap as Map, Log, KECCAK_EMPTY},
-    state::{Account, AccountInfo, EvmState, EvmStorageSlot},
-    Database, DatabaseCommit, JournalEntry,
-=======
     primitives::{HashMap as Map, KECCAK_EMPTY, Log, hardfork::SpecId},
     state::{Account, AccountInfo, EvmState, EvmStorageSlot},
->>>>>>> 54d25611
 };
 use std::{
     collections::{BTreeMap, HashMap, HashSet},
@@ -784,11 +770,7 @@
     pub fn inspect<I: InspectorExt>(
         &mut self,
         env: &mut Env,
-<<<<<<< HEAD
-        inspector: &mut I,
-=======
         inspector: I,
->>>>>>> 54d25611
     ) -> eyre::Result<ResultAndState> {
         self.initialize(env);
         let mut evm = crate::evm::new_evm_with_inspector(self, env.to_owned(), inspector);
@@ -899,23 +881,14 @@
         let fork_id = self.ensure_fork_id(id)?.clone();
 
         let fork = self.inner.get_fork_by_id_mut(id)?;
-<<<<<<< HEAD
-        let full_block = fork.db.db.get_full_block(env.evm_env.block_env.number)?;
-=======
         let full_block =
             fork.db.db.get_full_block(env.evm_env.block_env.number.saturating_to::<u64>())?;
->>>>>>> 54d25611
 
         for tx in full_block.inner.transactions.txns() {
             // System transactions such as on L2s don't contain any pricing info so we skip them
             // otherwise this would cause reverts
-<<<<<<< HEAD
-            if is_known_system_sender(tx.inner().inner.signer()) ||
-                tx.ty() == SYSTEM_TRANSACTION_TYPE
-=======
             if is_known_system_sender(tx.inner().inner.signer())
                 || tx.ty() == SYSTEM_TRANSACTION_TYPE
->>>>>>> 54d25611
             {
                 trace!(tx=?tx.tx_hash(), "skipping system transaction");
                 continue;
@@ -1144,11 +1117,7 @@
                     let Ok(db_account) = db.load_account(addr) else { continue };
 
                     let Some(fork_account) = fork.journaled_state.state.get_mut(&addr) else {
-<<<<<<< HEAD
-                        continue
-=======
                         continue;
->>>>>>> 54d25611
                     };
 
                     for (key, val) in &db_account.storage {
@@ -1283,10 +1252,6 @@
         // we need to update the env to the block
         update_env_block(env, &block);
 
-<<<<<<< HEAD
-        let env = env.to_owned();
-
-=======
         // after we forked at the fork block we need to properly update the block env to the block
         // env of the tx's block
         let _ =
@@ -1294,7 +1259,6 @@
 
         let env = env.to_owned();
 
->>>>>>> 54d25611
         // replay all transactions that came before
         self.replay_until(id, env, transaction, journaled_state)?;
 
@@ -1981,22 +1945,14 @@
 
 /// Updates the env's block with the block's data
 fn update_env_block(env: &mut EnvMut<'_>, block: &AnyRpcBlock) {
-<<<<<<< HEAD
-    env.block.timestamp = block.header.timestamp;
-=======
     env.block.timestamp = U256::from(block.header.timestamp);
->>>>>>> 54d25611
     env.block.beneficiary = block.header.beneficiary;
     env.block.difficulty = block.header.difficulty;
     env.block.prevrandao = Some(block.header.mix_hash.unwrap_or_default());
     env.block.basefee = block.header.base_fee_per_gas.unwrap_or_default();
     env.block.gas_limit = block.header.gas_limit;
-<<<<<<< HEAD
-    env.block.number = block.header.number;
-=======
     env.block.number = U256::from(block.header.number);
 
->>>>>>> 54d25611
     if let Some(excess_blob_gas) = block.header.excess_blob_gas {
         env.block.blob_excess_gas_and_price = Some(BlobExcessGasAndPrice::new(
             excess_blob_gas,
@@ -2121,15 +2077,11 @@
         }
         drop(backend);
 
-<<<<<<< HEAD
-        let meta = BlockchainDbMeta { block_env: env.evm_env.block_env, hosts: Default::default() };
-=======
         let meta = BlockchainDbMeta {
             chain: None,
             block_env: env.evm_env.block_env,
             hosts: Default::default(),
         };
->>>>>>> 54d25611
 
         let db = BlockchainDb::new(
             meta,
