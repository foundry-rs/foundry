--- conflicted
+++ resolved
@@ -12,14 +12,10 @@
 use eyre::WrapErr;
 use revm::{
     db::DatabaseRef,
-<<<<<<< HEAD
     inspector_handle_register,
-    primitives::{AccountInfo, Bytecode, Env, EnvWithHandlerCfg, ResultAndState, SpecId},
-    Database, Inspector, JournaledState,
-=======
+    primitives::{EnvWithHandlerCfg, SpecId},
     primitives::{Account, AccountInfo, Bytecode, Env, HashMap as Map, ResultAndState},
     Database, DatabaseCommit, Inspector, JournaledState,
->>>>>>> 36440d87
 };
 use std::{borrow::Cow, collections::HashMap};
 
