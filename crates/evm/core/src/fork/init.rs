--- conflicted
+++ resolved
@@ -1,8 +1,4 @@
-<<<<<<< HEAD
-use crate::{utils::apply_chain_and_block_specific_env_changes, Env, EvmEnv};
-=======
 use crate::{utils::apply_chain_and_block_specific_env_changes, AsEnvMut, Env, EvmEnv};
->>>>>>> 031e060c
 use alloy_consensus::BlockHeader;
 use alloy_primitives::Address;
 use alloy_provider::{network::BlockResponse, Network, Provider};
@@ -82,8 +78,6 @@
             gas_limit: block.header().gas_limit() as u64,
             ..Default::default()
         },
-        is_optimism: false,
-        deposit: None,
     };
 
     apply_chain_and_block_specific_env_changes::<N>(env.as_env_mut(), &block);
