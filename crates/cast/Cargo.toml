--- conflicted
+++ resolved
@@ -42,7 +42,7 @@
     "ws",
     "ipc",
     "trace-api",
-    "txpool-api"
+    "txpool-api",
 ] }
 alloy-rlp.workspace = true
 alloy-rpc-types = { workspace = true, features = ["eth", "trace"] }
@@ -64,7 +64,7 @@
 aws-sdk-kms = { version = "1", default-features = false, optional = true }
 
 # gcp-kms
-gcloud-sdk = { version = "0.24", default-features = false, optional = true }
+gcloud-sdk = { version = "0.27", default-features = false, optional = true }
 
 # bin
 foundry-cli.workspace = true
@@ -96,13 +96,5 @@
 asm-keccak = ["alloy-primitives/asm-keccak"]
 jemalloc = ["dep:tikv-jemallocator"]
 aws-kms = ["foundry-wallets/aws-kms", "dep:aws-sdk-kms"]
-<<<<<<< HEAD
 gcp-kms = ["foundry-wallets/gcp-kms", "dep:gcloud-sdk"]
-isolate-by-default = ["foundry-config/isolate-by-default"]
-
-[[bench]]
-name = "vanity"
-harness = false
-=======
-isolate-by-default = ["foundry-config/isolate-by-default"]
->>>>>>> 9e43abbb
+isolate-by-default = ["foundry-config/isolate-by-default"]