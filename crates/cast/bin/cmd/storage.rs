use crate::opts::parse_slot;
use alloy_network::AnyNetwork;
use alloy_primitives::{Address, B256, U256};
use alloy_provider::Provider;
use alloy_rpc_types::BlockId;
use alloy_transport::Transport;
use cast::Cast;
use clap::Parser;
use comfy_table::{presets::ASCII_MARKDOWN, Table};
use eyre::Result;
use foundry_block_explorers::Client;
use foundry_cli::{
    opts::{CoreBuildArgs, EtherscanOpts, RpcOpts},
    utils,
};
use foundry_common::{
    abi::find_source,
    compile::{etherscan_project, ProjectCompiler},
    ens::NameOrAddress,
};
use foundry_compilers::{
    artifacts::StorageLayout, Artifact, ConfigurableContractArtifact, Project, Solc,
};
use foundry_config::{
    figment::{self, value::Dict, Metadata, Profile},
    impl_figment_convert_cast, Config,
};
use semver::Version;
use std::str::FromStr;

/// The minimum Solc version for outputting storage layouts.
///
/// https://github.com/ethereum/solidity/blob/develop/Changelog.md#065-2020-04-06
const MIN_SOLC: Version = Version::new(0, 6, 5);

/// CLI arguments for `cast storage`.
#[derive(Clone, Debug, Parser)]
pub struct StorageArgs {
    /// The contract address.
    #[arg(value_parser = NameOrAddress::from_str)]
    address: NameOrAddress,

    /// The storage slot number.
    #[arg(value_parser = parse_slot)]
    slot: Option<B256>,

    /// The block height to query at.
    ///
    /// Can also be the tags earliest, finalized, safe, latest, or pending.
    #[arg(long, short)]
    block: Option<BlockId>,

    #[command(flatten)]
    rpc: RpcOpts,

    #[command(flatten)]
    etherscan: EtherscanOpts,

    #[command(flatten)]
    build: CoreBuildArgs,
}

impl_figment_convert_cast!(StorageArgs);

impl figment::Provider for StorageArgs {
    fn metadata(&self) -> Metadata {
        Metadata::named("StorageArgs")
    }

    fn data(&self) -> Result<figment::value::Map<Profile, Dict>, figment::Error> {
        let mut map = self.build.data()?;
        let dict = map.get_mut(&Config::selected_profile()).unwrap();
        dict.extend(self.rpc.dict());
        dict.extend(self.etherscan.dict());
        Ok(map)
    }
}

impl StorageArgs {
    pub async fn run(self) -> Result<()> {
        let config = Config::from(&self);

        let Self { address, slot, block, build, .. } = self;
        let provider = utils::get_provider(&config)?;
        let address = address.resolve(&provider).await?;

        // Slot was provided, perform a simple RPC call
        if let Some(slot) = slot {
            let cast = Cast::new(provider);
            println!("{}", cast.storage(address, slot, block).await?);
            return Ok(());
        }

        // No slot was provided
        // Get deployed bytecode at given address
        let address_code = provider.get_code_at(address, block.unwrap_or_default()).await?;
        if address_code.is_empty() {
            eyre::bail!("Provided address has no deployed code and thus no storage");
        }

        // Check if we're in a forge project and if we can find the address' code
        let mut project = build.project()?;
        if project.paths.has_input_files() {
            // Find in artifacts and pretty print
            add_storage_layout_output(&mut project);
            let out = ProjectCompiler::new().compile(&project)?;
            let artifact = out.artifacts().find(|(_, artifact)| {
                artifact.get_deployed_bytecode_bytes().is_some_and(|b| *b == address_code)
            });
            if let Some((_, artifact)) = artifact {
                return fetch_and_print_storage(provider, address, block, artifact, true).await;
            }
        }

        // Not a forge project or artifact not found
        // Get code from Etherscan
        eprintln!("No matching artifacts found, fetching source code from Etherscan...");

        if !self.etherscan.has_key() {
            eyre::bail!("You must provide an Etherscan API key if you're fetching a remote contract's storage.");
        }

        let chain = utils::get_chain(config.chain, &provider).await?;
        let api_key = config.get_etherscan_api_key(Some(chain)).unwrap_or_default();
        let client = Client::new(chain, api_key)?;
        let source = find_source(client, address).await?;
        let metadata = source.items.first().unwrap();
        if metadata.is_vyper() {
            eyre::bail!("Contract at provided address is not a valid Solidity contract")
        }

        let version = metadata.compiler_version()?;
        let auto_detect = version < MIN_SOLC;

        // Create a new temp project
        // TODO: Cache instead of using a temp directory: metadata from Etherscan won't change
        let root = tempfile::tempdir()?;
        let root_path = root.path();
        let mut project = etherscan_project(metadata, root_path)?;
        add_storage_layout_output(&mut project);
        project.auto_detect = auto_detect;

        // Compile
        let mut out = ProjectCompiler::new().quiet(true).compile(&project)?;
        let artifact = {
            let (_, mut artifact) = out
                .artifacts()
                .find(|(name, _)| name == &metadata.contract_name)
                .ok_or_else(|| eyre::eyre!("Could not find artifact"))?;

            if is_storage_layout_empty(&artifact.storage_layout) && auto_detect {
                // try recompiling with the minimum version
                eprintln!("The requested contract was compiled with {version} while the minimum version for storage layouts is {MIN_SOLC} and as a result the output may be empty.");
                let solc = Solc::find_or_install_svm_version(MIN_SOLC.to_string())?;
                project.solc = solc;
                project.auto_detect = false;
                if let Ok(output) = ProjectCompiler::new().quiet(true).compile(&project) {
                    out = output;
                    let (_, new_artifact) = out
                        .artifacts()
                        .find(|(name, _)| name == &metadata.contract_name)
                        .ok_or_else(|| eyre::eyre!("Could not find artifact"))?;
                    artifact = new_artifact;
                }
            }

            artifact
        };

        // Clear temp directory
        root.close()?;

        fetch_and_print_storage(provider, address, block, artifact, true).await
    }
}

/// Represents the value of a storage slot `eth_getStorageAt` call.
#[derive(Clone, Debug, PartialEq, Eq)]
struct StorageValue {
    /// The slot number.
    slot: B256,
    /// The value as returned by `eth_getStorageAt`.
    raw_slot_value: B256,
}

impl StorageValue {
    /// Returns the value of the storage slot, applying the offset if necessary.
    fn value(&self, offset: i64, number_of_bytes: Option<usize>) -> B256 {
        let offset = offset as usize;
        let mut end = 32;
        if let Some(number_of_bytes) = number_of_bytes {
            end = offset + number_of_bytes;
            if end > 32 {
                end = 32;
            }
        }

        // reverse range, because the value is stored in big endian
        let raw_sliced_value = &self.raw_slot_value.as_slice()[32 - end..32 - offset];

        // copy the raw sliced value as tail
        let mut value = [0u8; 32];
        value[32 - raw_sliced_value.len()..32].copy_from_slice(raw_sliced_value);
        B256::from(value)
    }
}

async fn fetch_and_print_storage<P: Provider<T, AnyNetwork>, T: Transport + Clone>(
    provider: P,
    address: Address,
    block: Option<BlockId>,
    artifact: &ConfigurableContractArtifact,
    pretty: bool,
) -> Result<()> {
    if is_storage_layout_empty(&artifact.storage_layout) {
        eprintln!("Storage layout is empty.");
        Ok(())
    } else {
        let layout = artifact.storage_layout.as_ref().unwrap().clone();
        let values = fetch_storage_slots(provider, address, block, &layout).await?;
        print_storage(layout, values, pretty)
    }
}

async fn fetch_storage_slots<P: Provider<T, AnyNetwork>, T: Transport + Clone>(
    provider: P,
    address: Address,
    block: Option<BlockId>,
    layout: &StorageLayout,
) -> Result<Vec<StorageValue>> {
    let requests = layout.storage.iter().map(|storage_slot| async {
        let slot = B256::from(U256::from_str(&storage_slot.slot)?);
<<<<<<< HEAD
        let raw_slot_value = provider
            .get_storage_at(address, slot.into(), block.unwrap_or(BlockId::latest()))
            .await?;
=======
        let raw_slot_value =
            provider.get_storage_at(address, slot.into(), block.unwrap_or_default()).await?;
>>>>>>> e01038f3

        let value = StorageValue { slot, raw_slot_value: raw_slot_value.into() };

        Ok(value)
    });

    futures::future::try_join_all(requests).await
}

fn print_storage(layout: StorageLayout, values: Vec<StorageValue>, pretty: bool) -> Result<()> {
    if !pretty {
        println!("{}", serde_json::to_string_pretty(&serde_json::to_value(layout)?)?);
        return Ok(())
    }

    let mut table = Table::new();
    table.load_preset(ASCII_MARKDOWN);
    table.set_header(["Name", "Type", "Slot", "Offset", "Bytes", "Value", "Hex Value", "Contract"]);

    for (slot, storage_value) in layout.storage.into_iter().zip(values) {
        let storage_type = layout.types.get(&slot.storage_type);
        let value = storage_value
            .value(slot.offset, storage_type.and_then(|t| t.number_of_bytes.parse::<usize>().ok()));
        let converted_value = U256::from_be_bytes(value.0);

        table.add_row([
            slot.label.as_str(),
            storage_type.map_or("?", |t| &t.label),
            &slot.slot,
            &slot.offset.to_string(),
            storage_type.map_or("?", |t| &t.number_of_bytes),
            &converted_value.to_string(),
            &value.to_string(),
            &slot.contract,
        ]);
    }

    println!("{table}");

    Ok(())
}

fn add_storage_layout_output(project: &mut Project) {
    project.artifacts.additional_values.storage_layout = true;
    let output_selection = project.artifacts.output_selection();
    project.solc_config.settings.push_all(output_selection);
}

fn is_storage_layout_empty(storage_layout: &Option<StorageLayout>) -> bool {
    if let Some(ref s) = storage_layout {
        s.storage.is_empty()
    } else {
        true
    }
}

#[cfg(test)]
mod tests {
    use super::*;

    #[test]
    fn parse_storage_etherscan_api_key() {
        let args =
            StorageArgs::parse_from(["foundry-cli", "addr", "--etherscan-api-key", "dummykey"]);
        assert_eq!(args.etherscan.key(), Some("dummykey".to_string()));

        std::env::set_var("ETHERSCAN_API_KEY", "FXY");
        let config = Config::from(&args);
        std::env::remove_var("ETHERSCAN_API_KEY");
        assert_eq!(config.etherscan_api_key, Some("dummykey".to_string()));

        let key = config.get_etherscan_api_key(None).unwrap();
        assert_eq!(key, "dummykey".to_string());
    }
}<|MERGE_RESOLUTION|>--- conflicted
+++ resolved
@@ -230,14 +230,8 @@
 ) -> Result<Vec<StorageValue>> {
     let requests = layout.storage.iter().map(|storage_slot| async {
         let slot = B256::from(U256::from_str(&storage_slot.slot)?);
-<<<<<<< HEAD
-        let raw_slot_value = provider
-            .get_storage_at(address, slot.into(), block.unwrap_or(BlockId::latest()))
-            .await?;
-=======
         let raw_slot_value =
             provider.get_storage_at(address, slot.into(), block.unwrap_or_default()).await?;
->>>>>>> e01038f3
 
         let value = StorageValue { slot, raw_slot_value: raw_slot_value.into() };
 
