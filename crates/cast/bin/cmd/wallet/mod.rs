--- conflicted
+++ resolved
@@ -136,17 +136,12 @@
         /// (~/.foundry/keystores)
         #[arg(long, short)]
         keystore_dir: Option<String>,
-<<<<<<< HEAD
         /// Password for the JSON keystore in cleartext
         /// This is unsafe, we recommend using the default hidden password prompt
-        #[clap(long, env = "CAST_UNSAFE_PASSWORD", value_name = "PASSWORD")]
+        #[arg(long, env = "CAST_UNSAFE_PASSWORD", value_name = "PASSWORD")]
         unsafe_password: Option<String>,
-        #[clap(flatten)]
-        raw_wallet_options: RawWallet,
-=======
         #[command(flatten)]
         raw_wallet_options: RawWalletOpts,
->>>>>>> 4a91072e
     },
 
     /// List all the accounts in the keystore default directory
