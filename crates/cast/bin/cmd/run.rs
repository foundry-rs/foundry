--- conflicted
+++ resolved
@@ -10,7 +10,7 @@
     opts::{EtherscanOpts, RpcOpts},
     utils::{handle_traces, init_progress, TraceResult},
 };
-use foundry_common::{is_known_system_sender, SYSTEM_TRANSACTION_TYPE};
+use foundry_common::{is_known_system_sender, shell, SYSTEM_TRANSACTION_TYPE};
 use foundry_compilers::artifacts::EvmVersion;
 use foundry_config::{
     figment::{
@@ -265,11 +265,7 @@
             self.with_local_artifacts,
             self.debug,
             self.decode_internal,
-<<<<<<< HEAD
-            shell::verbosity() > 0,
             self.with_state_changes,
-=======
->>>>>>> 4923529c
         )
         .await?;
 
