use alloy_primitives::U256;
use alloy_provider::Provider;
use alloy_rpc_types::BlockTransactions;
use cast::revm::primitives::EnvWithHandlerCfg;
use clap::Parser;
use eyre::{Result, WrapErr};
use foundry_cli::{
    opts::{EtherscanOpts, RpcOpts},
    utils::{handle_traces, init_progress, TraceResult},
};
use foundry_common::{is_known_system_sender, shell, SYSTEM_TRANSACTION_TYPE};
use foundry_compilers::artifacts::EvmVersion;
use foundry_config::{
    figment::{
        self,
        value::{Dict, Map},
        Figment, Metadata, Profile,
    },
    Config,
};
use foundry_evm::{
    executors::{EvmError, TracingExecutor},
    opts::EvmOpts,
    utils::configure_tx_env,
};

/// CLI arguments for `cast run`.
#[derive(Clone, Debug, Parser)]
pub struct RunArgs {
    /// The transaction hash.
    tx_hash: String,

    /// Opens the transaction in the debugger.
    #[arg(long, short)]
    debug: bool,

    /// Whether to identify internal functions in traces.
    #[arg(long)]
    decode_internal: bool,

    /// Print out opcode traces.
    #[arg(long, short)]
    trace_printer: bool,

    /// Executes the transaction only with the state from the previous block.
    ///
    /// May result in different results than the live execution!
    #[arg(long)]
    quick: bool,

<<<<<<< HEAD
    /// Prints the full address of the contract.
    #[arg(long, short)]
    verbose: bool,

    /// Prints the trace in JSON format.
    #[arg(long, short)]
    json: bool,

    /// Prints the state changes
    #[arg(long)]
    with_state_changes: bool,

=======
>>>>>>> 36cbce7c
    /// Label addresses in the trace.
    ///
    /// Example: 0xd8dA6BF26964aF9D7eEd9e03E53415D37aA96045:vitalik.eth
    #[arg(long, short)]
    label: Vec<String>,

    #[command(flatten)]
    etherscan: EtherscanOpts,

    #[command(flatten)]
    rpc: RpcOpts,

    /// The EVM version to use.
    ///
    /// Overrides the version specified in the config.
    #[arg(long)]
    evm_version: Option<EvmVersion>,

    /// Sets the number of assumed available compute units per second for this provider
    ///
    /// default value: 330
    ///
    /// See also, https://docs.alchemy.com/reference/compute-units#what-are-cups-compute-units-per-second
    #[arg(long, alias = "cups", value_name = "CUPS")]
    pub compute_units_per_second: Option<u64>,

    /// Disables rate limiting for this node's provider.
    ///
    /// default value: false
    ///
    /// See also, https://docs.alchemy.com/reference/compute-units#what-are-cups-compute-units-per-second
    #[arg(long, value_name = "NO_RATE_LIMITS", visible_alias = "no-rpc-rate-limit")]
    pub no_rate_limit: bool,

    /// Enables Alphanet features.
    #[arg(long, alias = "odyssey")]
    pub alphanet: bool,
}

impl RunArgs {
    /// Executes the transaction by replaying it
    ///
    /// This replays the entire block the transaction was mined in unless `quick` is set to true
    ///
    /// Note: This executes the transaction(s) as is: Cheatcodes are disabled
    pub async fn run(self) -> Result<()> {
        let figment = Into::<Figment>::into(&self.rpc).merge(&self);
        let evm_opts = figment.extract::<EvmOpts>()?;
        let mut config = Config::try_from(figment)?.sanitized();

        let compute_units_per_second =
            if self.no_rate_limit { Some(u64::MAX) } else { self.compute_units_per_second };

        let provider = foundry_common::provider::ProviderBuilder::new(
            &config.get_rpc_url_or_localhost_http()?,
        )
        .compute_units_per_second_opt(compute_units_per_second)
        .build()?;

        let tx_hash = self.tx_hash.parse().wrap_err("invalid tx hash")?;
        let tx = provider
            .get_transaction_by_hash(tx_hash)
            .await
            .wrap_err_with(|| format!("tx not found: {tx_hash:?}"))?
            .ok_or_else(|| eyre::eyre!("tx not found: {:?}", tx_hash))?;

        // check if the tx is a system transaction
        if is_known_system_sender(tx.from) || tx.transaction_type == Some(SYSTEM_TRANSACTION_TYPE) {
            return Err(eyre::eyre!(
                "{:?} is a system transaction.\nReplaying system transactions is currently not supported.",
                tx.hash
            ));
        }

        let tx_block_number =
            tx.block_number.ok_or_else(|| eyre::eyre!("tx may still be pending: {:?}", tx_hash))?;

        // fetch the block the transaction was mined in
        let block = provider.get_block(tx_block_number.into(), true.into()).await?;

        // we need to fork off the parent block
        config.fork_block_number = Some(tx_block_number - 1);

        let (mut env, fork, chain, alphanet) =
            TracingExecutor::get_fork_material(&config, evm_opts).await?;

        let mut evm_version = self.evm_version;

        env.block.number = U256::from(tx_block_number);

        if let Some(block) = &block {
            env.block.timestamp = U256::from(block.header.timestamp);
            env.block.coinbase = block.header.miner;
            env.block.difficulty = block.header.difficulty;
            env.block.prevrandao = Some(block.header.mix_hash.unwrap_or_default());
            env.block.basefee = U256::from(block.header.base_fee_per_gas.unwrap_or_default());
            env.block.gas_limit = U256::from(block.header.gas_limit);

            // TODO: we need a smarter way to map the block to the corresponding evm_version for
            // commonly used chains
            if evm_version.is_none() {
                // if the block has the excess_blob_gas field, we assume it's a Cancun block
                if block.header.excess_blob_gas.is_some() {
                    evm_version = Some(EvmVersion::Cancun);
                }
            }
        }

        let mut executor = TracingExecutor::new(
            env.clone(),
            fork,
            evm_version,
            self.debug,
            self.decode_internal,
            self.with_state_changes,
            alphanet,
        );
        let mut env =
            EnvWithHandlerCfg::new_with_spec_id(Box::new(env.clone()), executor.spec_id());

        // Set the state to the moment right before the transaction
        if !self.quick {
            if !self.json {
                sh_println!("Executing previous transactions from the block.")?;
            }

            if let Some(block) = block {
                let pb = init_progress(block.transactions.len() as u64, "tx");
                pb.set_position(0);

                let BlockTransactions::Full(ref txs) = block.transactions else {
                    return Err(eyre::eyre!("Could not get block txs"))
                };

                for (index, tx) in txs.iter().enumerate() {
                    // System transactions such as on L2s don't contain any pricing info so
                    // we skip them otherwise this would cause
                    // reverts
                    if is_known_system_sender(tx.from) ||
                        tx.transaction_type == Some(SYSTEM_TRANSACTION_TYPE)
                    {
                        pb.set_position((index + 1) as u64);
                        continue;
                    }
                    if tx.hash == tx_hash {
                        break;
                    }

                    configure_tx_env(&mut env, &tx.inner);

                    if let Some(to) = tx.to {
                        trace!(tx=?tx.hash,?to, "executing previous call transaction");
                        executor.transact_with_env(env.clone()).wrap_err_with(|| {
                            format!(
                                "Failed to execute transaction: {:?} in block {}",
                                tx.hash, env.block.number
                            )
                        })?;
                    } else {
                        trace!(tx=?tx.hash, "executing previous create transaction");
                        if let Err(error) = executor.deploy_with_env(env.clone(), None) {
                            match error {
                                // Reverted transactions should be skipped
                                EvmError::Execution(_) => (),
                                error => {
                                    return Err(error).wrap_err_with(|| {
                                        format!(
                                            "Failed to deploy transaction: {:?} in block {}",
                                            tx.hash, env.block.number
                                        )
                                    })
                                }
                            }
                        }
                    }

                    pb.set_position((index + 1) as u64);
                }
            }
        }

        // Execute our transaction
        let result = {
            executor.set_trace_printer(self.trace_printer);

            configure_tx_env(&mut env, &tx.inner);

            if let Some(to) = tx.to {
                trace!(tx=?tx.hash, to=?to, "executing call transaction");
                TraceResult::try_from(executor.transact_with_env(env))?
            } else {
                trace!(tx=?tx.hash, "executing create transaction");
                TraceResult::try_from(executor.deploy_with_env(env, None))?
            }
        };

        handle_traces(
            result,
            &config,
            chain,
            self.label,
            self.debug,
            self.decode_internal,
<<<<<<< HEAD
            self.verbose,
            self.json,
            self.with_state_changes,
=======
            shell::verbosity() > 0,
>>>>>>> 36cbce7c
        )
        .await?;

        Ok(())
    }
}

impl figment::Provider for RunArgs {
    fn metadata(&self) -> Metadata {
        Metadata::named("RunArgs")
    }

    fn data(&self) -> Result<Map<Profile, Dict>, figment::Error> {
        let mut map = Map::new();

        if self.alphanet {
            map.insert("alphanet".into(), self.alphanet.into());
        }

        if let Some(api_key) = &self.etherscan.key {
            map.insert("etherscan_api_key".into(), api_key.as_str().into());
        }

        if let Some(evm_version) = self.evm_version {
            map.insert("evm_version".into(), figment::value::Value::serialize(evm_version)?);
        }

        Ok(Map::from([(Config::selected_profile(), map)]))
    }
}<|MERGE_RESOLUTION|>--- conflicted
+++ resolved
@@ -48,11 +48,6 @@
     #[arg(long)]
     quick: bool,
 
-<<<<<<< HEAD
-    /// Prints the full address of the contract.
-    #[arg(long, short)]
-    verbose: bool,
-
     /// Prints the trace in JSON format.
     #[arg(long, short)]
     json: bool,
@@ -61,8 +56,6 @@
     #[arg(long)]
     with_state_changes: bool,
 
-=======
->>>>>>> 36cbce7c
     /// Label addresses in the trace.
     ///
     /// Example: 0xd8dA6BF26964aF9D7eEd9e03E53415D37aA96045:vitalik.eth
@@ -266,13 +259,9 @@
             self.label,
             self.debug,
             self.decode_internal,
-<<<<<<< HEAD
-            self.verbose,
+            shell::verbosity() > 0,
             self.json,
             self.with_state_changes,
-=======
-            shell::verbosity() > 0,
->>>>>>> 36cbce7c
         )
         .await?;
 
