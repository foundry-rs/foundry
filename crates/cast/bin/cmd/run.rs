--- conflicted
+++ resolved
@@ -83,18 +83,16 @@
     #[arg(long, value_name = "NO_RATE_LIMITS", visible_alias = "no-rpc-rate-limit")]
     pub no_rate_limit: bool,
 
-<<<<<<< HEAD
+    /// Enables Alphanet features.
+    #[arg(long)]
+    pub alphanet: bool,
+
     /// If generate a file with the signatures of the functions and events of the project.
     /// The file will be saved in the foundry cache directory.
     ///
     /// default value: false
     #[arg(long, short = 'c', visible_alias = "cls")]
     pub cache_local_signatures: bool,
-=======
-    /// Enables Alphanet features.
-    #[arg(long)]
-    pub alphanet: bool,
->>>>>>> de596a4d
 }
 
 impl RunArgs {
