--- conflicted
+++ resolved
@@ -12,697 +12,4 @@
         let _ = foundry_common::sh_err!("{err:?}");
         std::process::exit(1);
     }
-<<<<<<< HEAD
-}
-
-fn run() -> Result<()> {
-    handler::install();
-    utils::load_dotenv();
-    utils::subscriber();
-    utils::enable_paint();
-
-    let args = CastArgs::parse();
-    args.global.init()?;
-    main_args(args)
-}
-
-#[tokio::main]
-async fn main_args(args: CastArgs) -> Result<()> {
-    match args.cmd {
-        // Constants
-        CastSubcommand::MaxInt { r#type } => {
-            sh_println!("{}", SimpleCast::max_int(&r#type)?)?;
-        }
-        CastSubcommand::MinInt { r#type } => {
-            sh_println!("{}", SimpleCast::min_int(&r#type)?)?;
-        }
-        CastSubcommand::MaxUint { r#type } => {
-            sh_println!("{}", SimpleCast::max_int(&r#type)?)?;
-        }
-        CastSubcommand::AddressZero => {
-            sh_println!("{:?}", Address::ZERO)?;
-        }
-        CastSubcommand::HashZero => {
-            sh_println!("{:?}", B256::ZERO)?;
-        }
-
-        // Conversions & transformations
-        CastSubcommand::FromUtf8 { text } => {
-            let value = stdin::unwrap(text, false)?;
-            sh_println!("{}", SimpleCast::from_utf8(&value))?
-        }
-        CastSubcommand::ToAscii { hexdata } => {
-            let value = stdin::unwrap(hexdata, false)?;
-            sh_println!("{}", SimpleCast::to_ascii(value.trim())?)?
-        }
-        CastSubcommand::ToUtf8 { hexdata } => {
-            let value = stdin::unwrap(hexdata, false)?;
-            sh_println!("{}", SimpleCast::to_utf8(&value)?)?
-        }
-        CastSubcommand::FromFixedPoint { value, decimals } => {
-            let (value, decimals) = stdin::unwrap2(value, decimals)?;
-            sh_println!("{}", SimpleCast::from_fixed_point(&value, &decimals)?)?
-        }
-        CastSubcommand::ToFixedPoint { value, decimals } => {
-            let (value, decimals) = stdin::unwrap2(value, decimals)?;
-            sh_println!("{}", SimpleCast::to_fixed_point(&value, &decimals)?)?
-        }
-        CastSubcommand::ConcatHex { data } => {
-            if data.is_empty() {
-                let s = stdin::read(true)?;
-                sh_println!("{}", SimpleCast::concat_hex(s.split_whitespace()))?
-            } else {
-                sh_println!("{}", SimpleCast::concat_hex(data))?
-            }
-        }
-        CastSubcommand::FromBin => {
-            let hex = stdin::read_bytes(false)?;
-            sh_println!("{}", hex::encode_prefixed(hex))?
-        }
-        CastSubcommand::ToHexdata { input } => {
-            let value = stdin::unwrap_line(input)?;
-            let output = match value {
-                s if s.starts_with('@') => hex::encode(std::env::var(&s[1..])?),
-                s if s.starts_with('/') => hex::encode(fs::read(s)?),
-                s => s.split(':').map(|s| s.trim_start_matches("0x").to_lowercase()).collect(),
-            };
-            sh_println!("0x{output}")?
-        }
-        CastSubcommand::ToCheckSumAddress { address } => {
-            let value = stdin::unwrap_line(address)?;
-            sh_println!("{}", value.to_checksum(None))?
-        }
-        CastSubcommand::ToUint256 { value } => {
-            let value = stdin::unwrap_line(value)?;
-            sh_println!("{}", SimpleCast::to_uint256(&value)?)?
-        }
-        CastSubcommand::ToInt256 { value } => {
-            let value = stdin::unwrap_line(value)?;
-            sh_println!("{}", SimpleCast::to_int256(&value)?)?
-        }
-        CastSubcommand::ToUnit { value, unit } => {
-            let value = stdin::unwrap_line(value)?;
-            sh_println!("{}", SimpleCast::to_unit(&value, &unit)?)?
-        }
-        CastSubcommand::ParseUnits { value, unit } => {
-            let value = stdin::unwrap_line(value)?;
-            sh_println!("{}", SimpleCast::parse_units(&value, unit)?)?;
-        }
-        CastSubcommand::FormatUnits { value, unit } => {
-            let value = stdin::unwrap_line(value)?;
-            sh_println!("{}", SimpleCast::format_units(&value, unit)?)?;
-        }
-        CastSubcommand::FromWei { value, unit } => {
-            let value = stdin::unwrap_line(value)?;
-            sh_println!("{}", SimpleCast::from_wei(&value, &unit)?)?
-        }
-        CastSubcommand::ToWei { value, unit } => {
-            let value = stdin::unwrap_line(value)?;
-            sh_println!("{}", SimpleCast::to_wei(&value, &unit)?)?
-        }
-        CastSubcommand::FromRlp { value, as_int } => {
-            let value = stdin::unwrap_line(value)?;
-            sh_println!("{}", SimpleCast::from_rlp(value, as_int)?)?
-        }
-        CastSubcommand::ToRlp { value } => {
-            let value = stdin::unwrap_line(value)?;
-            sh_println!("{}", SimpleCast::to_rlp(&value)?)?
-        }
-        CastSubcommand::ToHex(ToBaseArgs { value, base_in }) => {
-            let value = stdin::unwrap_line(value)?;
-            sh_println!("{}", SimpleCast::to_base(&value, base_in.as_deref(), "hex")?)?
-        }
-        CastSubcommand::ToDec(ToBaseArgs { value, base_in }) => {
-            let value = stdin::unwrap_line(value)?;
-            sh_println!("{}", SimpleCast::to_base(&value, base_in.as_deref(), "dec")?)?
-        }
-        CastSubcommand::ToBase { base: ToBaseArgs { value, base_in }, base_out } => {
-            let (value, base_out) = stdin::unwrap2(value, base_out)?;
-            sh_println!("{}", SimpleCast::to_base(&value, base_in.as_deref(), &base_out)?)?
-        }
-        CastSubcommand::ToBytes32 { bytes } => {
-            let value = stdin::unwrap_line(bytes)?;
-            sh_println!("{}", SimpleCast::to_bytes32(&value)?)?
-        }
-        CastSubcommand::FormatBytes32String { string } => {
-            let value = stdin::unwrap_line(string)?;
-            sh_println!("{}", SimpleCast::format_bytes32_string(&value)?)?
-        }
-        CastSubcommand::ParseBytes32String { bytes } => {
-            let value = stdin::unwrap_line(bytes)?;
-            sh_println!("{}", SimpleCast::parse_bytes32_string(&value)?)?
-        }
-        CastSubcommand::ParseBytes32Address { bytes } => {
-            let value = stdin::unwrap_line(bytes)?;
-            sh_println!("{}", SimpleCast::parse_bytes32_address(&value)?)?
-        }
-
-        // ABI encoding & decoding
-        CastSubcommand::DecodeAbi { sig, calldata, input } => {
-            let tokens = SimpleCast::abi_decode(&sig, &calldata, input)?;
-            print_tokens(&tokens);
-        }
-        CastSubcommand::AbiEncode { sig, packed, args } => {
-            if !packed {
-                sh_println!("{}", SimpleCast::abi_encode(&sig, &args)?)?
-            } else {
-                sh_println!("{}", SimpleCast::abi_encode_packed(&sig, &args)?)?
-            }
-        }
-        CastSubcommand::DecodeCalldata { sig, calldata } => {
-            let tokens = SimpleCast::calldata_decode(&sig, &calldata, true)?;
-            print_tokens(&tokens);
-        }
-        CastSubcommand::CalldataEncode { sig, args } => {
-            sh_println!("{}", SimpleCast::calldata_encode(sig, &args)?)?;
-        }
-        CastSubcommand::DecodeString { data } => {
-            let tokens = SimpleCast::calldata_decode("Any(string)", &data, true)?;
-            print_tokens(&tokens);
-        }
-        CastSubcommand::DecodeEvent { sig, data } => {
-            let decoded_event = if let Some(event_sig) = sig {
-                get_event(event_sig.as_str())?.decode_log_parts(None, &hex::decode(data)?, false)?
-            } else {
-                let data = data.strip_prefix("0x").unwrap_or(data.as_str());
-                let selector = data.get(..64).unwrap_or_default();
-                let identified_event =
-                    SignaturesIdentifier::new(Config::foundry_cache_dir(), false)?
-                        .write()
-                        .await
-                        .identify_event(&hex::decode(selector)?)
-                        .await;
-                if let Some(event) = identified_event {
-                    let _ = sh_println!("{}", event.signature());
-                    let data = data.get(64..).unwrap_or_default();
-                    get_event(event.signature().as_str())?.decode_log_parts(
-                        None,
-                        &hex::decode(data)?,
-                        false,
-                    )?
-                } else {
-                    eyre::bail!("No matching event signature found for selector `{selector}`")
-                }
-            };
-            print_tokens(&decoded_event.body);
-        }
-        CastSubcommand::DecodeError { sig, data } => {
-            let error = if let Some(err_sig) = sig {
-                get_error(err_sig.as_str())?
-            } else {
-                let data = data.strip_prefix("0x").unwrap_or(data.as_str());
-                let selector = data.get(..8).unwrap_or_default();
-                let identified_error =
-                    SignaturesIdentifier::new(Config::foundry_cache_dir(), false)?
-                        .write()
-                        .await
-                        .identify_error(&hex::decode(selector)?)
-                        .await;
-                if let Some(error) = identified_error {
-                    let _ = sh_println!("{}", error.signature());
-                    error
-                } else {
-                    eyre::bail!("No matching error signature found for selector `{selector}`")
-                }
-            };
-            let decoded_error = error.decode_error(&hex::decode(data)?)?;
-            print_tokens(&decoded_error.body);
-        }
-        CastSubcommand::Interface(cmd) => cmd.run().await?,
-        CastSubcommand::CreationCode(cmd) => cmd.run().await?,
-        CastSubcommand::ConstructorArgs(cmd) => cmd.run().await?,
-        CastSubcommand::Artifact(cmd) => cmd.run().await?,
-        CastSubcommand::Bind(cmd) => cmd.run().await?,
-        CastSubcommand::PrettyCalldata { calldata, offline } => {
-            let calldata = stdin::unwrap_line(calldata)?;
-            sh_println!("{}", pretty_calldata(&calldata, offline).await?)?;
-        }
-        CastSubcommand::Sig { sig, optimize } => {
-            let sig = stdin::unwrap_line(sig)?;
-            match optimize {
-                Some(opt) => {
-                    sh_println!("Starting to optimize signature...")?;
-                    let start_time = Instant::now();
-                    let (selector, signature) = SimpleCast::get_selector(&sig, opt)?;
-                    sh_println!("Successfully generated in {:?}", start_time.elapsed())?;
-                    sh_println!("Selector: {selector}")?;
-                    sh_println!("Optimized signature: {signature}")?;
-                }
-                None => sh_println!("{}", SimpleCast::get_selector(&sig, 0)?.0)?,
-            }
-        }
-
-        // Blockchain & RPC queries
-        CastSubcommand::AccessList(cmd) => cmd.run().await?,
-        CastSubcommand::Age { block, rpc } => {
-            let config = rpc.load_config()?;
-            let provider = utils::get_provider(&config)?;
-            sh_println!(
-                "{} UTC",
-                Cast::new(provider).age(block.unwrap_or(BlockId::Number(Latest))).await?
-            )?
-        }
-        CastSubcommand::Balance { block, who, ether, rpc, erc20 } => {
-            let config = rpc.load_config()?;
-            let provider = utils::get_provider(&config)?;
-            let account_addr = who.resolve(&provider).await?;
-
-            match erc20 {
-                Some(token) => {
-                    let balance =
-                        Cast::new(&provider).erc20_balance(token, account_addr, block).await?;
-                    sh_println!("{}", format_uint_exp(balance))?
-                }
-                None => {
-                    let value = Cast::new(&provider).balance(account_addr, block).await?;
-                    if ether {
-                        sh_println!("{}", SimpleCast::from_wei(&value.to_string(), "eth")?)?
-                    } else {
-                        sh_println!("{value}")?
-                    }
-                }
-            }
-        }
-        CastSubcommand::BaseFee { block, rpc } => {
-            let config = rpc.load_config()?;
-            let provider = utils::get_provider(&config)?;
-            sh_println!(
-                "{}",
-                Cast::new(provider).base_fee(block.unwrap_or(BlockId::Number(Latest))).await?
-            )?
-        }
-        CastSubcommand::Block { block, full, field, rpc } => {
-            let config = rpc.load_config()?;
-            let provider = utils::get_provider(&config)?;
-            sh_println!(
-                "{}",
-                Cast::new(provider)
-                    .block(block.unwrap_or(BlockId::Number(Latest)), full, field)
-                    .await?
-            )?
-        }
-        CastSubcommand::BlockNumber { rpc, block } => {
-            let config = rpc.load_config()?;
-            let provider = utils::get_provider(&config)?;
-            let number = match block {
-                Some(id) => {
-                    provider
-                        .get_block(id)
-                        .await?
-                        .ok_or_else(|| eyre::eyre!("block {id:?} not found"))?
-                        .header
-                        .number
-                }
-                None => Cast::new(provider).block_number().await?,
-            };
-            sh_println!("{number}")?
-        }
-        CastSubcommand::Chain { rpc } => {
-            let config = rpc.load_config()?;
-            let provider = utils::get_provider(&config)?;
-            sh_println!("{}", Cast::new(provider).chain().await?)?
-        }
-        CastSubcommand::ChainId { rpc } => {
-            let config = rpc.load_config()?;
-            let provider = utils::get_provider(&config)?;
-            sh_println!("{}", Cast::new(provider).chain_id().await?)?
-        }
-        CastSubcommand::Client { rpc } => {
-            let config = rpc.load_config()?;
-            let provider = utils::get_provider(&config)?;
-            sh_println!("{}", provider.get_client_version().await?)?
-        }
-        CastSubcommand::Code { block, who, disassemble, rpc } => {
-            let config = rpc.load_config()?;
-            let provider = utils::get_provider(&config)?;
-            let who = who.resolve(&provider).await?;
-            sh_println!("{}", Cast::new(provider).code(who, block, disassemble).await?)?
-        }
-        CastSubcommand::Codesize { block, who, rpc } => {
-            let config = rpc.load_config()?;
-            let provider = utils::get_provider(&config)?;
-            let who = who.resolve(&provider).await?;
-            sh_println!("{}", Cast::new(provider).codesize(who, block).await?)?
-        }
-        CastSubcommand::ComputeAddress { address, nonce, rpc } => {
-            let config = rpc.load_config()?;
-            let provider = utils::get_provider(&config)?;
-
-            let address = stdin::unwrap_line(address)?;
-            let computed = Cast::new(provider).compute_address(address, nonce).await?;
-            sh_println!("Computed Address: {}", computed.to_checksum(None))?
-        }
-        CastSubcommand::Disassemble { bytecode } => {
-            let bytecode = stdin::unwrap_line(bytecode)?;
-            sh_println!("{}", SimpleCast::disassemble(&hex::decode(bytecode)?)?)?
-        }
-        CastSubcommand::Selectors { bytecode, resolve } => {
-            let bytecode = stdin::unwrap_line(bytecode)?;
-            let functions = SimpleCast::extract_functions(&bytecode)?;
-            let max_args_len = functions.iter().map(|r| r.1.len()).max().unwrap_or(0);
-            let max_mutability_len = functions.iter().map(|r| r.2.len()).max().unwrap_or(0);
-
-            let resolve_results = if resolve {
-                let selectors_it = functions.iter().map(|r| &r.0);
-                let ds = decode_selectors(SelectorType::Function, selectors_it).await?;
-                ds.into_iter().map(|v| v.unwrap_or_default().join("|")).collect()
-            } else {
-                vec![]
-            };
-            for (pos, (selector, arguments, state_mutability)) in functions.into_iter().enumerate()
-            {
-                if resolve {
-                    let resolved = &resolve_results[pos];
-                    sh_println!("{selector}\t{arguments:max_args_len$}\t{state_mutability:max_mutability_len$}\t{resolved}")?
-                } else {
-                    sh_println!("{selector}\t{arguments:max_args_len$}\t{state_mutability}")?
-                }
-            }
-        }
-        CastSubcommand::FindBlock(cmd) => cmd.run().await?,
-        CastSubcommand::GasPrice { rpc } => {
-            let config = rpc.load_config()?;
-            let provider = utils::get_provider(&config)?;
-            sh_println!("{}", Cast::new(provider).gas_price().await?)?;
-        }
-        CastSubcommand::Index { key_type, key, slot_number } => {
-            sh_println!("{}", SimpleCast::index(&key_type, &key, &slot_number)?)?;
-        }
-        CastSubcommand::IndexErc7201 { id, formula_id } => {
-            eyre::ensure!(formula_id == "erc7201", "unsupported formula ID: {formula_id}");
-            let id = stdin::unwrap_line(id)?;
-            sh_println!("{}", foundry_common::erc7201(&id))?;
-        }
-        CastSubcommand::Implementation { block, beacon, who, rpc } => {
-            let config = rpc.load_config()?;
-            let provider = utils::get_provider(&config)?;
-            let who = who.resolve(&provider).await?;
-            sh_println!("{}", Cast::new(provider).implementation(who, beacon, block).await?)?;
-        }
-        CastSubcommand::Admin { block, who, rpc } => {
-            let config = rpc.load_config()?;
-            let provider = utils::get_provider(&config)?;
-            let who = who.resolve(&provider).await?;
-            sh_println!("{}", Cast::new(provider).admin(who, block).await?)?;
-        }
-        CastSubcommand::Nonce { block, who, rpc } => {
-            let config = rpc.load_config()?;
-            let provider = utils::get_provider(&config)?;
-            let who = who.resolve(&provider).await?;
-            sh_println!("{}", Cast::new(provider).nonce(who, block).await?)?;
-        }
-        CastSubcommand::Codehash { block, who, slots, rpc } => {
-            let config = rpc.load_config()?;
-            let provider = utils::get_provider(&config)?;
-            let who = who.resolve(&provider).await?;
-            sh_println!("{}", Cast::new(provider).codehash(who, slots, block).await?)?;
-        }
-        CastSubcommand::StorageRoot { block, who, slots, rpc } => {
-            let config = rpc.load_config()?;
-            let provider = utils::get_provider(&config)?;
-            let who = who.resolve(&provider).await?;
-            sh_println!("{}", Cast::new(provider).storage_root(who, slots, block).await?)?;
-        }
-        CastSubcommand::Proof { address, slots, rpc, block } => {
-            let config = rpc.load_config()?;
-            let provider = utils::get_provider(&config)?;
-            let address = address.resolve(&provider).await?;
-            let value = provider
-                .get_proof(address, slots.into_iter().collect())
-                .block_id(block.unwrap_or_default())
-                .await?;
-            sh_println!("{}", serde_json::to_string(&value)?)?;
-        }
-        CastSubcommand::Rpc(cmd) => cmd.run().await?,
-        CastSubcommand::Storage(cmd) => cmd.run().await?,
-
-        // Calls & transactions
-        CastSubcommand::Call(cmd) => cmd.run().await?,
-        CastSubcommand::Estimate(cmd) => cmd.run().await?,
-        CastSubcommand::MakeTx(cmd) => cmd.run().await?,
-        CastSubcommand::PublishTx { raw_tx, cast_async, rpc } => {
-            let config = rpc.load_config()?;
-            let provider = utils::get_provider(&config)?;
-            let cast = Cast::new(&provider);
-            let pending_tx = cast.publish(raw_tx).await?;
-            let tx_hash = pending_tx.inner().tx_hash();
-
-            if cast_async {
-                sh_println!("{tx_hash:#x}")?;
-            } else {
-                let receipt = pending_tx.get_receipt().await?;
-                sh_println!("{}", serde_json::json!(receipt))?;
-            }
-        }
-        CastSubcommand::Receipt { tx_hash, field, cast_async, confirmations, rpc } => {
-            let config = rpc.load_config()?;
-            let provider = utils::get_provider(&config)?;
-            sh_println!(
-                "{}",
-                Cast::new(provider)
-                    .receipt(tx_hash, field, confirmations, None, cast_async)
-                    .await?
-            )?
-        }
-        CastSubcommand::Run(cmd) => cmd.run().await?,
-        CastSubcommand::SendTx(cmd) => cmd.run().await?,
-        CastSubcommand::Tx { tx_hash, field, raw, rpc } => {
-            let config = rpc.load_config()?;
-            let provider = utils::get_provider(&config)?;
-
-            // Can use either --raw or specify raw as a field
-            let raw = raw || field.as_ref().is_some_and(|f| f == "raw");
-
-            sh_println!("{}", Cast::new(&provider).transaction(tx_hash, field, raw).await?)?
-        }
-
-        // 4Byte
-        CastSubcommand::FourByte { selector } => {
-            let selector = stdin::unwrap_line(selector)?;
-            let sigs = decode_function_selector(&selector).await?;
-            if sigs.is_empty() {
-                eyre::bail!("No matching function signatures found for selector `{selector}`");
-            }
-            for sig in sigs {
-                sh_println!("{sig}")?
-            }
-        }
-
-        CastSubcommand::FourByteCalldata { calldata } => {
-            let calldata = stdin::unwrap_line(calldata)?;
-
-            if calldata.len() == 10 {
-                let sigs = decode_function_selector(&calldata).await?;
-                if sigs.is_empty() {
-                    eyre::bail!("No matching function signatures found for calldata `{calldata}`");
-                }
-                for sig in sigs {
-                    sh_println!("{sig}")?
-                }
-                return Ok(());
-            }
-
-            let sigs = decode_calldata(&calldata).await?;
-            sigs.iter().enumerate().for_each(|(i, sig)| {
-                let _ = sh_println!("{}) \"{sig}\"", i + 1);
-            });
-
-            let sig = match sigs.len() {
-                0 => eyre::bail!("No signatures found"),
-                1 => sigs.first().unwrap(),
-                _ => {
-                    let i: usize = prompt!("Select a function signature by number: ")?;
-                    sigs.get(i - 1).ok_or_else(|| eyre::eyre!("Invalid signature index"))?
-                }
-            };
-
-            let tokens = SimpleCast::calldata_decode(sig, &calldata, true)?;
-            print_tokens(&tokens);
-        }
-
-        CastSubcommand::FourByteEvent { topic } => {
-            let topic = stdin::unwrap_line(topic)?;
-            let sigs = decode_event_topic(&topic).await?;
-            if sigs.is_empty() {
-                eyre::bail!("No matching event signatures found for topic `{topic}`");
-            }
-            for sig in sigs {
-                sh_println!("{sig}")?
-            }
-        }
-        CastSubcommand::UploadSignature { signatures } => {
-            let signatures = stdin::unwrap_vec(signatures)?;
-            let ParsedSignatures { signatures, abis } = parse_signatures(signatures);
-            if !abis.is_empty() {
-                import_selectors(SelectorImportData::Abi(abis)).await?.describe();
-            }
-            if !signatures.is_empty() {
-                import_selectors(SelectorImportData::Raw(signatures)).await?.describe();
-            }
-        }
-
-        // ENS
-        CastSubcommand::Namehash { name } => {
-            let name = stdin::unwrap_line(name)?;
-            sh_println!("{}", namehash(&name))?
-        }
-        CastSubcommand::LookupAddress { who, rpc, verify } => {
-            let config = rpc.load_config()?;
-            let provider = utils::get_provider(&config)?;
-
-            let who = stdin::unwrap_line(who)?;
-            let name = provider.lookup_address(&who).await?;
-            if verify {
-                let address = provider.resolve_name(&name).await?;
-                eyre::ensure!(
-                    address == who,
-                    "Reverse lookup verification failed: got `{address}`, expected `{who}`"
-                );
-            }
-            sh_println!("{name}")?
-        }
-        CastSubcommand::ResolveName { who, rpc, verify } => {
-            let config = rpc.load_config()?;
-            let provider = utils::get_provider(&config)?;
-
-            let who = stdin::unwrap_line(who)?;
-            let address = provider.resolve_name(&who).await?;
-            if verify {
-                let name = provider.lookup_address(&address).await?;
-                eyre::ensure!(
-                    name == who,
-                    "Forward lookup verification failed: got `{name}`, expected `{who}`"
-                );
-            }
-            sh_println!("{address}")?
-        }
-
-        // Misc
-        CastSubcommand::Keccak { data } => {
-            let bytes = match data {
-                Some(data) => data.into_bytes(),
-                None => stdin::read_bytes(false)?,
-            };
-            match String::from_utf8(bytes) {
-                Ok(s) => {
-                    let s = SimpleCast::keccak(&s)?;
-                    sh_println!("{s}")?
-                }
-                Err(e) => {
-                    let hash = keccak256(e.as_bytes());
-                    let s = hex::encode(hash);
-                    sh_println!("0x{s}")?
-                }
-            };
-        }
-        CastSubcommand::HashMessage { message } => {
-            let message = stdin::unwrap_line(message)?;
-            sh_println!("{}", eip191_hash_message(message))?
-        }
-        CastSubcommand::SigEvent { event_string } => {
-            let event_string = stdin::unwrap_line(event_string)?;
-            let parsed_event = get_event(&event_string)?;
-            sh_println!("{:?}", parsed_event.selector())?
-        }
-        CastSubcommand::LeftShift { value, bits, base_in, base_out } => sh_println!(
-            "{}",
-            SimpleCast::left_shift(&value, &bits, base_in.as_deref(), &base_out)?
-        )?,
-        CastSubcommand::RightShift { value, bits, base_in, base_out } => sh_println!(
-            "{}",
-            SimpleCast::right_shift(&value, &bits, base_in.as_deref(), &base_out)?
-        )?,
-        CastSubcommand::Source {
-            address,
-            directory,
-            explorer_api_url,
-            explorer_url,
-            etherscan,
-            flatten,
-        } => {
-            let config = etherscan.load_config()?;
-            let chain = config.chain.unwrap_or_default();
-            let api_key = config.get_etherscan_api_key(Some(chain));
-            match (directory, flatten) {
-                (Some(dir), false) => {
-                    SimpleCast::expand_etherscan_source_to_directory(
-                        chain,
-                        address,
-                        api_key,
-                        dir,
-                        explorer_api_url,
-                        explorer_url,
-                    )
-                    .await?
-                }
-                (None, false) => sh_println!(
-                    "{}",
-                    SimpleCast::etherscan_source(
-                        chain,
-                        address,
-                        api_key,
-                        explorer_api_url,
-                        explorer_url
-                    )
-                    .await?
-                )?,
-                (dir, true) => {
-                    SimpleCast::etherscan_source_flatten(
-                        chain,
-                        address,
-                        api_key,
-                        dir,
-                        explorer_api_url,
-                        explorer_url,
-                    )
-                    .await?;
-                }
-            }
-        }
-        CastSubcommand::Create2(cmd) => {
-            cmd.run()?;
-        }
-        CastSubcommand::Wallet { command } => command.run().await?,
-        CastSubcommand::Completions { shell } => {
-            generate(shell, &mut CastArgs::command(), "cast", &mut std::io::stdout())
-        }
-        CastSubcommand::GenerateFigSpec => clap_complete::generate(
-            clap_complete_fig::Fig,
-            &mut CastArgs::command(),
-            "cast",
-            &mut std::io::stdout(),
-        ),
-        CastSubcommand::Logs(cmd) => cmd.run().await?,
-        CastSubcommand::DecodeTransaction { tx } => {
-            let tx = stdin::unwrap_line(tx)?;
-            let tx = SimpleCast::decode_raw_transaction(&tx)?;
-
-            sh_println!("{}", serde_json::to_string_pretty(&tx)?)?
-        }
-        CastSubcommand::DecodeEof { eof } => {
-            let eof = stdin::unwrap_line(eof)?;
-            sh_println!("{}", SimpleCast::decode_eof(&eof)?)?
-        }
-        CastSubcommand::TxPool { command } => command.run().await?,
-    };
-
-    /// Prints slice of tokens using [`format_tokens`] or [`format_tokens_raw`] depending whether
-    /// the shell is in JSON mode.
-    ///
-    /// This is included here to avoid a cyclic dependency between `fmt` and `common`.
-    fn print_tokens(tokens: &[DynSolValue]) {
-        if shell::is_json() {
-            let tokens: Vec<String> = format_tokens_raw(tokens).collect();
-            let _ = sh_println!("{}", serde_json::to_string_pretty(&tokens).unwrap());
-        } else {
-            let tokens = format_tokens(tokens);
-            tokens.for_each(|t| {
-                let _ = sh_println!("{t}");
-            });
-        }
-    }
-
-    Ok(())
-=======
->>>>>>> 759b7d6f
 }