--- conflicted
+++ resolved
@@ -20,7 +20,7 @@
         import_selectors, parse_signatures, pretty_calldata, ParsedSignatures, SelectorImportData,
         SelectorType,
     },
-    stdin,
+    shell, stdin,
 };
 use foundry_config::Config;
 use std::time::Instant;
@@ -192,11 +192,7 @@
         // ABI encoding & decoding
         CastSubcommand::AbiDecode { sig, calldata, input } => {
             let tokens = SimpleCast::abi_decode(&sig, &calldata, input)?;
-<<<<<<< HEAD
-            print_tokens(&tokens, args.global.shell().is_json())
-=======
             print_tokens(&tokens);
->>>>>>> 54ea38d1
         }
         CastSubcommand::AbiEncode { sig, packed, args } => {
             if !packed {
@@ -207,22 +203,14 @@
         }
         CastSubcommand::CalldataDecode { sig, calldata } => {
             let tokens = SimpleCast::calldata_decode(&sig, &calldata, true)?;
-<<<<<<< HEAD
-            print_tokens(&tokens, args.global.shell().is_json())
-=======
             print_tokens(&tokens);
->>>>>>> 54ea38d1
         }
         CastSubcommand::CalldataEncode { sig, args } => {
             sh_println!("{}", SimpleCast::calldata_encode(sig, &args)?)?;
         }
         CastSubcommand::StringDecode { data } => {
             let tokens = SimpleCast::calldata_decode("Any(string)", &data, true)?;
-<<<<<<< HEAD
-            print_tokens(&tokens, args.global.shell().is_json())
-=======
             print_tokens(&tokens);
->>>>>>> 54ea38d1
         }
         CastSubcommand::Interface(cmd) => cmd.run().await?,
         CastSubcommand::CreationCode(cmd) => cmd.run().await?,
@@ -498,11 +486,7 @@
             };
 
             let tokens = SimpleCast::calldata_decode(sig, &calldata, true)?;
-<<<<<<< HEAD
-            print_tokens(&tokens, args.global.shell().is_json())
-=======
             print_tokens(&tokens);
->>>>>>> 54ea38d1
         }
         CastSubcommand::FourByteEvent { topic } => {
             let topic = stdin::unwrap_line(topic)?;
