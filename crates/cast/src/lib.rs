--- conflicted
+++ resolved
@@ -2,13 +2,9 @@
 use alloy_json_abi::ContractObject;
 use alloy_primitives::{
     utils::{keccak256, ParseUnits, Unit},
-<<<<<<< HEAD
-    Address, Bytes, B256, I256, U256, U64,
-=======
-    Address, Bytes, Keccak256, B256, I256, U256,
->>>>>>> a08a7da5
+    Address, Bytes, Keccak256, B256, I256, U256, U64,
 };
-use alloy_providers::provider::TempProvider;
+use alloy_providers::tmp::TempProvider;
 use alloy_rlp::Decodable;
 use alloy_rpc_types::{BlockId as AlloyBlockId, BlockNumberOrTag};
 use base::{Base, NumberWithBase, ToBase};
@@ -36,11 +32,7 @@
     sync::atomic::{AtomicBool, Ordering},
 };
 use tokio::signal::ctrl_c;
-<<<<<<< HEAD
-use tx::{TxBuilderAlloyOutput, TxBuilderOutput, TxBuilderPeekOutput};
-=======
-use tx::TxBuilderPeekOutput;
->>>>>>> a08a7da5
+pub use tx::{TxBuilder, TxBuilderAlloyOutput, TxBuilderOutput, TxBuilderPeekOutput};
 
 use foundry_common::abi::encode_function_args_packed;
 pub use foundry_evm::*;
@@ -49,7 +41,6 @@
     request::HttpClient as AwsHttpClient, Client as AwsClient,
 };
 pub use rusoto_kms::KmsClient;
-pub use tx::{TxBuilder, TxBuilderOutput};
 
 pub mod base;
 pub mod errors;
