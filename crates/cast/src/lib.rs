//! Cast is a Swiss Army knife for interacting with Ethereum applications from the command line.

#![cfg_attr(docsrs, feature(doc_cfg, doc_auto_cfg))]
#![cfg_attr(not(test), warn(unused_crate_dependencies))]

use alloy_consensus::{Header, TxEnvelope};
use alloy_dyn_abi::{DynSolType, DynSolValue, FunctionExt};
use alloy_ens::NameOrAddress;
use alloy_json_abi::Function;
use alloy_network::{AnyNetwork, AnyRpcTransaction};
use alloy_primitives::{
    Address, B256, I256, Keccak256, Selector, TxHash, TxKind, U64, U256, hex,
    utils::{ParseUnits, Unit, keccak256},
};
use alloy_provider::{
    PendingTransactionBuilder, Provider,
    network::eip2718::{Decodable2718, Encodable2718},
};
use alloy_rlp::Decodable;
use alloy_rpc_types::{
    BlockId, BlockNumberOrTag, BlockOverrides, Filter, TransactionRequest, state::StateOverride,
};
use alloy_serde::WithOtherFields;
use alloy_sol_types::sol;
use base::{Base, NumberWithBase, ToBase};
use chrono::DateTime;
use eyre::{Context, ContextCompat, OptionExt, Result};
use foundry_block_explorers::Client;
use foundry_common::{
    TransactionReceiptWithRevertReason,
    abi::{encode_function_args, get_func},
    compile::etherscan_project,
    fmt::*,
    fs, get_pretty_tx_receipt_attr, shell,
};
use foundry_compilers::flatten::Flattener;
use foundry_config::Chain;
use foundry_evm_core::ic::decode_instructions;
use futures::{FutureExt, StreamExt, future::Either};
use op_alloy_consensus::OpTxEnvelope;
use rayon::prelude::*;
use std::{
    borrow::Cow,
    fmt::Write,
    io,
    path::PathBuf,
    str::FromStr,
    sync::atomic::{AtomicBool, Ordering},
    time::Duration,
};
use tokio::signal::ctrl_c;

use foundry_common::abi::encode_function_args_packed;
pub use foundry_evm::*;

pub mod args;
pub mod cmd;
pub mod opts;

pub mod base;
pub mod errors;
mod rlp_converter;
pub mod tx;

use rlp_converter::Item;

#[macro_use]
extern crate tracing;

#[macro_use]
extern crate foundry_common;

// TODO: CastContract with common contract initializers? Same for CastProviders?

sol! {
    #[sol(rpc)]
    interface IERC20 {
        #[derive(Debug)]
        function balanceOf(address owner) external view returns (uint256);
    }
}

pub struct Cast<P> {
    provider: P,
}

impl<P: Provider<AnyNetwork>> Cast<P> {
    /// Creates a new Cast instance from the provided client
    ///
    /// # Example
    ///
    /// ```
    /// use alloy_provider::{ProviderBuilder, RootProvider, network::AnyNetwork};
    /// use cast::Cast;
    ///
    /// # async fn foo() -> eyre::Result<()> {
    /// let provider =
    ///     ProviderBuilder::<_, _, AnyNetwork>::default().connect("http://localhost:8545").await?;
    /// let cast = Cast::new(provider);
    /// # Ok(())
    /// # }
    /// ```
    pub fn new(provider: P) -> Self {
        Self { provider }
    }

    /// Makes a read-only call to the specified address
    ///
    /// # Example
    ///
    /// ```
    /// use alloy_primitives::{Address, U256, Bytes};
    /// use alloy_rpc_types::{TransactionRequest, BlockOverrides, state::{StateOverride, AccountOverride}};
    /// use alloy_serde::WithOtherFields;
    /// use cast::Cast;
    /// use alloy_provider::{RootProvider, ProviderBuilder, network::AnyNetwork};
    /// use std::{str::FromStr, collections::HashMap};
    /// use alloy_rpc_types::state::StateOverridesBuilder;
    /// use alloy_sol_types::{sol, SolCall};
    ///
    /// sol!(
    ///     function greeting(uint256 i) public returns (string);
    /// );
    ///
    /// # async fn foo() -> eyre::Result<()> {
    /// let alloy_provider = ProviderBuilder::<_,_, AnyNetwork>::default().connect("http://localhost:8545").await?;;
    /// let to = Address::from_str("0xB3C95ff08316fb2F2e3E52Ee82F8e7b605Aa1304")?;
    /// let greeting = greetingCall { i: U256::from(5) }.abi_encode();
    /// let bytes = Bytes::from_iter(greeting.iter());
    /// let tx = TransactionRequest::default().to(to).input(bytes.into());
    /// let tx = WithOtherFields::new(tx);
    ///
    /// // Create state overrides
    /// let mut state_override = StateOverride::default();
    /// let mut account_override = AccountOverride::default();
    /// account_override.balance = Some(U256::from(1000));
    /// state_override.insert(to, account_override);
    /// let state_override_object = StateOverridesBuilder::default().build();
    /// let block_override_object = BlockOverrides::default();
    ///
    /// let cast = Cast::new(alloy_provider);
<<<<<<< HEAD
    /// let data = cast.call(&tx, None, None, Some(state_override_object)).await?;
=======
    /// let data = cast.call(&tx, None, None, Some(state_override_object), Some(block_override_object)).await?;
>>>>>>> d2415887
    /// println!("{}", data);
    /// # Ok(())
    /// # }
    /// ```
    pub async fn call(
        &self,
        req: &WithOtherFields<TransactionRequest>,
        func: Option<&Function>,
        block: Option<BlockId>,
        state_override: Option<StateOverride>,
<<<<<<< HEAD
    ) -> Result<String> {
        let mut call = self.provider.call(req.clone()).block(block.unwrap_or_default());
=======
        block_override: Option<BlockOverrides>,
    ) -> Result<String> {
        let mut call = self
            .provider
            .call(req.clone())
            .block(block.unwrap_or_default())
            .with_block_overrides_opt(block_override);
>>>>>>> d2415887
        if let Some(state_override) = state_override {
            call = call.overrides(state_override)
        }

        let res = call.await?;
        let mut decoded = vec![];

        if let Some(func) = func {
            // decode args into tokens
            decoded = match func.abi_decode_output(res.as_ref()) {
                Ok(decoded) => decoded,
                Err(err) => {
                    // ensure the address is a contract
                    if res.is_empty() {
                        // check that the recipient is a contract that can be called
                        if let Some(TxKind::Call(addr)) = req.to {
                            if let Ok(code) = self
                                .provider
                                .get_code_at(addr)
                                .block_id(block.unwrap_or_default())
                                .await
                                && code.is_empty()
                            {
                                eyre::bail!("contract {addr:?} does not have any code")
                            }
                        } else if Some(TxKind::Create) == req.to {
                            eyre::bail!("tx req is a contract deployment");
                        } else {
                            eyre::bail!("recipient is None");
                        }
                    }
                    return Err(err).wrap_err(
                        "could not decode output; did you specify the wrong function return data type?"
                    );
                }
            };
        }

        // handle case when return type is not specified
        Ok(if decoded.is_empty() {
            res.to_string()
        } else if shell::is_json() {
            let tokens = decoded.iter().map(format_token_raw).collect::<Vec<_>>();
            serde_json::to_string_pretty(&tokens).unwrap()
        } else {
            // seth compatible user-friendly return type conversions
            decoded.iter().map(format_token).collect::<Vec<_>>().join("\n")
        })
    }

    /// Generates an access list for the specified transaction
    ///
    /// # Example
    ///
    /// ```
    /// use cast::{Cast};
    /// use alloy_primitives::{Address, U256, Bytes};
    /// use alloy_rpc_types::{TransactionRequest};
    /// use alloy_serde::WithOtherFields;
    /// use alloy_provider::{RootProvider, ProviderBuilder, network::AnyNetwork};
    /// use std::str::FromStr;
    /// use alloy_sol_types::{sol, SolCall};
    ///
    /// sol!(
    ///     function greeting(uint256 i) public returns (string);
    /// );
    ///
    /// # async fn foo() -> eyre::Result<()> {
    /// let provider = ProviderBuilder::<_,_, AnyNetwork>::default().connect("http://localhost:8545").await?;;
    /// let to = Address::from_str("0xB3C95ff08316fb2F2e3E52Ee82F8e7b605Aa1304")?;
    /// let greeting = greetingCall { i: U256::from(5) }.abi_encode();
    /// let bytes = Bytes::from_iter(greeting.iter());
    /// let tx = TransactionRequest::default().to(to).input(bytes.into());
    /// let tx = WithOtherFields::new(tx);
    /// let cast = Cast::new(&provider);
    /// let access_list = cast.access_list(&tx, None).await?;
    /// println!("{}", access_list);
    /// # Ok(())
    /// # }
    /// ```
    pub async fn access_list(
        &self,
        req: &WithOtherFields<TransactionRequest>,
        block: Option<BlockId>,
    ) -> Result<String> {
        let access_list =
            self.provider.create_access_list(req).block_id(block.unwrap_or_default()).await?;
        let res = if shell::is_json() {
            serde_json::to_string(&access_list)?
        } else {
            let mut s =
                vec![format!("gas used: {}", access_list.gas_used), "access list:".to_string()];
            for al in access_list.access_list.0 {
                s.push(format!("- address: {}", &al.address.to_checksum(None)));
                if !al.storage_keys.is_empty() {
                    s.push("  keys:".to_string());
                    for key in al.storage_keys {
                        s.push(format!("    {key:?}"));
                    }
                }
            }
            s.join("\n")
        };

        Ok(res)
    }

    pub async fn balance(&self, who: Address, block: Option<BlockId>) -> Result<U256> {
        Ok(self.provider.get_balance(who).block_id(block.unwrap_or_default()).await?)
    }

    /// Sends a transaction to the specified address
    ///
    /// # Example
    ///
    /// ```
    /// use cast::{Cast};
    /// use alloy_primitives::{Address, U256, Bytes};
    /// use alloy_serde::WithOtherFields;
    /// use alloy_rpc_types::{TransactionRequest};
    /// use alloy_provider::{RootProvider, ProviderBuilder, network::AnyNetwork};
    /// use std::str::FromStr;
    /// use alloy_sol_types::{sol, SolCall};
    ///
    /// sol!(
    ///     function greet(string greeting) public;
    /// );
    ///
    /// # async fn foo() -> eyre::Result<()> {
    /// let provider = ProviderBuilder::<_,_, AnyNetwork>::default().connect("http://localhost:8545").await?;;
    /// let from = Address::from_str("0xd8dA6BF26964aF9D7eEd9e03E53415D37aA96045")?;
    /// let to = Address::from_str("0xB3C95ff08316fb2F2e3E52Ee82F8e7b605Aa1304")?;
    /// let greeting = greetCall { greeting: "hello".to_string() }.abi_encode();
    /// let bytes = Bytes::from_iter(greeting.iter());
    /// let gas = U256::from_str("200000").unwrap();
    /// let value = U256::from_str("1").unwrap();
    /// let nonce = U256::from_str("1").unwrap();
    /// let tx = TransactionRequest::default().to(to).input(bytes.into()).from(from);
    /// let tx = WithOtherFields::new(tx);
    /// let cast = Cast::new(provider);
    /// let data = cast.send(tx).await?;
    /// println!("{:#?}", data);
    /// # Ok(())
    /// # }
    /// ```
    pub async fn send(
        &self,
        tx: WithOtherFields<TransactionRequest>,
    ) -> Result<PendingTransactionBuilder<AnyNetwork>> {
        let res = self.provider.send_transaction(tx).await?;

        Ok(res)
    }

    /// Publishes a raw transaction to the network
    ///
    /// # Example
    ///
    /// ```
    /// use alloy_provider::{ProviderBuilder, RootProvider, network::AnyNetwork};
    /// use cast::Cast;
    ///
    /// # async fn foo() -> eyre::Result<()> {
    /// let provider =
    ///     ProviderBuilder::<_, _, AnyNetwork>::default().connect("http://localhost:8545").await?;
    /// let cast = Cast::new(provider);
    /// let res = cast.publish("0x1234".to_string()).await?;
    /// println!("{:?}", res);
    /// # Ok(())
    /// # }
    /// ```
    pub async fn publish(
        &self,
        mut raw_tx: String,
    ) -> Result<PendingTransactionBuilder<AnyNetwork>> {
        raw_tx = match raw_tx.strip_prefix("0x") {
            Some(s) => s.to_string(),
            None => raw_tx,
        };
        let tx = hex::decode(raw_tx)?;
        let res = self.provider.send_raw_transaction(&tx).await?;

        Ok(res)
    }

    /// # Example
    ///
    /// ```
    /// use alloy_provider::{ProviderBuilder, RootProvider, network::AnyNetwork};
    /// use cast::Cast;
    ///
    /// # async fn foo() -> eyre::Result<()> {
    /// let provider =
    ///     ProviderBuilder::<_, _, AnyNetwork>::default().connect("http://localhost:8545").await?;
    /// let cast = Cast::new(provider);
    /// let block = cast.block(5, true, None, false).await?;
    /// println!("{}", block);
    /// # Ok(())
    /// # }
    /// ```
    pub async fn block<B: Into<BlockId>>(
        &self,
        block: B,
        full: bool,
        field: Option<String>,
        raw: bool,
    ) -> Result<String> {
        let block = block.into();
        if let Some(ref field) = field
            && field == "transactions"
            && !full
        {
            eyre::bail!("use --full to view transactions")
        }

        let block = self
            .provider
            .get_block(block)
            .kind(full.into())
            .await?
            .ok_or_else(|| eyre::eyre!("block {:?} not found", block))?;

        Ok(if raw {
            let header: Header = block.into_inner().header.inner.try_into_header()?;
            format!("0x{}", hex::encode(alloy_rlp::encode(&header)))
        } else if let Some(ref field) = field {
            get_pretty_block_attr(&block, field)
                .unwrap_or_else(|| format!("{field} is not a valid block field"))
        } else if shell::is_json() {
            serde_json::to_value(&block).unwrap().to_string()
        } else {
            block.pretty()
        })
    }

    async fn block_field_as_num<B: Into<BlockId>>(&self, block: B, field: String) -> Result<U256> {
        Self::block(
            self,
            block.into(),
            false,
            // Select only select field
            Some(field),
            false,
        )
        .await?
        .parse()
        .map_err(Into::into)
    }

    pub async fn base_fee<B: Into<BlockId>>(&self, block: B) -> Result<U256> {
        Self::block_field_as_num(self, block, String::from("baseFeePerGas")).await
    }

    pub async fn age<B: Into<BlockId>>(&self, block: B) -> Result<String> {
        let timestamp_str =
            Self::block_field_as_num(self, block, String::from("timestamp")).await?.to_string();
        let datetime = DateTime::from_timestamp(timestamp_str.parse::<i64>().unwrap(), 0).unwrap();
        Ok(datetime.format("%a %b %e %H:%M:%S %Y").to_string())
    }

    pub async fn timestamp<B: Into<BlockId>>(&self, block: B) -> Result<U256> {
        Self::block_field_as_num(self, block, "timestamp".to_string()).await
    }

    pub async fn chain(&self) -> Result<&str> {
        let genesis_hash = Self::block(
            self,
            0,
            false,
            // Select only block hash
            Some(String::from("hash")),
            false,
        )
        .await?;

        Ok(match &genesis_hash[..] {
            "0x67f9723393ef76214df0118c34bbbd3dbebc8ed46a10973a8c969d48fe7598c9" => {
                "westend-assethub"
            }
            "0xd4e56740f876aef8c010b86a40d5f56745a118d0906a34e69aec8c0db1cb8fa3" => {
                match &(Self::block(self, 1920000, false, Some("hash".to_string()), false).await?)[..]
                {
                    "0x94365e3a8c0b35089c1d1195081fe7489b528a84b22199c916180db8b28ade7f" => {
                        "etclive"
                    }
                    _ => "ethlive",
                }
            }
            "0xa3c565fc15c7478862d50ccd6561e3c06b24cc509bf388941c25ea985ce32cb9" => "kovan",
            "0x41941023680923e0fe4d74a34bdac8141f2540e3ae90623718e47d66d1ca4a2d" => "ropsten",
            "0x7ca38a1916c42007829c55e69d3e9a73265554b586a499015373241b8a3fa48b" => {
                "optimism-mainnet"
            }
            "0xc1fc15cd51159b1f1e5cbc4b82e85c1447ddfa33c52cf1d98d14fba0d6354be1" => {
                "optimism-goerli"
            }
            "0x02adc9b449ff5f2467b8c674ece7ff9b21319d76c4ad62a67a70d552655927e5" => {
                "optimism-kovan"
            }
            "0x521982bd54239dc71269eefb58601762cc15cfb2978e0becb46af7962ed6bfaa" => "fraxtal",
            "0x910f5c4084b63fd860d0c2f9a04615115a5a991254700b39ba072290dbd77489" => {
                "fraxtal-testnet"
            }
            "0x7ee576b35482195fc49205cec9af72ce14f003b9ae69f6ba0faef4514be8b442" => {
                "arbitrum-mainnet"
            }
            "0x0cd786a2425d16f152c658316c423e6ce1181e15c3295826d7c9904cba9ce303" => "morden",
            "0x6341fd3daf94b748c72ced5a5b26028f2474f5f00d824504e4fa37a75767e177" => "rinkeby",
            "0xbf7e331f7f7c1dd2e05159666b3bf8bc7a8a3a9eb1d518969eab529dd9b88c1a" => "goerli",
            "0x14c2283285a88fe5fce9bf5c573ab03d6616695d717b12a127188bcacfc743c4" => "kotti",
            "0xa9c28ce2141b56c474f1dc504bee9b01eb1bd7d1a507580d5519d4437a97de1b" => "polygon-pos",
            "0x7202b2b53c5a0836e773e319d18922cc756dd67432f9a1f65352b61f4406c697" => {
                "polygon-pos-amoy-testnet"
            }
            "0x81005434635456a16f74ff7023fbe0bf423abbc8a8deb093ffff455c0ad3b741" => "polygon-zkevm",
            "0x676c1a76a6c5855a32bdf7c61977a0d1510088a4eeac1330466453b3d08b60b9" => {
                "polygon-zkevm-cardona-testnet"
            }
            "0x4f1dd23188aab3a76b463e4af801b52b1248ef073c648cbdc4c9333d3da79756" => "gnosis",
            "0xada44fd8d2ecab8b08f256af07ad3e777f17fb434f8f8e678b312f576212ba9a" => "chiado",
            "0x6d3c66c5357ec91d5c43af47e234a939b22557cbb552dc45bebbceeed90fbe34" => "bsctest",
            "0x0d21840abff46b96c84b2ac9e10e4f5cdaeb5693cb665db62a2f3b02d2d57b5b" => "bsc",
            "0x31ced5b9beb7f8782b014660da0cb18cc409f121f408186886e1ca3e8eeca96b" => {
                match &(Self::block(self, 1, false, Some(String::from("hash")), false).await?)[..] {
                    "0x738639479dc82d199365626f90caa82f7eafcfe9ed354b456fb3d294597ceb53" => {
                        "avalanche-fuji"
                    }
                    _ => "avalanche",
                }
            }
            "0x23a2658170ba70d014ba0d0d2709f8fbfe2fa660cd868c5f282f991eecbe38ee" => "ink",
            "0xe5fd5cf0be56af58ad5751b401410d6b7a09d830fa459789746a3d0dd1c79834" => "ink-sepolia",
            _ => "unknown",
        })
    }

    pub async fn chain_id(&self) -> Result<u64> {
        Ok(self.provider.get_chain_id().await?)
    }

    pub async fn block_number(&self) -> Result<u64> {
        Ok(self.provider.get_block_number().await?)
    }

    pub async fn gas_price(&self) -> Result<u128> {
        Ok(self.provider.get_gas_price().await?)
    }

    /// # Example
    ///
    /// ```
    /// use alloy_primitives::Address;
    /// use alloy_provider::{ProviderBuilder, RootProvider, network::AnyNetwork};
    /// use cast::Cast;
    /// use std::str::FromStr;
    ///
    /// # async fn foo() -> eyre::Result<()> {
    /// let provider =
    ///     ProviderBuilder::<_, _, AnyNetwork>::default().connect("http://localhost:8545").await?;
    /// let cast = Cast::new(provider);
    /// let addr = Address::from_str("0x7eD52863829AB99354F3a0503A622e82AcD5F7d3")?;
    /// let nonce = cast.nonce(addr, None).await?;
    /// println!("{}", nonce);
    /// # Ok(())
    /// # }
    /// ```
    pub async fn nonce(&self, who: Address, block: Option<BlockId>) -> Result<u64> {
        Ok(self.provider.get_transaction_count(who).block_id(block.unwrap_or_default()).await?)
    }

    /// #Example
    ///
    /// ```
    /// use alloy_primitives::{Address, FixedBytes};
    /// use alloy_provider::{network::AnyNetwork, ProviderBuilder, RootProvider};
    /// use cast::Cast;
    /// use std::str::FromStr;
    ///
    /// # async fn foo() -> eyre::Result<()> {
    /// let provider =
    ///     ProviderBuilder::<_, _, AnyNetwork>::default().connect("http://localhost:8545").await?;
    /// let cast = Cast::new(provider);
    /// let addr = Address::from_str("0x7eD52863829AB99354F3a0503A622e82AcD5F7d3")?;
    /// let slots = vec![FixedBytes::from_str("0x56e81f171bcc55a6ff8345e692c0f86e5b48e01b996cadc001622fb5e363b421")?];
    /// let codehash = cast.codehash(addr, slots, None).await?;
    /// println!("{}", codehash);
    /// # Ok(())
    /// # }
    pub async fn codehash(
        &self,
        who: Address,
        slots: Vec<B256>,
        block: Option<BlockId>,
    ) -> Result<String> {
        Ok(self
            .provider
            .get_proof(who, slots)
            .block_id(block.unwrap_or_default())
            .await?
            .code_hash
            .to_string())
    }

    /// #Example
    ///
    /// ```
    /// use alloy_primitives::{Address, FixedBytes};
    /// use alloy_provider::{network::AnyNetwork, ProviderBuilder, RootProvider};
    /// use cast::Cast;
    /// use std::str::FromStr;
    ///
    /// # async fn foo() -> eyre::Result<()> {
    /// let provider =
    ///     ProviderBuilder::<_, _, AnyNetwork>::default().connect("http://localhost:8545").await?;
    /// let cast = Cast::new(provider);
    /// let addr = Address::from_str("0x7eD52863829AB99354F3a0503A622e82AcD5F7d3")?;
    /// let slots = vec![FixedBytes::from_str("0x56e81f171bcc55a6ff8345e692c0f86e5b48e01b996cadc001622fb5e363b421")?];
    /// let storage_root = cast.storage_root(addr, slots, None).await?;
    /// println!("{}", storage_root);
    /// # Ok(())
    /// # }
    pub async fn storage_root(
        &self,
        who: Address,
        slots: Vec<B256>,
        block: Option<BlockId>,
    ) -> Result<String> {
        Ok(self
            .provider
            .get_proof(who, slots)
            .block_id(block.unwrap_or_default())
            .await?
            .storage_hash
            .to_string())
    }

    /// # Example
    ///
    /// ```
    /// use alloy_primitives::Address;
    /// use alloy_provider::{ProviderBuilder, RootProvider, network::AnyNetwork};
    /// use cast::Cast;
    /// use std::str::FromStr;
    ///
    /// # async fn foo() -> eyre::Result<()> {
    /// let provider =
    ///     ProviderBuilder::<_, _, AnyNetwork>::default().connect("http://localhost:8545").await?;
    /// let cast = Cast::new(provider);
    /// let addr = Address::from_str("0x7eD52863829AB99354F3a0503A622e82AcD5F7d3")?;
    /// let implementation = cast.implementation(addr, false, None).await?;
    /// println!("{}", implementation);
    /// # Ok(())
    /// # }
    /// ```
    pub async fn implementation(
        &self,
        who: Address,
        is_beacon: bool,
        block: Option<BlockId>,
    ) -> Result<String> {
        let slot = match is_beacon {
            true => {
                // Use the beacon slot : bytes32(uint256(keccak256('eip1967.proxy.beacon')) - 1)
                B256::from_str(
                    "0xa3f0ad74e5423aebfd80d3ef4346578335a9a72aeaee59ff6cb3582b35133d50",
                )?
            }
            false => {
                // Use the implementation slot :
                // bytes32(uint256(keccak256('eip1967.proxy.implementation')) - 1)
                B256::from_str(
                    "0x360894a13ba1a3210667c828492db98dca3e2076cc3735a920a3ca505d382bbc",
                )?
            }
        };

        let value = self
            .provider
            .get_storage_at(who, slot.into())
            .block_id(block.unwrap_or_default())
            .await?;
        let addr = Address::from_word(value.into());
        Ok(format!("{addr:?}"))
    }

    /// # Example
    ///
    /// ```
    /// use alloy_primitives::Address;
    /// use alloy_provider::{ProviderBuilder, RootProvider, network::AnyNetwork};
    /// use cast::Cast;
    /// use std::str::FromStr;
    ///
    /// # async fn foo() -> eyre::Result<()> {
    /// let provider =
    ///     ProviderBuilder::<_, _, AnyNetwork>::default().connect("http://localhost:8545").await?;
    /// let cast = Cast::new(provider);
    /// let addr = Address::from_str("0x7eD52863829AB99354F3a0503A622e82AcD5F7d3")?;
    /// let admin = cast.admin(addr, None).await?;
    /// println!("{}", admin);
    /// # Ok(())
    /// # }
    /// ```
    pub async fn admin(&self, who: Address, block: Option<BlockId>) -> Result<String> {
        let slot =
            B256::from_str("0xb53127684a568b3173ae13b9f8a6016e243e63b6e8ee1178d6a717850b5d6103")?;
        let value = self
            .provider
            .get_storage_at(who, slot.into())
            .block_id(block.unwrap_or_default())
            .await?;
        let addr = Address::from_word(value.into());
        Ok(format!("{addr:?}"))
    }

    /// # Example
    ///
    /// ```
    /// use alloy_primitives::{Address, U256};
    /// use alloy_provider::{ProviderBuilder, RootProvider, network::AnyNetwork};
    /// use cast::Cast;
    /// use std::str::FromStr;
    ///
    /// # async fn foo() -> eyre::Result<()> {
    /// let provider =
    ///     ProviderBuilder::<_, _, AnyNetwork>::default().connect("http://localhost:8545").await?;
    /// let cast = Cast::new(provider);
    /// let addr = Address::from_str("7eD52863829AB99354F3a0503A622e82AcD5F7d3")?;
    /// let computed_address = cast.compute_address(addr, None).await?;
    /// println!("Computed address for address {addr}: {computed_address}");
    /// # Ok(())
    /// # }
    /// ```
    pub async fn compute_address(&self, address: Address, nonce: Option<u64>) -> Result<Address> {
        let unpacked = if let Some(n) = nonce { n } else { self.nonce(address, None).await? };
        Ok(address.create(unpacked))
    }

    /// # Example
    ///
    /// ```
    /// use alloy_primitives::Address;
    /// use alloy_provider::{ProviderBuilder, RootProvider, network::AnyNetwork};
    /// use cast::Cast;
    /// use std::str::FromStr;
    ///
    /// # async fn foo() -> eyre::Result<()> {
    /// let provider =
    ///     ProviderBuilder::<_, _, AnyNetwork>::default().connect("http://localhost:8545").await?;
    /// let cast = Cast::new(provider);
    /// let addr = Address::from_str("0x00000000219ab540356cbb839cbe05303d7705fa")?;
    /// let code = cast.code(addr, None, false).await?;
    /// println!("{}", code);
    /// # Ok(())
    /// # }
    /// ```
    pub async fn code(
        &self,
        who: Address,
        block: Option<BlockId>,
        disassemble: bool,
    ) -> Result<String> {
        if disassemble {
            let code =
                self.provider.get_code_at(who).block_id(block.unwrap_or_default()).await?.to_vec();
            SimpleCast::disassemble(&code)
        } else {
            Ok(format!(
                "{}",
                self.provider.get_code_at(who).block_id(block.unwrap_or_default()).await?
            ))
        }
    }

    /// Example
    ///
    /// ```
    /// use alloy_primitives::Address;
    /// use alloy_provider::{ProviderBuilder, RootProvider, network::AnyNetwork};
    /// use cast::Cast;
    /// use std::str::FromStr;
    ///
    /// # async fn foo() -> eyre::Result<()> {
    /// let provider =
    ///     ProviderBuilder::<_, _, AnyNetwork>::default().connect("http://localhost:8545").await?;
    /// let cast = Cast::new(provider);
    /// let addr = Address::from_str("0x00000000219ab540356cbb839cbe05303d7705fa")?;
    /// let codesize = cast.codesize(addr, None).await?;
    /// println!("{}", codesize);
    /// # Ok(())
    /// # }
    /// ```
    pub async fn codesize(&self, who: Address, block: Option<BlockId>) -> Result<String> {
        let code =
            self.provider.get_code_at(who).block_id(block.unwrap_or_default()).await?.to_vec();
        Ok(format!("{}", code.len()))
    }

    /// # Example
    ///
    /// ```
    /// use alloy_provider::{ProviderBuilder, RootProvider, network::AnyNetwork};
    /// use cast::Cast;
    ///
    /// # async fn foo() -> eyre::Result<()> {
    /// let provider =
    ///     ProviderBuilder::<_, _, AnyNetwork>::default().connect("http://localhost:8545").await?;
    /// let cast = Cast::new(provider);
    /// let tx_hash = "0xf8d1713ea15a81482958fb7ddf884baee8d3bcc478c5f2f604e008dc788ee4fc";
    /// let tx = cast.transaction(Some(tx_hash.to_string()), None, None, None, false).await?;
    /// println!("{}", tx);
    /// # Ok(())
    /// # }
    /// ```
    pub async fn transaction(
        &self,
        tx_hash: Option<String>,
        from: Option<NameOrAddress>,
        nonce: Option<u64>,
        field: Option<String>,
        raw: bool,
    ) -> Result<String> {
        let tx = if let Some(tx_hash) = tx_hash {
            let tx_hash = TxHash::from_str(&tx_hash).wrap_err("invalid tx hash")?;
            self.provider
                .get_transaction_by_hash(tx_hash)
                .await?
                .ok_or_else(|| eyre::eyre!("tx not found: {:?}", tx_hash))?
        } else if let Some(from) = from {
            // If nonce is not provided, uses 0.
            let nonce = U64::from(nonce.unwrap_or_default());
            let from = from.resolve(self.provider.root()).await?;

            self.provider
                .raw_request::<_, Option<AnyRpcTransaction>>(
                    "eth_getTransactionBySenderAndNonce".into(),
                    (from, nonce),
                )
                .await?
                .ok_or_else(|| {
                    eyre::eyre!("tx not found for sender {from} and nonce {:?}", nonce.to::<u64>())
                })?
        } else {
            eyre::bail!("tx hash or from address is required")
        };

        Ok(if raw {
            // also consider opstack deposit transactions
            let either_tx = tx.try_into_either::<OpTxEnvelope>()?;
            let encoded = either_tx.encoded_2718();
            format!("0x{}", hex::encode(encoded))
        } else if let Some(field) = field {
            get_pretty_tx_attr(&tx.inner, field.as_str())
                .ok_or_else(|| eyre::eyre!("invalid tx field: {}", field.to_string()))?
        } else if shell::is_json() {
            // to_value first to sort json object keys
            serde_json::to_value(&tx)?.to_string()
        } else {
            tx.pretty()
        })
    }

    /// # Example
    ///
    /// ```
    /// use alloy_provider::{ProviderBuilder, RootProvider, network::AnyNetwork};
    /// use cast::Cast;
    ///
    /// # async fn foo() -> eyre::Result<()> {
    /// let provider =
    ///     ProviderBuilder::<_, _, AnyNetwork>::default().connect("http://localhost:8545").await?;
    /// let cast = Cast::new(provider);
    /// let tx_hash = "0xf8d1713ea15a81482958fb7ddf884baee8d3bcc478c5f2f604e008dc788ee4fc";
    /// let receipt = cast.receipt(tx_hash.to_string(), None, 1, None, false).await?;
    /// println!("{}", receipt);
    /// # Ok(())
    /// # }
    /// ```
    pub async fn receipt(
        &self,
        tx_hash: String,
        field: Option<String>,
        confs: u64,
        timeout: Option<u64>,
        cast_async: bool,
    ) -> Result<String> {
        let tx_hash = TxHash::from_str(&tx_hash).wrap_err("invalid tx hash")?;

        let mut receipt: TransactionReceiptWithRevertReason =
            match self.provider.get_transaction_receipt(tx_hash).await? {
                Some(r) => r,
                None => {
                    // if the async flag is provided, immediately exit if no tx is found, otherwise
                    // try to poll for it
                    if cast_async {
                        eyre::bail!("tx not found: {:?}", tx_hash)
                    } else {
                        PendingTransactionBuilder::new(self.provider.root().clone(), tx_hash)
                            .with_required_confirmations(confs)
                            .with_timeout(timeout.map(Duration::from_secs))
                            .get_receipt()
                            .await?
                    }
                }
            }
            .into();

        // Allow to fail silently
        let _ = receipt.update_revert_reason(&self.provider).await;

        Ok(if let Some(ref field) = field {
            get_pretty_tx_receipt_attr(&receipt, field)
                .ok_or_else(|| eyre::eyre!("invalid receipt field: {}", field))?
        } else if shell::is_json() {
            // to_value first to sort json object keys
            serde_json::to_value(&receipt)?.to_string()
        } else {
            receipt.pretty()
        })
    }

    /// Perform a raw JSON-RPC request
    ///
    /// # Example
    ///
    /// ```
    /// use alloy_provider::{ProviderBuilder, RootProvider, network::AnyNetwork};
    /// use cast::Cast;
    ///
    /// # async fn foo() -> eyre::Result<()> {
    /// let provider =
    ///     ProviderBuilder::<_, _, AnyNetwork>::default().connect("http://localhost:8545").await?;
    /// let cast = Cast::new(provider);
    /// let result = cast
    ///     .rpc("eth_getBalance", &["0xc94770007dda54cF92009BFF0dE90c06F603a09f", "latest"])
    ///     .await?;
    /// println!("{}", result);
    /// # Ok(())
    /// # }
    /// ```
    pub async fn rpc<V>(&self, method: &str, params: V) -> Result<String>
    where
        V: alloy_json_rpc::RpcSend,
    {
        let res = self
            .provider
            .raw_request::<V, serde_json::Value>(Cow::Owned(method.to_string()), params)
            .await?;
        Ok(serde_json::to_string(&res)?)
    }

    /// Returns the slot
    ///
    /// # Example
    ///
    /// ```
    /// use alloy_primitives::{Address, B256};
    /// use alloy_provider::{ProviderBuilder, RootProvider, network::AnyNetwork};
    /// use cast::Cast;
    /// use std::str::FromStr;
    ///
    /// # async fn foo() -> eyre::Result<()> {
    /// let provider =
    ///     ProviderBuilder::<_, _, AnyNetwork>::default().connect("http://localhost:8545").await?;
    /// let cast = Cast::new(provider);
    /// let addr = Address::from_str("0x00000000006c3852cbEf3e08E8dF289169EdE581")?;
    /// let slot = B256::ZERO;
    /// let storage = cast.storage(addr, slot, None).await?;
    /// println!("{}", storage);
    /// # Ok(())
    /// # }
    /// ```
    pub async fn storage(
        &self,
        from: Address,
        slot: B256,
        block: Option<BlockId>,
    ) -> Result<String> {
        Ok(format!(
            "{:?}",
            B256::from(
                self.provider
                    .get_storage_at(from, slot.into())
                    .block_id(block.unwrap_or_default())
                    .await?
            )
        ))
    }

    pub async fn filter_logs(&self, filter: Filter) -> Result<String> {
        let logs = self.provider.get_logs(&filter).await?;

        let res = if shell::is_json() {
            serde_json::to_string(&logs)?
        } else {
            let mut s = vec![];
            for log in logs {
                let pretty = log
                    .pretty()
                    .replacen('\n', "- ", 1) // Remove empty first line
                    .replace('\n', "\n  "); // Indent
                s.push(pretty);
            }
            s.join("\n")
        };
        Ok(res)
    }

    /// Converts a block identifier into a block number.
    ///
    /// If the block identifier is a block number, then this function returns the block number. If
    /// the block identifier is a block hash, then this function returns the block number of
    /// that block hash. If the block identifier is `None`, then this function returns `None`.
    ///
    /// # Example
    ///
    /// ```
    /// use alloy_primitives::fixed_bytes;
    /// use alloy_provider::{ProviderBuilder, RootProvider, network::AnyNetwork};
    /// use alloy_rpc_types::{BlockId, BlockNumberOrTag};
    /// use cast::Cast;
    /// use std::{convert::TryFrom, str::FromStr};
    ///
    /// # async fn foo() -> eyre::Result<()> {
    /// let provider =
    ///     ProviderBuilder::<_, _, AnyNetwork>::default().connect("http://localhost:8545").await?;
    /// let cast = Cast::new(provider);
    ///
    /// let block_number = cast.convert_block_number(Some(BlockId::number(5))).await?;
    /// assert_eq!(block_number, Some(BlockNumberOrTag::Number(5)));
    ///
    /// let block_number = cast
    ///     .convert_block_number(Some(BlockId::hash(fixed_bytes!(
    ///         "0000000000000000000000000000000000000000000000000000000000001234"
    ///     ))))
    ///     .await?;
    /// assert_eq!(block_number, Some(BlockNumberOrTag::Number(4660)));
    ///
    /// let block_number = cast.convert_block_number(None).await?;
    /// assert_eq!(block_number, None);
    /// # Ok(())
    /// # }
    /// ```
    pub async fn convert_block_number(
        &self,
        block: Option<BlockId>,
    ) -> Result<Option<BlockNumberOrTag>, eyre::Error> {
        match block {
            Some(block) => match block {
                BlockId::Number(block_number) => Ok(Some(block_number)),
                BlockId::Hash(hash) => {
                    let block = self.provider.get_block_by_hash(hash.block_hash).await?;
                    Ok(block.map(|block| block.header.number).map(BlockNumberOrTag::from))
                }
            },
            None => Ok(None),
        }
    }

    /// Sets up a subscription to the given filter and writes the logs to the given output.
    ///
    /// # Example
    ///
    /// ```
    /// use alloy_primitives::Address;
    /// use alloy_provider::{ProviderBuilder, RootProvider, network::AnyNetwork};
    /// use alloy_rpc_types::Filter;
    /// use alloy_transport::BoxTransport;
    /// use cast::Cast;
    /// use std::{io, str::FromStr};
    ///
    /// # async fn foo() -> eyre::Result<()> {
    /// let provider =
    ///     ProviderBuilder::<_, _, AnyNetwork>::default().connect("wss://localhost:8545").await?;
    /// let cast = Cast::new(provider);
    ///
    /// let filter =
    ///     Filter::new().address(Address::from_str("0x00000000006c3852cbEf3e08E8dF289169EdE581")?);
    /// let mut output = io::stdout();
    /// cast.subscribe(filter, &mut output).await?;
    /// # Ok(())
    /// # }
    /// ```
    pub async fn subscribe(&self, filter: Filter, output: &mut dyn io::Write) -> Result<()> {
        // Initialize the subscription stream for logs
        let mut subscription = self.provider.subscribe_logs(&filter).await?.into_stream();

        // Check if a to_block is specified, if so, subscribe to blocks
        let mut block_subscription = if filter.get_to_block().is_some() {
            Some(self.provider.subscribe_blocks().await?.into_stream())
        } else {
            None
        };

        let format_json = shell::is_json();
        let to_block_number = filter.get_to_block();

        // If output should be JSON, start with an opening bracket
        if format_json {
            write!(output, "[")?;
        }

        let mut first = true;

        loop {
            tokio::select! {
                // If block subscription is present, listen to it to avoid blocking indefinitely past the desired to_block
                block = if let Some(bs) = &mut block_subscription {
                    Either::Left(bs.next().fuse())
                } else {
                    Either::Right(futures::future::pending())
                } => {
                    if let (Some(block), Some(to_block)) = (block, to_block_number)
                        && block.number  > to_block {
                            break;
                        }
                },
                // Process incoming log
                log = subscription.next() => {
                    if format_json {
                        if !first {
                            write!(output, ",")?;
                        }
                        first = false;
                        let log_str = serde_json::to_string(&log).unwrap();
                        write!(output, "{log_str}")?;
                    } else {
                        let log_str = log.pretty()
                            .replacen('\n', "- ", 1)  // Remove empty first line
                            .replace('\n', "\n  ");  // Indent
                        writeln!(output, "{log_str}")?;
                    }
                },
                // Break on cancel signal, to allow for closing JSON bracket
                _ = ctrl_c() => {
                    break;
                },
                else => break,
            }
        }

        // If output was JSON, end with a closing bracket
        if format_json {
            write!(output, "]")?;
        }

        Ok(())
    }

    pub async fn erc20_balance(
        &self,
        token: Address,
        owner: Address,
        block: Option<BlockId>,
    ) -> Result<U256> {
        Ok(IERC20::new(token, &self.provider)
            .balanceOf(owner)
            .block(block.unwrap_or_default())
            .call()
            .await?)
    }
}

pub struct SimpleCast;

impl SimpleCast {
    /// Returns the maximum value of the given integer type
    ///
    /// # Example
    ///
    /// ```
    /// use alloy_primitives::{I256, U256};
    /// use cast::SimpleCast;
    ///
    /// assert_eq!(SimpleCast::max_int("uint256")?, U256::MAX.to_string());
    /// assert_eq!(SimpleCast::max_int("int256")?, I256::MAX.to_string());
    /// assert_eq!(SimpleCast::max_int("int32")?, i32::MAX.to_string());
    /// # Ok::<(), eyre::Report>(())
    /// ```
    pub fn max_int(s: &str) -> Result<String> {
        Self::max_min_int::<true>(s)
    }

    /// Returns the maximum value of the given integer type
    ///
    /// # Example
    ///
    /// ```
    /// use alloy_primitives::{I256, U256};
    /// use cast::SimpleCast;
    ///
    /// assert_eq!(SimpleCast::min_int("uint256")?, "0");
    /// assert_eq!(SimpleCast::min_int("int256")?, I256::MIN.to_string());
    /// assert_eq!(SimpleCast::min_int("int32")?, i32::MIN.to_string());
    /// # Ok::<(), eyre::Report>(())
    /// ```
    pub fn min_int(s: &str) -> Result<String> {
        Self::max_min_int::<false>(s)
    }

    fn max_min_int<const MAX: bool>(s: &str) -> Result<String> {
        let ty = DynSolType::parse(s).wrap_err("Invalid type, expected `(u)int<bit size>`")?;
        match ty {
            DynSolType::Int(n) => {
                let mask = U256::from(1).wrapping_shl(n - 1);
                let max = (U256::MAX & mask).saturating_sub(U256::from(1));
                if MAX {
                    Ok(max.to_string())
                } else {
                    let min = I256::from_raw(max).wrapping_neg() + I256::MINUS_ONE;
                    Ok(min.to_string())
                }
            }
            DynSolType::Uint(n) => {
                if MAX {
                    let mut max = U256::MAX;
                    if n < 255 {
                        max &= U256::from(1).wrapping_shl(n).wrapping_sub(U256::from(1));
                    }
                    Ok(max.to_string())
                } else {
                    Ok("0".to_string())
                }
            }
            _ => Err(eyre::eyre!("Type is not int/uint: {s}")),
        }
    }

    /// Converts UTF-8 text input to hex
    ///
    /// # Example
    ///
    /// ```
    /// use cast::SimpleCast as Cast;
    ///
    /// assert_eq!(Cast::from_utf8("yo"), "0x796f");
    /// assert_eq!(Cast::from_utf8("Hello, World!"), "0x48656c6c6f2c20576f726c6421");
    /// assert_eq!(Cast::from_utf8("TurboDappTools"), "0x547572626f44617070546f6f6c73");
    /// # Ok::<_, eyre::Report>(())
    /// ```
    pub fn from_utf8(s: &str) -> String {
        hex::encode_prefixed(s)
    }

    /// Converts hex input to UTF-8 text
    ///
    /// # Example
    ///
    /// ```
    /// use cast::SimpleCast as Cast;
    ///
    /// assert_eq!(Cast::to_utf8("0x796f")?, "yo");
    /// assert_eq!(Cast::to_utf8("0x48656c6c6f2c20576f726c6421")?, "Hello, World!");
    /// assert_eq!(Cast::to_utf8("0x547572626f44617070546f6f6c73")?, "TurboDappTools");
    /// assert_eq!(Cast::to_utf8("0xe4bda0e5a5bd")?, "你好");
    /// # Ok::<_, eyre::Report>(())
    /// ```
    pub fn to_utf8(s: &str) -> Result<String> {
        let bytes = hex::decode(s)?;
        Ok(String::from_utf8_lossy(bytes.as_ref()).to_string())
    }

    /// Converts hex data into text data
    ///
    /// # Example
    ///
    /// ```
    /// use cast::SimpleCast as Cast;
    ///
    /// assert_eq!(Cast::to_ascii("0x796f")?, "yo");
    /// assert_eq!(Cast::to_ascii("48656c6c6f2c20576f726c6421")?, "Hello, World!");
    /// assert_eq!(Cast::to_ascii("0x547572626f44617070546f6f6c73")?, "TurboDappTools");
    /// # Ok::<_, eyre::Report>(())
    /// ```
    pub fn to_ascii(hex: &str) -> Result<String> {
        let bytes = hex::decode(hex)?;
        if !bytes.iter().all(u8::is_ascii) {
            return Err(eyre::eyre!("Invalid ASCII bytes"));
        }
        Ok(String::from_utf8(bytes).unwrap())
    }

    /// Converts fixed point number into specified number of decimals
    /// ```
    /// use alloy_primitives::U256;
    /// use cast::SimpleCast as Cast;
    ///
    /// assert_eq!(Cast::from_fixed_point("10", "0")?, "10");
    /// assert_eq!(Cast::from_fixed_point("1.0", "1")?, "10");
    /// assert_eq!(Cast::from_fixed_point("0.10", "2")?, "10");
    /// assert_eq!(Cast::from_fixed_point("0.010", "3")?, "10");
    /// # Ok::<_, eyre::Report>(())
    /// ```
    pub fn from_fixed_point(value: &str, decimals: &str) -> Result<String> {
        let units: Unit = Unit::from_str(decimals)?;
        let n = ParseUnits::parse_units(value, units)?;
        Ok(n.to_string())
    }

    /// Converts integers with specified decimals into fixed point numbers
    ///
    /// # Example
    ///
    /// ```
    /// use alloy_primitives::U256;
    /// use cast::SimpleCast as Cast;
    ///
    /// assert_eq!(Cast::to_fixed_point("10", "0")?, "10.");
    /// assert_eq!(Cast::to_fixed_point("10", "1")?, "1.0");
    /// assert_eq!(Cast::to_fixed_point("10", "2")?, "0.10");
    /// assert_eq!(Cast::to_fixed_point("10", "3")?, "0.010");
    ///
    /// assert_eq!(Cast::to_fixed_point("-10", "0")?, "-10.");
    /// assert_eq!(Cast::to_fixed_point("-10", "1")?, "-1.0");
    /// assert_eq!(Cast::to_fixed_point("-10", "2")?, "-0.10");
    /// assert_eq!(Cast::to_fixed_point("-10", "3")?, "-0.010");
    /// # Ok::<_, eyre::Report>(())
    /// ```
    pub fn to_fixed_point(value: &str, decimals: &str) -> Result<String> {
        let (sign, mut value, value_len) = {
            let number = NumberWithBase::parse_int(value, None)?;
            let sign = if number.is_nonnegative() { "" } else { "-" };
            let value = format!("{number:#}");
            let value_stripped = value.strip_prefix('-').unwrap_or(&value).to_string();
            let value_len = value_stripped.len();
            (sign, value_stripped, value_len)
        };
        let decimals = NumberWithBase::parse_uint(decimals, None)?.number().to::<usize>();

        let value = if decimals >= value_len {
            // Add "0." and pad with 0s
            format!("0.{value:0>decimals$}")
        } else {
            // Insert decimal at -idx (i.e 1 => decimal idx = -1)
            value.insert(value_len - decimals, '.');
            value
        };

        Ok(format!("{sign}{value}"))
    }

    /// Concatencates hex strings
    ///
    /// # Example
    ///
    /// ```
    /// use cast::SimpleCast as Cast;
    ///
    /// assert_eq!(Cast::concat_hex(["0x00", "0x01"]), "0x0001");
    /// assert_eq!(Cast::concat_hex(["1", "2"]), "0x12");
    /// # Ok::<_, eyre::Report>(())
    /// ```
    pub fn concat_hex<T: AsRef<str>>(values: impl IntoIterator<Item = T>) -> String {
        let mut out = String::new();
        for s in values {
            let s = s.as_ref();
            out.push_str(s.strip_prefix("0x").unwrap_or(s))
        }
        format!("0x{out}")
    }

    /// Converts a number into uint256 hex string with 0x prefix
    ///
    /// # Example
    ///
    /// ```
    /// use cast::SimpleCast as Cast;
    ///
    /// assert_eq!(
    ///     Cast::to_uint256("100")?,
    ///     "0x0000000000000000000000000000000000000000000000000000000000000064"
    /// );
    /// assert_eq!(
    ///     Cast::to_uint256("192038293923")?,
    ///     "0x0000000000000000000000000000000000000000000000000000002cb65fd1a3"
    /// );
    /// assert_eq!(
    ///     Cast::to_uint256(
    ///         "115792089237316195423570985008687907853269984665640564039457584007913129639935"
    ///     )?,
    ///     "0xffffffffffffffffffffffffffffffffffffffffffffffffffffffffffffffff"
    /// );
    /// # Ok::<_, eyre::Report>(())
    /// ```
    pub fn to_uint256(value: &str) -> Result<String> {
        let n = NumberWithBase::parse_uint(value, None)?;
        Ok(format!("{n:#066x}"))
    }

    /// Converts a number into int256 hex string with 0x prefix
    ///
    /// # Example
    ///
    /// ```
    /// use cast::SimpleCast as Cast;
    ///
    /// assert_eq!(
    ///     Cast::to_int256("0")?,
    ///     "0x0000000000000000000000000000000000000000000000000000000000000000"
    /// );
    /// assert_eq!(
    ///     Cast::to_int256("100")?,
    ///     "0x0000000000000000000000000000000000000000000000000000000000000064"
    /// );
    /// assert_eq!(
    ///     Cast::to_int256("-100")?,
    ///     "0xffffffffffffffffffffffffffffffffffffffffffffffffffffffffffffff9c"
    /// );
    /// assert_eq!(
    ///     Cast::to_int256("192038293923")?,
    ///     "0x0000000000000000000000000000000000000000000000000000002cb65fd1a3"
    /// );
    /// assert_eq!(
    ///     Cast::to_int256("-192038293923")?,
    ///     "0xffffffffffffffffffffffffffffffffffffffffffffffffffffffd349a02e5d"
    /// );
    /// assert_eq!(
    ///     Cast::to_int256(
    ///         "57896044618658097711785492504343953926634992332820282019728792003956564819967"
    ///     )?,
    ///     "0x7fffffffffffffffffffffffffffffffffffffffffffffffffffffffffffffff"
    /// );
    /// assert_eq!(
    ///     Cast::to_int256(
    ///         "-57896044618658097711785492504343953926634992332820282019728792003956564819968"
    ///     )?,
    ///     "0x8000000000000000000000000000000000000000000000000000000000000000"
    /// );
    /// # Ok::<_, eyre::Report>(())
    /// ```
    pub fn to_int256(value: &str) -> Result<String> {
        let n = NumberWithBase::parse_int(value, None)?;
        Ok(format!("{n:#066x}"))
    }

    /// Converts an eth amount into a specified unit
    ///
    /// # Example
    ///
    /// ```
    /// use cast::SimpleCast as Cast;
    ///
    /// assert_eq!(Cast::to_unit("1 wei", "wei")?, "1");
    /// assert_eq!(Cast::to_unit("1", "wei")?, "1");
    /// assert_eq!(Cast::to_unit("1ether", "wei")?, "1000000000000000000");
    /// # Ok::<_, eyre::Report>(())
    /// ```
    pub fn to_unit(value: &str, unit: &str) -> Result<String> {
        let value = DynSolType::coerce_str(&DynSolType::Uint(256), value)?
            .as_uint()
            .wrap_err("Could not convert to uint")?
            .0;
        let unit = unit.parse().wrap_err("could not parse units")?;
        Ok(Self::format_unit_as_string(value, unit))
    }

    /// Convert a number into a uint with arbitrary decimals.
    ///
    /// # Example
    ///
    /// ```
    /// use cast::SimpleCast as Cast;
    ///
    /// # fn main() -> eyre::Result<()> {
    /// assert_eq!(Cast::parse_units("1.0", 6)?, "1000000"); // USDC (6 decimals)
    /// assert_eq!(Cast::parse_units("2.5", 6)?, "2500000");
    /// assert_eq!(Cast::parse_units("1.0", 12)?, "1000000000000"); // 12 decimals
    /// assert_eq!(Cast::parse_units("1.23", 3)?, "1230"); // 3 decimals
    ///
    /// # Ok(())
    /// # }
    /// ```
    pub fn parse_units(value: &str, unit: u8) -> Result<String> {
        let unit = Unit::new(unit).ok_or_else(|| eyre::eyre!("invalid unit"))?;

        Ok(ParseUnits::parse_units(value, unit)?.to_string())
    }

    /// Format a number from smallest unit to decimal with arbitrary decimals.
    ///
    /// # Example
    ///
    /// ```
    /// use cast::SimpleCast as Cast;
    ///
    /// # fn main() -> eyre::Result<()> {
    /// assert_eq!(Cast::format_units("1000000", 6)?, "1"); // USDC (6 decimals)
    /// assert_eq!(Cast::format_units("2500000", 6)?, "2.500000");
    /// assert_eq!(Cast::format_units("1000000000000", 12)?, "1"); // 12 decimals
    /// assert_eq!(Cast::format_units("1230", 3)?, "1.230"); // 3 decimals
    ///
    /// # Ok(())
    /// # }
    /// ```
    pub fn format_units(value: &str, unit: u8) -> Result<String> {
        let value = NumberWithBase::parse_int(value, None)?.number();
        let unit = Unit::new(unit).ok_or_else(|| eyre::eyre!("invalid unit"))?;
        Ok(Self::format_unit_as_string(value, unit))
    }

    // Helper function to format units as a string
    fn format_unit_as_string(value: U256, unit: Unit) -> String {
        let mut formatted = ParseUnits::U256(value).format_units(unit);
        // Trim empty fractional part.
        if let Some(dot) = formatted.find('.') {
            let fractional = &formatted[dot + 1..];
            if fractional.chars().all(|c: char| c == '0') {
                formatted = formatted[..dot].to_string();
            }
        }
        formatted
    }

    /// Converts wei into an eth amount
    ///
    /// # Example
    ///
    /// ```
    /// use cast::SimpleCast as Cast;
    ///
    /// assert_eq!(Cast::from_wei("1", "gwei")?, "0.000000001");
    /// assert_eq!(Cast::from_wei("12340000005", "gwei")?, "12.340000005");
    /// assert_eq!(Cast::from_wei("10", "ether")?, "0.000000000000000010");
    /// assert_eq!(Cast::from_wei("100", "eth")?, "0.000000000000000100");
    /// assert_eq!(Cast::from_wei("17", "ether")?, "0.000000000000000017");
    /// # Ok::<_, eyre::Report>(())
    /// ```
    pub fn from_wei(value: &str, unit: &str) -> Result<String> {
        let value = NumberWithBase::parse_int(value, None)?.number();
        Ok(ParseUnits::U256(value).format_units(unit.parse()?))
    }

    /// Converts an eth amount into wei
    ///
    /// # Example
    ///
    /// ```
    /// use cast::SimpleCast as Cast;
    ///
    /// assert_eq!(Cast::to_wei("100", "gwei")?, "100000000000");
    /// assert_eq!(Cast::to_wei("100", "eth")?, "100000000000000000000");
    /// assert_eq!(Cast::to_wei("1000", "ether")?, "1000000000000000000000");
    /// # Ok::<_, eyre::Report>(())
    /// ```
    pub fn to_wei(value: &str, unit: &str) -> Result<String> {
        let unit = unit.parse().wrap_err("could not parse units")?;
        Ok(ParseUnits::parse_units(value, unit)?.to_string())
    }

    // Decodes RLP encoded data with validation for canonical integer representation
    ///
    /// # Examples
    /// ```
    /// use cast::SimpleCast as Cast;
    ///
    /// assert_eq!(Cast::from_rlp("0xc0", false).unwrap(), "[]");
    /// assert_eq!(Cast::from_rlp("0x0f", false).unwrap(), "\"0x0f\"");
    /// assert_eq!(Cast::from_rlp("0x33", false).unwrap(), "\"0x33\"");
    /// assert_eq!(Cast::from_rlp("0xc161", false).unwrap(), "[\"0x61\"]");
    /// assert_eq!(Cast::from_rlp("820002", true).is_err(), true);
    /// assert_eq!(Cast::from_rlp("820002", false).unwrap(), "\"0x0002\"");
    /// assert_eq!(Cast::from_rlp("00", true).is_err(), true);
    /// assert_eq!(Cast::from_rlp("00", false).unwrap(), "\"0x00\"");
    /// # Ok::<_, eyre::Report>(())
    /// ```
    pub fn from_rlp(value: impl AsRef<str>, as_int: bool) -> Result<String> {
        let bytes = hex::decode(value.as_ref()).wrap_err("Could not decode hex")?;

        if as_int {
            return Ok(U256::decode(&mut &bytes[..])?.to_string());
        }

        let item = Item::decode(&mut &bytes[..]).wrap_err("Could not decode rlp")?;

        Ok(item.to_string())
    }

    /// Encodes hex data or list of hex data to hexadecimal rlp
    ///
    /// # Example
    ///
    /// ```
    /// use cast::SimpleCast as Cast;
    ///
    /// assert_eq!(Cast::to_rlp("[]").unwrap(), "0xc0".to_string());
    /// assert_eq!(Cast::to_rlp("0x22").unwrap(), "0x22".to_string());
    /// assert_eq!(Cast::to_rlp("[\"0x61\"]",).unwrap(), "0xc161".to_string());
    /// assert_eq!(Cast::to_rlp("[\"0xf1\", \"f2\"]").unwrap(), "0xc481f181f2".to_string());
    /// # Ok::<_, eyre::Report>(())
    /// ```
    pub fn to_rlp(value: &str) -> Result<String> {
        let val = serde_json::from_str(value)
            .unwrap_or_else(|_| serde_json::Value::String(value.to_string()));
        let item = Item::value_to_item(&val)?;
        Ok(format!("0x{}", hex::encode(alloy_rlp::encode(item))))
    }

    /// Converts a number of one base to another
    ///
    /// # Example
    ///
    /// ```
    /// use alloy_primitives::I256;
    /// use cast::SimpleCast as Cast;
    ///
    /// assert_eq!(Cast::to_base("100", Some("10"), "16")?, "0x64");
    /// assert_eq!(Cast::to_base("100", Some("10"), "oct")?, "0o144");
    /// assert_eq!(Cast::to_base("100", Some("10"), "binary")?, "0b1100100");
    ///
    /// assert_eq!(Cast::to_base("0xffffffffffffffff", None, "10")?, u64::MAX.to_string());
    /// assert_eq!(
    ///     Cast::to_base("0xffffffffffffffffffffffffffffffff", None, "dec")?,
    ///     u128::MAX.to_string()
    /// );
    /// // U256::MAX overflows as internally it is being parsed as I256
    /// assert_eq!(
    ///     Cast::to_base(
    ///         "0x7fffffffffffffffffffffffffffffffffffffffffffffffffffffffffffffff",
    ///         None,
    ///         "decimal"
    ///     )?,
    ///     I256::MAX.to_string()
    /// );
    /// # Ok::<_, eyre::Report>(())
    /// ```
    pub fn to_base(value: &str, base_in: Option<&str>, base_out: &str) -> Result<String> {
        let base_in = Base::unwrap_or_detect(base_in, value)?;
        let base_out: Base = base_out.parse()?;
        if base_in == base_out {
            return Ok(value.to_string());
        }

        let mut n = NumberWithBase::parse_int(value, Some(&base_in.to_string()))?;
        n.set_base(base_out);

        // Use Debug fmt
        Ok(format!("{n:#?}"))
    }

    /// Converts hexdata into bytes32 value
    ///
    /// # Example
    ///
    /// ```
    /// use cast::SimpleCast as Cast;
    ///
    /// let bytes = Cast::to_bytes32("1234")?;
    /// assert_eq!(bytes, "0x1234000000000000000000000000000000000000000000000000000000000000");
    ///
    /// let bytes = Cast::to_bytes32("0x1234")?;
    /// assert_eq!(bytes, "0x1234000000000000000000000000000000000000000000000000000000000000");
    ///
    /// let err = Cast::to_bytes32("0x123400000000000000000000000000000000000000000000000000000000000011").unwrap_err();
    /// assert_eq!(err.to_string(), "string >32 bytes");
    /// # Ok::<_, eyre::Report>(())
    pub fn to_bytes32(s: &str) -> Result<String> {
        let s = strip_0x(s);
        if s.len() > 64 {
            eyre::bail!("string >32 bytes");
        }

        let padded = format!("{s:0<64}");
        Ok(padded.parse::<B256>()?.to_string())
    }

    /// Encodes string into bytes32 value
    pub fn format_bytes32_string(s: &str) -> Result<String> {
        let str_bytes: &[u8] = s.as_bytes();
        eyre::ensure!(str_bytes.len() <= 32, "bytes32 strings must not exceed 32 bytes in length");

        let mut bytes32: [u8; 32] = [0u8; 32];
        bytes32[..str_bytes.len()].copy_from_slice(str_bytes);
        Ok(hex::encode_prefixed(bytes32))
    }

    /// Decodes string from bytes32 value
    pub fn parse_bytes32_string(s: &str) -> Result<String> {
        let bytes = hex::decode(s)?;
        eyre::ensure!(bytes.len() == 32, "expected 32 byte hex-string");
        let len = bytes.iter().take_while(|x| **x != 0).count();
        Ok(std::str::from_utf8(&bytes[..len])?.into())
    }

    /// Decodes checksummed address from bytes32 value
    pub fn parse_bytes32_address(s: &str) -> Result<String> {
        let s = strip_0x(s);
        if s.len() != 64 {
            eyre::bail!("expected 64 byte hex-string, got {s}");
        }

        let s = if let Some(stripped) = s.strip_prefix("000000000000000000000000") {
            stripped
        } else {
            return Err(eyre::eyre!("Not convertible to address, there are non-zero bytes"));
        };

        let lowercase_address_string = format!("0x{s}");
        let lowercase_address = Address::from_str(&lowercase_address_string)?;

        Ok(lowercase_address.to_checksum(None))
    }

    /// Decodes abi-encoded hex input or output
    ///
    /// When `input=true`, `calldata` string MUST not be prefixed with function selector
    ///
    /// # Example
    ///
    /// ```
    /// use cast::SimpleCast as Cast;
    /// use alloy_primitives::hex;
    ///
    ///     // Passing `input = false` will decode the data as the output type.
    ///     // The input data types and the full function sig are ignored, i.e.
    ///     // you could also pass `balanceOf()(uint256)` and it'd still work.
    ///     let data = "0x0000000000000000000000000000000000000000000000000000000000000001";
    ///     let sig = "balanceOf(address, uint256)(uint256)";
    ///     let decoded = Cast::abi_decode(sig, data, false)?[0].as_uint().unwrap().0.to_string();
    ///     assert_eq!(decoded, "1");
    ///
    ///     // Passing `input = true` will decode the data with the input function signature.
    ///     // We exclude the "prefixed" function selector from the data field (the first 4 bytes).
    ///     let data = "0x0000000000000000000000008dbd1b711dc621e1404633da156fcc779e1c6f3e000000000000000000000000d9f3c9cc99548bf3b44a43e0a2d07399eb918adc000000000000000000000000000000000000000000000000000000000000002a000000000000000000000000000000000000000000000000000000000000000100000000000000000000000000000000000000000000000000000000000000a00000000000000000000000000000000000000000000000000000000000000000";
    ///     let sig = "safeTransferFrom(address, address, uint256, uint256, bytes)";
    ///     let decoded = Cast::abi_decode(sig, data, true)?;
    ///     let decoded = [
    ///         decoded[0].as_address().unwrap().to_string().to_lowercase(),
    ///         decoded[1].as_address().unwrap().to_string().to_lowercase(),
    ///         decoded[2].as_uint().unwrap().0.to_string(),
    ///         decoded[3].as_uint().unwrap().0.to_string(),
    ///         hex::encode(decoded[4].as_bytes().unwrap())
    ///     ]
    ///     .into_iter()
    ///     .collect::<Vec<_>>();
    ///
    ///     assert_eq!(
    ///         decoded,
    ///         vec!["0x8dbd1b711dc621e1404633da156fcc779e1c6f3e", "0xd9f3c9cc99548bf3b44a43e0a2d07399eb918adc", "42", "1", ""]
    ///     );
    /// # Ok::<_, eyre::Report>(())
    /// ```
    pub fn abi_decode(sig: &str, calldata: &str, input: bool) -> Result<Vec<DynSolValue>> {
        foundry_common::abi::abi_decode_calldata(sig, calldata, input, false)
    }

    /// Decodes calldata-encoded hex input or output
    ///
    /// Similar to `abi_decode`, but `calldata` string MUST be prefixed with function selector
    ///
    /// # Example
    ///
    /// ```
    /// use cast::SimpleCast as Cast;
    /// use alloy_primitives::hex;
    ///
    /// // Passing `input = false` will decode the data as the output type.
    /// // The input data types and the full function sig are ignored, i.e.
    /// // you could also pass `balanceOf()(uint256)` and it'd still work.
    /// let data = "0x0000000000000000000000000000000000000000000000000000000000000001";
    /// let sig = "balanceOf(address, uint256)(uint256)";
    /// let decoded = Cast::calldata_decode(sig, data, false)?[0].as_uint().unwrap().0.to_string();
    /// assert_eq!(decoded, "1");
    ///
    ///     // Passing `input = true` will decode the data with the input function signature.
    ///     let data = "0xf242432a0000000000000000000000008dbd1b711dc621e1404633da156fcc779e1c6f3e000000000000000000000000d9f3c9cc99548bf3b44a43e0a2d07399eb918adc000000000000000000000000000000000000000000000000000000000000002a000000000000000000000000000000000000000000000000000000000000000100000000000000000000000000000000000000000000000000000000000000a00000000000000000000000000000000000000000000000000000000000000000";
    ///     let sig = "safeTransferFrom(address, address, uint256, uint256, bytes)";
    ///     let decoded = Cast::calldata_decode(sig, data, true)?;
    ///     let decoded = [
    ///         decoded[0].as_address().unwrap().to_string().to_lowercase(),
    ///         decoded[1].as_address().unwrap().to_string().to_lowercase(),
    ///         decoded[2].as_uint().unwrap().0.to_string(),
    ///         decoded[3].as_uint().unwrap().0.to_string(),
    ///         hex::encode(decoded[4].as_bytes().unwrap()),
    ///    ]
    ///    .into_iter()
    ///    .collect::<Vec<_>>();
    ///     assert_eq!(
    ///         decoded,
    ///         vec!["0x8dbd1b711dc621e1404633da156fcc779e1c6f3e", "0xd9f3c9cc99548bf3b44a43e0a2d07399eb918adc", "42", "1", ""]
    ///     );
    /// # Ok::<_, eyre::Report>(())
    /// ```
    pub fn calldata_decode(sig: &str, calldata: &str, input: bool) -> Result<Vec<DynSolValue>> {
        foundry_common::abi::abi_decode_calldata(sig, calldata, input, true)
    }

    /// Performs ABI encoding based off of the function signature. Does not include
    /// the function selector in the result.
    ///
    /// # Example
    ///
    /// ```
    /// use cast::SimpleCast as Cast;
    ///
    /// assert_eq!(
    ///     "0x0000000000000000000000000000000000000000000000000000000000000001",
    ///     Cast::abi_encode("f(uint a)", &["1"]).unwrap().as_str()
    /// );
    /// assert_eq!(
    ///     "0x0000000000000000000000000000000000000000000000000000000000000001",
    ///     Cast::abi_encode("constructor(uint a)", &["1"]).unwrap().as_str()
    /// );
    /// # Ok::<_, eyre::Report>(())
    /// ```
    pub fn abi_encode(sig: &str, args: &[impl AsRef<str>]) -> Result<String> {
        let func = get_func(sig)?;
        match encode_function_args(&func, args) {
            Ok(res) => Ok(hex::encode_prefixed(&res[4..])),
            Err(e) => eyre::bail!(
                "Could not ABI encode the function and arguments. Did you pass in the right types?\nError\n{}",
                e
            ),
        }
    }

    /// Performs packed ABI encoding based off of the function signature or tuple.
    ///
    /// # Examplez
    ///
    /// ```
    /// use cast::SimpleCast as Cast;
    ///
    /// assert_eq!(
    ///     "0x0000000000000000000000000000000000000000000000000000000000000064000000000000000000000000000000000000000000000000000000000000012c00000000000000c8",
    ///     Cast::abi_encode_packed("(uint128[] a, uint64 b)", &["[100, 300]", "200"]).unwrap().as_str()
    /// );
    ///
    /// assert_eq!(
    ///     "0x8dbd1b711dc621e1404633da156fcc779e1c6f3e68656c6c6f20776f726c64",
    ///     Cast::abi_encode_packed("foo(address a, string b)", &["0x8dbd1b711dc621e1404633da156fcc779e1c6f3e", "hello world"]).unwrap().as_str()
    /// );
    /// # Ok::<_, eyre::Report>(())
    /// ```
    pub fn abi_encode_packed(sig: &str, args: &[impl AsRef<str>]) -> Result<String> {
        // If the signature is a tuple, we need to prefix it to make it a function
        let sig =
            if sig.trim_start().starts_with('(') { format!("foo{sig}") } else { sig.to_string() };

        let func = get_func(sig.as_str())?;
        let encoded = match encode_function_args_packed(&func, args) {
            Ok(res) => hex::encode(res),
            Err(e) => eyre::bail!(
                "Could not ABI encode the function and arguments. Did you pass in the right types?\nError\n{}",
                e
            ),
        };
        Ok(format!("0x{encoded}"))
    }

    /// Performs ABI encoding to produce the hexadecimal calldata with the given arguments.
    ///
    /// # Example
    ///
    /// ```
    /// use cast::SimpleCast as Cast;
    ///
    /// assert_eq!(
    ///     "0xb3de648b0000000000000000000000000000000000000000000000000000000000000001",
    ///     Cast::calldata_encode("f(uint256 a)", &["1"]).unwrap().as_str()
    /// );
    /// # Ok::<_, eyre::Report>(())
    /// ```
    pub fn calldata_encode(sig: impl AsRef<str>, args: &[impl AsRef<str>]) -> Result<String> {
        let func = get_func(sig.as_ref())?;
        let calldata = encode_function_args(&func, args)?;
        Ok(hex::encode_prefixed(calldata))
    }

    /// Returns the slot number for a given mapping key and slot.
    ///
    /// Given `mapping(k => v) m`, for a key `k` the slot number of its associated `v` is
    /// `keccak256(concat(h(k), p))`, where `h` is the padding function for `k`'s type, and `p`
    /// is slot number of the mapping `m`.
    ///
    /// See [the Solidity documentation](https://docs.soliditylang.org/en/latest/internals/layout_in_storage.html#mappings-and-dynamic-arrays)
    /// for more details.
    ///
    /// # Example
    ///
    /// ```
    /// # use cast::SimpleCast as Cast;
    ///
    /// // Value types.
    /// assert_eq!(
    ///     Cast::index("address", "0xD0074F4E6490ae3f888d1d4f7E3E43326bD3f0f5", "2").unwrap().as_str(),
    ///     "0x9525a448a9000053a4d151336329d6563b7e80b24f8e628e95527f218e8ab5fb"
    /// );
    /// assert_eq!(
    ///     Cast::index("uint256", "42", "6").unwrap().as_str(),
    ///     "0xfc808b0f31a1e6b9cf25ff6289feae9b51017b392cc8e25620a94a38dcdafcc1"
    /// );
    ///
    /// // Strings and byte arrays.
    /// assert_eq!(
    ///     Cast::index("string", "hello", "1").unwrap().as_str(),
    ///     "0x8404bb4d805e9ca2bd5dd5c43a107e935c8ec393caa7851b353b3192cd5379ae"
    /// );
    /// # Ok::<_, eyre::Report>(())
    /// ```
    pub fn index(key_type: &str, key: &str, slot_number: &str) -> Result<String> {
        let mut hasher = Keccak256::new();

        let k_ty = DynSolType::parse(key_type).wrap_err("Could not parse type")?;
        let k = k_ty.coerce_str(key).wrap_err("Could not parse value")?;
        match k_ty {
            // For value types, `h` pads the value to 32 bytes in the same way as when storing the
            // value in memory.
            DynSolType::Bool
            | DynSolType::Int(_)
            | DynSolType::Uint(_)
            | DynSolType::FixedBytes(_)
            | DynSolType::Address
            | DynSolType::Function => hasher.update(k.as_word().unwrap()),

            // For strings and byte arrays, `h(k)` is just the unpadded data.
            DynSolType::String | DynSolType::Bytes => hasher.update(k.as_packed_seq().unwrap()),

            DynSolType::Array(..)
            | DynSolType::FixedArray(..)
            | DynSolType::Tuple(..)
            | DynSolType::CustomStruct { .. } => {
                eyre::bail!("Type `{k_ty}` is not supported as a mapping key")
            }
        }

        let p = DynSolType::Uint(256)
            .coerce_str(slot_number)
            .wrap_err("Could not parse slot number")?;
        let p = p.as_word().unwrap();
        hasher.update(p);

        let location = hasher.finalize();
        Ok(location.to_string())
    }

    /// Keccak-256 hashes arbitrary data
    ///
    /// # Example
    ///
    /// ```
    /// use cast::SimpleCast as Cast;
    ///
    /// assert_eq!(
    ///     Cast::keccak("foo")?,
    ///     "0x41b1a0649752af1b28b3dc29a1556eee781e4a4c3a1f7f53f90fa834de098c4d"
    /// );
    /// assert_eq!(
    ///     Cast::keccak("123abc")?,
    ///     "0xb1f1c74a1ba56f07a892ea1110a39349d40f66ca01d245e704621033cb7046a4"
    /// );
    /// assert_eq!(
    ///     Cast::keccak("0x12")?,
    ///     "0x5fa2358263196dbbf23d1ca7a509451f7a2f64c15837bfbb81298b1e3e24e4fa"
    /// );
    /// assert_eq!(
    ///     Cast::keccak("12")?,
    ///     "0x7f8b6b088b6d74c2852fc86c796dca07b44eed6fb3daf5e6b59f7c364db14528"
    /// );
    /// # Ok::<_, eyre::Report>(())
    /// ```
    pub fn keccak(data: &str) -> Result<String> {
        // Hex-decode if data starts with 0x.
        let hash =
            if data.starts_with("0x") { keccak256(hex::decode(data)?) } else { keccak256(data) };
        Ok(hash.to_string())
    }

    /// Performs the left shift operation (<<) on a number
    ///
    /// # Example
    ///
    /// ```
    /// use cast::SimpleCast as Cast;
    ///
    /// assert_eq!(Cast::left_shift("16", "10", Some("10"), "hex")?, "0x4000");
    /// assert_eq!(Cast::left_shift("255", "16", Some("dec"), "hex")?, "0xff0000");
    /// assert_eq!(Cast::left_shift("0xff", "16", None, "hex")?, "0xff0000");
    /// # Ok::<_, eyre::Report>(())
    /// ```
    pub fn left_shift(
        value: &str,
        bits: &str,
        base_in: Option<&str>,
        base_out: &str,
    ) -> Result<String> {
        let base_out: Base = base_out.parse()?;
        let value = NumberWithBase::parse_uint(value, base_in)?;
        let bits = NumberWithBase::parse_uint(bits, None)?;

        let res = value.number() << bits.number();

        Ok(res.to_base(base_out, true)?)
    }

    /// Performs the right shift operation (>>) on a number
    ///
    /// # Example
    ///
    /// ```
    /// use cast::SimpleCast as Cast;
    ///
    /// assert_eq!(Cast::right_shift("0x4000", "10", None, "dec")?, "16");
    /// assert_eq!(Cast::right_shift("16711680", "16", Some("10"), "hex")?, "0xff");
    /// assert_eq!(Cast::right_shift("0xff0000", "16", None, "hex")?, "0xff");
    /// # Ok::<(), eyre::Report>(())
    /// ```
    pub fn right_shift(
        value: &str,
        bits: &str,
        base_in: Option<&str>,
        base_out: &str,
    ) -> Result<String> {
        let base_out: Base = base_out.parse()?;
        let value = NumberWithBase::parse_uint(value, base_in)?;
        let bits = NumberWithBase::parse_uint(bits, None)?;

        let res = value.number().wrapping_shr(bits.number().saturating_to());

        Ok(res.to_base(base_out, true)?)
    }

    /// Fetches source code of verified contracts from etherscan.
    ///
    /// # Example
    ///
    /// ```
    /// # use cast::SimpleCast as Cast;
    /// # use foundry_config::NamedChain;
    /// # async fn foo() -> eyre::Result<()> {
    /// assert_eq!(
    ///     "/*
    ///             - Bytecode Verification performed was compared on second iteration -
    ///             This file is part of the DAO.....",
    ///     Cast::etherscan_source(
    ///         NamedChain::Mainnet.into(),
    ///         "0xBB9bc244D798123fDe783fCc1C72d3Bb8C189413".to_string(),
    ///         Some("<etherscan_api_key>".to_string()),
    ///         None,
    ///         None
    ///     )
    ///     .await
    ///     .unwrap()
    ///     .as_str()
    /// );
    /// # Ok(())
    /// # }
    /// ```
    pub async fn etherscan_source(
        chain: Chain,
        contract_address: String,
        etherscan_api_key: Option<String>,
        explorer_api_url: Option<String>,
        explorer_url: Option<String>,
    ) -> Result<String> {
        let client = explorer_client(chain, etherscan_api_key, explorer_api_url, explorer_url)?;
        let metadata = client.contract_source_code(contract_address.parse()?).await?;
        Ok(metadata.source_code())
    }

    /// Fetches the source code of verified contracts from etherscan and expands the resulting
    /// files to a directory for easy perusal.
    ///
    /// # Example
    ///
    /// ```
    /// # use cast::SimpleCast as Cast;
    /// # use foundry_config::NamedChain;
    /// # use std::path::PathBuf;
    /// # async fn expand() -> eyre::Result<()> {
    /// Cast::expand_etherscan_source_to_directory(
    ///     NamedChain::Mainnet.into(),
    ///     "0xBB9bc244D798123fDe783fCc1C72d3Bb8C189413".to_string(),
    ///     Some("<etherscan_api_key>".to_string()),
    ///     PathBuf::from("output_dir"),
    ///     None,
    ///     None,
    /// )
    /// .await?;
    /// # Ok(())
    /// # }
    /// ```
    pub async fn expand_etherscan_source_to_directory(
        chain: Chain,
        contract_address: String,
        etherscan_api_key: Option<String>,
        output_directory: PathBuf,
        explorer_api_url: Option<String>,
        explorer_url: Option<String>,
    ) -> eyre::Result<()> {
        let client = explorer_client(chain, etherscan_api_key, explorer_api_url, explorer_url)?;
        let meta = client.contract_source_code(contract_address.parse()?).await?;
        let source_tree = meta.source_tree();
        source_tree.write_to(&output_directory)?;
        Ok(())
    }

    /// Fetches the source code of verified contracts from etherscan, flattens it and writes it to
    /// the given path or stdout.
    pub async fn etherscan_source_flatten(
        chain: Chain,
        contract_address: String,
        etherscan_api_key: Option<String>,
        output_path: Option<PathBuf>,
        explorer_api_url: Option<String>,
        explorer_url: Option<String>,
    ) -> Result<()> {
        let client = explorer_client(chain, etherscan_api_key, explorer_api_url, explorer_url)?;
        let metadata = client.contract_source_code(contract_address.parse()?).await?;
        let Some(metadata) = metadata.items.first() else {
            eyre::bail!("Empty contract source code")
        };

        let tmp = tempfile::tempdir()?;
        let project = etherscan_project(metadata, tmp.path())?;
        let target_path = project.find_contract_path(&metadata.contract_name)?;

        let flattened = Flattener::new(project, &target_path)?.flatten();

        if let Some(path) = output_path {
            fs::create_dir_all(path.parent().unwrap())?;
            fs::write(&path, flattened)?;
            sh_println!("Flattened file written at {}", path.display())?
        } else {
            sh_println!("{flattened}")?
        }

        Ok(())
    }

    /// Disassembles hex encoded bytecode into individual / human readable opcodes
    ///
    /// # Example
    ///
    /// ```
    /// use alloy_primitives::hex;
    /// use cast::SimpleCast as Cast;
    ///
    /// # async fn foo() -> eyre::Result<()> {
    /// let bytecode = "0x608060405260043610603f57600035";
    /// let opcodes = Cast::disassemble(&hex::decode(bytecode)?)?;
    /// println!("{}", opcodes);
    /// # Ok(())
    /// # }
    /// ```
    pub fn disassemble(code: &[u8]) -> Result<String> {
        let mut output = String::new();

        for step in decode_instructions(code)? {
            write!(output, "{:08x}: ", step.pc)?;

            if let Some(op) = step.op {
                write!(output, "{op}")?;
            } else {
                write!(output, "INVALID")?;
            }

            if !step.immediate.is_empty() {
                write!(output, " {}", hex::encode_prefixed(step.immediate))?;
            }

            writeln!(output)?;
        }

        Ok(output)
    }

    /// Gets the selector for a given function signature
    /// Optimizes if the `optimize` parameter is set to a number of leading zeroes
    ///
    /// # Example
    ///
    /// ```
    /// use cast::SimpleCast as Cast;
    ///
    /// assert_eq!(Cast::get_selector("foo(address,uint256)", 0)?.0, String::from("0xbd0d639f"));
    /// # Ok::<(), eyre::Error>(())
    /// ```
    pub fn get_selector(signature: &str, optimize: usize) -> Result<(String, String)> {
        if optimize > 4 {
            eyre::bail!("number of leading zeroes must not be greater than 4");
        }
        if optimize == 0 {
            let selector = get_func(signature)?.selector();
            return Ok((selector.to_string(), String::from(signature)));
        }
        let Some((name, params)) = signature.split_once('(') else {
            eyre::bail!("invalid function signature");
        };

        let num_threads = std::thread::available_parallelism().map_or(1, |n| n.get());
        let found = AtomicBool::new(false);

        let result: Option<(u32, String, String)> =
            (0..num_threads).into_par_iter().find_map_any(|i| {
                let nonce_start = i as u32;
                let nonce_step = num_threads as u32;

                let mut nonce = nonce_start;
                while nonce < u32::MAX && !found.load(Ordering::Relaxed) {
                    let input = format!("{name}{nonce}({params}");
                    let hash = keccak256(input.as_bytes());
                    let selector = &hash[..4];

                    if selector.iter().take_while(|&&byte| byte == 0).count() == optimize {
                        found.store(true, Ordering::Relaxed);
                        return Some((nonce, hex::encode_prefixed(selector), input));
                    }

                    nonce += nonce_step;
                }
                None
            });

        match result {
            Some((_nonce, selector, signature)) => Ok((selector, signature)),
            None => eyre::bail!("No selector found"),
        }
    }

    /// Extracts function selectors, arguments and state mutability from bytecode
    ///
    /// # Example
    ///
    /// ```
    /// use alloy_primitives::fixed_bytes;
    /// use cast::SimpleCast as Cast;
    ///
    /// let bytecode = "6080604052348015600e575f80fd5b50600436106026575f3560e01c80632125b65b14602a575b5f80fd5b603a6035366004603c565b505050565b005b5f805f60608486031215604d575f80fd5b833563ffffffff81168114605f575f80fd5b925060208401356001600160a01b03811681146079575f80fd5b915060408401356001600160e01b03811681146093575f80fd5b80915050925092509256";
    /// let functions = Cast::extract_functions(bytecode)?;
    /// assert_eq!(functions, vec![(fixed_bytes!("0x2125b65b"), "uint32,address,uint224".to_string(), "pure")]);
    /// # Ok::<(), eyre::Report>(())
    /// ```
    pub fn extract_functions(bytecode: &str) -> Result<Vec<(Selector, String, &str)>> {
        let code = hex::decode(bytecode)?;
        let info = evmole::contract_info(
            evmole::ContractInfoArgs::new(&code)
                .with_selectors()
                .with_arguments()
                .with_state_mutability(),
        );
        Ok(info
            .functions
            .expect("functions extraction was requested")
            .into_iter()
            .map(|f| {
                (
                    f.selector.into(),
                    f.arguments
                        .expect("arguments extraction was requested")
                        .into_iter()
                        .map(|t| t.sol_type_name().to_string())
                        .collect::<Vec<String>>()
                        .join(","),
                    f.state_mutability
                        .expect("state_mutability extraction was requested")
                        .as_json_str(),
                )
            })
            .collect())
    }

    /// Decodes a raw EIP2718 transaction payload
    /// Returns details about the typed transaction and ECSDA signature components
    ///
    /// # Example
    ///
    /// ```
    /// use cast::SimpleCast as Cast;
    ///
    /// let tx = "0x02f8f582a86a82058d8459682f008508351050808303fd84948e42f2f4101563bf679975178e880fd87d3efd4e80b884659ac74b00000000000000000000000080f0c1c49891dcfdd40b6e0f960f84e6042bcb6f000000000000000000000000b97ef9ef8734c71904d8002f8b6bc66dd9c48a6e00000000000000000000000000000000000000000000000000000000007ff4e20000000000000000000000000000000000000000000000000000000000000064c001a05d429597befe2835396206781b199122f2e8297327ed4a05483339e7a8b2022aa04c23a7f70fb29dda1b4ee342fb10a625e9b8ddc6a603fb4e170d4f6f37700cb8";
    /// let tx_envelope = Cast::decode_raw_transaction(&tx)?;
    /// # Ok::<(), eyre::Report>(())
    pub fn decode_raw_transaction(tx: &str) -> Result<TxEnvelope> {
        let tx_hex = hex::decode(tx)?;
        let tx = TxEnvelope::decode_2718(&mut tx_hex.as_slice())?;
        Ok(tx)
    }
}

fn strip_0x(s: &str) -> &str {
    s.strip_prefix("0x").unwrap_or(s)
}

fn explorer_client(
    chain: Chain,
    api_key: Option<String>,
    api_url: Option<String>,
    explorer_url: Option<String>,
) -> Result<Client> {
    let mut builder = Client::builder().with_chain_id(chain);

    let deduced = chain.etherscan_urls();

    let explorer_url = explorer_url
        .or(deduced.map(|d| d.1.to_string()))
        .ok_or_eyre("Please provide the explorer browser URL using `--explorer-url`")?;
    builder = builder.with_url(explorer_url)?;

    let api_url = api_url
        .or(deduced.map(|d| d.0.to_string()))
        .ok_or_eyre("Please provide the explorer API URL using `--explorer-api-url`")?;
    builder = builder.with_api_url(api_url)?;

    if let Some(api_key) = api_key {
        builder = builder.with_api_key(api_key);
    }

    builder.build().map_err(Into::into)
}

#[cfg(test)]
mod tests {
    use super::SimpleCast as Cast;
    use alloy_primitives::hex;

    #[test]
    fn simple_selector() {
        assert_eq!("0xc2985578", Cast::get_selector("foo()", 0).unwrap().0.as_str())
    }

    #[test]
    fn selector_with_arg() {
        assert_eq!("0xbd0d639f", Cast::get_selector("foo(address,uint256)", 0).unwrap().0.as_str())
    }

    #[test]
    fn calldata_uint() {
        assert_eq!(
            "0xb3de648b0000000000000000000000000000000000000000000000000000000000000001",
            Cast::calldata_encode("f(uint256 a)", &["1"]).unwrap().as_str()
        );
    }

    // <https://github.com/foundry-rs/foundry/issues/2681>
    #[test]
    fn calldata_array() {
        assert_eq!(
            "0xcde2baba0000000000000000000000000000000000000000000000000000000000000020000000000000000000000000000000000000000000000000000000000000000100000000000000000000000000000000000000000000000000000000000000200000000000000000000000000000000000000000000000000000000000000000",
            Cast::calldata_encode("propose(string[])", &["[\"\"]"]).unwrap().as_str()
        );
    }

    #[test]
    fn calldata_bool() {
        assert_eq!(
            "0x6fae94120000000000000000000000000000000000000000000000000000000000000000",
            Cast::calldata_encode("bar(bool)", &["false"]).unwrap().as_str()
        );
    }

    #[test]
    fn abi_decode() {
        let data = "0x0000000000000000000000000000000000000000000000000000000000000001";
        let sig = "balanceOf(address, uint256)(uint256)";
        assert_eq!(
            "1",
            Cast::abi_decode(sig, data, false).unwrap()[0].as_uint().unwrap().0.to_string()
        );

        let data = "0x0000000000000000000000008dbd1b711dc621e1404633da156fcc779e1c6f3e000000000000000000000000d9f3c9cc99548bf3b44a43e0a2d07399eb918adc000000000000000000000000000000000000000000000000000000000000002a000000000000000000000000000000000000000000000000000000000000000100000000000000000000000000000000000000000000000000000000000000a00000000000000000000000000000000000000000000000000000000000000000";
        let sig = "safeTransferFrom(address,address,uint256,uint256,bytes)";
        let decoded = Cast::abi_decode(sig, data, true).unwrap();
        let decoded = [
            decoded[0]
                .as_address()
                .unwrap()
                .to_string()
                .strip_prefix("0x")
                .unwrap()
                .to_owned()
                .to_lowercase(),
            decoded[1]
                .as_address()
                .unwrap()
                .to_string()
                .strip_prefix("0x")
                .unwrap()
                .to_owned()
                .to_lowercase(),
            decoded[2].as_uint().unwrap().0.to_string(),
            decoded[3].as_uint().unwrap().0.to_string(),
            hex::encode(decoded[4].as_bytes().unwrap()),
        ]
        .to_vec();
        assert_eq!(
            decoded,
            vec![
                "8dbd1b711dc621e1404633da156fcc779e1c6f3e",
                "d9f3c9cc99548bf3b44a43e0a2d07399eb918adc",
                "42",
                "1",
                ""
            ]
        );
    }

    #[test]
    fn calldata_decode() {
        let data = "0x0000000000000000000000000000000000000000000000000000000000000001";
        let sig = "balanceOf(address, uint256)(uint256)";
        let decoded =
            Cast::calldata_decode(sig, data, false).unwrap()[0].as_uint().unwrap().0.to_string();
        assert_eq!(decoded, "1");

        // Passing `input = true` will decode the data with the input function signature.
        // We exclude the "prefixed" function selector from the data field (the first 4 bytes).
        let data = "0xf242432a0000000000000000000000008dbd1b711dc621e1404633da156fcc779e1c6f3e000000000000000000000000d9f3c9cc99548bf3b44a43e0a2d07399eb918adc000000000000000000000000000000000000000000000000000000000000002a000000000000000000000000000000000000000000000000000000000000000100000000000000000000000000000000000000000000000000000000000000a00000000000000000000000000000000000000000000000000000000000000000";
        let sig = "safeTransferFrom(address, address, uint256, uint256, bytes)";
        let decoded = Cast::calldata_decode(sig, data, true).unwrap();
        let decoded = [
            decoded[0].as_address().unwrap().to_string().to_lowercase(),
            decoded[1].as_address().unwrap().to_string().to_lowercase(),
            decoded[2].as_uint().unwrap().0.to_string(),
            decoded[3].as_uint().unwrap().0.to_string(),
            hex::encode(decoded[4].as_bytes().unwrap()),
        ]
        .into_iter()
        .collect::<Vec<_>>();
        assert_eq!(
            decoded,
            vec![
                "0x8dbd1b711dc621e1404633da156fcc779e1c6f3e",
                "0xd9f3c9cc99548bf3b44a43e0a2d07399eb918adc",
                "42",
                "1",
                ""
            ]
        );
    }

    #[test]
    fn concat_hex() {
        assert_eq!(Cast::concat_hex(["0x00", "0x01"]), "0x0001");
        assert_eq!(Cast::concat_hex(["1", "2"]), "0x12");
    }

    #[test]
    fn from_rlp() {
        let rlp = "0xf8b1a02b5df5f0757397573e8ff34a8b987b21680357de1f6c8d10273aa528a851eaca8080a02838ac1d2d2721ba883169179b48480b2ba4f43d70fcf806956746bd9e83f90380a0e46fff283b0ab96a32a7cc375cecc3ed7b6303a43d64e0a12eceb0bc6bd8754980a01d818c1c414c665a9c9a0e0c0ef1ef87cacb380b8c1f6223cb2a68a4b2d023f5808080a0236e8f61ecde6abfebc6c529441f782f62469d8a2cc47b7aace2c136bd3b1ff08080808080";
        let item = Cast::from_rlp(rlp, false).unwrap();
        assert_eq!(
            item,
            r#"["0x2b5df5f0757397573e8ff34a8b987b21680357de1f6c8d10273aa528a851eaca","0x","0x","0x2838ac1d2d2721ba883169179b48480b2ba4f43d70fcf806956746bd9e83f903","0x","0xe46fff283b0ab96a32a7cc375cecc3ed7b6303a43d64e0a12eceb0bc6bd87549","0x","0x1d818c1c414c665a9c9a0e0c0ef1ef87cacb380b8c1f6223cb2a68a4b2d023f5","0x","0x","0x","0x236e8f61ecde6abfebc6c529441f782f62469d8a2cc47b7aace2c136bd3b1ff0","0x","0x","0x","0x","0x"]"#
        )
    }

    #[test]
    fn disassemble_incomplete_sequence() {
        let incomplete = &hex!("60"); // PUSH1
        let disassembled = Cast::disassemble(incomplete).unwrap();
        assert_eq!(disassembled, "00000000: PUSH1 0x00\n");

        let complete = &hex!("6000"); // PUSH1 0x00
        let disassembled = Cast::disassemble(complete);
        assert!(disassembled.is_ok());

        let incomplete = &hex!("7fffffffffffffffffffffffffffffffffffffffffffffffffffffffffffffff"); // PUSH32 with 31 bytes

        let disassembled = Cast::disassemble(incomplete).unwrap();

        assert_eq!(
            disassembled,
            "00000000: PUSH32 0xffffffffffffffffffffffffffffffffffffffffffffffffffffffffffffff00\n"
        );

        let complete = &hex!("7fffffffffffffffffffffffffffffffffffffffffffffffffffffffffffffffff"); // PUSH32 with 32 bytes
        let disassembled = Cast::disassemble(complete);
        assert!(disassembled.is_ok());
    }
}<|MERGE_RESOLUTION|>--- conflicted
+++ resolved
@@ -139,11 +139,7 @@
     /// let block_override_object = BlockOverrides::default();
     ///
     /// let cast = Cast::new(alloy_provider);
-<<<<<<< HEAD
-    /// let data = cast.call(&tx, None, None, Some(state_override_object)).await?;
-=======
     /// let data = cast.call(&tx, None, None, Some(state_override_object), Some(block_override_object)).await?;
->>>>>>> d2415887
     /// println!("{}", data);
     /// # Ok(())
     /// # }
@@ -154,10 +150,6 @@
         func: Option<&Function>,
         block: Option<BlockId>,
         state_override: Option<StateOverride>,
-<<<<<<< HEAD
-    ) -> Result<String> {
-        let mut call = self.provider.call(req.clone()).block(block.unwrap_or_default());
-=======
         block_override: Option<BlockOverrides>,
     ) -> Result<String> {
         let mut call = self
@@ -165,7 +157,6 @@
             .call(req.clone())
             .block(block.unwrap_or_default())
             .with_block_overrides_opt(block_override);
->>>>>>> d2415887
         if let Some(state_override) = state_override {
             call = call.overrides(state_override)
         }
