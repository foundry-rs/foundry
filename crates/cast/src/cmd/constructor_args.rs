use super::{
    creation_code::fetch_creation_code_from_etherscan,
    interface::{fetch_abi_from_etherscan, load_abi_from_file},
};
use alloy_dyn_abi::DynSolType;
use alloy_primitives::{Address, Bytes};
use alloy_provider::Provider;
<<<<<<< HEAD
use clap::{command, Parser};
use eyre::{eyre, OptionExt, Result};
=======
use clap::{Parser, command};
use eyre::{OptionExt, Result, eyre};
>>>>>>> 54d25611
use foundry_cli::{
    opts::{EtherscanOpts, RpcOpts},
    utils::{self, LoadConfig},
};

/// CLI arguments for `cast creation-args`.
#[derive(Parser)]
pub struct ConstructorArgsArgs {
    /// An Ethereum address, for which the bytecode will be fetched.
    contract: Address,

    /// Path to file containing the contract's JSON ABI. It's necessary if the target contract is
    /// not verified on Etherscan
    #[arg(long)]
    abi_path: Option<String>,

    #[command(flatten)]
    etherscan: EtherscanOpts,

    #[command(flatten)]
    rpc: RpcOpts,
}

impl ConstructorArgsArgs {
    pub async fn run(self) -> Result<()> {
        let Self { contract, mut etherscan, rpc, abi_path } = self;

        let config = rpc.load_config()?;
        let provider = utils::get_provider(&config)?;
        let chain = provider.get_chain_id().await?;
        etherscan.chain = Some(chain.into());

        let bytecode = fetch_creation_code_from_etherscan(contract, &etherscan, provider).await?;

        let args_arr = parse_constructor_args(bytecode, contract, &etherscan, abi_path).await?;
        for arg in args_arr {
            let _ = sh_println!("{arg}");
        }

        Ok(())
    }
}

/// Fetches the constructor arguments values and types from the creation bytecode and ABI.
async fn parse_constructor_args(
    bytecode: Bytes,
    contract: Address,
    etherscan: &EtherscanOpts,
    abi_path: Option<String>,
) -> Result<Vec<String>> {
    let abi = if let Some(abi_path) = abi_path {
        load_abi_from_file(&abi_path, None)?
    } else {
        fetch_abi_from_etherscan(contract, etherscan).await?
    };

    let abi = abi.into_iter().next().ok_or_eyre("No ABI found.")?;
    let (abi, _) = abi;

    let constructor = abi.constructor.ok_or_else(|| eyre!("No constructor found."))?;

    if constructor.inputs.is_empty() {
        return Err(eyre!("No constructor arguments found."));
    }

    let args_size = constructor.inputs.len() * 32;
    let args_bytes = Bytes::from(bytecode[bytecode.len() - args_size..].to_vec());

    let display_args: Vec<String> = args_bytes
        .chunks(32)
        .enumerate()
        .map(|(i, arg)| {
            format_arg(&constructor.inputs[i].ty, arg).expect("Failed to format argument.")
        })
        .collect();

    Ok(display_args)
}

fn format_arg(ty: &str, arg: &[u8]) -> Result<String> {
    let arg_type: DynSolType = ty.parse().expect("Invalid ABI type.");
    let decoded = arg_type.abi_decode(arg)?;
    let bytes = Bytes::from(arg.to_vec());

    Ok(format!("{bytes} → {decoded:?}"))
}<|MERGE_RESOLUTION|>--- conflicted
+++ resolved
@@ -5,13 +5,8 @@
 use alloy_dyn_abi::DynSolType;
 use alloy_primitives::{Address, Bytes};
 use alloy_provider::Provider;
-<<<<<<< HEAD
-use clap::{command, Parser};
-use eyre::{eyre, OptionExt, Result};
-=======
 use clap::{Parser, command};
 use eyre::{OptionExt, Result, eyre};
->>>>>>> 54d25611
 use foundry_cli::{
     opts::{EtherscanOpts, RpcOpts},
     utils::{self, LoadConfig},
