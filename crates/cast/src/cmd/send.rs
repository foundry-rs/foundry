--- conflicted
+++ resolved
@@ -226,11 +226,7 @@
                 .wallet(wallet)
                 .connect_provider(&provider);
 
-<<<<<<< HEAD
             cast_send(provider, tx, cast_async, sync, confirmations, timeout).await
-=======
-            cast_send(provider, tx_request, cast_async, confirmations, timeout).await
->>>>>>> 12be76ff
         }
     }
 }
