use crate::{Cast, opts::parse_slot};
use alloy_ens::NameOrAddress;
use alloy_network::AnyNetwork;
use alloy_primitives::{Address, B256, U256};
use alloy_provider::Provider;
use alloy_rpc_types::BlockId;
use clap::Parser;
use comfy_table::{Cell, Table, modifiers::UTF8_ROUND_CORNERS, presets::ASCII_MARKDOWN};
use eyre::Result;
use foundry_block_explorers::Client;
use foundry_cli::{
    opts::{BuildOpts, EtherscanOpts, RpcOpts},
    utils,
    utils::LoadConfig,
};
use foundry_common::{
    abi::find_source,
    compile::{ProjectCompiler, etherscan_project},
    shell,
};
use foundry_compilers::{
    Artifact, Project,
    artifacts::{ConfigurableContractArtifact, Contract, StorageLayout},
    compilers::{
        Compiler,
        solc::{Solc, SolcCompiler},
    },
};
use foundry_config::{
    Config,
    figment::{self, Metadata, Profile, value::Dict},
    impl_figment_convert_cast,
};
use semver::Version;
use serde::{Deserialize, Serialize};
use std::str::FromStr;

/// The minimum Solc version for outputting storage layouts.
///
/// <https://github.com/ethereum/solidity/blob/develop/Changelog.md#065-2020-04-06>
const MIN_SOLC: Version = Version::new(0, 6, 5);

/// CLI arguments for `cast storage`.
#[derive(Clone, Debug, Parser)]
pub struct StorageArgs {
    /// The contract address.
    #[arg(value_parser = NameOrAddress::from_str)]
    address: NameOrAddress,

    /// The storage slot number. If not provided, it gets the full storage layout.
    #[arg(value_parser = parse_slot)]
    base_slot: Option<B256>,

    /// The storage offset from the base slot. If not provided, it is assumed to be zero.
    #[arg(value_parser = str::parse::<U256>, default_value_t = U256::ZERO)]
    offset: U256,

    /// The known proxy address. If provided, the storage layout is retrieved from this address.
    #[arg(long,value_parser = NameOrAddress::from_str)]
    proxy: Option<NameOrAddress>,

    /// The block height to query at.
    ///
    /// Can also be the tags earliest, finalized, safe, latest, or pending.
    #[arg(long, short)]
    block: Option<BlockId>,

    #[command(flatten)]
    rpc: RpcOpts,

    #[command(flatten)]
    etherscan: EtherscanOpts,

    #[command(flatten)]
    build: BuildOpts,

    /// Specify the solc version to compile with. Overrides detected version.
    #[arg(long, value_parser = Version::parse)]
    solc_version: Option<Version>,
}

impl_figment_convert_cast!(StorageArgs);

impl figment::Provider for StorageArgs {
    fn metadata(&self) -> Metadata {
        Metadata::named("StorageArgs")
    }

    fn data(&self) -> Result<figment::value::Map<Profile, Dict>, figment::Error> {
        let mut map = self.build.data()?;
        let dict = map.get_mut(&Config::selected_profile()).unwrap();
        dict.extend(self.rpc.dict());
        dict.extend(self.etherscan.dict());
        Ok(map)
    }
}

impl StorageArgs {
    pub async fn run(self) -> Result<()> {
        let config = self.load_config()?;

        let Self { address, base_slot, offset, block, build, .. } = self;
        let provider = utils::get_provider(&config)?;
        let address = address.resolve(&provider).await?;

        // Slot was provided, perform a simple RPC call
        if let Some(slot) = base_slot {
            let cast = Cast::new(provider);
            sh_println!(
                "{}",
                cast.storage(
                    address,
                    (Into::<U256>::into(slot).saturating_add(offset)).into(),
                    block
                )
                .await?
            )?;
            return Ok(());
        }

        // No slot was provided
        // Get deployed bytecode at given address
        let address_code =
            provider.get_code_at(address).block_id(block.unwrap_or_default()).await?;
        if address_code.is_empty() {
            eyre::bail!("Provided address has no deployed code and thus no storage");
        }

        // Check if we're in a forge project and if we can find the address' code
        let mut project = build.project()?;
        if project.paths.has_input_files() {
            // Find in artifacts and pretty print
            add_storage_layout_output(&mut project);
            let out = ProjectCompiler::new().quiet(shell::is_json()).compile(&project)?;
            let artifact = out.artifacts().find(|(_, artifact)| {
                artifact.get_deployed_bytecode_bytes().is_some_and(|b| *b == address_code)
            });
            if let Some((_, artifact)) = artifact {
                return fetch_and_print_storage(
                    provider,
                    address,
                    block,
                    artifact,
                    !shell::is_json(),
                )
                .await;
            }
        }

        if !self.etherscan.has_key() {
            eyre::bail!(
                "You must provide an Etherscan API key if you're fetching a remote contract's storage."
            );
        }

        let chain = utils::get_chain(config.chain, &provider).await?;
        let api_key = config.get_etherscan_api_key(Some(chain)).unwrap_or_default();
        let client = Client::new(chain, api_key)?;
        let source = if let Some(proxy) = self.proxy {
            find_source(client, proxy.resolve(&provider).await?).await?
        } else {
            find_source(client, address).await?
        };
        let metadata = source.items.first().unwrap();
        if metadata.is_vyper() {
            eyre::bail!("Contract at provided address is not a valid Solidity contract")
        }

        // Create a new temp project
        // TODO: Cache instead of using a temp directory: metadata from Etherscan won't change
        let root = tempfile::tempdir()?;
        let root_path = root.path();
        let mut project = etherscan_project(metadata, root_path)?;
        add_storage_layout_output(&mut project);

<<<<<<< HEAD
        // Override solc version if provided
        project.compiler = {
            if let Some(solc_req) = self.solc_version {
                SolcCompiler::Specific(Solc::find_or_install(&solc_req)?)
            } else if auto_detect {
                SolcCompiler::AutoDetect
            } else {
                SolcCompiler::Specific(Solc::find_or_install(&version)?)
            }
        };
=======
        let mut version = metadata.compiler_version()?;
        let mut auto_detect = false;
        if let Some(solcc) = project.compiler.solc.as_mut()
            && let SolcCompiler::Specific(solc) = solcc
            && solc.version < MIN_SOLC
        {
            version = solc.version.clone();
            *solcc = SolcCompiler::AutoDetect;
            auto_detect = true;
        }
>>>>>>> 6b0eb6e2

        // Compile
        let mut out = ProjectCompiler::new().quiet(true).compile(&project)?;
        let artifact = {
            let (_, mut artifact) = out
                .artifacts()
                .find(|(name, _)| name == &metadata.contract_name)
                .ok_or_else(|| eyre::eyre!("Could not find artifact"))?;

            if auto_detect && is_storage_layout_empty(&artifact.storage_layout) {
                // try recompiling with the minimum version
                sh_warn!(
                    "The requested contract was compiled with {version} while the minimum version \
                     for storage layouts is {MIN_SOLC} and as a result the output may be empty.",
                )?;
                let solc = Solc::find_or_install(&MIN_SOLC)?;
                project.compiler.solc = Some(SolcCompiler::Specific(solc));
                if let Ok(output) = ProjectCompiler::new().quiet(true).compile(&project) {
                    out = output;
                    let (_, new_artifact) = out
                        .artifacts()
                        .find(|(name, _)| name == &metadata.contract_name)
                        .ok_or_else(|| eyre::eyre!("Could not find artifact"))?;
                    artifact = new_artifact;
                }
            }

            artifact
        };

        // Clear temp directory
        root.close()?;

        fetch_and_print_storage(provider, address, block, artifact, !shell::is_json()).await
    }
}

/// Represents the value of a storage slot `eth_getStorageAt` call.
#[derive(Clone, Debug, PartialEq, Eq)]
struct StorageValue {
    /// The slot number.
    slot: B256,
    /// The value as returned by `eth_getStorageAt`.
    raw_slot_value: B256,
}

impl StorageValue {
    /// Returns the value of the storage slot, applying the offset if necessary.
    fn value(&self, offset: i64, number_of_bytes: Option<usize>) -> B256 {
        let offset = offset as usize;
        let mut end = 32;
        if let Some(number_of_bytes) = number_of_bytes {
            end = offset + number_of_bytes;
            if end > 32 {
                end = 32;
            }
        }

        // reverse range, because the value is stored in big endian
        let raw_sliced_value = &self.raw_slot_value.as_slice()[32 - end..32 - offset];

        // copy the raw sliced value as tail
        let mut value = [0u8; 32];
        value[32 - raw_sliced_value.len()..32].copy_from_slice(raw_sliced_value);
        B256::from(value)
    }
}

/// Represents the storage layout of a contract and its values.
#[derive(Clone, Debug, Serialize, Deserialize)]
struct StorageReport {
    #[serde(flatten)]
    layout: StorageLayout,
    values: Vec<B256>,
}

async fn fetch_and_print_storage<P: Provider<AnyNetwork>>(
    provider: P,
    address: Address,
    block: Option<BlockId>,
    artifact: &ConfigurableContractArtifact,
    pretty: bool,
) -> Result<()> {
    if is_storage_layout_empty(&artifact.storage_layout) {
        sh_warn!("Storage layout is empty.")?;
        Ok(())
    } else {
        let layout = artifact.storage_layout.as_ref().unwrap().clone();
        let values = fetch_storage_slots(provider, address, block, &layout).await?;
        print_storage(layout, values, pretty)
    }
}

async fn fetch_storage_slots<P: Provider<AnyNetwork>>(
    provider: P,
    address: Address,
    block: Option<BlockId>,
    layout: &StorageLayout,
) -> Result<Vec<StorageValue>> {
    let requests = layout.storage.iter().map(|storage_slot| async {
        let slot = B256::from(U256::from_str(&storage_slot.slot)?);
        let raw_slot_value = provider
            .get_storage_at(address, slot.into())
            .block_id(block.unwrap_or_default())
            .await?;

        let value = StorageValue { slot, raw_slot_value: raw_slot_value.into() };

        Ok(value)
    });

    futures::future::try_join_all(requests).await
}

fn print_storage(layout: StorageLayout, values: Vec<StorageValue>, pretty: bool) -> Result<()> {
    if !pretty {
        let values: Vec<_> = layout
            .storage
            .iter()
            .zip(&values)
            .map(|(slot, storage_value)| {
                let storage_type = layout.types.get(&slot.storage_type);
                storage_value.value(
                    slot.offset,
                    storage_type.and_then(|t| t.number_of_bytes.parse::<usize>().ok()),
                )
            })
            .collect();
        sh_println!(
            "{}",
            serde_json::to_string_pretty(&serde_json::to_value(StorageReport { layout, values })?)?
        )?;
        return Ok(());
    }

    let mut table = Table::new();
    if shell::is_markdown() {
        table.load_preset(ASCII_MARKDOWN);
    } else {
        table.apply_modifier(UTF8_ROUND_CORNERS);
    }

    table.set_header(vec![
        Cell::new("Name"),
        Cell::new("Type"),
        Cell::new("Slot"),
        Cell::new("Offset"),
        Cell::new("Bytes"),
        Cell::new("Value"),
        Cell::new("Hex Value"),
        Cell::new("Contract"),
    ]);

    for (slot, storage_value) in layout.storage.into_iter().zip(values) {
        let storage_type = layout.types.get(&slot.storage_type);
        let value = storage_value
            .value(slot.offset, storage_type.and_then(|t| t.number_of_bytes.parse::<usize>().ok()));
        let converted_value = U256::from_be_bytes(value.0);

        table.add_row([
            slot.label.as_str(),
            storage_type.map_or("?", |t| &t.label),
            &slot.slot,
            &slot.offset.to_string(),
            storage_type.map_or("?", |t| &t.number_of_bytes),
            &converted_value.to_string(),
            &value.to_string(),
            &slot.contract,
        ]);
    }

    sh_println!("\n{table}\n")?;

    Ok(())
}

fn add_storage_layout_output<C: Compiler<CompilerContract = Contract>>(project: &mut Project<C>) {
    project.artifacts.additional_values.storage_layout = true;
    project.update_output_selection(|selection| {
        selection.0.values_mut().for_each(|contract_selection| {
            contract_selection
                .values_mut()
                .for_each(|selection| selection.push("storageLayout".to_string()))
        });
    })
}

fn is_storage_layout_empty(storage_layout: &Option<StorageLayout>) -> bool {
    if let Some(s) = storage_layout { s.storage.is_empty() } else { true }
}

#[cfg(test)]
mod tests {
    use super::*;

    #[test]
    fn parse_storage_etherscan_api_key() {
        let args =
            StorageArgs::parse_from(["foundry-cli", "addr.eth", "--etherscan-api-key", "dummykey"]);
        assert_eq!(args.etherscan.key(), Some("dummykey".to_string()));

        unsafe {
            std::env::set_var("ETHERSCAN_API_KEY", "FXY");
        }
        let config = args.load_config().unwrap();
        unsafe {
            std::env::remove_var("ETHERSCAN_API_KEY");
        }
        assert_eq!(config.etherscan_api_key, Some("dummykey".to_string()));

        let key = config.get_etherscan_api_key(None).unwrap();
        assert_eq!(key, "dummykey".to_string());
    }

    #[test]
    fn parse_solc_version_arg() {
        let args = StorageArgs::parse_from(["foundry-cli", "addr.eth", "--solc-version", "0.8.10"]);
        assert_eq!(args.solc_version, Some(Version::parse("0.8.10").unwrap()));
    }
}<|MERGE_RESOLUTION|>--- conflicted
+++ resolved
@@ -173,29 +173,18 @@
         let mut project = etherscan_project(metadata, root_path)?;
         add_storage_layout_output(&mut project);
 
-<<<<<<< HEAD
-        // Override solc version if provided
-        project.compiler = {
-            if let Some(solc_req) = self.solc_version {
-                SolcCompiler::Specific(Solc::find_or_install(&solc_req)?)
-            } else if auto_detect {
-                SolcCompiler::AutoDetect
-            } else {
-                SolcCompiler::Specific(Solc::find_or_install(&version)?)
-            }
+        // Decide on compiler to use (user override -> metadata -> autodetect)
+        let meta_version = metadata.compiler_version()?;
+        let mut auto_detect = false;
+        let desired = if let Some(user_ver) = self.solc_version {
+            SolcCompiler::Specific(Solc::find_or_install(&user_ver)?)
+        } else if meta_version < MIN_SOLC {
+            auto_detect = true;
+            SolcCompiler::AutoDetect
+        } else {
+            SolcCompiler::Specific(Solc::find_or_install(&meta_version)?)
         };
-=======
-        let mut version = metadata.compiler_version()?;
-        let mut auto_detect = false;
-        if let Some(solcc) = project.compiler.solc.as_mut()
-            && let SolcCompiler::Specific(solc) = solcc
-            && solc.version < MIN_SOLC
-        {
-            version = solc.version.clone();
-            *solcc = SolcCompiler::AutoDetect;
-            auto_detect = true;
-        }
->>>>>>> 6b0eb6e2
+        project.compiler.solc = Some(desired);
 
         // Compile
         let mut out = ProjectCompiler::new().quiet(true).compile(&project)?;
@@ -208,7 +197,7 @@
             if auto_detect && is_storage_layout_empty(&artifact.storage_layout) {
                 // try recompiling with the minimum version
                 sh_warn!(
-                    "The requested contract was compiled with {version} while the minimum version \
+                    "The requested contract was compiled with {meta_version} while the minimum version \
                      for storage layouts is {MIN_SOLC} and as a result the output may be empty.",
                 )?;
                 let solc = Solc::find_or_install(&MIN_SOLC)?;
