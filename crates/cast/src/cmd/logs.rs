use crate::Cast;
use alloy_dyn_abi::{DynSolType, DynSolValue, Specifier};
use alloy_ens::NameOrAddress;
use alloy_json_abi::Event;
use alloy_network::AnyNetwork;
use alloy_primitives::{Address, B256, hex::FromHex};
use alloy_rpc_types::{BlockId, BlockNumberOrTag, Filter, FilterBlockOption, FilterSet, Topic};
use clap::Parser;
use eyre::Result;
use foundry_cli::{
    opts::RpcOpts,
    utils::{self, LoadConfig},
};
use itertools::Itertools;
use std::{io, str::FromStr};

/// CLI arguments for `cast logs`.
#[derive(Debug, Parser)]
pub struct LogsArgs {
    /// The block height to start query at.
    ///
    /// Can also be the tags earliest, finalized, safe, latest, or pending.
    #[arg(long)]
    from_block: Option<BlockId>,

    /// The block height to stop query at.
    ///
    /// Can also be the tags earliest, finalized, safe, latest, or pending.
    #[arg(long)]
    to_block: Option<BlockId>,

    /// The contract address to filter on.
    #[arg(long, value_parser = NameOrAddress::from_str)]
    address: Option<Vec<NameOrAddress>>,

    /// The signature of the event to filter logs by which will be converted to the first topic or
    /// a topic to filter on.
    #[arg(value_name = "SIG_OR_TOPIC")]
    sig_or_topic: Option<String>,

    /// If used with a signature, the indexed fields of the event to filter by. Otherwise, the
    /// remaining topics of the filter.
    #[arg(value_name = "TOPICS_OR_ARGS")]
    topics_or_args: Vec<String>,

    /// If the RPC type and endpoints supports `eth_subscribe` stream logs instead of printing and
    /// exiting. Will continue until interrupted or TO_BLOCK is reached.
    #[arg(long)]
    subscribe: bool,

    /// Number of blocks to query in each chunk when the provider has range limits.
    /// Defaults to 10000 blocks per chunk.
    #[arg(long, default_value_t = 10000)]
    query_size: u64,

    #[command(flatten)]
    rpc: RpcOpts,
}

impl LogsArgs {
    pub async fn run(self) -> Result<()> {
<<<<<<< HEAD
        let Self { from_block, to_block, address, sig_or_topic, topics_or_args, subscribe, rpc } =
            self;
=======
        let Self {
            from_block,
            to_block,
            address,
            sig_or_topic,
            topics_or_args,
            subscribe,
            query_size,
            eth,
        } = self;
>>>>>>> 5375ff43

        let config = rpc.load_config()?;
        let provider = utils::get_provider(&config)?;

        let cast = Cast::new(&provider);
        let addresses = match address {
            Some(addresses) => Some(
                futures::future::try_join_all(addresses.into_iter().map(|address| {
                    let provider = provider.clone();
                    async move { address.resolve(&provider).await }
                }))
                .await?,
            ),
            None => None,
        };

        let from_block =
            cast.convert_block_number(Some(from_block.unwrap_or_else(BlockId::earliest))).await?;
        let to_block =
            cast.convert_block_number(Some(to_block.unwrap_or_else(BlockId::latest))).await?;

        let filter = build_filter(from_block, to_block, addresses, sig_or_topic, topics_or_args)?;

        if !subscribe {
            let logs = cast.filter_logs_chunked(filter, query_size).await?;
            sh_println!("{logs}")?;
            return Ok(());
        }

        // FIXME: this is a hotfix for <https://github.com/foundry-rs/foundry/issues/7682>
        //  currently the alloy `eth_subscribe` impl does not work with all transports, so we use
        // the builtin transport here for now
        let url = config.get_rpc_url_or_localhost_http()?;
        let provider = alloy_provider::ProviderBuilder::<_, _, AnyNetwork>::default()
            .connect(url.as_ref())
            .await?;
        let cast = Cast::new(&provider);
        let mut stdout = io::stdout();
        cast.subscribe(filter, &mut stdout).await?;

        Ok(())
    }
}

/// Builds a Filter by first trying to parse the `sig_or_topic` as an event signature. If
/// successful, `topics_or_args` is parsed as indexed inputs and converted to topics. Otherwise,
/// `sig_or_topic` is prepended to `topics_or_args` and used as raw topics.
fn build_filter(
    from_block: Option<BlockNumberOrTag>,
    to_block: Option<BlockNumberOrTag>,
    address: Option<Vec<Address>>,
    sig_or_topic: Option<String>,
    topics_or_args: Vec<String>,
) -> Result<Filter, eyre::Error> {
    let block_option = FilterBlockOption::Range { from_block, to_block };
    let filter = match sig_or_topic {
        // Try and parse the signature as an event signature
        Some(sig_or_topic) => match foundry_common::abi::get_event(sig_or_topic.as_str()) {
            Ok(event) => build_filter_event_sig(event, topics_or_args)?,
            Err(_) => {
                let topics = [vec![sig_or_topic], topics_or_args].concat();
                build_filter_topics(topics)?
            }
        },
        None => Filter::default(),
    };

    let mut filter = filter.select(block_option);

    if let Some(address) = address {
        filter = filter.address(address)
    }

    Ok(filter)
}

/// Creates a [Filter] from the given event signature and arguments.
fn build_filter_event_sig(event: Event, args: Vec<String>) -> Result<Filter, eyre::Error> {
    let args = args.iter().map(|arg| arg.as_str()).collect::<Vec<_>>();

    // Match the args to indexed inputs. Enumerate so that the ordering can be restored
    // when merging the inputs with arguments and without arguments
    let (with_args, without_args): (Vec<_>, Vec<_>) = event
        .inputs
        .iter()
        .zip(args)
        .filter(|(input, _)| input.indexed)
        .map(|(input, arg)| {
            let kind = input.resolve()?;
            Ok((kind, arg))
        })
        .collect::<Result<Vec<(DynSolType, &str)>>>()?
        .into_iter()
        .enumerate()
        .partition(|(_, (_, arg))| !arg.is_empty());

    // Only parse the inputs with arguments
    let indexed_tokens = with_args
        .iter()
        .map(|(_, (kind, arg))| kind.coerce_str(arg))
        .collect::<Result<Vec<DynSolValue>, _>>()?;

    // Merge the inputs restoring the original ordering
    let mut topics = with_args
        .into_iter()
        .zip(indexed_tokens)
        .map(|((i, _), t)| (i, Some(t)))
        .chain(without_args.into_iter().map(|(i, _)| (i, None)))
        .sorted_by(|(i1, _), (i2, _)| i1.cmp(i2))
        .map(|(_, token)| {
            token
                .map(|token| Topic::from(B256::from_slice(token.abi_encode().as_slice())))
                .unwrap_or(Topic::default())
        })
        .collect::<Vec<Topic>>();

    topics.resize(3, Topic::default());

    let filter = Filter::new()
        .event_signature(event.selector())
        .topic1(topics[0].clone())
        .topic2(topics[1].clone())
        .topic3(topics[2].clone());

    Ok(filter)
}

/// Creates a [Filter] from raw topic hashes.
fn build_filter_topics(topics: Vec<String>) -> Result<Filter, eyre::Error> {
    let mut topics = topics
        .into_iter()
        .map(|topic| {
            if topic.is_empty() {
                Ok(Topic::default())
            } else {
                Ok(Topic::from(B256::from_hex(topic.as_str())?))
            }
        })
        .collect::<Result<Vec<FilterSet<_>>>>()?;

    topics.resize(4, Topic::default());

    let filter = Filter::new()
        .event_signature(topics[0].clone())
        .topic1(topics[1].clone())
        .topic2(topics[2].clone())
        .topic3(topics[3].clone());

    Ok(filter)
}

#[cfg(test)]
mod tests {
    use super::*;
    use alloy_primitives::{U160, U256};
    use alloy_rpc_types::ValueOrArray;

    const ADDRESS: &str = "0x4D1A2e2bB4F88F0250f26Ffff098B0b30B26BF38";
    const TRANSFER_SIG: &str = "Transfer(address indexed,address indexed,uint256)";
    const TRANSFER_TOPIC: &str =
        "0xddf252ad1be2c89b69c2b068fc378daa952ba7f163c4a11628f55a4df523b3ef";

    #[test]
    fn test_build_filter_basic() {
        let from_block = Some(BlockNumberOrTag::from(1337));
        let to_block = Some(BlockNumberOrTag::Latest);
        let address = Address::from_str(ADDRESS).ok();
        let expected = Filter {
            block_option: FilterBlockOption::Range { from_block, to_block },
            address: ValueOrArray::Value(address.unwrap()).into(),
            topics: [vec![].into(), vec![].into(), vec![].into(), vec![].into()],
        };
        let filter =
            build_filter(from_block, to_block, address.map(|addr| vec![addr]), None, vec![])
                .unwrap();
        assert_eq!(filter, expected)
    }

    #[test]
    fn test_build_filter_sig() {
        let expected = Filter {
            block_option: FilterBlockOption::Range { from_block: None, to_block: None },
            address: vec![].into(),
            topics: [
                B256::from_str(TRANSFER_TOPIC).unwrap().into(),
                vec![].into(),
                vec![].into(),
                vec![].into(),
            ],
        };
        let filter =
            build_filter(None, None, None, Some(TRANSFER_SIG.to_string()), vec![]).unwrap();
        assert_eq!(filter, expected)
    }

    #[test]
    fn test_build_filter_mismatch() {
        let expected = Filter {
            block_option: FilterBlockOption::Range { from_block: None, to_block: None },
            address: vec![].into(),
            topics: [
                B256::from_str(TRANSFER_TOPIC).unwrap().into(),
                vec![].into(),
                vec![].into(),
                vec![].into(),
            ],
        };
        let filter = build_filter(
            None,
            None,
            None,
            Some("Swap(address indexed from, address indexed to, uint256 value)".to_string()), // Change signature, should result in error
            vec![],
        )
        .unwrap();
        assert_ne!(filter, expected)
    }

    #[test]
    fn test_build_filter_sig_with_arguments() {
        let addr = Address::from_str(ADDRESS).unwrap();
        let addr = U256::from(U160::from_be_bytes(addr.0.0));
        let expected = Filter {
            block_option: FilterBlockOption::Range { from_block: None, to_block: None },
            address: vec![].into(),
            topics: [
                B256::from_str(TRANSFER_TOPIC).unwrap().into(),
                addr.into(),
                vec![].into(),
                vec![].into(),
            ],
        };
        let filter = build_filter(
            None,
            None,
            None,
            Some(TRANSFER_SIG.to_string()),
            vec![ADDRESS.to_string()],
        )
        .unwrap();
        assert_eq!(filter, expected)
    }

    #[test]
    fn test_build_filter_sig_with_skipped_arguments() {
        let addr = Address::from_str(ADDRESS).unwrap();
        let addr = U256::from(U160::from_be_bytes(addr.0.0));
        let expected = Filter {
            block_option: FilterBlockOption::Range { from_block: None, to_block: None },
            address: vec![].into(),
            topics: [
                vec![B256::from_str(TRANSFER_TOPIC).unwrap()].into(),
                vec![].into(),
                addr.into(),
                vec![].into(),
            ],
        };
        let filter = build_filter(
            None,
            None,
            None,
            Some(TRANSFER_SIG.to_string()),
            vec![String::new(), ADDRESS.to_string()],
        )
        .unwrap();
        assert_eq!(filter, expected)
    }

    #[test]
    fn test_build_filter_with_topics() {
        let expected = Filter {
            block_option: FilterBlockOption::Range { from_block: None, to_block: None },
            address: vec![].into(),
            topics: [
                vec![B256::from_str(TRANSFER_TOPIC).unwrap()].into(),
                vec![B256::from_str(TRANSFER_TOPIC).unwrap()].into(),
                vec![].into(),
                vec![].into(),
            ],
        };
        let filter = build_filter(
            None,
            None,
            None,
            Some(TRANSFER_TOPIC.to_string()),
            vec![TRANSFER_TOPIC.to_string()],
        )
        .unwrap();

        assert_eq!(filter, expected)
    }

    #[test]
    fn test_build_filter_with_skipped_topic() {
        let expected = Filter {
            block_option: FilterBlockOption::Range { from_block: None, to_block: None },
            address: vec![].into(),
            topics: [
                vec![B256::from_str(TRANSFER_TOPIC).unwrap()].into(),
                vec![].into(),
                vec![B256::from_str(TRANSFER_TOPIC).unwrap()].into(),
                vec![].into(),
            ],
        };
        let filter = build_filter(
            None,
            None,
            None,
            Some(TRANSFER_TOPIC.to_string()),
            vec![String::new(), TRANSFER_TOPIC.to_string()],
        )
        .unwrap();

        assert_eq!(filter, expected)
    }

    #[test]
    fn test_build_filter_with_multiple_addresses() {
        let expected = Filter {
            block_option: FilterBlockOption::Range { from_block: None, to_block: None },
            address: vec![Address::ZERO, ADDRESS.parse().unwrap()].into(),
            topics: [
                vec![TRANSFER_TOPIC.parse().unwrap()].into(),
                vec![].into(),
                vec![].into(),
                vec![].into(),
            ],
        };
        let filter = build_filter(
            None,
            None,
            Some(vec![Address::ZERO, ADDRESS.parse().unwrap()]),
            Some(TRANSFER_TOPIC.to_string()),
            vec![],
        )
        .unwrap();
        assert_eq!(filter, expected)
    }

    #[test]
    fn test_build_filter_sig_with_mismatched_argument() {
        let err = build_filter(
            None,
            None,
            None,
            Some(TRANSFER_SIG.to_string()),
            vec!["1234".to_string()],
        )
        .err()
        .unwrap()
        .to_string()
        .to_lowercase();

        assert_eq!(err, "parser error:\n1234\n^\ninvalid string length");
    }

    #[test]
    fn test_build_filter_with_invalid_sig_or_topic() {
        let err = build_filter(None, None, None, Some("asdasdasd".to_string()), vec![])
            .err()
            .unwrap()
            .to_string()
            .to_lowercase();

        assert_eq!(err, "odd number of digits");
    }

    #[test]
    fn test_build_filter_with_invalid_sig_or_topic_hex() {
        let err = build_filter(None, None, None, Some(ADDRESS.to_string()), vec![])
            .err()
            .unwrap()
            .to_string()
            .to_lowercase();

        assert_eq!(err, "invalid string length");
    }

    #[test]
    fn test_build_filter_with_invalid_topic() {
        let err = build_filter(
            None,
            None,
            None,
            Some(TRANSFER_TOPIC.to_string()),
            vec!["1234".to_string()],
        )
        .err()
        .unwrap()
        .to_string()
        .to_lowercase();

        assert_eq!(err, "invalid string length");
    }
}<|MERGE_RESOLUTION|>--- conflicted
+++ resolved
@@ -59,10 +59,6 @@
 
 impl LogsArgs {
     pub async fn run(self) -> Result<()> {
-<<<<<<< HEAD
-        let Self { from_block, to_block, address, sig_or_topic, topics_or_args, subscribe, rpc } =
-            self;
-=======
         let Self {
             from_block,
             to_block,
@@ -71,9 +67,8 @@
             topics_or_args,
             subscribe,
             query_size,
-            eth,
+            rpc,
         } = self;
->>>>>>> 5375ff43
 
         let config = rpc.load_config()?;
         let provider = utils::get_provider(&config)?;
