--- conflicted
+++ resolved
@@ -400,13 +400,8 @@
             let mut offset = 0;
 
             // Find if it's a CREATE or CREATE2. Otherwise, skip transaction.
-<<<<<<< HEAD
-            if let Some(to) = to {
-                if to == TxKind::from(DEFAULT_CREATE2_DEPLOYER) {
-=======
             if let Some(TxKind::Call(to)) = to {
                 if to == DEFAULT_CREATE2_DEPLOYER {
->>>>>>> e01038f3
                     // Size of the salt prefix.
                     offset = 32;
                 } else {
