//! # foundry-script
//!
//! Smart contract scripting.

#![cfg_attr(not(test), warn(unused_crate_dependencies))]
#![cfg_attr(docsrs, feature(doc_cfg, doc_auto_cfg))]

#[macro_use]
extern crate foundry_common;

#[macro_use]
extern crate tracing;

use crate::runner::ScriptRunner;
use alloy_json_abi::{Function, JsonAbi};
use alloy_primitives::{
    hex,
    map::{AddressHashMap, HashMap},
    Address, Bytes, Log, TxKind, U256,
};
use alloy_signer::Signer;
use broadcast::next_nonce;
use build::PreprocessedState;
use clap::{Parser, ValueHint};
use dialoguer::Confirm;
use eyre::{ContextCompat, Result};
use forge_script_sequence::{AdditionalContract, NestedValue};
use forge_verify::RetryArgs;
use foundry_cli::{opts::CoreBuildArgs, utils::LoadConfig};
use foundry_common::{
    abi::{encode_function_args, get_func},
    evm::{Breakpoints, EvmArgs},
    ContractsByArtifact, CONTRACT_MAX_SIZE, SELECTOR_LEN,
};
use foundry_compilers::ArtifactId;
use foundry_config::{
    figment,
    figment::{
        value::{Dict, Map},
        Metadata, Profile, Provider,
    },
    Config,
};
use foundry_evm::{
    backend::Backend,
    constants::DEFAULT_CREATE2_DEPLOYER,
    executors::ExecutorBuilder,
    inspectors::{
        cheatcodes::{BroadcastableTransactions, Wallets},
        CheatsConfig,
    },
    opts::EvmOpts,
    traces::{TraceMode, Traces},
};
use foundry_wallets::MultiWalletOpts;
use serde::Serialize;
<<<<<<< HEAD
=======
use std::path::PathBuf;
use yansi::Paint;
>>>>>>> 3b2e57a2

mod broadcast;
mod build;
mod execute;
mod multi_sequence;
mod progress;
mod providers;
mod receipts;
mod runner;
mod sequence;
mod simulate;
mod transaction;
mod verify;

// Loads project's figment and merges the build cli arguments into it
foundry_config::merge_impl_figment_convert!(ScriptArgs, opts, evm_opts);

/// CLI arguments for `forge script`.
#[derive(Clone, Debug, Default, Parser)]
pub struct ScriptArgs {
    /// The contract you want to run. Either the file path or contract name.
    ///
    /// If multiple contracts exist in the same file you must specify the target contract with
    /// --target-contract.
    #[arg(value_hint = ValueHint::FilePath)]
    pub path: String,

    /// Arguments to pass to the script function.
    pub args: Vec<String>,

    /// The name of the contract you want to run.
    #[arg(long, visible_alias = "tc", value_name = "CONTRACT_NAME")]
    pub target_contract: Option<String>,

    /// The signature of the function you want to call in the contract, or raw calldata.
    #[arg(long, short, default_value = "run()")]
    pub sig: String,

    /// Max priority fee per gas for EIP1559 transactions.
    #[arg(
        long,
        env = "ETH_PRIORITY_GAS_PRICE",
        value_parser = foundry_cli::utils::parse_ether_value,
        value_name = "PRICE"
    )]
    pub priority_gas_price: Option<U256>,

    /// Use legacy transactions instead of EIP1559 ones.
    ///
    /// This is auto-enabled for common networks without EIP1559.
    #[arg(long)]
    pub legacy: bool,

    /// Broadcasts the transactions.
    #[arg(long)]
    pub broadcast: bool,

    /// Batch size of transactions.
    ///
    /// This is ignored and set to 1 if batching is not available or `--slow` is enabled.
    #[arg(long, default_value = "100")]
    pub batch_size: usize,

    /// Skips on-chain simulation.
    #[arg(long)]
    pub skip_simulation: bool,

    /// Relative percentage to multiply gas estimates by.
    #[arg(long, short, default_value = "130")]
    pub gas_estimate_multiplier: u64,

    /// Send via `eth_sendTransaction` using the `--from` argument or `$ETH_FROM` as sender
    #[arg(
        long,
        conflicts_with_all = &["private_key", "private_keys", "froms", "ledger", "trezor", "aws"],
    )]
    pub unlocked: bool,

    /// Resumes submitting transactions that failed or timed-out previously.
    ///
    /// It DOES NOT simulate the script again and it expects nonces to have remained the same.
    ///
    /// Example: If transaction N has a nonce of 22, then the account should have a nonce of 22,
    /// otherwise it fails.
    #[arg(long)]
    pub resume: bool,

    /// If present, --resume or --verify will be assumed to be a multi chain deployment.
    #[arg(long)]
    pub multi: bool,

    /// Open the script in the debugger.
    ///
    /// Takes precedence over broadcast.
    #[arg(long)]
    pub debug: bool,

    /// Dumps all debugger steps to file.
    #[arg(
        long,
        requires = "debug",
        value_hint = ValueHint::FilePath,
        value_name = "PATH"
    )]
    pub dump: Option<PathBuf>,

    /// Makes sure a transaction is sent,
    /// only after its previous one has been confirmed and succeeded.
    #[arg(long)]
    pub slow: bool,

    /// Disables interactive prompts that might appear when deploying big contracts.
    ///
    /// For more info on the contract size limit, see EIP-170: <https://eips.ethereum.org/EIPS/eip-170>
    #[arg(long)]
    pub non_interactive: bool,

    /// The Etherscan (or equivalent) API key
    #[arg(long, env = "ETHERSCAN_API_KEY", value_name = "KEY")]
    pub etherscan_api_key: Option<String>,

    /// Verifies all the contracts found in the receipts of a script, if any.
    #[arg(long)]
    pub verify: bool,

    /// Output results in JSON format.
    #[arg(long)]
    pub json: bool,

    /// Gas price for legacy transactions, or max fee per gas for EIP1559 transactions, either
    /// specified in wei, or as a string with a unit type.
    ///
    /// Examples: 1ether, 10gwei, 0.01ether
    #[arg(
        long,
        env = "ETH_GAS_PRICE",
        value_parser = foundry_cli::utils::parse_ether_value,
        value_name = "PRICE",
    )]
    pub with_gas_price: Option<U256>,

    /// Timeout to use for broadcasting transactions.
    #[arg(long, env = "ETH_TIMEOUT")]
    pub timeout: Option<u64>,

    #[command(flatten)]
    pub opts: CoreBuildArgs,

    #[command(flatten)]
    pub wallets: MultiWalletOpts,

    #[command(flatten)]
    pub evm_opts: EvmArgs,

    #[command(flatten)]
    pub verifier: forge_verify::VerifierArgs,

    #[command(flatten)]
    pub retry: RetryArgs,
}

impl ScriptArgs {
    pub async fn preprocess(self) -> Result<PreprocessedState> {
        let script_wallets =
            Wallets::new(self.wallets.get_multi_wallet().await?, self.evm_opts.sender);

        let (config, mut evm_opts) = self.load_config_and_evm_opts_emit_warnings()?;

        if let Some(sender) = self.maybe_load_private_key()? {
            evm_opts.sender = sender;
        }

        let script_config = ScriptConfig::new(config, evm_opts).await?;

        Ok(PreprocessedState { args: self, script_config, script_wallets })
    }

    /// Executes the script
    pub async fn run_script(self) -> Result<()> {
        trace!(target: "script", "executing script command");

        let compiled = self.preprocess().await?.compile()?;

        // Move from `CompiledState` to `BundledState` either by resuming or executing and
        // simulating script.
        let bundled = if compiled.args.resume || (compiled.args.verify && !compiled.args.broadcast)
        {
            compiled.resume().await?
        } else {
            // Drive state machine to point at which we have everything needed for simulation.
            let pre_simulation = compiled
                .link()
                .await?
                .prepare_execution()
                .await?
                .execute()
                .await?
                .prepare_simulation()
                .await?;

            if pre_simulation.args.debug {
                return match pre_simulation.args.dump.clone() {
                    Some(ref path) => pre_simulation.run_debug_file_dumper(path),
                    None => pre_simulation.run_debugger(),
                }
            }

            if pre_simulation.args.json {
                pre_simulation.show_json()?;
            } else {
                pre_simulation.show_traces().await?;
            }

            // Ensure that we have transactions to simulate/broadcast, otherwise exit early to avoid
            // hard error.
            if pre_simulation
                .execution_result
                .transactions
                .as_ref()
                .map_or(true, |txs| txs.is_empty())
            {
                return Ok(());
            }

            // Check if there are any missing RPCs and exit early to avoid hard error.
            if pre_simulation.execution_artifacts.rpc_data.missing_rpc {
                sh_println!("\nIf you wish to simulate on-chain transactions pass a RPC URL.")?;
                return Ok(());
            }

            pre_simulation.args.check_contract_sizes(
                &pre_simulation.execution_result,
                &pre_simulation.build_data.known_contracts,
            )?;

            pre_simulation.fill_metadata().await?.bundle().await?
        };

        // Exit early in case user didn't provide any broadcast/verify related flags.
        if !bundled.args.should_broadcast() {
            sh_println!("\nSIMULATION COMPLETE. To broadcast these transactions, add --broadcast and wallet configuration(s) to the previous command. See forge script --help for more.")?;
            return Ok(());
        }

        // Exit early if something is wrong with verification options.
        if bundled.args.verify {
            bundled.verify_preflight_check()?;
        }

        // Wait for pending txes and broadcast others.
        let broadcasted = bundled.wait_for_pending().await?.broadcast().await?;

        if broadcasted.args.verify {
            broadcasted.verify().await?;
        }

        Ok(())
    }

    /// In case the user has loaded *only* one private-key, we can assume that he's using it as the
    /// `--sender`
    fn maybe_load_private_key(&self) -> Result<Option<Address>> {
        let maybe_sender = self
            .wallets
            .private_keys()?
            .filter(|pks| pks.len() == 1)
            .map(|pks| pks.first().unwrap().address());
        Ok(maybe_sender)
    }

    /// Returns the Function and calldata based on the signature
    ///
    /// If the `sig` is a valid human-readable function we find the corresponding function in the
    /// `abi` If the `sig` is valid hex, we assume it's calldata and try to find the
    /// corresponding function by matching the selector, first 4 bytes in the calldata.
    ///
    /// Note: We assume that the `sig` is already stripped of its prefix, See [`ScriptArgs`]
    fn get_method_and_calldata(&self, abi: &JsonAbi) -> Result<(Function, Bytes)> {
        if let Ok(decoded) = hex::decode(&self.sig) {
            let selector = &decoded[..SELECTOR_LEN];
            let func =
                abi.functions().find(|func| selector == &func.selector()[..]).ok_or_else(|| {
                    eyre::eyre!(
                        "Function selector `{}` not found in the ABI",
                        hex::encode(selector)
                    )
                })?;
            return Ok((func.clone(), decoded.into()));
        }

        let func = if self.sig.contains('(') {
            let func = get_func(&self.sig)?;
            abi.functions()
                .find(|&abi_func| abi_func.selector() == func.selector())
                .wrap_err(format!("Function `{}` is not implemented in your script.", self.sig))?
        } else {
            let matching_functions =
                abi.functions().filter(|func| func.name == self.sig).collect::<Vec<_>>();
            match matching_functions.len() {
                0 => eyre::bail!("Function `{}` not found in the ABI", self.sig),
                1 => matching_functions[0],
                2.. => eyre::bail!(
                    "Multiple functions with the same name `{}` found in the ABI",
                    self.sig
                ),
            }
        };
        let data = encode_function_args(func, &self.args)?;

        Ok((func.clone(), data.into()))
    }

    /// Checks if the transaction is a deployment with either a size above the `CONTRACT_MAX_SIZE`
    /// or specified `code_size_limit`.
    ///
    /// If `self.broadcast` is enabled, it asks confirmation of the user. Otherwise, it just warns
    /// the user.
    fn check_contract_sizes(
        &self,
        result: &ScriptResult,
        known_contracts: &ContractsByArtifact,
    ) -> Result<()> {
        // (name, &init, &deployed)[]
        let mut bytecodes: Vec<(String, &[u8], &[u8])> = vec![];

        // From artifacts
        for (artifact, contract) in known_contracts.iter() {
            let Some(bytecode) = contract.bytecode() else { continue };
            let Some(deployed_bytecode) = contract.deployed_bytecode() else { continue };
            bytecodes.push((artifact.name.clone(), bytecode, deployed_bytecode));
        }

        // From traces
        let create_nodes = result.traces.iter().flat_map(|(_, traces)| {
            traces.nodes().iter().filter(|node| node.trace.kind.is_any_create())
        });
        let mut unknown_c = 0usize;
        for node in create_nodes {
            let init_code = &node.trace.data;
            let deployed_code = &node.trace.output;
            if !bytecodes.iter().any(|(_, b, _)| *b == init_code.as_ref()) {
                bytecodes.push((format!("Unknown{unknown_c}"), init_code, deployed_code));
                unknown_c += 1;
            }
            continue;
        }

        let mut prompt_user = false;
        let max_size = match self.evm_opts.env.code_size_limit {
            Some(size) => size,
            None => CONTRACT_MAX_SIZE,
        };

        for (data, to) in result.transactions.iter().flat_map(|txes| {
            txes.iter().filter_map(|tx| {
                tx.transaction
                    .input()
                    .filter(|data| data.len() > max_size)
                    .map(|data| (data, tx.transaction.to()))
            })
        }) {
            let mut offset = 0;

            // Find if it's a CREATE or CREATE2. Otherwise, skip transaction.
            if let Some(TxKind::Call(to)) = to {
                if to == DEFAULT_CREATE2_DEPLOYER {
                    // Size of the salt prefix.
                    offset = 32;
                } else {
                    continue;
                }
            } else if let Some(TxKind::Create) = to {
                // Pass
            }

            // Find artifact with a deployment code same as the data.
            if let Some((name, _, deployed_code)) =
                bytecodes.iter().find(|(_, init_code, _)| *init_code == &data[offset..])
            {
                let deployment_size = deployed_code.len();

                if deployment_size > max_size {
                    prompt_user = self.should_broadcast();
                    sh_err!(
                        "`{name}` is above the contract size limit ({deployment_size} > {max_size})."
                    )?;
                }
            }
        }

        // Only prompt if we're broadcasting and we've not disabled interactivity.
        if prompt_user &&
            !self.non_interactive &&
            !Confirm::new().with_prompt("Do you wish to continue?".to_string()).interact()?
        {
            eyre::bail!("User canceled the script.");
        }

        Ok(())
    }

    /// We only broadcast transactions if --broadcast or --resume was passed.
    fn should_broadcast(&self) -> bool {
        self.broadcast || self.resume
    }
}

impl Provider for ScriptArgs {
    fn metadata(&self) -> Metadata {
        Metadata::named("Script Args Provider")
    }

    fn data(&self) -> Result<Map<Profile, Dict>, figment::Error> {
        let mut dict = Dict::default();
        if let Some(ref etherscan_api_key) =
            self.etherscan_api_key.as_ref().filter(|s| !s.trim().is_empty())
        {
            dict.insert(
                "etherscan_api_key".to_string(),
                figment::value::Value::from(etherscan_api_key.to_string()),
            );
        }
        if let Some(timeout) = self.timeout {
            dict.insert("transaction_timeout".to_string(), timeout.into());
        }
        Ok(Map::from([(Config::selected_profile(), dict)]))
    }
}

#[derive(Default, Serialize)]
pub struct ScriptResult {
    pub success: bool,
    #[serde(rename = "raw_logs")]
    pub logs: Vec<Log>,
    pub traces: Traces,
    pub gas_used: u64,
    pub labeled_addresses: AddressHashMap<String>,
    #[serde(skip)]
    pub transactions: Option<BroadcastableTransactions>,
    pub returned: Bytes,
    pub address: Option<Address>,
    #[serde(skip)]
    pub breakpoints: Breakpoints,
}

impl ScriptResult {
    pub fn get_created_contracts(&self) -> Vec<AdditionalContract> {
        self.traces
            .iter()
            .flat_map(|(_, traces)| {
                traces.nodes().iter().filter_map(|node| {
                    if node.trace.kind.is_any_create() {
                        return Some(AdditionalContract {
                            opcode: node.trace.kind,
                            address: node.trace.address,
                            init_code: node.trace.data.clone(),
                        });
                    }
                    None
                })
            })
            .collect()
    }
}

#[derive(Serialize)]
struct JsonResult<'a> {
    logs: Vec<String>,
    returns: &'a HashMap<String, NestedValue>,
    #[serde(flatten)]
    result: &'a ScriptResult,
}

#[derive(Clone, Debug)]
pub struct ScriptConfig {
    pub config: Config,
    pub evm_opts: EvmOpts,
    pub sender_nonce: u64,
    /// Maps a rpc url to a backend
    pub backends: HashMap<String, Backend>,
}

impl ScriptConfig {
    pub async fn new(config: Config, evm_opts: EvmOpts) -> Result<Self> {
        let sender_nonce = if let Some(fork_url) = evm_opts.fork_url.as_ref() {
            next_nonce(evm_opts.sender, fork_url).await?
        } else {
            // dapptools compatibility
            1
        };
        Ok(Self { config, evm_opts, sender_nonce, backends: HashMap::default() })
    }

    pub async fn update_sender(&mut self, sender: Address) -> Result<()> {
        self.sender_nonce = if let Some(fork_url) = self.evm_opts.fork_url.as_ref() {
            next_nonce(sender, fork_url).await?
        } else {
            // dapptools compatibility
            1
        };
        self.evm_opts.sender = sender;
        Ok(())
    }

    async fn get_runner(&mut self) -> Result<ScriptRunner> {
        self._get_runner(None, false).await
    }

    async fn get_runner_with_cheatcodes(
        &mut self,
        known_contracts: ContractsByArtifact,
        script_wallets: Wallets,
        debug: bool,
        target: ArtifactId,
    ) -> Result<ScriptRunner> {
        self._get_runner(Some((known_contracts, script_wallets, target)), debug).await
    }

    async fn _get_runner(
        &mut self,
        cheats_data: Option<(ContractsByArtifact, Wallets, ArtifactId)>,
        debug: bool,
    ) -> Result<ScriptRunner> {
        trace!("preparing script runner");
        let env = self.evm_opts.evm_env().await?;

        let db = if let Some(fork_url) = self.evm_opts.fork_url.as_ref() {
            match self.backends.get(fork_url) {
                Some(db) => db.clone(),
                None => {
                    let fork = self.evm_opts.get_fork(&self.config, env.clone());
                    let backend = Backend::spawn(fork);
                    self.backends.insert(fork_url.clone(), backend.clone());
                    backend
                }
            }
        } else {
            // It's only really `None`, when we don't pass any `--fork-url`. And if so, there is
            // no need to cache it, since there won't be any onchain simulation that we'd need
            // to cache the backend for.
            Backend::spawn(None)
        };

        // We need to enable tracing to decode contract names: local or external.
        let mut builder = ExecutorBuilder::new()
            .inspectors(|stack| {
                stack
                    .trace_mode(if debug { TraceMode::Debug } else { TraceMode::Call })
                    .alphanet(self.evm_opts.alphanet)
            })
            .spec(self.config.evm_spec_id())
            .gas_limit(self.evm_opts.gas_limit())
            .legacy_assertions(self.config.legacy_assertions);

        if let Some((known_contracts, script_wallets, target)) = cheats_data {
            builder = builder.inspectors(|stack| {
                stack
                    .cheatcodes(
                        CheatsConfig::new(
                            &self.config,
                            self.evm_opts.clone(),
                            Some(known_contracts),
                            Some(target.name),
                            Some(target.version),
                        )
                        .into(),
                    )
                    .wallets(script_wallets)
                    .enable_isolation(self.evm_opts.isolate)
            });
        }

        Ok(ScriptRunner::new(builder.build(env, db), self.evm_opts.clone()))
    }
}

#[cfg(test)]
mod tests {
    use super::*;
    use foundry_config::{NamedChain, UnresolvedEnvVarError};
    use std::fs;
    use tempfile::tempdir;

    #[test]
    fn can_parse_sig() {
        let sig = "0x522bb704000000000000000000000000f39fd6e51aad88f6f4ce6ab8827279cfFFb92266";
        let args = ScriptArgs::parse_from(["foundry-cli", "Contract.sol", "--sig", sig]);
        assert_eq!(args.sig, sig);
    }

    #[test]
    fn can_parse_unlocked() {
        let args = ScriptArgs::parse_from([
            "foundry-cli",
            "Contract.sol",
            "--sender",
            "0x4e59b44847b379578588920ca78fbf26c0b4956c",
            "--unlocked",
        ]);
        assert!(args.unlocked);

        let key = U256::ZERO;
        let args = ScriptArgs::try_parse_from([
            "foundry-cli",
            "Contract.sol",
            "--sender",
            "0x4e59b44847b379578588920ca78fbf26c0b4956c",
            "--unlocked",
            "--private-key",
            key.to_string().as_str(),
        ]);
        assert!(args.is_err());
    }

    #[test]
    fn can_merge_script_config() {
        let args = ScriptArgs::parse_from([
            "foundry-cli",
            "Contract.sol",
            "--etherscan-api-key",
            "goerli",
        ]);
        let config = args.load_config();
        assert_eq!(config.etherscan_api_key, Some("goerli".to_string()));
    }

    #[test]
    fn can_parse_verifier_url() {
        let args = ScriptArgs::parse_from([
            "foundry-cli",
            "script",
            "script/Test.s.sol:TestScript",
            "--fork-url",
            "http://localhost:8545",
            "--verifier-url",
            "http://localhost:3000/api/verify",
            "--etherscan-api-key",
            "blacksmith",
            "--broadcast",
            "--verify",
            "-vvvvv",
        ]);
        assert_eq!(
            args.verifier.verifier_url,
            Some("http://localhost:3000/api/verify".to_string())
        );
    }

    #[test]
    fn can_extract_code_size_limit() {
        let args = ScriptArgs::parse_from([
            "foundry-cli",
            "script",
            "script/Test.s.sol:TestScript",
            "--fork-url",
            "http://localhost:8545",
            "--broadcast",
            "--code-size-limit",
            "50000",
        ]);
        assert_eq!(args.evm_opts.env.code_size_limit, Some(50000));
    }

    #[test]
    fn can_extract_script_etherscan_key() {
        let temp = tempdir().unwrap();
        let root = temp.path();

        let config = r#"
                [profile.default]
                etherscan_api_key = "mumbai"

                [etherscan]
                mumbai = { key = "https://etherscan-mumbai.com/" }
            "#;

        let toml_file = root.join(Config::FILE_NAME);
        fs::write(toml_file, config).unwrap();
        let args = ScriptArgs::parse_from([
            "foundry-cli",
            "Contract.sol",
            "--etherscan-api-key",
            "mumbai",
            "--root",
            root.as_os_str().to_str().unwrap(),
        ]);

        let config = args.load_config();
        let mumbai = config.get_etherscan_api_key(Some(NamedChain::PolygonMumbai.into()));
        assert_eq!(mumbai, Some("https://etherscan-mumbai.com/".to_string()));
    }

    #[test]
    fn can_extract_script_rpc_alias() {
        let temp = tempdir().unwrap();
        let root = temp.path();

        let config = r#"
                [profile.default]

                [rpc_endpoints]
                polygonMumbai = "https://polygon-mumbai.g.alchemy.com/v2/${_CAN_EXTRACT_RPC_ALIAS}"
            "#;

        let toml_file = root.join(Config::FILE_NAME);
        fs::write(toml_file, config).unwrap();
        let args = ScriptArgs::parse_from([
            "foundry-cli",
            "DeployV1",
            "--rpc-url",
            "polygonMumbai",
            "--root",
            root.as_os_str().to_str().unwrap(),
        ]);

        let err = args.load_config_and_evm_opts().unwrap_err();

        assert!(err.downcast::<UnresolvedEnvVarError>().is_ok());

        std::env::set_var("_CAN_EXTRACT_RPC_ALIAS", "123456");
        let (config, evm_opts) = args.load_config_and_evm_opts().unwrap();
        assert_eq!(config.eth_rpc_url, Some("polygonMumbai".to_string()));
        assert_eq!(
            evm_opts.fork_url,
            Some("https://polygon-mumbai.g.alchemy.com/v2/123456".to_string())
        );
    }

    #[test]
    fn can_extract_script_rpc_and_etherscan_alias() {
        let temp = tempdir().unwrap();
        let root = temp.path();

        let config = r#"
            [profile.default]

            [rpc_endpoints]
            mumbai = "https://polygon-mumbai.g.alchemy.com/v2/${_EXTRACT_RPC_ALIAS}"

            [etherscan]
            mumbai = { key = "${_POLYSCAN_API_KEY}", chain = 80001, url = "https://api-testnet.polygonscan.com/" }
        "#;

        let toml_file = root.join(Config::FILE_NAME);
        fs::write(toml_file, config).unwrap();
        let args = ScriptArgs::parse_from([
            "foundry-cli",
            "DeployV1",
            "--rpc-url",
            "mumbai",
            "--etherscan-api-key",
            "mumbai",
            "--root",
            root.as_os_str().to_str().unwrap(),
        ]);
        let err = args.load_config_and_evm_opts().unwrap_err();

        assert!(err.downcast::<UnresolvedEnvVarError>().is_ok());

        std::env::set_var("_EXTRACT_RPC_ALIAS", "123456");
        std::env::set_var("_POLYSCAN_API_KEY", "polygonkey");
        let (config, evm_opts) = args.load_config_and_evm_opts().unwrap();
        assert_eq!(config.eth_rpc_url, Some("mumbai".to_string()));
        assert_eq!(
            evm_opts.fork_url,
            Some("https://polygon-mumbai.g.alchemy.com/v2/123456".to_string())
        );
        let etherscan = config.get_etherscan_api_key(Some(80001u64.into()));
        assert_eq!(etherscan, Some("polygonkey".to_string()));
        let etherscan = config.get_etherscan_api_key(None);
        assert_eq!(etherscan, Some("polygonkey".to_string()));
    }

    #[test]
    fn can_extract_script_rpc_and_sole_etherscan_alias() {
        let temp = tempdir().unwrap();
        let root = temp.path();

        let config = r#"
                [profile.default]

               [rpc_endpoints]
                mumbai = "https://polygon-mumbai.g.alchemy.com/v2/${_SOLE_EXTRACT_RPC_ALIAS}"

                [etherscan]
                mumbai = { key = "${_SOLE_POLYSCAN_API_KEY}" }
            "#;

        let toml_file = root.join(Config::FILE_NAME);
        fs::write(toml_file, config).unwrap();
        let args = ScriptArgs::parse_from([
            "foundry-cli",
            "DeployV1",
            "--rpc-url",
            "mumbai",
            "--root",
            root.as_os_str().to_str().unwrap(),
        ]);
        let err = args.load_config_and_evm_opts().unwrap_err();

        assert!(err.downcast::<UnresolvedEnvVarError>().is_ok());

        std::env::set_var("_SOLE_EXTRACT_RPC_ALIAS", "123456");
        std::env::set_var("_SOLE_POLYSCAN_API_KEY", "polygonkey");
        let (config, evm_opts) = args.load_config_and_evm_opts().unwrap();
        assert_eq!(
            evm_opts.fork_url,
            Some("https://polygon-mumbai.g.alchemy.com/v2/123456".to_string())
        );
        let etherscan = config.get_etherscan_api_key(Some(80001u64.into()));
        assert_eq!(etherscan, Some("polygonkey".to_string()));
        let etherscan = config.get_etherscan_api_key(None);
        assert_eq!(etherscan, Some("polygonkey".to_string()));
    }

    // <https://github.com/foundry-rs/foundry/issues/5923>
    #[test]
    fn test_5923() {
        let args =
            ScriptArgs::parse_from(["foundry-cli", "DeployV1", "--priority-gas-price", "100"]);
        assert!(args.priority_gas_price.is_some());
    }

    // <https://github.com/foundry-rs/foundry/issues/5910>
    #[test]
    fn test_5910() {
        let args = ScriptArgs::parse_from([
            "foundry-cli",
            "--broadcast",
            "--with-gas-price",
            "0",
            "SolveTutorial",
        ]);
        assert!(args.with_gas_price.unwrap().is_zero());
    }
}<|MERGE_RESOLUTION|>--- conflicted
+++ resolved
@@ -54,11 +54,7 @@
 };
 use foundry_wallets::MultiWalletOpts;
 use serde::Serialize;
-<<<<<<< HEAD
-=======
 use std::path::PathBuf;
-use yansi::Paint;
->>>>>>> 3b2e57a2
 
 mod broadcast;
 mod build;
@@ -263,7 +259,7 @@
                 return match pre_simulation.args.dump.clone() {
                     Some(ref path) => pre_simulation.run_debug_file_dumper(path),
                     None => pre_simulation.run_debugger(),
-                }
+                };
             }
 
             if pre_simulation.args.json {
@@ -450,9 +446,9 @@
         }
 
         // Only prompt if we're broadcasting and we've not disabled interactivity.
-        if prompt_user &&
-            !self.non_interactive &&
-            !Confirm::new().with_prompt("Do you wish to continue?".to_string()).interact()?
+        if prompt_user
+            && !self.non_interactive
+            && !Confirm::new().with_prompt("Do you wish to continue?".to_string()).interact()?
         {
             eyre::bail!("User canceled the script.");
         }
