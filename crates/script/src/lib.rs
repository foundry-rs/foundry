//! # foundry-script
//!
//! Smart contract scripting.

#![cfg_attr(not(test), warn(unused_crate_dependencies))]
#![cfg_attr(docsrs, feature(doc_cfg, doc_auto_cfg))]

#[macro_use]
extern crate foundry_common;

#[macro_use]
extern crate tracing;

use crate::runner::ScriptRunner;
use alloy_json_abi::{Function, JsonAbi};
use alloy_primitives::{
    Address, Bytes, Log, TxKind, U256, hex,
    map::{AddressHashMap, HashMap},
};
use alloy_signer::Signer;
use broadcast::next_nonce;
use build::PreprocessedState;
use clap::{Parser, ValueHint};
use dialoguer::Confirm;
use eyre::{ContextCompat, Result};
use forge_script_sequence::{AdditionalContract, NestedValue};
use forge_verify::{RetryArgs, VerifierArgs};
use foundry_block_explorers::EtherscanApiVersion;
use foundry_cli::{
    opts::{BuildOpts, GlobalArgs},
    utils::LoadConfig,
};
use foundry_common::{
    CONTRACT_MAX_SIZE, ContractsByArtifact, SELECTOR_LEN,
    abi::{encode_function_args, get_func},
    evm::{Breakpoints, EvmArgs},
    shell,
};
use foundry_compilers::ArtifactId;
use foundry_config::{
    Config, figment,
    figment::{
        Metadata, Profile, Provider,
        value::{Dict, Map},
    },
};
use foundry_evm::{
    backend::Backend,
    executors::ExecutorBuilder,
    inspectors::{
        CheatsConfig,
        cheatcodes::{BroadcastableTransactions, Wallets},
    },
    opts::EvmOpts,
    traces::{TraceMode, Traces},
};
use foundry_wallets::MultiWalletOpts;
use serde::Serialize;
use std::path::PathBuf;

mod broadcast;
mod build;
mod execute;
mod multi_sequence;
mod progress;
mod providers;
mod receipts;
mod runner;
mod sequence;
mod simulate;
mod transaction;
mod verify;

// Loads project's figment and merges the build cli arguments into it
foundry_config::merge_impl_figment_convert!(ScriptArgs, build, evm);

/// CLI arguments for `forge script`.
#[derive(Clone, Debug, Default, Parser)]
pub struct ScriptArgs {
    // Include global options for users of this struct.
    #[command(flatten)]
    pub global: GlobalArgs,

    /// The contract you want to run. Either the file path or contract name.
    ///
    /// If multiple contracts exist in the same file you must specify the target contract with
    /// --target-contract.
    #[arg(value_hint = ValueHint::FilePath)]
    pub path: String,

    /// Arguments to pass to the script function.
    pub args: Vec<String>,

    /// The name of the contract you want to run.
    #[arg(long, visible_alias = "tc", value_name = "CONTRACT_NAME")]
    pub target_contract: Option<String>,

    /// The signature of the function you want to call in the contract, or raw calldata.
    #[arg(long, short, default_value = "run()")]
    pub sig: String,

    /// Max priority fee per gas for EIP1559 transactions.
    #[arg(
        long,
        env = "ETH_PRIORITY_GAS_PRICE",
        value_parser = foundry_cli::utils::parse_ether_value,
        value_name = "PRICE"
    )]
    pub priority_gas_price: Option<U256>,

    /// Use legacy transactions instead of EIP1559 ones.
    ///
    /// This is auto-enabled for common networks without EIP1559.
    #[arg(long)]
    pub legacy: bool,

    /// Broadcasts the transactions.
    #[arg(long)]
    pub broadcast: bool,

    /// Batch size of transactions.
    ///
    /// This is ignored and set to 1 if batching is not available or `--slow` is enabled.
    #[arg(long, default_value = "100")]
    pub batch_size: usize,

    /// Skips on-chain simulation.
    #[arg(long)]
    pub skip_simulation: bool,

    /// Relative percentage to multiply gas estimates by.
    #[arg(long, short, default_value = "130")]
    pub gas_estimate_multiplier: u64,

    /// Send via `eth_sendTransaction` using the `--sender` argument as sender.
    #[arg(
        long,
        conflicts_with_all = &["private_key", "private_keys", "ledger", "trezor", "aws"],
    )]
    pub unlocked: bool,

    /// Resumes submitting transactions that failed or timed-out previously.
    ///
    /// It DOES NOT simulate the script again and it expects nonces to have remained the same.
    ///
    /// Example: If transaction N has a nonce of 22, then the account should have a nonce of 22,
    /// otherwise it fails.
    #[arg(long)]
    pub resume: bool,

    /// If present, --resume or --verify will be assumed to be a multi chain deployment.
    #[arg(long)]
    pub multi: bool,

    /// Open the script in the debugger.
    ///
    /// Takes precedence over broadcast.
    #[arg(long)]
    pub debug: bool,

    /// Dumps all debugger steps to file.
    #[arg(
        long,
        requires = "debug",
        value_hint = ValueHint::FilePath,
        value_name = "PATH"
    )]
    pub dump: Option<PathBuf>,

    /// Makes sure a transaction is sent,
    /// only after its previous one has been confirmed and succeeded.
    #[arg(long)]
    pub slow: bool,

    /// Disables interactive prompts that might appear when deploying big contracts.
    ///
    /// For more info on the contract size limit, see EIP-170: <https://eips.ethereum.org/EIPS/eip-170>
    #[arg(long)]
    pub non_interactive: bool,

    /// Disables the contract size limit during script execution.
    #[arg(long)]
    pub disable_code_size_limit: bool,

    /// The Etherscan (or equivalent) API key
    #[arg(long, env = "ETHERSCAN_API_KEY", value_name = "KEY")]
    pub etherscan_api_key: Option<String>,

    /// The Etherscan API version.
    #[arg(long, env = "ETHERSCAN_API_VERSION", value_name = "VERSION")]
    pub etherscan_api_version: Option<EtherscanApiVersion>,

    /// Verifies all the contracts found in the receipts of a script, if any.
    #[arg(long)]
    pub verify: bool,

    /// Gas price for legacy transactions, or max fee per gas for EIP1559 transactions, either
    /// specified in wei, or as a string with a unit type.
    ///
    /// Examples: 1ether, 10gwei, 0.01ether
    #[arg(
        long,
        env = "ETH_GAS_PRICE",
        value_parser = foundry_cli::utils::parse_ether_value,
        value_name = "PRICE",
    )]
    pub with_gas_price: Option<U256>,

    /// Timeout to use for broadcasting transactions.
    #[arg(long, env = "ETH_TIMEOUT")]
    pub timeout: Option<u64>,

    #[command(flatten)]
    pub build: BuildOpts,

    #[command(flatten)]
    pub wallets: MultiWalletOpts,

    #[command(flatten)]
    pub evm: EvmArgs,

    #[command(flatten)]
    pub verifier: VerifierArgs,

    #[command(flatten)]
    pub retry: RetryArgs,
}

impl ScriptArgs {
    pub async fn preprocess(self) -> Result<PreprocessedState> {
        let script_wallets = Wallets::new(self.wallets.get_multi_wallet().await?, self.evm.sender);

        let (config, mut evm_opts) = self.load_config_and_evm_opts()?;

        if let Some(sender) = self.maybe_load_private_key()? {
            evm_opts.sender = sender;
        }

        let script_config = ScriptConfig::new(config, evm_opts).await?;

        Ok(PreprocessedState { args: self, script_config, script_wallets })
    }

    /// Executes the script
    pub async fn run_script(self) -> Result<()> {
        trace!(target: "script", "executing script command");

        let state = self.preprocess().await?;
        let create2_deployer = state.script_config.evm_opts.create2_deployer;
        let compiled = state.compile()?;

        // Move from `CompiledState` to `BundledState` either by resuming or executing and
        // simulating script.
        let bundled = if compiled.args.resume || (compiled.args.verify && !compiled.args.broadcast)
        {
            compiled.resume().await?
        } else {
            // Drive state machine to point at which we have everything needed for simulation.
            let pre_simulation = compiled
                .link()
                .await?
                .prepare_execution()
                .await?
                .execute()
                .await?
                .prepare_simulation()
                .await?;

            if pre_simulation.args.debug {
                return match pre_simulation.args.dump.clone() {
                    Some(path) => pre_simulation.dump_debugger(&path),
                    None => pre_simulation.run_debugger(),
                };
            }

            if shell::is_json() {
                pre_simulation.show_json().await?;
            } else {
                pre_simulation.show_traces().await?;
            }

            // Ensure that we have transactions to simulate/broadcast, otherwise exit early to avoid
            // hard error.
            if pre_simulation
                .execution_result
                .transactions
                .as_ref()
                .is_none_or(|txs| txs.is_empty())
            {
                if pre_simulation.args.broadcast {
                    sh_warn!("No transactions to broadcast.")?;
                }

                return Ok(());
            }

            // Check if there are any missing RPCs and exit early to avoid hard error.
            if pre_simulation.execution_artifacts.rpc_data.missing_rpc {
                if !shell::is_json() {
                    sh_println!("\nIf you wish to simulate on-chain transactions pass a RPC URL.")?;
                }

                return Ok(());
            }

            pre_simulation.args.check_contract_sizes(
                &pre_simulation.execution_result,
                &pre_simulation.build_data.known_contracts,
                create2_deployer,
            )?;

            pre_simulation.fill_metadata().await?.bundle().await?
        };

        // Exit early in case user didn't provide any broadcast/verify related flags.
        if !bundled.args.should_broadcast() {
            if !shell::is_json() {
                if shell::verbosity() >= 4 {
                    sh_println!("\n=== Transactions that will be broadcast ===\n")?;
                    bundled.sequence.show_transactions()?;
                }

                sh_println!(
                    "\nSIMULATION COMPLETE. To broadcast these transactions, add --broadcast and wallet configuration(s) to the previous command. See forge script --help for more."
                )?;
            }
            return Ok(());
        }

        // Exit early if something is wrong with verification options.
        if bundled.args.verify {
            bundled.verify_preflight_check()?;
        }

        // Wait for pending txes and broadcast others.
        let broadcasted = bundled.wait_for_pending().await?.broadcast().await?;

        if broadcasted.args.verify {
            broadcasted.verify().await?;
        }

        Ok(())
    }

    /// In case the user has loaded *only* one private-key, we can assume that he's using it as the
    /// `--sender`
    fn maybe_load_private_key(&self) -> Result<Option<Address>> {
        let maybe_sender = self
            .wallets
            .private_keys()?
            .filter(|pks| pks.len() == 1)
            .map(|pks| pks.first().unwrap().address());
        Ok(maybe_sender)
    }

    /// Returns the Function and calldata based on the signature
    ///
    /// If the `sig` is a valid human-readable function we find the corresponding function in the
    /// `abi` If the `sig` is valid hex, we assume it's calldata and try to find the
    /// corresponding function by matching the selector, first 4 bytes in the calldata.
    ///
    /// Note: We assume that the `sig` is already stripped of its prefix, See [`ScriptArgs`]
    fn get_method_and_calldata(&self, abi: &JsonAbi) -> Result<(Function, Bytes)> {
        if let Ok(decoded) = hex::decode(&self.sig) {
            let selector = &decoded[..SELECTOR_LEN];
            let func =
                abi.functions().find(|func| selector == &func.selector()[..]).ok_or_else(|| {
                    eyre::eyre!(
                        "Function selector `{}` not found in the ABI",
                        hex::encode(selector)
                    )
                })?;
            return Ok((func.clone(), decoded.into()));
        }

        let func = if self.sig.contains('(') {
            let func = get_func(&self.sig)?;
            abi.functions()
                .find(|&abi_func| abi_func.selector() == func.selector())
                .wrap_err(format!("Function `{}` is not implemented in your script.", self.sig))?
        } else {
            let matching_functions =
                abi.functions().filter(|func| func.name == self.sig).collect::<Vec<_>>();
            match matching_functions.len() {
                0 => eyre::bail!("Function `{}` not found in the ABI", self.sig),
                1 => matching_functions[0],
                2.. => eyre::bail!(
                    "Multiple functions with the same name `{}` found in the ABI",
                    self.sig
                ),
            }
        };
        let data = encode_function_args(func, &self.args)?;

        Ok((func.clone(), data.into()))
    }

    /// Checks if the transaction is a deployment with either a size above the `CONTRACT_MAX_SIZE`
    /// or specified `code_size_limit`.
    ///
    /// If `self.broadcast` is enabled, it asks confirmation of the user. Otherwise, it just warns
    /// the user.
    fn check_contract_sizes(
        &self,
        result: &ScriptResult,
        known_contracts: &ContractsByArtifact,
        create2_deployer: Address,
    ) -> Result<()> {
        // If disable-code-size-limit flag is enabled then skip the size check
        if self.disable_code_size_limit {
<<<<<<< HEAD
            return Ok(())
=======
            return Ok(());
>>>>>>> 54d25611
        }

        // (name, &init, &deployed)[]
        let mut bytecodes: Vec<(String, &[u8], &[u8])> = vec![];

        // From artifacts
        for (artifact, contract) in known_contracts.iter() {
            let Some(bytecode) = contract.bytecode() else { continue };
            let Some(deployed_bytecode) = contract.deployed_bytecode() else { continue };
            bytecodes.push((artifact.name.clone(), bytecode, deployed_bytecode));
        }

        // From traces
        let create_nodes = result.traces.iter().flat_map(|(_, traces)| {
            traces.nodes().iter().filter(|node| node.trace.kind.is_any_create())
        });
        let mut unknown_c = 0usize;
        for node in create_nodes {
            let init_code = &node.trace.data;
            let deployed_code = &node.trace.output;
            if !bytecodes.iter().any(|(_, b, _)| *b == init_code.as_ref()) {
                bytecodes.push((format!("Unknown{unknown_c}"), init_code, deployed_code));
                unknown_c += 1;
            }
            continue;
        }

        let mut prompt_user = false;
        let max_size = match self.evm.env.code_size_limit {
            Some(size) => size,
            None => CONTRACT_MAX_SIZE,
        };

        for (data, to) in result.transactions.iter().flat_map(|txes| {
            txes.iter().filter_map(|tx| {
                tx.transaction
                    .input()
                    .filter(|data| data.len() > max_size)
                    .map(|data| (data, tx.transaction.to()))
            })
        }) {
            let mut offset = 0;

            // Find if it's a CREATE or CREATE2. Otherwise, skip transaction.
            if let Some(TxKind::Call(to)) = to {
                if to == create2_deployer {
                    // Size of the salt prefix.
                    offset = 32;
                } else {
                    continue;
                }
            } else if let Some(TxKind::Create) = to {
                // Pass
            }

            // Find artifact with a deployment code same as the data.
            if let Some((name, _, deployed_code)) =
                bytecodes.iter().find(|(_, init_code, _)| *init_code == &data[offset..])
            {
                let deployment_size = deployed_code.len();

                if deployment_size > max_size {
                    prompt_user = self.should_broadcast();
                    sh_err!(
                        "`{name}` is above the contract size limit ({deployment_size} > {max_size})."
                    )?;
                }
            }
        }

        // Only prompt if we're broadcasting and we've not disabled interactivity.
        if prompt_user
            && !self.non_interactive
            && !Confirm::new().with_prompt("Do you wish to continue?".to_string()).interact()?
        {
            eyre::bail!("User canceled the script.");
        }

        Ok(())
    }

    /// We only broadcast transactions if --broadcast or --resume was passed.
    fn should_broadcast(&self) -> bool {
        self.broadcast || self.resume
    }
}

impl Provider for ScriptArgs {
    fn metadata(&self) -> Metadata {
        Metadata::named("Script Args Provider")
    }

    fn data(&self) -> Result<Map<Profile, Dict>, figment::Error> {
        let mut dict = Dict::default();
        if let Some(ref etherscan_api_key) =
            self.etherscan_api_key.as_ref().filter(|s| !s.trim().is_empty())
        {
            dict.insert(
                "etherscan_api_key".to_string(),
                figment::value::Value::from(etherscan_api_key.to_string()),
            );
        }
        if let Some(api_version) = &self.etherscan_api_version {
            dict.insert("etherscan_api_version".to_string(), api_version.to_string().into());
        }
        if let Some(timeout) = self.timeout {
            dict.insert("transaction_timeout".to_string(), timeout.into());
        }
        Ok(Map::from([(Config::selected_profile(), dict)]))
    }
}

#[derive(Default, Serialize, Clone)]
pub struct ScriptResult {
    pub success: bool,
    #[serde(rename = "raw_logs")]
    pub logs: Vec<Log>,
    pub traces: Traces,
    pub gas_used: u64,
    pub labeled_addresses: AddressHashMap<String>,
    #[serde(skip)]
    pub transactions: Option<BroadcastableTransactions>,
    pub returned: Bytes,
    pub address: Option<Address>,
    #[serde(skip)]
    pub breakpoints: Breakpoints,
}

impl ScriptResult {
    pub fn get_created_contracts(&self) -> Vec<AdditionalContract> {
        self.traces
            .iter()
            .flat_map(|(_, traces)| {
                traces.nodes().iter().filter_map(|node| {
                    if node.trace.kind.is_any_create() {
                        return Some(AdditionalContract {
                            opcode: node.trace.kind,
                            address: node.trace.address,
                            init_code: node.trace.data.clone(),
                        });
                    }
                    None
                })
            })
            .collect()
    }
}

#[derive(Serialize)]
struct JsonResult<'a> {
    logs: Vec<String>,
    returns: &'a HashMap<String, NestedValue>,
    #[serde(flatten)]
    result: &'a ScriptResult,
}

#[derive(Clone, Debug)]
pub struct ScriptConfig {
    pub config: Config,
    pub evm_opts: EvmOpts,
    pub sender_nonce: u64,
    /// Maps a rpc url to a backend
    pub backends: HashMap<String, Backend>,
}

impl ScriptConfig {
    pub async fn new(config: Config, evm_opts: EvmOpts) -> Result<Self> {
        let sender_nonce = if let Some(fork_url) = evm_opts.fork_url.as_ref() {
            next_nonce(evm_opts.sender, fork_url, evm_opts.fork_block_number).await?
        } else {
            // dapptools compatibility
            1
        };

        Ok(Self { config, evm_opts, sender_nonce, backends: HashMap::default() })
    }

    pub async fn update_sender(&mut self, sender: Address) -> Result<()> {
        self.sender_nonce = if let Some(fork_url) = self.evm_opts.fork_url.as_ref() {
            next_nonce(sender, fork_url, None).await?
        } else {
            // dapptools compatibility
            1
        };
        self.evm_opts.sender = sender;
        Ok(())
    }

    async fn get_runner(&mut self) -> Result<ScriptRunner> {
        self._get_runner(None, false).await
    }

    async fn get_runner_with_cheatcodes(
        &mut self,
        known_contracts: ContractsByArtifact,
        script_wallets: Wallets,
        debug: bool,
        target: ArtifactId,
    ) -> Result<ScriptRunner> {
        self._get_runner(Some((known_contracts, script_wallets, target)), debug).await
    }

    async fn _get_runner(
        &mut self,
        cheats_data: Option<(ContractsByArtifact, Wallets, ArtifactId)>,
        debug: bool,
    ) -> Result<ScriptRunner> {
        trace!("preparing script runner");
        let env = self.evm_opts.evm_env().await?;

        let db = if let Some(fork_url) = self.evm_opts.fork_url.as_ref() {
            match self.backends.get(fork_url) {
                Some(db) => db.clone(),
                None => {
                    let fork = self.evm_opts.get_fork(&self.config, env.clone());
                    let backend = Backend::spawn(fork)?;
                    self.backends.insert(fork_url.clone(), backend.clone());
                    backend
                }
            }
        } else {
            // It's only really `None`, when we don't pass any `--fork-url`. And if so, there is
            // no need to cache it, since there won't be any onchain simulation that we'd need
            // to cache the backend for.
            Backend::spawn(None)?
        };

        // We need to enable tracing to decode contract names: local or external.
        let mut builder = ExecutorBuilder::new()
            .inspectors(|stack| {
                stack
                    .trace_mode(if debug { TraceMode::Debug } else { TraceMode::Call })
                    .odyssey(self.evm_opts.odyssey)
                    .create2_deployer(self.evm_opts.create2_deployer)
            })
            .spec_id(self.config.evm_spec_id())
            .gas_limit(self.evm_opts.gas_limit())
            .legacy_assertions(self.config.legacy_assertions);

        if let Some((known_contracts, script_wallets, target)) = cheats_data {
            builder = builder.inspectors(|stack| {
                stack
                    .cheatcodes(
                        CheatsConfig::new(
                            &self.config,
                            self.evm_opts.clone(),
                            Some(known_contracts),
                            Some(target),
                        )
                        .into(),
                    )
                    .wallets(script_wallets)
                    .enable_isolation(self.evm_opts.isolate)
            });
        }

        Ok(ScriptRunner::new(builder.build(env, db), self.evm_opts.clone()))
    }
}

#[cfg(test)]
mod tests {
    use super::*;
    use foundry_config::{NamedChain, UnresolvedEnvVarError};
    use std::fs;
    use tempfile::tempdir;

    #[test]
    fn can_parse_sig() {
        let sig = "0x522bb704000000000000000000000000f39fd6e51aad88f6f4ce6ab8827279cfFFb92266";
        let args = ScriptArgs::parse_from(["foundry-cli", "Contract.sol", "--sig", sig]);
        assert_eq!(args.sig, sig);
    }

    #[test]
    fn can_parse_unlocked() {
        let args = ScriptArgs::parse_from([
            "foundry-cli",
            "Contract.sol",
            "--sender",
            "0x4e59b44847b379578588920ca78fbf26c0b4956c",
            "--unlocked",
        ]);
        assert!(args.unlocked);

        let key = U256::ZERO;
        let args = ScriptArgs::try_parse_from([
            "foundry-cli",
            "Contract.sol",
            "--sender",
            "0x4e59b44847b379578588920ca78fbf26c0b4956c",
            "--unlocked",
            "--private-key",
            key.to_string().as_str(),
        ]);
        assert!(args.is_err());
    }

    #[test]
    fn can_merge_script_config() {
        let args = ScriptArgs::parse_from([
            "foundry-cli",
            "Contract.sol",
            "--etherscan-api-key",
            "goerli",
        ]);
        let config = args.load_config().unwrap();
        assert_eq!(config.etherscan_api_key, Some("goerli".to_string()));
    }

    #[test]
    fn can_disable_code_size_limit() {
        let args =
            ScriptArgs::parse_from(["foundry-cli", "Contract.sol", "--disable-code-size-limit"]);
        assert!(args.disable_code_size_limit);

        let result = ScriptResult::default();
        let contracts = ContractsByArtifact::default();
        let create = Address::ZERO;
        assert!(args.check_contract_sizes(&result, &contracts, create).is_ok());
    }

    #[test]
    fn can_parse_verifier_url() {
        let args = ScriptArgs::parse_from([
            "foundry-cli",
            "script",
            "script/Test.s.sol:TestScript",
            "--fork-url",
            "http://localhost:8545",
            "--verifier-url",
            "http://localhost:3000/api/verify",
            "--etherscan-api-key",
            "blacksmith",
            "--broadcast",
            "--verify",
            "-vvvvv",
        ]);
        assert_eq!(
            args.verifier.verifier_url,
            Some("http://localhost:3000/api/verify".to_string())
        );
    }

    #[test]
    fn can_extract_code_size_limit() {
        let args = ScriptArgs::parse_from([
            "foundry-cli",
            "script",
            "script/Test.s.sol:TestScript",
            "--fork-url",
            "http://localhost:8545",
            "--broadcast",
            "--code-size-limit",
            "50000",
        ]);
        assert_eq!(args.evm.env.code_size_limit, Some(50000));
    }

    #[test]
    fn can_extract_script_etherscan_key() {
        let temp = tempdir().unwrap();
        let root = temp.path();

        let config = r#"
                [profile.default]
                etherscan_api_key = "mumbai"

                [etherscan]
                mumbai = { key = "https://etherscan-mumbai.com/" }
            "#;

        let toml_file = root.join(Config::FILE_NAME);
        fs::write(toml_file, config).unwrap();
        let args = ScriptArgs::parse_from([
            "foundry-cli",
            "Contract.sol",
            "--etherscan-api-key",
            "mumbai",
            "--root",
            root.as_os_str().to_str().unwrap(),
        ]);

        let config = args.load_config().unwrap();
        let mumbai = config.get_etherscan_api_key(Some(NamedChain::PolygonMumbai.into()));
        assert_eq!(mumbai, Some("https://etherscan-mumbai.com/".to_string()));
    }

    #[test]
    fn can_extract_script_rpc_alias() {
        let temp = tempdir().unwrap();
        let root = temp.path();

        let config = r#"
                [profile.default]

                [rpc_endpoints]
                polygonMumbai = "https://polygon-mumbai.g.alchemy.com/v2/${_CAN_EXTRACT_RPC_ALIAS}"
            "#;

        let toml_file = root.join(Config::FILE_NAME);
        fs::write(toml_file, config).unwrap();
        let args = ScriptArgs::parse_from([
            "foundry-cli",
            "DeployV1",
            "--rpc-url",
            "polygonMumbai",
            "--root",
            root.as_os_str().to_str().unwrap(),
        ]);

        let err = args.load_config_and_evm_opts().unwrap_err();

        assert!(err.downcast::<UnresolvedEnvVarError>().is_ok());

        unsafe {
            std::env::set_var("_CAN_EXTRACT_RPC_ALIAS", "123456");
        }
        let (config, evm_opts) = args.load_config_and_evm_opts().unwrap();
        assert_eq!(config.eth_rpc_url, Some("polygonMumbai".to_string()));
        assert_eq!(
            evm_opts.fork_url,
            Some("https://polygon-mumbai.g.alchemy.com/v2/123456".to_string())
        );
    }

    #[test]
    fn can_extract_script_rpc_and_etherscan_alias() {
        let temp = tempdir().unwrap();
        let root = temp.path();

        let config = r#"
            [profile.default]

            [rpc_endpoints]
            mumbai = "https://polygon-mumbai.g.alchemy.com/v2/${_EXTRACT_RPC_ALIAS}"

            [etherscan]
            mumbai = { key = "${_POLYSCAN_API_KEY}", chain = 80001, url = "https://api-testnet.polygonscan.com/" }
        "#;

        let toml_file = root.join(Config::FILE_NAME);
        fs::write(toml_file, config).unwrap();
        let args = ScriptArgs::parse_from([
            "foundry-cli",
            "DeployV1",
            "--rpc-url",
            "mumbai",
            "--etherscan-api-key",
            "mumbai",
            "--root",
            root.as_os_str().to_str().unwrap(),
        ]);
        let err = args.load_config_and_evm_opts().unwrap_err();

        assert!(err.downcast::<UnresolvedEnvVarError>().is_ok());

        unsafe {
            std::env::set_var("_EXTRACT_RPC_ALIAS", "123456");
        }
        unsafe {
            std::env::set_var("_POLYSCAN_API_KEY", "polygonkey");
        }
        let (config, evm_opts) = args.load_config_and_evm_opts().unwrap();
        assert_eq!(config.eth_rpc_url, Some("mumbai".to_string()));
        assert_eq!(
            evm_opts.fork_url,
            Some("https://polygon-mumbai.g.alchemy.com/v2/123456".to_string())
        );
        let etherscan = config.get_etherscan_api_key(Some(80001u64.into()));
        assert_eq!(etherscan, Some("polygonkey".to_string()));
        let etherscan = config.get_etherscan_api_key(None);
        assert_eq!(etherscan, Some("polygonkey".to_string()));
    }

    #[test]
    fn can_extract_script_rpc_and_sole_etherscan_alias() {
        let temp = tempdir().unwrap();
        let root = temp.path();

        let config = r#"
                [profile.default]

               [rpc_endpoints]
                mumbai = "https://polygon-mumbai.g.alchemy.com/v2/${_SOLE_EXTRACT_RPC_ALIAS}"

                [etherscan]
                mumbai = { key = "${_SOLE_POLYSCAN_API_KEY}" }
            "#;

        let toml_file = root.join(Config::FILE_NAME);
        fs::write(toml_file, config).unwrap();
        let args = ScriptArgs::parse_from([
            "foundry-cli",
            "DeployV1",
            "--rpc-url",
            "mumbai",
            "--root",
            root.as_os_str().to_str().unwrap(),
        ]);
        let err = args.load_config_and_evm_opts().unwrap_err();

        assert!(err.downcast::<UnresolvedEnvVarError>().is_ok());

        unsafe {
            std::env::set_var("_SOLE_EXTRACT_RPC_ALIAS", "123456");
        }
        unsafe {
            std::env::set_var("_SOLE_POLYSCAN_API_KEY", "polygonkey");
        }
        let (config, evm_opts) = args.load_config_and_evm_opts().unwrap();
        assert_eq!(
            evm_opts.fork_url,
            Some("https://polygon-mumbai.g.alchemy.com/v2/123456".to_string())
        );
        let etherscan = config.get_etherscan_api_key(Some(80001u64.into()));
        assert_eq!(etherscan, Some("polygonkey".to_string()));
        let etherscan = config.get_etherscan_api_key(None);
        assert_eq!(etherscan, Some("polygonkey".to_string()));
    }

    // <https://github.com/foundry-rs/foundry/issues/5923>
    #[test]
    fn test_5923() {
        let args =
            ScriptArgs::parse_from(["foundry-cli", "DeployV1", "--priority-gas-price", "100"]);
        assert!(args.priority_gas_price.is_some());
    }

    // <https://github.com/foundry-rs/foundry/issues/5910>
    #[test]
    fn test_5910() {
        let args = ScriptArgs::parse_from([
            "foundry-cli",
            "--broadcast",
            "--with-gas-price",
            "0",
            "SolveTutorial",
        ]);
        assert!(args.with_gas_price.unwrap().is_zero());
    }
}<|MERGE_RESOLUTION|>--- conflicted
+++ resolved
@@ -408,11 +408,7 @@
     ) -> Result<()> {
         // If disable-code-size-limit flag is enabled then skip the size check
         if self.disable_code_size_limit {
-<<<<<<< HEAD
-            return Ok(())
-=======
             return Ok(());
->>>>>>> 54d25611
         }
 
         // (name, &init, &deployed)[]
