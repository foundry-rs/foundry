//! # foundry-script
//!
//! Smart contract scripting.

#![cfg_attr(not(test), warn(unused_crate_dependencies))]
#![cfg_attr(docsrs, feature(doc_cfg, doc_auto_cfg))]

#[macro_use]
extern crate foundry_common;

#[macro_use]
extern crate tracing;

use crate::runner::ScriptRunner;
use alloy_json_abi::{Function, JsonAbi};
use alloy_primitives::{
    hex,
    map::{AddressHashMap, HashMap},
    Address, Bytes, Log, TxKind, U256,
};
use alloy_signer::Signer;
use broadcast::next_nonce;
use build::PreprocessedState;
use clap::{Parser, ValueHint};
use dialoguer::Confirm;
use eyre::{ContextCompat, Result};
use forge_script_sequence::{AdditionalContract, NestedValue};
use forge_verify::RetryArgs;
use foundry_cli::{opts::CoreBuildArgs, utils::LoadConfig};
use foundry_common::{
    abi::{encode_function_args, get_func},
    evm::{Breakpoints, EvmArgs},
    shell, ContractsByArtifact, CONTRACT_MAX_SIZE, SELECTOR_LEN,
};
use foundry_compilers::ArtifactId;
use foundry_config::{
    figment,
    figment::{
        value::{Dict, Map},
        Metadata, Profile, Provider,
    },
    Config,
};
use foundry_evm::{
    backend::Backend,
    constants::DEFAULT_CREATE2_DEPLOYER,
    executors::ExecutorBuilder,
    inspectors::{
        cheatcodes::{BroadcastableTransactions, Wallets},
        CheatsConfig,
    },
    opts::EvmOpts,
    traces::{TraceMode, Traces},
};
use foundry_wallets::MultiWalletOpts;
<<<<<<< HEAD
use serde::{Deserialize, Serialize};
=======
use serde::Serialize;
use yansi::Paint;
>>>>>>> f5aa05ee

mod broadcast;
mod build;
mod execute;
mod multi_sequence;
mod progress;
mod providers;
mod receipts;
mod runner;
mod sequence;
mod simulate;
mod transaction;
mod verify;

// Loads project's figment and merges the build cli arguments into it
foundry_config::merge_impl_figment_convert!(ScriptArgs, opts, evm_opts);

/// CLI arguments for `forge script`.
#[derive(Clone, Debug, Default, Parser)]
pub struct ScriptArgs {
    /// The contract you want to run. Either the file path or contract name.
    ///
    /// If multiple contracts exist in the same file you must specify the target contract with
    /// --target-contract.
    #[arg(value_hint = ValueHint::FilePath)]
    pub path: String,

    /// Arguments to pass to the script function.
    pub args: Vec<String>,

    /// The name of the contract you want to run.
    #[arg(long, visible_alias = "tc", value_name = "CONTRACT_NAME")]
    pub target_contract: Option<String>,

    /// The signature of the function you want to call in the contract, or raw calldata.
    #[arg(long, short, default_value = "run()")]
    pub sig: String,

    /// Max priority fee per gas for EIP1559 transactions.
    #[arg(
        long,
        env = "ETH_PRIORITY_GAS_PRICE",
        value_parser = foundry_cli::utils::parse_ether_value,
        value_name = "PRICE"
    )]
    pub priority_gas_price: Option<U256>,

    /// Use legacy transactions instead of EIP1559 ones.
    ///
    /// This is auto-enabled for common networks without EIP1559.
    #[arg(long)]
    pub legacy: bool,

    /// Broadcasts the transactions.
    #[arg(long)]
    pub broadcast: bool,

    /// Batch size of transactions.
    ///
    /// This is ignored and set to 1 if batching is not available or `--slow` is enabled.
    #[arg(long, default_value = "100")]
    pub batch_size: usize,

    /// Skips on-chain simulation.
    #[arg(long)]
    pub skip_simulation: bool,

    /// Relative percentage to multiply gas estimates by.
    #[arg(long, short, default_value = "130")]
    pub gas_estimate_multiplier: u64,

    /// Send via `eth_sendTransaction` using the `--from` argument or `$ETH_FROM` as sender
    #[arg(
        long,
        conflicts_with_all = &["private_key", "private_keys", "froms", "ledger", "trezor", "aws"],
    )]
    pub unlocked: bool,

    /// Resumes submitting transactions that failed or timed-out previously.
    ///
    /// It DOES NOT simulate the script again and it expects nonces to have remained the same.
    ///
    /// Example: If transaction N has a nonce of 22, then the account should have a nonce of 22,
    /// otherwise it fails.
    #[arg(long)]
    pub resume: bool,

    /// If present, --resume or --verify will be assumed to be a multi chain deployment.
    #[arg(long)]
    pub multi: bool,

    /// Open the script in the debugger.
    ///
    /// Takes precedence over broadcast.
    #[arg(long)]
    pub debug: bool,

    /// Makes sure a transaction is sent,
    /// only after its previous one has been confirmed and succeeded.
    #[arg(long)]
    pub slow: bool,

    /// Disables interactive prompts that might appear when deploying big contracts.
    ///
    /// For more info on the contract size limit, see EIP-170: <https://eips.ethereum.org/EIPS/eip-170>
    #[arg(long)]
    pub non_interactive: bool,

    /// The Etherscan (or equivalent) API key
    #[arg(long, env = "ETHERSCAN_API_KEY", value_name = "KEY")]
    pub etherscan_api_key: Option<String>,

    /// Verifies all the contracts found in the receipts of a script, if any.
    #[arg(long)]
    pub verify: bool,

    /// Gas price for legacy transactions, or max fee per gas for EIP1559 transactions, either
    /// specified in wei, or as a string with a unit type.
    ///
    /// Examples: 1ether, 10gwei, 0.01ether
    #[arg(
        long,
        env = "ETH_GAS_PRICE",
        value_parser = foundry_cli::utils::parse_ether_value,
        value_name = "PRICE",
    )]
    pub with_gas_price: Option<U256>,

    /// Timeout to use for broadcasting transactions.
    #[arg(long, env = "ETH_TIMEOUT")]
    pub timeout: Option<u64>,

    #[command(flatten)]
    pub opts: CoreBuildArgs,

    #[command(flatten)]
    pub wallets: MultiWalletOpts,

    #[command(flatten)]
    pub evm_opts: EvmArgs,

    #[command(flatten)]
    pub verifier: forge_verify::VerifierArgs,

    #[command(flatten)]
    pub retry: RetryArgs,
}

impl ScriptArgs {
    pub async fn preprocess(self) -> Result<PreprocessedState> {
        let script_wallets =
            Wallets::new(self.wallets.get_multi_wallet().await?, self.evm_opts.sender);

        let (config, mut evm_opts) = self.load_config_and_evm_opts_emit_warnings()?;

        if let Some(sender) = self.maybe_load_private_key()? {
            evm_opts.sender = sender;
        }

        let script_config = ScriptConfig::new(config, evm_opts).await?;

        Ok(PreprocessedState { args: self, script_config, script_wallets })
    }

    /// Executes the script
    pub async fn run_script(self) -> Result<()> {
        trace!(target: "script", "executing script command");

        let compiled = self.preprocess().await?.compile()?;

        // Move from `CompiledState` to `BundledState` either by resuming or executing and
        // simulating script.
        let bundled = if compiled.args.resume || (compiled.args.verify && !compiled.args.broadcast)
        {
            compiled.resume().await?
        } else {
            // Drive state machine to point at which we have everything needed for simulation.
            let pre_simulation = compiled
                .link()
                .await?
                .prepare_execution()
                .await?
                .execute()
                .await?
                .prepare_simulation()
                .await?;

            if pre_simulation.args.debug {
                return pre_simulation.run_debugger()
            }

            if shell::is_json() {
                pre_simulation.show_json()?;
            } else {
                pre_simulation.show_traces().await?;
            }

            // Ensure that we have transactions to simulate/broadcast, otherwise exit early to avoid
            // hard error.
            if pre_simulation
                .execution_result
                .transactions
                .as_ref()
                .map_or(true, |txs| txs.is_empty())
            {
                return Ok(());
            }

            // Check if there are any missing RPCs and exit early to avoid hard error.
            if pre_simulation.execution_artifacts.rpc_data.missing_rpc {
                sh_println!("\nIf you wish to simulate on-chain transactions pass a RPC URL.");
                return Ok(());
            }

            pre_simulation.args.check_contract_sizes(
                &pre_simulation.execution_result,
                &pre_simulation.build_data.known_contracts,
            )?;

            pre_simulation.fill_metadata().await?.bundle().await?
        };

        // Exit early in case user didn't provide any broadcast/verify related flags.
        if !bundled.args.should_broadcast() {
            sh_println!("\nSIMULATION COMPLETE. To broadcast these transactions, add --broadcast and wallet configuration(s) to the previous command. See forge script --help for more.");
            return Ok(());
        }

        // Exit early if something is wrong with verification options.
        if bundled.args.verify {
            bundled.verify_preflight_check()?;
        }

        // Wait for pending txes and broadcast others.
        let broadcasted = bundled.wait_for_pending().await?.broadcast().await?;

        if broadcasted.args.verify {
            broadcasted.verify().await?;
        }

        Ok(())
    }

    /// In case the user has loaded *only* one private-key, we can assume that he's using it as the
    /// `--sender`
    fn maybe_load_private_key(&self) -> Result<Option<Address>> {
        let maybe_sender = self
            .wallets
            .private_keys()?
            .filter(|pks| pks.len() == 1)
            .map(|pks| pks.first().unwrap().address());
        Ok(maybe_sender)
    }

    /// Returns the Function and calldata based on the signature
    ///
    /// If the `sig` is a valid human-readable function we find the corresponding function in the
    /// `abi` If the `sig` is valid hex, we assume it's calldata and try to find the
    /// corresponding function by matching the selector, first 4 bytes in the calldata.
    ///
    /// Note: We assume that the `sig` is already stripped of its prefix, See [`ScriptArgs`]
    fn get_method_and_calldata(&self, abi: &JsonAbi) -> Result<(Function, Bytes)> {
        if let Ok(decoded) = hex::decode(&self.sig) {
            let selector = &decoded[..SELECTOR_LEN];
            let func =
                abi.functions().find(|func| selector == &func.selector()[..]).ok_or_else(|| {
                    eyre::eyre!(
                        "Function selector `{}` not found in the ABI",
                        hex::encode(selector)
                    )
                })?;
            return Ok((func.clone(), decoded.into()));
        }

        let func = if self.sig.contains('(') {
            let func = get_func(&self.sig)?;
            abi.functions()
                .find(|&abi_func| abi_func.selector() == func.selector())
                .wrap_err(format!("Function `{}` is not implemented in your script.", self.sig))?
        } else {
            let matching_functions =
                abi.functions().filter(|func| func.name == self.sig).collect::<Vec<_>>();
            match matching_functions.len() {
                0 => eyre::bail!("Function `{}` not found in the ABI", self.sig),
                1 => matching_functions[0],
                2.. => eyre::bail!(
                    "Multiple functions with the same name `{}` found in the ABI",
                    self.sig
                ),
            }
        };
        let data = encode_function_args(func, &self.args)?;

        Ok((func.clone(), data.into()))
    }

    /// Checks if the transaction is a deployment with either a size above the `CONTRACT_MAX_SIZE`
    /// or specified `code_size_limit`.
    ///
    /// If `self.broadcast` is enabled, it asks confirmation of the user. Otherwise, it just warns
    /// the user.
    fn check_contract_sizes(
        &self,
        result: &ScriptResult,
        known_contracts: &ContractsByArtifact,
    ) -> Result<()> {
        // (name, &init, &deployed)[]
        let mut bytecodes: Vec<(String, &[u8], &[u8])> = vec![];

        // From artifacts
        for (artifact, contract) in known_contracts.iter() {
            let Some(bytecode) = contract.bytecode() else { continue };
            let Some(deployed_bytecode) = contract.deployed_bytecode() else { continue };
            bytecodes.push((artifact.name.clone(), bytecode, deployed_bytecode));
        }

        // From traces
        let create_nodes = result.traces.iter().flat_map(|(_, traces)| {
            traces.nodes().iter().filter(|node| node.trace.kind.is_any_create())
        });
        let mut unknown_c = 0usize;
        for node in create_nodes {
            let init_code = &node.trace.data;
            let deployed_code = &node.trace.output;
            if !bytecodes.iter().any(|(_, b, _)| *b == init_code.as_ref()) {
                bytecodes.push((format!("Unknown{unknown_c}"), init_code, deployed_code));
                unknown_c += 1;
            }
            continue;
        }

        let mut prompt_user = false;
        let max_size = match self.evm_opts.env.code_size_limit {
            Some(size) => size,
            None => CONTRACT_MAX_SIZE,
        };

        for (data, to) in result.transactions.iter().flat_map(|txes| {
            txes.iter().filter_map(|tx| {
                tx.transaction
                    .input()
                    .filter(|data| data.len() > max_size)
                    .map(|data| (data, tx.transaction.to()))
            })
        }) {
            let mut offset = 0;

            // Find if it's a CREATE or CREATE2. Otherwise, skip transaction.
            if let Some(TxKind::Call(to)) = to {
                if to == DEFAULT_CREATE2_DEPLOYER {
                    // Size of the salt prefix.
                    offset = 32;
                } else {
                    continue;
                }
            } else if let Some(TxKind::Create) = to {
                // Pass
            }

            // Find artifact with a deployment code same as the data.
            if let Some((name, _, deployed_code)) =
                bytecodes.iter().find(|(_, init_code, _)| *init_code == &data[offset..])
            {
                let deployment_size = deployed_code.len();

                if deployment_size > max_size {
                    prompt_user = self.should_broadcast();
                    sh_warn!(
                        "`{name}` is above the contract size limit ({deployment_size} > {max_size})."
                    );
                }
            }
        }

        // Only prompt if we're broadcasting and we've not disabled interactivity.
        if prompt_user &&
            !self.non_interactive &&
            !Confirm::new().with_prompt("Do you wish to continue?".to_string()).interact()?
        {
            eyre::bail!("User canceled the script.");
        }

        Ok(())
    }

    /// We only broadcast transactions if --broadcast or --resume was passed.
    fn should_broadcast(&self) -> bool {
        self.broadcast || self.resume
    }
}

impl Provider for ScriptArgs {
    fn metadata(&self) -> Metadata {
        Metadata::named("Script Args Provider")
    }

    fn data(&self) -> Result<Map<Profile, Dict>, figment::Error> {
        let mut dict = Dict::default();
        if let Some(ref etherscan_api_key) =
            self.etherscan_api_key.as_ref().filter(|s| !s.trim().is_empty())
        {
            dict.insert(
                "etherscan_api_key".to_string(),
                figment::value::Value::from(etherscan_api_key.to_string()),
            );
        }
        if let Some(timeout) = self.timeout {
            dict.insert("transaction_timeout".to_string(), timeout.into());
        }
        Ok(Map::from([(Config::selected_profile(), dict)]))
    }
}

#[derive(Default, Serialize)]
pub struct ScriptResult {
    pub success: bool,
    #[serde(rename = "raw_logs")]
    pub logs: Vec<Log>,
    pub traces: Traces,
    pub gas_used: u64,
    pub labeled_addresses: AddressHashMap<String>,
    #[serde(skip)]
    pub transactions: Option<BroadcastableTransactions>,
    pub returned: Bytes,
    pub address: Option<Address>,
    #[serde(skip)]
    pub breakpoints: Breakpoints,
}

impl ScriptResult {
    pub fn get_created_contracts(&self) -> Vec<AdditionalContract> {
        self.traces
            .iter()
            .flat_map(|(_, traces)| {
                traces.nodes().iter().filter_map(|node| {
                    if node.trace.kind.is_any_create() {
                        return Some(AdditionalContract {
                            opcode: node.trace.kind,
                            address: node.trace.address,
                            init_code: node.trace.data.clone(),
                        });
                    }
                    None
                })
            })
            .collect()
    }
}

#[derive(Serialize)]
struct JsonResult<'a> {
    logs: Vec<String>,
    returns: &'a HashMap<String, NestedValue>,
    #[serde(flatten)]
    result: &'a ScriptResult,
}

#[derive(Clone, Debug)]
pub struct ScriptConfig {
    pub config: Config,
    pub evm_opts: EvmOpts,
    pub sender_nonce: u64,
    /// Maps a rpc url to a backend
    pub backends: HashMap<String, Backend>,
}

impl ScriptConfig {
    pub async fn new(config: Config, evm_opts: EvmOpts) -> Result<Self> {
        let sender_nonce = if let Some(fork_url) = evm_opts.fork_url.as_ref() {
            next_nonce(evm_opts.sender, fork_url).await?
        } else {
            // dapptools compatibility
            1
        };
        Ok(Self { config, evm_opts, sender_nonce, backends: HashMap::default() })
    }

    pub async fn update_sender(&mut self, sender: Address) -> Result<()> {
        self.sender_nonce = if let Some(fork_url) = self.evm_opts.fork_url.as_ref() {
            next_nonce(sender, fork_url).await?
        } else {
            // dapptools compatibility
            1
        };
        self.evm_opts.sender = sender;
        Ok(())
    }

    async fn get_runner(&mut self) -> Result<ScriptRunner> {
        self._get_runner(None, false).await
    }

    async fn get_runner_with_cheatcodes(
        &mut self,
        known_contracts: ContractsByArtifact,
        script_wallets: Wallets,
        debug: bool,
        target: ArtifactId,
    ) -> Result<ScriptRunner> {
        self._get_runner(Some((known_contracts, script_wallets, target)), debug).await
    }

    async fn _get_runner(
        &mut self,
        cheats_data: Option<(ContractsByArtifact, Wallets, ArtifactId)>,
        debug: bool,
    ) -> Result<ScriptRunner> {
        trace!("preparing script runner");
        let env = self.evm_opts.evm_env().await?;

        let db = if let Some(fork_url) = self.evm_opts.fork_url.as_ref() {
            match self.backends.get(fork_url) {
                Some(db) => db.clone(),
                None => {
                    let fork = self.evm_opts.get_fork(&self.config, env.clone());
                    let backend = Backend::spawn(fork);
                    self.backends.insert(fork_url.clone(), backend.clone());
                    backend
                }
            }
        } else {
            // It's only really `None`, when we don't pass any `--fork-url`. And if so, there is
            // no need to cache it, since there won't be any onchain simulation that we'd need
            // to cache the backend for.
            Backend::spawn(None)
        };

        // We need to enable tracing to decode contract names: local or external.
        let mut builder = ExecutorBuilder::new()
            .inspectors(|stack| {
                stack
                    .trace_mode(if debug { TraceMode::Debug } else { TraceMode::Call })
                    .alphanet(self.evm_opts.alphanet)
            })
            .spec(self.config.evm_spec_id())
            .gas_limit(self.evm_opts.gas_limit())
            .legacy_assertions(self.config.legacy_assertions);

        if let Some((known_contracts, script_wallets, target)) = cheats_data {
            builder = builder.inspectors(|stack| {
                stack
                    .cheatcodes(
                        CheatsConfig::new(
                            &self.config,
                            self.evm_opts.clone(),
                            Some(known_contracts),
                            Some(target.name),
                            Some(target.version),
                        )
                        .into(),
                    )
                    .wallets(script_wallets)
                    .enable_isolation(self.evm_opts.isolate)
            });
        }

        Ok(ScriptRunner::new(builder.build(env, db), self.evm_opts.clone()))
    }
}

#[cfg(test)]
mod tests {
    use super::*;
    use foundry_config::{NamedChain, UnresolvedEnvVarError};
    use std::fs;
    use tempfile::tempdir;

    #[test]
    fn can_parse_sig() {
        let sig = "0x522bb704000000000000000000000000f39fd6e51aad88f6f4ce6ab8827279cfFFb92266";
        let args = ScriptArgs::parse_from(["foundry-cli", "Contract.sol", "--sig", sig]);
        assert_eq!(args.sig, sig);
    }

    #[test]
    fn can_parse_unlocked() {
        let args = ScriptArgs::parse_from([
            "foundry-cli",
            "Contract.sol",
            "--sender",
            "0x4e59b44847b379578588920ca78fbf26c0b4956c",
            "--unlocked",
        ]);
        assert!(args.unlocked);

        let key = U256::ZERO;
        let args = ScriptArgs::try_parse_from([
            "foundry-cli",
            "Contract.sol",
            "--sender",
            "0x4e59b44847b379578588920ca78fbf26c0b4956c",
            "--unlocked",
            "--private-key",
            key.to_string().as_str(),
        ]);
        assert!(args.is_err());
    }

    #[test]
    fn can_merge_script_config() {
        let args = ScriptArgs::parse_from([
            "foundry-cli",
            "Contract.sol",
            "--etherscan-api-key",
            "goerli",
        ]);
        let config = args.load_config();
        assert_eq!(config.etherscan_api_key, Some("goerli".to_string()));
    }

    #[test]
    fn can_parse_verifier_url() {
        let args = ScriptArgs::parse_from([
            "foundry-cli",
            "script",
            "script/Test.s.sol:TestScript",
            "--fork-url",
            "http://localhost:8545",
            "--verifier-url",
            "http://localhost:3000/api/verify",
            "--etherscan-api-key",
            "blacksmith",
            "--broadcast",
            "--verify",
            "-vvvvv",
        ]);
        assert_eq!(
            args.verifier.verifier_url,
            Some("http://localhost:3000/api/verify".to_string())
        );
    }

    #[test]
    fn can_extract_code_size_limit() {
        let args = ScriptArgs::parse_from([
            "foundry-cli",
            "script",
            "script/Test.s.sol:TestScript",
            "--fork-url",
            "http://localhost:8545",
            "--broadcast",
            "--code-size-limit",
            "50000",
        ]);
        assert_eq!(args.evm_opts.env.code_size_limit, Some(50000));
    }

    #[test]
    fn can_extract_script_etherscan_key() {
        let temp = tempdir().unwrap();
        let root = temp.path();

        let config = r#"
                [profile.default]
                etherscan_api_key = "mumbai"

                [etherscan]
                mumbai = { key = "https://etherscan-mumbai.com/" }
            "#;

        let toml_file = root.join(Config::FILE_NAME);
        fs::write(toml_file, config).unwrap();
        let args = ScriptArgs::parse_from([
            "foundry-cli",
            "Contract.sol",
            "--etherscan-api-key",
            "mumbai",
            "--root",
            root.as_os_str().to_str().unwrap(),
        ]);

        let config = args.load_config();
        let mumbai = config.get_etherscan_api_key(Some(NamedChain::PolygonMumbai.into()));
        assert_eq!(mumbai, Some("https://etherscan-mumbai.com/".to_string()));
    }

    #[test]
    fn can_extract_script_rpc_alias() {
        let temp = tempdir().unwrap();
        let root = temp.path();

        let config = r#"
                [profile.default]

                [rpc_endpoints]
                polygonMumbai = "https://polygon-mumbai.g.alchemy.com/v2/${_CAN_EXTRACT_RPC_ALIAS}"
            "#;

        let toml_file = root.join(Config::FILE_NAME);
        fs::write(toml_file, config).unwrap();
        let args = ScriptArgs::parse_from([
            "foundry-cli",
            "DeployV1",
            "--rpc-url",
            "polygonMumbai",
            "--root",
            root.as_os_str().to_str().unwrap(),
        ]);

        let err = args.load_config_and_evm_opts().unwrap_err();

        assert!(err.downcast::<UnresolvedEnvVarError>().is_ok());

        std::env::set_var("_CAN_EXTRACT_RPC_ALIAS", "123456");
        let (config, evm_opts) = args.load_config_and_evm_opts().unwrap();
        assert_eq!(config.eth_rpc_url, Some("polygonMumbai".to_string()));
        assert_eq!(
            evm_opts.fork_url,
            Some("https://polygon-mumbai.g.alchemy.com/v2/123456".to_string())
        );
    }

    #[test]
    fn can_extract_script_rpc_and_etherscan_alias() {
        let temp = tempdir().unwrap();
        let root = temp.path();

        let config = r#"
            [profile.default]

            [rpc_endpoints]
            mumbai = "https://polygon-mumbai.g.alchemy.com/v2/${_EXTRACT_RPC_ALIAS}"

            [etherscan]
            mumbai = { key = "${_POLYSCAN_API_KEY}", chain = 80001, url = "https://api-testnet.polygonscan.com/" }
        "#;

        let toml_file = root.join(Config::FILE_NAME);
        fs::write(toml_file, config).unwrap();
        let args = ScriptArgs::parse_from([
            "foundry-cli",
            "DeployV1",
            "--rpc-url",
            "mumbai",
            "--etherscan-api-key",
            "mumbai",
            "--root",
            root.as_os_str().to_str().unwrap(),
        ]);
        let err = args.load_config_and_evm_opts().unwrap_err();

        assert!(err.downcast::<UnresolvedEnvVarError>().is_ok());

        std::env::set_var("_EXTRACT_RPC_ALIAS", "123456");
        std::env::set_var("_POLYSCAN_API_KEY", "polygonkey");
        let (config, evm_opts) = args.load_config_and_evm_opts().unwrap();
        assert_eq!(config.eth_rpc_url, Some("mumbai".to_string()));
        assert_eq!(
            evm_opts.fork_url,
            Some("https://polygon-mumbai.g.alchemy.com/v2/123456".to_string())
        );
        let etherscan = config.get_etherscan_api_key(Some(80001u64.into()));
        assert_eq!(etherscan, Some("polygonkey".to_string()));
        let etherscan = config.get_etherscan_api_key(None);
        assert_eq!(etherscan, Some("polygonkey".to_string()));
    }

    #[test]
    fn can_extract_script_rpc_and_sole_etherscan_alias() {
        let temp = tempdir().unwrap();
        let root = temp.path();

        let config = r#"
                [profile.default]

               [rpc_endpoints]
                mumbai = "https://polygon-mumbai.g.alchemy.com/v2/${_SOLE_EXTRACT_RPC_ALIAS}"

                [etherscan]
                mumbai = { key = "${_SOLE_POLYSCAN_API_KEY}" }
            "#;

        let toml_file = root.join(Config::FILE_NAME);
        fs::write(toml_file, config).unwrap();
        let args = ScriptArgs::parse_from([
            "foundry-cli",
            "DeployV1",
            "--rpc-url",
            "mumbai",
            "--root",
            root.as_os_str().to_str().unwrap(),
        ]);
        let err = args.load_config_and_evm_opts().unwrap_err();

        assert!(err.downcast::<UnresolvedEnvVarError>().is_ok());

        std::env::set_var("_SOLE_EXTRACT_RPC_ALIAS", "123456");
        std::env::set_var("_SOLE_POLYSCAN_API_KEY", "polygonkey");
        let (config, evm_opts) = args.load_config_and_evm_opts().unwrap();
        assert_eq!(
            evm_opts.fork_url,
            Some("https://polygon-mumbai.g.alchemy.com/v2/123456".to_string())
        );
        let etherscan = config.get_etherscan_api_key(Some(80001u64.into()));
        assert_eq!(etherscan, Some("polygonkey".to_string()));
        let etherscan = config.get_etherscan_api_key(None);
        assert_eq!(etherscan, Some("polygonkey".to_string()));
    }

    // <https://github.com/foundry-rs/foundry/issues/5923>
    #[test]
    fn test_5923() {
        let args =
            ScriptArgs::parse_from(["foundry-cli", "DeployV1", "--priority-gas-price", "100"]);
        assert!(args.priority_gas_price.is_some());
    }

    // <https://github.com/foundry-rs/foundry/issues/5910>
    #[test]
    fn test_5910() {
        let args = ScriptArgs::parse_from([
            "foundry-cli",
            "--broadcast",
            "--with-gas-price",
            "0",
            "SolveTutorial",
        ]);
        assert!(args.with_gas_price.unwrap().is_zero());
    }
}<|MERGE_RESOLUTION|>--- conflicted
+++ resolved
@@ -53,12 +53,7 @@
     traces::{TraceMode, Traces},
 };
 use foundry_wallets::MultiWalletOpts;
-<<<<<<< HEAD
-use serde::{Deserialize, Serialize};
-=======
 use serde::Serialize;
-use yansi::Paint;
->>>>>>> f5aa05ee
 
 mod broadcast;
 mod build;
