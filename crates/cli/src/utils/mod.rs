--- conflicted
+++ resolved
@@ -7,12 +7,9 @@
     shell,
 };
 use foundry_config::{Chain, Config};
-<<<<<<< HEAD
 use foundry_evm::executors::ExecutorStrategy;
-=======
 use itertools::Itertools;
 use regex::Regex;
->>>>>>> d2415887
 use serde::de::DeserializeOwned;
 use std::{
     ffi::OsStr,
