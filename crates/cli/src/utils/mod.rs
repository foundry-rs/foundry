use alloy_json_abi::JsonAbi;
use alloy_primitives::{map::HashMap, U256};
use alloy_provider::{network::AnyNetwork, Provider};
use eyre::{ContextCompat, Result};
use foundry_common::{
    provider::{ProviderBuilder, RetryProvider},
    shell,
};
use foundry_config::{Chain, Config};
use itertools::Itertools;
use serde::de::DeserializeOwned;
use std::{
    ffi::OsStr,
    future::Future,
    path::{Path, PathBuf},
    process::{Command, Output, Stdio},
    str::FromStr,
    time::{Duration, SystemTime, UNIX_EPOCH},
};
use tracing_subscriber::prelude::*;

mod cmd;
pub use cmd::*;

mod suggestions;
pub use suggestions::*;

mod abi;
pub use abi::*;

// reexport all `foundry_config::utils`
#[doc(hidden)]
pub use foundry_config::utils::*;

/// Deterministic fuzzer seed used for gas snapshots and coverage reports.
///
/// The keccak256 hash of "foundry rulez"
pub const STATIC_FUZZ_SEED: [u8; 32] = [
    0x01, 0x00, 0xfa, 0x69, 0xa5, 0xf1, 0x71, 0x0a, 0x95, 0xcd, 0xef, 0x94, 0x88, 0x9b, 0x02, 0x84,
    0x5d, 0x64, 0x0b, 0x19, 0xad, 0xf0, 0xe3, 0x57, 0xb8, 0xd4, 0xbe, 0x7d, 0x49, 0xee, 0x70, 0xe6,
];

const SUBMODULE_BRANCH_REGEX: &str = r#"\[submodule "([^"]+)"\](?:[^\[]*?branch = ([^\s]+))"#;

/// Useful extensions to [`std::path::Path`].
pub trait FoundryPathExt {
    /// Returns true if the [`Path`] ends with `.t.sol`
    fn is_sol_test(&self) -> bool;

    /// Returns true if the  [`Path`] has a `sol` extension
    fn is_sol(&self) -> bool;

    /// Returns true if the  [`Path`] has a `yul` extension
    fn is_yul(&self) -> bool;
}

impl<T: AsRef<Path>> FoundryPathExt for T {
    fn is_sol_test(&self) -> bool {
        self.as_ref()
            .file_name()
            .and_then(|s| s.to_str())
            .map(|s| s.ends_with(".t.sol"))
            .unwrap_or_default()
    }

    fn is_sol(&self) -> bool {
        self.as_ref().extension() == Some(std::ffi::OsStr::new("sol"))
    }

    fn is_yul(&self) -> bool {
        self.as_ref().extension() == Some(std::ffi::OsStr::new("yul"))
    }
}

/// Initializes a tracing Subscriber for logging
pub fn subscriber() {
    let registry = tracing_subscriber::Registry::default()
        .with(tracing_subscriber::EnvFilter::from_default_env());
    #[cfg(feature = "tracy")]
    let registry = registry.with(tracing_tracy::TracyLayer::default());
    registry.with(tracing_subscriber::fmt::layer()).init()
}

pub fn abi_to_solidity(abi: &JsonAbi, name: &str) -> Result<String> {
    let s = abi.to_sol(name, None);
    let s = forge_fmt::format(&s)?;
    Ok(s)
}

/// Returns a [RetryProvider] instantiated using [Config]'s
/// RPC
pub fn get_provider(config: &Config) -> Result<RetryProvider> {
    get_provider_builder(config)?.build()
}

/// Returns a [ProviderBuilder] instantiated using [Config] values.
///
/// Defaults to `http://localhost:8545` and `Mainnet`.
pub fn get_provider_builder(config: &Config) -> Result<ProviderBuilder> {
    let url = config.get_rpc_url_or_localhost_http()?;
    let mut builder = ProviderBuilder::new(url.as_ref());

    if let Ok(chain) = config.chain.unwrap_or_default().try_into() {
        builder = builder.chain(chain);
    }

    if let Some(jwt) = config.get_rpc_jwt_secret()? {
        builder = builder.jwt(jwt.as_ref());
    }

    if let Some(rpc_timeout) = config.eth_rpc_timeout {
        builder = builder.timeout(Duration::from_secs(rpc_timeout));
    }

    if let Some(rpc_headers) = config.eth_rpc_headers.clone() {
        builder = builder.headers(rpc_headers);
    }

    Ok(builder)
}

pub async fn get_chain<P>(chain: Option<Chain>, provider: P) -> Result<Chain>
where
    P: Provider<AnyNetwork>,
{
    match chain {
        Some(chain) => Ok(chain),
        None => Ok(Chain::from_id(provider.get_chain_id().await?)),
    }
}

/// Parses an ether value from a string.
///
/// The amount can be tagged with a unit, e.g. "1ether".
///
/// If the string represents an untagged amount (e.g. "100") then
/// it is interpreted as wei.
pub fn parse_ether_value(value: &str) -> Result<U256> {
    Ok(if value.starts_with("0x") {
        U256::from_str_radix(value, 16)?
    } else {
        alloy_dyn_abi::DynSolType::coerce_str(&alloy_dyn_abi::DynSolType::Uint(256), value)?
            .as_uint()
            .wrap_err("Could not parse ether value from string")?
            .0
    })
}

/// Parses a `T` from a string using [`serde_json::from_str`].
pub fn parse_json<T: DeserializeOwned>(value: &str) -> serde_json::Result<T> {
    serde_json::from_str(value)
}

/// Parses a `Duration` from a &str
pub fn parse_delay(delay: &str) -> Result<Duration> {
    let delay = if delay.ends_with("ms") {
        let d: u64 = delay.trim_end_matches("ms").parse()?;
        Duration::from_millis(d)
    } else {
        let d: f64 = delay.parse()?;
        let delay = (d * 1000.0).round();
        if delay.is_infinite() || delay.is_nan() || delay.is_sign_negative() {
            eyre::bail!("delay must be finite and non-negative");
        }

        Duration::from_millis(delay as u64)
    };
    Ok(delay)
}

/// Returns the current time as a [`Duration`] since the Unix epoch.
pub fn now() -> Duration {
    SystemTime::now().duration_since(UNIX_EPOCH).expect("time went backwards")
}

/// Runs the `future` in a new [`tokio::runtime::Runtime`]
pub fn block_on<F: Future>(future: F) -> F::Output {
    let rt = tokio::runtime::Runtime::new().expect("could not start tokio rt");
    rt.block_on(future)
}

/// Loads a dotenv file, from the cwd and the project root, ignoring potential failure.
///
/// We could use `warn!` here, but that would imply that the dotenv file can't configure
/// the logging behavior of Foundry.
///
/// Similarly, we could just use `eprintln!`, but colors are off limits otherwise dotenv is implied
/// to not be able to configure the colors. It would also mess up the JSON output.
pub fn load_dotenv() {
    let load = |p: &Path| {
        dotenvy::from_path(p.join(".env")).ok();
    };

    // we only want the .env file of the cwd and project root
    // `find_project_root` calls `current_dir` internally so both paths are either both `Ok` or
    // both `Err`
    if let (Ok(cwd), Ok(prj_root)) = (std::env::current_dir(), find_project_root(None)) {
        load(&prj_root);
        if cwd != prj_root {
            // prj root and cwd can be identical
            load(&cwd);
        }
    };
}

/// Sets the default [`yansi`] color output condition.
pub fn enable_paint() {
    let enable = yansi::Condition::os_support() && yansi::Condition::tty_and_color_live();
    yansi::whenever(yansi::Condition::cached(enable));
}

/// Useful extensions to [`std::process::Command`].
pub trait CommandUtils {
    /// Returns the command's output if execution is successful, otherwise, throws an error.
    fn exec(&mut self) -> Result<Output>;

    /// Returns the command's stdout if execution is successful, otherwise, throws an error.
    fn get_stdout_lossy(&mut self) -> Result<String>;
}

impl CommandUtils for Command {
    #[track_caller]
    fn exec(&mut self) -> Result<Output> {
        trace!(command=?self, "executing");

        let output = self.output()?;

        trace!(code=?output.status.code(), ?output);

        if output.status.success() {
            Ok(output)
        } else {
            let stdout = String::from_utf8_lossy(&output.stdout);
            let stdout = stdout.trim();
            let stderr = String::from_utf8_lossy(&output.stderr);
            let stderr = stderr.trim();
            let msg = if stdout.is_empty() {
                stderr.to_string()
            } else if stderr.is_empty() {
                stdout.to_string()
            } else {
                format!("stdout:\n{stdout}\n\nstderr:\n{stderr}")
            };

            let mut name = self.get_program().to_string_lossy();
            if let Some(arg) = self.get_args().next() {
                let arg = arg.to_string_lossy();
                if !arg.starts_with('-') {
                    let name = name.to_mut();
                    name.push(' ');
                    name.push_str(&arg);
                }
            }

            let mut err = match output.status.code() {
                Some(code) => format!("{name} exited with code {code}"),
                None => format!("{name} terminated by a signal"),
            };
            if !msg.is_empty() {
                err.push(':');
                err.push(if msg.lines().count() == 0 { ' ' } else { '\n' });
                err.push_str(&msg);
            }
            Err(eyre::eyre!(err))
        }
    }

    #[track_caller]
    fn get_stdout_lossy(&mut self) -> Result<String> {
        let output = self.exec()?;
        let stdout = String::from_utf8_lossy(&output.stdout);
        Ok(stdout.trim().into())
    }
}

#[derive(Clone, Copy, Debug)]
pub struct Git<'a> {
    pub root: &'a Path,
    pub quiet: bool,
    pub shallow: bool,
}

impl<'a> Git<'a> {
    #[inline]
    pub fn new(root: &'a Path) -> Self {
        Self { root, quiet: shell::is_quiet(), shallow: false }
    }

    #[inline]
    pub fn from_config(config: &'a Config) -> Self {
        Self::new(config.root.as_path())
    }

    pub fn root_of(relative_to: &Path) -> Result<PathBuf> {
        let output = Self::cmd_no_root()
            .current_dir(relative_to)
            .args(["rev-parse", "--show-toplevel"])
            .get_stdout_lossy()?;
        Ok(PathBuf::from(output))
    }

    pub fn clone_with_branch(
        shallow: bool,
        from: impl AsRef<OsStr>,
        branch: impl AsRef<OsStr>,
        to: Option<impl AsRef<OsStr>>,
    ) -> Result<()> {
        Self::cmd_no_root()
            .stderr(Stdio::inherit())
            .args(["clone", "--recurse-submodules"])
            .args(shallow.then_some("--depth=1"))
            .args(shallow.then_some("--shallow-submodules"))
            .arg("-b")
            .arg(branch)
            .arg(from)
            .args(to)
            .exec()
            .map(drop)
    }

    pub fn clone(
        shallow: bool,
        from: impl AsRef<OsStr>,
        to: Option<impl AsRef<OsStr>>,
    ) -> Result<()> {
        Self::cmd_no_root()
            .stderr(Stdio::inherit())
            .args(["clone", "--recurse-submodules"])
            .args(shallow.then_some("--depth=1"))
            .args(shallow.then_some("--shallow-submodules"))
            .arg(from)
            .args(to)
            .exec()
            .map(drop)
    }

    pub fn fetch(
        self,
        shallow: bool,
        remote: impl AsRef<OsStr>,
        branch: Option<impl AsRef<OsStr>>,
    ) -> Result<()> {
        self.cmd()
            .stderr(Stdio::inherit())
            .arg("fetch")
            .args(shallow.then_some("--no-tags"))
            .args(shallow.then_some("--depth=1"))
            .arg(remote)
            .args(branch)
            .exec()
            .map(drop)
    }

    #[inline]
    pub fn root(self, root: &Path) -> Git<'_> {
        Git { root, ..self }
    }

    #[inline]
    pub fn quiet(self, quiet: bool) -> Self {
        Self { quiet, ..self }
    }

    /// True to perform shallow clones
    #[inline]
    pub fn shallow(self, shallow: bool) -> Self {
        Self { shallow, ..self }
    }

    pub fn checkout(self, recursive: bool, tag: impl AsRef<OsStr>) -> Result<()> {
        self.cmd()
            .arg("checkout")
            .args(recursive.then_some("--recurse-submodules"))
            .arg(tag)
            .exec()
            .map(drop)
    }

    pub fn checkout_at(self, tag: impl AsRef<OsStr>, at: &Path) -> Result<()> {
        self.cmd_at(at).arg("checkout").arg(tag).exec().map(drop)
    }

    pub fn init(self) -> Result<()> {
        self.cmd().arg("init").exec().map(drop)
    }

<<<<<<< HEAD
    pub fn current_rev_branch(self, at: &Path) -> Result<(String, String)> {
        let rev = self.cmd_at(at).args(["rev-parse", "HEAD"]).get_stdout_lossy()?;
        let branch =
            self.cmd_at(at).args(["rev-parse", "--abbrev-ref", "HEAD"]).get_stdout_lossy()?;
        Ok((rev, branch))
    }

    #[allow(clippy::should_implement_trait)] // this is not std::ops::Add clippy
=======
    #[expect(clippy::should_implement_trait)] // this is not std::ops::Add clippy
>>>>>>> c0914e4d
    pub fn add<I, S>(self, paths: I) -> Result<()>
    where
        I: IntoIterator<Item = S>,
        S: AsRef<OsStr>,
    {
        self.cmd().arg("add").args(paths).exec().map(drop)
    }

    pub fn reset(self, hard: bool, tree: impl AsRef<OsStr>) -> Result<()> {
        self.cmd().arg("reset").args(hard.then_some("--hard")).arg(tree).exec().map(drop)
    }

    pub fn commit_tree(
        self,
        tree: impl AsRef<OsStr>,
        msg: Option<impl AsRef<OsStr>>,
    ) -> Result<String> {
        self.cmd()
            .arg("commit-tree")
            .arg(tree)
            .args(msg.as_ref().is_some().then_some("-m"))
            .args(msg)
            .get_stdout_lossy()
    }

    pub fn rm<I, S>(self, force: bool, paths: I) -> Result<()>
    where
        I: IntoIterator<Item = S>,
        S: AsRef<OsStr>,
    {
        self.cmd().arg("rm").args(force.then_some("--force")).args(paths).exec().map(drop)
    }

    pub fn commit(self, msg: &str) -> Result<()> {
        let output = self
            .cmd()
            .args(["commit", "-m", msg])
            .args(cfg!(any(test, debug_assertions)).then_some("--no-gpg-sign"))
            .output()?;
        if !output.status.success() {
            let stdout = String::from_utf8_lossy(&output.stdout);
            let stderr = String::from_utf8_lossy(&output.stderr);
            // ignore "nothing to commit" error
            let msg = "nothing to commit, working tree clean";
            if !(stdout.contains(msg) || stderr.contains(msg)) {
                return Err(eyre::eyre!(
                    "failed to commit (code={:?}, stdout={:?}, stderr={:?})",
                    output.status.code(),
                    stdout.trim(),
                    stderr.trim()
                ));
            }
        }
        Ok(())
    }

    pub fn is_in_repo(self) -> std::io::Result<bool> {
        self.cmd().args(["rev-parse", "--is-inside-work-tree"]).status().map(|s| s.success())
    }

    pub fn is_clean(self) -> Result<bool> {
        self.cmd().args(["status", "--porcelain"]).exec().map(|out| out.stdout.is_empty())
    }

    pub fn has_branch(self, branch: impl AsRef<OsStr>, at: &Path) -> Result<bool> {
        self.cmd_at(at)
            .args(["branch", "--list", "--no-color"])
            .arg(branch)
            .get_stdout_lossy()
            .map(|stdout| !stdout.is_empty())
    }

    pub fn has_tag(self, tag: impl AsRef<OsStr>, at: &Path) -> Result<bool> {
        self.cmd_at(at)
            .args(["tag", "--list"])
            .arg(tag)
            .get_stdout_lossy()
            .map(|stdout| !stdout.is_empty())
    }

    pub fn has_rev(self, rev: impl AsRef<OsStr>, at: &Path) -> Result<bool> {
        self.cmd_at(at)
            .args(["cat-file", "-t"])
            .arg(rev)
            .get_stdout_lossy()
            .map(|stdout| &stdout == "commit")
    }

    pub fn get_rev(self, tag_or_branch: impl AsRef<OsStr>, at: &Path) -> Result<String> {
        self.cmd_at(at).args(["rev-list", "-n", "1"]).arg(tag_or_branch).get_stdout_lossy()
    }

    pub fn ensure_clean(self) -> Result<()> {
        if self.is_clean()? {
            Ok(())
        } else {
            Err(eyre::eyre!(
                "\
The target directory is a part of or on its own an already initialized git repository,
and it requires clean working and staging areas, including no untracked files.

Check the current git repository's status with `git status`.
Then, you can track files with `git add ...` and then commit them with `git commit`,
ignore them in the `.gitignore` file."
            ))
        }
    }

    pub fn commit_hash(self, short: bool, revision: &str) -> Result<String> {
        self.cmd()
            .arg("rev-parse")
            .args(short.then_some("--short"))
            .arg(revision)
            .get_stdout_lossy()
    }

    pub fn tag(self) -> Result<String> {
        self.cmd().arg("tag").get_stdout_lossy()
    }

    /// Returns the tag the commit first appeared in.
    ///
    /// E.g Take rev = `abc1234`. This commit can be found in multiple releases (tags).
    /// Consider releases: `v0.1.0`, `v0.2.0`, `v0.3.0` in chronological order, `rev` first appeared
    /// in `v0.2.0`.
    ///
    /// Hence, `tag_for_commit("abc1234")` will return `v0.2.0`.
    pub fn tag_for_commit(self, rev: &str, at: &Path) -> Result<Option<String>> {
        self.cmd_at(at)
            .args(["tag", "--contains"])
            .arg(rev)
            .get_stdout_lossy()
            .map(|stdout| stdout.lines().next().map(str::to_string))
    }

    /// Returns a list of tuples of submodule paths and their respective branches.
    ///
    /// This function reads the `.gitmodules` file and returns the paths of all submodules that have
    /// a branch. The paths are relative to the Git::root_of(git.root) and not lib/ directory.
    ///
    /// `at` is the dir in which the `.gitmodules` file is located, this is the git root.
    /// `lib` is name of the directory where the submodules are located.
    pub fn read_submodules_with_branch(
        self,
        at: &Path,
        lib: &OsStr,
    ) -> Result<HashMap<PathBuf, String>> {
        // Read the .gitmodules file
        let gitmodules = foundry_common::fs::read_to_string(at.join(".gitmodules"))?;
        let re = regex::Regex::new(SUBMODULE_BRANCH_REGEX)?;

        let paths = re
            .captures_iter(&gitmodules)
            .map(|cap| {
                let path_str = cap.get(1).unwrap().as_str();
                let path = PathBuf::from_str(path_str).unwrap();
                trace!(path = %path.display(), "unstripped path");

                // Keep only the components that come after the lib directory.
                // This needs to be done because the lockfile uses paths relative foundry project
                // root whereas .gitmodules use paths relative to the git root which may not be the
                // project root. e.g monorepo.
                // Hence, if path is lib/solady, then `lib/solady` is kept. if path is
                // packages/contract-bedrock/lib/solady, then `lib/solady` is kept.
                let lib_pos = path.components().find_position(|c| c.as_os_str() == lib);
                let path = path
                    .components()
                    .skip(lib_pos.map(|(i, _)| i).unwrap_or(0))
                    .collect::<PathBuf>();

                let branch = cap.get(2).unwrap().as_str().to_string();
                (path, branch)
            })
            .collect::<HashMap<_, _>>();

        Ok(paths)
    }

    pub fn has_missing_dependencies<I, S>(self, paths: I) -> Result<bool>
    where
        I: IntoIterator<Item = S>,
        S: AsRef<OsStr>,
    {
        self.cmd()
            .args(["submodule", "status"])
            .args(paths)
            .get_stdout_lossy()
            .map(|stdout| stdout.lines().any(|line| line.starts_with('-')))
    }

    /// Returns true if the given path has no submodules by checking `git submodule status`
    pub fn has_submodules<I, S>(self, paths: I) -> Result<bool>
    where
        I: IntoIterator<Item = S>,
        S: AsRef<OsStr>,
    {
        self.cmd()
            .args(["submodule", "status"])
            .args(paths)
            .get_stdout_lossy()
            .map(|stdout| stdout.trim().lines().next().is_some())
    }

    pub fn submodule_add(
        self,
        force: bool,
        url: impl AsRef<OsStr>,
        path: impl AsRef<OsStr>,
    ) -> Result<()> {
        self.cmd()
            .stderr(self.stderr())
            .args(["submodule", "add"])
            .args(self.shallow.then_some("--depth=1"))
            .args(force.then_some("--force"))
            .arg(url)
            .arg(path)
            .exec()
            .map(drop)
    }

    pub fn submodule_update<I, S>(
        self,
        force: bool,
        remote: bool,
        no_fetch: bool,
        recursive: bool,
        paths: I,
    ) -> Result<()>
    where
        I: IntoIterator<Item = S>,
        S: AsRef<OsStr>,
    {
        self.cmd()
            .stderr(self.stderr())
            .args(["submodule", "update", "--progress", "--init"])
            .args(self.shallow.then_some("--depth=1"))
            .args(force.then_some("--force"))
            .args(remote.then_some("--remote"))
            .args(no_fetch.then_some("--no-fetch"))
            .args(recursive.then_some("--recursive"))
            .args(paths)
            .exec()
            .map(drop)
    }

    pub fn submodule_foreach(self, recursive: bool, cmd: impl AsRef<OsStr>) -> Result<()> {
        self.cmd()
            .stderr(self.stderr())
            .args(["submodule", "foreach"])
            .args(recursive.then_some("--recursive"))
            .arg(cmd)
            .exec()
            .map(drop)
    }

    /// If the status is prefix with `-`, the submodule is not initialized.
    ///
    /// Ref: <https://git-scm.com/docs/git-submodule#Documentation/git-submodule.txt-status--cached--recursive--ltpathgt82308203>
    pub fn submodules_unintialized(self) -> Result<bool> {
        self.cmd()
            .args(["submodule", "status"])
            .get_stdout_lossy()
            .map(|stdout| stdout.lines().any(|line| line.starts_with('-')))
    }

    pub fn submodule_init(self) -> Result<()> {
        self.cmd().stderr(self.stderr()).args(["submodule", "init"]).exec().map(drop)
    }

    pub fn default_branch(&self, at: &Path) -> Result<String> {
        self.cmd_at(at).args(["remote", "show", "origin"]).get_stdout_lossy().map(|stdout| {
            let re = regex::Regex::new(r"HEAD branch: (.*)")?;
            let caps =
                re.captures(&stdout).ok_or_else(|| eyre::eyre!("Could not find HEAD branch"))?;
            Ok(caps.get(1).unwrap().as_str().to_string())
        })?
    }

    pub fn submodules(&self) -> Result<Submodules> {
        self.cmd().args(["submodule", "status"]).get_stdout_lossy().map(|stdout| stdout.parse())?
    }

    pub fn cmd(self) -> Command {
        let mut cmd = Self::cmd_no_root();
        cmd.current_dir(self.root);
        cmd
    }

    pub fn cmd_at(self, path: &Path) -> Command {
        let mut cmd = Self::cmd_no_root();
        cmd.current_dir(path);
        cmd
    }

    pub fn cmd_no_root() -> Command {
        let mut cmd = Command::new("git");
        cmd.stdout(Stdio::piped()).stderr(Stdio::piped());
        cmd
    }

    // don't set this in cmd() because it's not wanted for all commands
    fn stderr(self) -> Stdio {
        if self.quiet {
            Stdio::piped()
        } else {
            Stdio::inherit()
        }
    }
}

/// Deserialized `git submodule status lib/dep` output.
#[derive(Debug, Clone, serde::Serialize, serde::Deserialize, PartialEq, Eq)]
pub struct Submodule {
    /// Current commit hash the submodule is checked out at.
    rev: String,
    /// Relative path to the submodule.
    path: PathBuf,
}

impl Submodule {
    pub fn new(rev: String, path: PathBuf) -> Self {
        Self { rev, path }
    }

    pub fn rev(&self) -> &str {
        &self.rev
    }

    pub fn path(&self) -> &PathBuf {
        &self.path
    }
}

impl FromStr for Submodule {
    type Err = eyre::Report;

    fn from_str(s: &str) -> Result<Self> {
        let re = regex::Regex::new(r"^[\s+-]?([a-f0-9]+)\s+([^\s]+)(?:\s+\([^)]+\))?$")?;

        let caps = re.captures(s).ok_or_else(|| eyre::eyre!("Invalid submodule status format"))?;

        Ok(Self {
            rev: caps.get(1).unwrap().as_str().to_string(),
            path: PathBuf::from(caps.get(2).unwrap().as_str()),
        })
    }
}

/// Deserialized `git submodule status` output.
#[derive(Debug, Clone, PartialEq, Eq)]
pub struct Submodules(pub Vec<Submodule>);

impl Submodules {
    pub fn len(&self) -> usize {
        self.0.len()
    }

    pub fn is_empty(&self) -> bool {
        self.0.is_empty()
    }
}

impl FromStr for Submodules {
    type Err = eyre::Report;

    fn from_str(s: &str) -> Result<Self> {
        let subs = s.lines().map(str::parse).collect::<Result<Vec<Submodule>>>()?;
        Ok(Self(subs))
    }
}

impl<'a> IntoIterator for &'a Submodules {
    type Item = &'a Submodule;
    type IntoIter = std::slice::Iter<'a, Submodule>;

    fn into_iter(self) -> Self::IntoIter {
        self.0.iter()
    }
}
#[cfg(test)]
mod tests {
    use super::*;
    use foundry_common::fs;
    use std::{env, fs::File, io::Write};
    use tempfile::tempdir;

    #[test]
    fn parse_submodule_status() {
        let s = "+8829465a08cac423dcf59852f21e448449c1a1a8 lib/openzeppelin-contracts (v4.8.0-791-g8829465a)";
        let sub = Submodule::from_str(s).unwrap();
        assert_eq!(sub.rev(), "8829465a08cac423dcf59852f21e448449c1a1a8");
        assert_eq!(sub.path(), Path::new("lib/openzeppelin-contracts"));

        let s = "-8829465a08cac423dcf59852f21e448449c1a1a8 lib/openzeppelin-contracts";
        let sub = Submodule::from_str(s).unwrap();
        assert_eq!(sub.rev(), "8829465a08cac423dcf59852f21e448449c1a1a8");
        assert_eq!(sub.path(), Path::new("lib/openzeppelin-contracts"));

        let s = "8829465a08cac423dcf59852f21e448449c1a1a8 lib/openzeppelin-contracts";
        let sub = Submodule::from_str(s).unwrap();
        assert_eq!(sub.rev(), "8829465a08cac423dcf59852f21e448449c1a1a8");
        assert_eq!(sub.path(), Path::new("lib/openzeppelin-contracts"));
    }

    #[test]
    fn parse_multiline_submodule_status() {
        let s = r#"+d3db4ef90a72b7d24aa5a2e5c649593eaef7801d lib/forge-std (v1.9.4-6-gd3db4ef)
+8829465a08cac423dcf59852f21e448449c1a1a8 lib/openzeppelin-contracts (v4.8.0-791-g8829465a)
"#;
        let subs = Submodules::from_str(s).unwrap().0;
        assert_eq!(subs.len(), 2);
        assert_eq!(subs[0].rev(), "d3db4ef90a72b7d24aa5a2e5c649593eaef7801d");
        assert_eq!(subs[0].path(), Path::new("lib/forge-std"));
        assert_eq!(subs[1].rev(), "8829465a08cac423dcf59852f21e448449c1a1a8");
        assert_eq!(subs[1].path(), Path::new("lib/openzeppelin-contracts"));
    }

    #[test]
    fn foundry_path_ext_works() {
        let p = Path::new("contracts/MyTest.t.sol");
        assert!(p.is_sol_test());
        assert!(p.is_sol());
        let p = Path::new("contracts/Greeter.sol");
        assert!(!p.is_sol_test());
    }

    // loads .env from cwd and project dir, See [`find_project_root()`]
    #[test]
    fn can_load_dotenv() {
        let temp = tempdir().unwrap();
        Git::new(temp.path()).init().unwrap();
        let cwd_env = temp.path().join(".env");
        fs::create_file(temp.path().join("foundry.toml")).unwrap();
        let nested = temp.path().join("nested");
        fs::create_dir(&nested).unwrap();

        let mut cwd_file = File::create(cwd_env).unwrap();
        let mut prj_file = File::create(nested.join(".env")).unwrap();

        cwd_file.write_all("TESTCWDKEY=cwd_val".as_bytes()).unwrap();
        cwd_file.sync_all().unwrap();

        prj_file.write_all("TESTPRJKEY=prj_val".as_bytes()).unwrap();
        prj_file.sync_all().unwrap();

        let cwd = env::current_dir().unwrap();
        env::set_current_dir(nested).unwrap();
        load_dotenv();
        env::set_current_dir(cwd).unwrap();

        assert_eq!(env::var("TESTCWDKEY").unwrap(), "cwd_val");
        assert_eq!(env::var("TESTPRJKEY").unwrap(), "prj_val");
    }

    #[test]
    fn test_read_gitmodules_regex() {
        // Regex to read and return the paths of all submodules that have a branch
        let re = regex::Regex::new(SUBMODULE_BRANCH_REGEX).unwrap();

        let gitmodules = r#"
        [submodule "lib/solady"]
        path = lib/solady
        url = ""
        branch = v0.1.0
        [submodule "lib/openzeppelin-contracts"]
        path = lib/openzeppelin-contracts
        url = ""
        branch = v4.8.0-791-g8829465a
        [submodule "lib/forge-std"]
        path = lib/forge-std
        url = ""
"#;

        let paths = re
            .captures_iter(gitmodules)
            .map(|cap| {
                (
                    PathBuf::from_str(cap.get(1).unwrap().as_str()).unwrap(),
                    String::from(cap.get(2).unwrap().as_str()),
                )
            })
            .collect::<HashMap<_, _>>();

        assert_eq!(paths.get(Path::new("lib/solady")).unwrap(), "v0.1.0");
        assert_eq!(
            paths.get(Path::new("lib/openzeppelin-contracts")).unwrap(),
            "v4.8.0-791-g8829465a"
        );

        let no_branch_gitmodules = r#"
        [submodule "lib/solady"]
        path = lib/solady
        url = ""
        [submodule "lib/openzeppelin-contracts"]
        path = lib/openzeppelin-contracts
        url = ""
        [submodule "lib/forge-std"]
        path = lib/forge-std
        url = ""
"#;
        let paths = re
            .captures_iter(no_branch_gitmodules)
            .map(|cap| {
                (
                    PathBuf::from_str(cap.get(1).unwrap().as_str()).unwrap(),
                    String::from(cap.get(2).unwrap().as_str()),
                )
            })
            .collect::<HashMap<_, _>>();

        assert!(paths.is_empty());

        let branch_in_between = r#"
        [submodule "lib/solady"]
        path = lib/solady
        url = ""
        [submodule "lib/openzeppelin-contracts"]
        path = lib/openzeppelin-contracts
        url = ""
        branch = v4.8.0-791-g8829465a
        [submodule "lib/forge-std"]
        path = lib/forge-std
        url = ""
        "#;

        let paths = re
            .captures_iter(branch_in_between)
            .map(|cap| {
                (
                    PathBuf::from_str(cap.get(1).unwrap().as_str()).unwrap(),
                    String::from(cap.get(2).unwrap().as_str()),
                )
            })
            .collect::<HashMap<_, _>>();

        assert_eq!(paths.len(), 1);
        assert_eq!(
            paths.get(Path::new("lib/openzeppelin-contracts")).unwrap(),
            "v4.8.0-791-g8829465a"
        );
    }
}<|MERGE_RESOLUTION|>--- conflicted
+++ resolved
@@ -384,7 +384,6 @@
         self.cmd().arg("init").exec().map(drop)
     }
 
-<<<<<<< HEAD
     pub fn current_rev_branch(self, at: &Path) -> Result<(String, String)> {
         let rev = self.cmd_at(at).args(["rev-parse", "HEAD"]).get_stdout_lossy()?;
         let branch =
@@ -392,10 +391,7 @@
         Ok((rev, branch))
     }
 
-    #[allow(clippy::should_implement_trait)] // this is not std::ops::Add clippy
-=======
     #[expect(clippy::should_implement_trait)] // this is not std::ops::Add clippy
->>>>>>> c0914e4d
     pub fn add<I, S>(self, paths: I) -> Result<()>
     where
         I: IntoIterator<Item = S>,
