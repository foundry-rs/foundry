--- conflicted
+++ resolved
@@ -1,11 +1,6 @@
 use alloy_json_abi::JsonAbi;
-<<<<<<< HEAD
 use alloy_primitives::{map::HashMap, U256};
 use alloy_provider::{network::AnyNetwork, Provider};
-=======
-use alloy_primitives::U256;
-use alloy_provider::{Provider, network::AnyNetwork};
->>>>>>> 4f1d9656
 use eyre::{ContextCompat, Result};
 use foundry_common::{
     provider::{ProviderBuilder, RetryProvider},
@@ -722,7 +717,11 @@
 
     // don't set this in cmd() because it's not wanted for all commands
     fn stderr(self) -> Stdio {
-        if self.quiet { Stdio::piped() } else { Stdio::inherit() }
+        if self.quiet {
+            Stdio::piped()
+        } else {
+            Stdio::inherit()
+        }
     }
 }
 
