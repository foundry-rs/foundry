use alloy_json_abi::JsonAbi;
use alloy_primitives::{map::HashMap, U256};
use alloy_provider::{network::AnyNetwork, Provider};
use eyre::{ContextCompat, Result};
use foundry_common::{
    provider::{ProviderBuilder, RetryProvider},
    shell,
};
use foundry_config::{Chain, Config};
use itertools::Itertools;
use serde::de::DeserializeOwned;
use std::{
    ffi::OsStr,
    future::Future,
    path::{Path, PathBuf},
    process::{Command, Output, Stdio},
    str::FromStr,
    time::{Duration, SystemTime, UNIX_EPOCH},
};
use tracing_subscriber::prelude::*;

mod cmd;
pub use cmd::*;

mod suggestions;
pub use suggestions::*;

mod abi;
pub use abi::*;

mod allocator;
pub use allocator::*;

// reexport all `foundry_config::utils`
#[doc(hidden)]
pub use foundry_config::utils::*;

/// Deterministic fuzzer seed used for gas snapshots and coverage reports.
///
/// The keccak256 hash of "foundry rulez"
pub const STATIC_FUZZ_SEED: [u8; 32] = [
    0x01, 0x00, 0xfa, 0x69, 0xa5, 0xf1, 0x71, 0x0a, 0x95, 0xcd, 0xef, 0x94, 0x88, 0x9b, 0x02, 0x84,
    0x5d, 0x64, 0x0b, 0x19, 0xad, 0xf0, 0xe3, 0x57, 0xb8, 0xd4, 0xbe, 0x7d, 0x49, 0xee, 0x70, 0xe6,
];

/// Regex used to parse `.gitmodules` file and capture the submodule path and branch.
const SUBMODULE_BRANCH_REGEX: &str = r#"\[submodule "([^"]+)"\](?:[^\[]*?branch = ([^\s]+))"#;
/// Regex used to parse `git submodule status` output.
const SUBMODULE_STATUS_REGEX: &str = r"^[\s+-]?([a-f0-9]+)\s+([^\s]+)(?:\s+\([^)]+\))?$";
/// Capture the HEAD / default branch of the git repository from `git remote show origin`.
const DEFAULT_BRANCH_REGEX: &str = r"HEAD branch: (.*)";

/// Useful extensions to [`std::path::Path`].
pub trait FoundryPathExt {
    /// Returns true if the [`Path`] ends with `.t.sol`
    fn is_sol_test(&self) -> bool;

    /// Returns true if the  [`Path`] has a `sol` extension
    fn is_sol(&self) -> bool;

    /// Returns true if the  [`Path`] has a `yul` extension
    fn is_yul(&self) -> bool;
}

impl<T: AsRef<Path>> FoundryPathExt for T {
    fn is_sol_test(&self) -> bool {
        self.as_ref()
            .file_name()
            .and_then(|s| s.to_str())
            .map(|s| s.ends_with(".t.sol"))
            .unwrap_or_default()
    }

    fn is_sol(&self) -> bool {
        self.as_ref().extension() == Some(std::ffi::OsStr::new("sol"))
    }

    fn is_yul(&self) -> bool {
        self.as_ref().extension() == Some(std::ffi::OsStr::new("yul"))
    }
}

/// Initializes a tracing Subscriber for logging
pub fn subscriber() {
    let registry = tracing_subscriber::Registry::default()
        .with(tracing_subscriber::EnvFilter::from_default_env());
    #[cfg(feature = "tracy")]
    let registry = registry.with(tracing_tracy::TracyLayer::default());
    registry.with(tracing_subscriber::fmt::layer()).init()
}

pub fn abi_to_solidity(abi: &JsonAbi, name: &str) -> Result<String> {
    let s = abi.to_sol(name, None);
    let s = forge_fmt::format(&s)?;
    Ok(s)
}

/// Returns a [RetryProvider] instantiated using [Config]'s
/// RPC
pub fn get_provider(config: &Config) -> Result<RetryProvider> {
    get_provider_builder(config)?.build()
}

/// Returns a [ProviderBuilder] instantiated using [Config] values.
///
/// Defaults to `http://localhost:8545` and `Mainnet`.
pub fn get_provider_builder(config: &Config) -> Result<ProviderBuilder> {
    let url = config.get_rpc_url_or_localhost_http()?;
    let mut builder = ProviderBuilder::new(url.as_ref());

    if let Ok(chain) = config.chain.unwrap_or_default().try_into() {
        builder = builder.chain(chain);
    }

    if let Some(jwt) = config.get_rpc_jwt_secret()? {
        builder = builder.jwt(jwt.as_ref());
    }

    if let Some(rpc_timeout) = config.eth_rpc_timeout {
        builder = builder.timeout(Duration::from_secs(rpc_timeout));
    }

    if let Some(rpc_headers) = config.eth_rpc_headers.clone() {
        builder = builder.headers(rpc_headers);
    }

    Ok(builder)
}

pub async fn get_chain<P>(chain: Option<Chain>, provider: P) -> Result<Chain>
where
    P: Provider<AnyNetwork>,
{
    match chain {
        Some(chain) => Ok(chain),
        None => Ok(Chain::from_id(provider.get_chain_id().await?)),
    }
}

/// Parses an ether value from a string.
///
/// The amount can be tagged with a unit, e.g. "1ether".
///
/// If the string represents an untagged amount (e.g. "100") then
/// it is interpreted as wei.
pub fn parse_ether_value(value: &str) -> Result<U256> {
    Ok(if value.starts_with("0x") {
        U256::from_str_radix(value, 16)?
    } else {
        alloy_dyn_abi::DynSolType::coerce_str(&alloy_dyn_abi::DynSolType::Uint(256), value)?
            .as_uint()
            .wrap_err("Could not parse ether value from string")?
            .0
    })
}

/// Parses a `T` from a string using [`serde_json::from_str`].
pub fn parse_json<T: DeserializeOwned>(value: &str) -> serde_json::Result<T> {
    serde_json::from_str(value)
}

/// Parses a `Duration` from a &str
pub fn parse_delay(delay: &str) -> Result<Duration> {
    let delay = if delay.ends_with("ms") {
        let d: u64 = delay.trim_end_matches("ms").parse()?;
        Duration::from_millis(d)
    } else {
        let d: f64 = delay.parse()?;
        let delay = (d * 1000.0).round();
        if delay.is_infinite() || delay.is_nan() || delay.is_sign_negative() {
            eyre::bail!("delay must be finite and non-negative");
        }

        Duration::from_millis(delay as u64)
    };
    Ok(delay)
}

/// Returns the current time as a [`Duration`] since the Unix epoch.
pub fn now() -> Duration {
    SystemTime::now().duration_since(UNIX_EPOCH).expect("time went backwards")
}

/// Runs the `future` in a new [`tokio::runtime::Runtime`]
pub fn block_on<F: Future>(future: F) -> F::Output {
    let rt = tokio::runtime::Runtime::new().expect("could not start tokio rt");
    rt.block_on(future)
}

/// Loads a dotenv file, from the cwd and the project root, ignoring potential failure.
///
/// We could use `warn!` here, but that would imply that the dotenv file can't configure
/// the logging behavior of Foundry.
///
/// Similarly, we could just use `eprintln!`, but colors are off limits otherwise dotenv is implied
/// to not be able to configure the colors. It would also mess up the JSON output.
pub fn load_dotenv() {
    let load = |p: &Path| {
        dotenvy::from_path(p.join(".env")).ok();
    };

    // we only want the .env file of the cwd and project root
    // `find_project_root` calls `current_dir` internally so both paths are either both `Ok` or
    // both `Err`
    if let (Ok(cwd), Ok(prj_root)) = (std::env::current_dir(), find_project_root(None)) {
        load(&prj_root);
        if cwd != prj_root {
            // prj root and cwd can be identical
            load(&cwd);
        }
    };
}

/// Sets the default [`yansi`] color output condition.
pub fn enable_paint() {
    let enable = yansi::Condition::os_support() && yansi::Condition::tty_and_color_live();
    yansi::whenever(yansi::Condition::cached(enable));
}

/// This force installs the default crypto provider.
///
/// This is necessary in case there are more than one available backends enabled in rustls (ring,
/// aws-lc-rs).
///
/// This should be called high in the main fn.
///
/// See also:
///   <https://github.com/snapview/tokio-tungstenite/issues/353#issuecomment-2455100010>
///   <https://github.com/awslabs/aws-sdk-rust/discussions/1257>
pub fn install_crypto_provider() {
    // https://github.com/snapview/tokio-tungstenite/issues/353
    rustls::crypto::ring::default_provider()
        .install_default()
        .expect("Failed to install default rustls crypto provider");
}

/// Useful extensions to [`std::process::Command`].
pub trait CommandUtils {
    /// Returns the command's output if execution is successful, otherwise, throws an error.
    fn exec(&mut self) -> Result<Output>;

    /// Returns the command's stdout if execution is successful, otherwise, throws an error.
    fn get_stdout_lossy(&mut self) -> Result<String>;
}

impl CommandUtils for Command {
    #[track_caller]
    fn exec(&mut self) -> Result<Output> {
        trace!(command=?self, "executing");

        let output = self.output()?;

        trace!(code=?output.status.code(), ?output);

        if output.status.success() {
            Ok(output)
        } else {
            let stdout = String::from_utf8_lossy(&output.stdout);
            let stdout = stdout.trim();
            let stderr = String::from_utf8_lossy(&output.stderr);
            let stderr = stderr.trim();
            let msg = if stdout.is_empty() {
                stderr.to_string()
            } else if stderr.is_empty() {
                stdout.to_string()
            } else {
                format!("stdout:\n{stdout}\n\nstderr:\n{stderr}")
            };

            let mut name = self.get_program().to_string_lossy();
            if let Some(arg) = self.get_args().next() {
                let arg = arg.to_string_lossy();
                if !arg.starts_with('-') {
                    let name = name.to_mut();
                    name.push(' ');
                    name.push_str(&arg);
                }
            }

            let mut err = match output.status.code() {
                Some(code) => format!("{name} exited with code {code}"),
                None => format!("{name} terminated by a signal"),
            };
            if !msg.is_empty() {
                err.push(':');
                err.push(if msg.lines().count() == 0 { ' ' } else { '\n' });
                err.push_str(&msg);
            }
            Err(eyre::eyre!(err))
        }
    }

    #[track_caller]
    fn get_stdout_lossy(&mut self) -> Result<String> {
        let output = self.exec()?;
        let stdout = String::from_utf8_lossy(&output.stdout);
        Ok(stdout.trim().into())
    }
}

#[derive(Clone, Copy, Debug)]
pub struct Git<'a> {
    pub root: &'a Path,
    pub quiet: bool,
    pub shallow: bool,
}

impl<'a> Git<'a> {
    #[inline]
    pub fn new(root: &'a Path) -> Self {
        Self { root, quiet: shell::is_quiet(), shallow: false }
    }

    #[inline]
    pub fn from_config(config: &'a Config) -> Self {
        Self::new(config.root.as_path())
    }

    pub fn root_of(relative_to: &Path) -> Result<PathBuf> {
        let output = Self::cmd_no_root()
            .current_dir(relative_to)
            .args(["rev-parse", "--show-toplevel"])
            .get_stdout_lossy()?;
        Ok(PathBuf::from(output))
    }

    pub fn clone_with_branch(
        shallow: bool,
        from: impl AsRef<OsStr>,
        branch: impl AsRef<OsStr>,
        to: Option<impl AsRef<OsStr>>,
    ) -> Result<()> {
        Self::cmd_no_root()
            .stderr(Stdio::inherit())
            .args(["clone", "--recurse-submodules"])
            .args(shallow.then_some("--depth=1"))
            .args(shallow.then_some("--shallow-submodules"))
            .arg("-b")
            .arg(branch)
            .arg(from)
            .args(to)
            .exec()
            .map(drop)
    }

    pub fn clone(
        shallow: bool,
        from: impl AsRef<OsStr>,
        to: Option<impl AsRef<OsStr>>,
    ) -> Result<()> {
        Self::cmd_no_root()
            .stderr(Stdio::inherit())
            .args(["clone", "--recurse-submodules"])
            .args(shallow.then_some("--depth=1"))
            .args(shallow.then_some("--shallow-submodules"))
            .arg(from)
            .args(to)
            .exec()
            .map(drop)
    }

    pub fn fetch(
        self,
        shallow: bool,
        remote: impl AsRef<OsStr>,
        branch: Option<impl AsRef<OsStr>>,
    ) -> Result<()> {
        self.cmd()
            .stderr(Stdio::inherit())
            .arg("fetch")
            .args(shallow.then_some("--no-tags"))
            .args(shallow.then_some("--depth=1"))
            .arg(remote)
            .args(branch)
            .exec()
            .map(drop)
    }

    #[inline]
    pub fn root(self, root: &Path) -> Git<'_> {
        Git { root, ..self }
    }

    #[inline]
    pub fn quiet(self, quiet: bool) -> Self {
        Self { quiet, ..self }
    }

    /// True to perform shallow clones
    #[inline]
    pub fn shallow(self, shallow: bool) -> Self {
        Self { shallow, ..self }
    }

    pub fn checkout(self, recursive: bool, tag: impl AsRef<OsStr>) -> Result<()> {
        self.cmd()
            .arg("checkout")
            .args(recursive.then_some("--recurse-submodules"))
            .arg(tag)
            .exec()
            .map(drop)
    }

    pub fn checkout_at(self, tag: impl AsRef<OsStr>, at: &Path) -> Result<()> {
        self.cmd_at(at).arg("checkout").arg(tag).exec().map(drop)
    }

    pub fn init(self) -> Result<()> {
        self.cmd().arg("init").exec().map(drop)
    }

    pub fn current_rev_branch(self, at: &Path) -> Result<(String, String)> {
        let rev = self.cmd_at(at).args(["rev-parse", "HEAD"]).get_stdout_lossy()?;
        let branch =
            self.cmd_at(at).args(["rev-parse", "--abbrev-ref", "HEAD"]).get_stdout_lossy()?;
        Ok((rev, branch))
    }

    #[expect(clippy::should_implement_trait)] // this is not std::ops::Add clippy
    pub fn add<I, S>(self, paths: I) -> Result<()>
    where
        I: IntoIterator<Item = S>,
        S: AsRef<OsStr>,
    {
        self.cmd().arg("add").args(paths).exec().map(drop)
    }

    pub fn reset(self, hard: bool, tree: impl AsRef<OsStr>) -> Result<()> {
        self.cmd().arg("reset").args(hard.then_some("--hard")).arg(tree).exec().map(drop)
    }

    pub fn commit_tree(
        self,
        tree: impl AsRef<OsStr>,
        msg: Option<impl AsRef<OsStr>>,
    ) -> Result<String> {
        self.cmd()
            .arg("commit-tree")
            .arg(tree)
            .args(msg.as_ref().is_some().then_some("-m"))
            .args(msg)
            .get_stdout_lossy()
    }

    pub fn rm<I, S>(self, force: bool, paths: I) -> Result<()>
    where
        I: IntoIterator<Item = S>,
        S: AsRef<OsStr>,
    {
        self.cmd().arg("rm").args(force.then_some("--force")).args(paths).exec().map(drop)
    }

    pub fn commit(self, msg: &str) -> Result<()> {
        let output = self
            .cmd()
            .args(["commit", "-m", msg])
            .args(cfg!(any(test, debug_assertions)).then_some("--no-gpg-sign"))
            .output()?;
        if !output.status.success() {
            let stdout = String::from_utf8_lossy(&output.stdout);
            let stderr = String::from_utf8_lossy(&output.stderr);
            // ignore "nothing to commit" error
            let msg = "nothing to commit, working tree clean";
            if !(stdout.contains(msg) || stderr.contains(msg)) {
                return Err(eyre::eyre!(
                    "failed to commit (code={:?}, stdout={:?}, stderr={:?})",
                    output.status.code(),
                    stdout.trim(),
                    stderr.trim()
                ));
            }
        }
        Ok(())
    }

    pub fn is_in_repo(self) -> std::io::Result<bool> {
        self.cmd().args(["rev-parse", "--is-inside-work-tree"]).status().map(|s| s.success())
    }

    pub fn is_clean(self) -> Result<bool> {
        self.cmd().args(["status", "--porcelain"]).exec().map(|out| out.stdout.is_empty())
    }

    pub fn has_branch(self, branch: impl AsRef<OsStr>, at: &Path) -> Result<bool> {
        self.cmd_at(at)
            .args(["branch", "--list", "--no-color"])
            .arg(branch)
            .get_stdout_lossy()
            .map(|stdout| !stdout.is_empty())
    }

    pub fn has_tag(self, tag: impl AsRef<OsStr>, at: &Path) -> Result<bool> {
        self.cmd_at(at)
            .args(["tag", "--list"])
            .arg(tag)
            .get_stdout_lossy()
            .map(|stdout| !stdout.is_empty())
    }

    pub fn has_rev(self, rev: impl AsRef<OsStr>, at: &Path) -> Result<bool> {
        self.cmd_at(at)
            .args(["cat-file", "-t"])
            .arg(rev)
            .get_stdout_lossy()
            .map(|stdout| &stdout == "commit")
    }

    pub fn get_rev(self, tag_or_branch: impl AsRef<OsStr>, at: &Path) -> Result<String> {
        self.cmd_at(at).args(["rev-list", "-n", "1"]).arg(tag_or_branch).get_stdout_lossy()
    }

    pub fn ensure_clean(self) -> Result<()> {
        if self.is_clean()? {
            Ok(())
        } else {
            Err(eyre::eyre!(
                "\
The target directory is a part of or on its own an already initialized git repository,
and it requires clean working and staging areas, including no untracked files.

Check the current git repository's status with `git status`.
Then, you can track files with `git add ...` and then commit them with `git commit`,
ignore them in the `.gitignore` file."
            ))
        }
    }

    pub fn commit_hash(self, short: bool, revision: &str) -> Result<String> {
        self.cmd()
            .arg("rev-parse")
            .args(short.then_some("--short"))
            .arg(revision)
            .get_stdout_lossy()
    }

    pub fn tag(self) -> Result<String> {
        self.cmd().arg("tag").get_stdout_lossy()
    }

    /// Returns the tag the commit first appeared in.
    ///
    /// E.g Take rev = `abc1234`. This commit can be found in multiple releases (tags).
    /// Consider releases: `v0.1.0`, `v0.2.0`, `v0.3.0` in chronological order, `rev` first appeared
    /// in `v0.2.0`.
    ///
    /// Hence, `tag_for_commit("abc1234")` will return `v0.2.0`.
    pub fn tag_for_commit(self, rev: &str, at: &Path) -> Result<Option<String>> {
        self.cmd_at(at)
            .args(["tag", "--contains"])
            .arg(rev)
            .get_stdout_lossy()
            .map(|stdout| stdout.lines().next().map(str::to_string))
    }

    /// Returns a list of tuples of submodule paths and their respective branches.
    ///
    /// This function reads the `.gitmodules` file and returns the paths of all submodules that have
    /// a branch. The paths are relative to the Git::root_of(git.root) and not lib/ directory.
    ///
    /// `at` is the dir in which the `.gitmodules` file is located, this is the git root.
    /// `lib` is name of the directory where the submodules are located.
    pub fn read_submodules_with_branch(
        self,
        at: &Path,
        lib: &OsStr,
    ) -> Result<HashMap<PathBuf, String>> {
        // Read the .gitmodules file
        let gitmodules = foundry_common::fs::read_to_string(at.join(".gitmodules"))?;
        let re = regex::Regex::new(SUBMODULE_BRANCH_REGEX)?;

        let paths = re
            .captures_iter(&gitmodules)
            .map(|cap| {
                let path_str = cap.get(1).unwrap().as_str();
                let path = PathBuf::from_str(path_str).unwrap();
                trace!(path = %path.display(), "unstripped path");

                // Keep only the components that come after the lib directory.
                // This needs to be done because the lockfile uses paths relative foundry project
                // root whereas .gitmodules use paths relative to the git root which may not be the
                // project root. e.g monorepo.
                // Hence, if path is lib/solady, then `lib/solady` is kept. if path is
                // packages/contract-bedrock/lib/solady, then `lib/solady` is kept.
                let lib_pos = path.components().find_position(|c| c.as_os_str() == lib);
                let path = path
                    .components()
                    .skip(lib_pos.map(|(i, _)| i).unwrap_or(0))
                    .collect::<PathBuf>();

                let branch = cap.get(2).unwrap().as_str().to_string();
                (path, branch)
            })
            .collect::<HashMap<_, _>>();

        Ok(paths)
    }

    pub fn has_missing_dependencies<I, S>(self, paths: I) -> Result<bool>
    where
        I: IntoIterator<Item = S>,
        S: AsRef<OsStr>,
    {
        self.cmd()
            .args(["submodule", "status"])
            .args(paths)
            .get_stdout_lossy()
            .map(|stdout| stdout.lines().any(|line| line.starts_with('-')))
    }

    /// Returns true if the given path has no submodules by checking `git submodule status`
    pub fn has_submodules<I, S>(self, paths: I) -> Result<bool>
    where
        I: IntoIterator<Item = S>,
        S: AsRef<OsStr>,
    {
        self.cmd()
            .args(["submodule", "status"])
            .args(paths)
            .get_stdout_lossy()
            .map(|stdout| stdout.trim().lines().next().is_some())
    }

    pub fn submodule_add(
        self,
        force: bool,
        url: impl AsRef<OsStr>,
        path: impl AsRef<OsStr>,
    ) -> Result<()> {
        self.cmd()
            .stderr(self.stderr())
            .args(["submodule", "add"])
            .args(self.shallow.then_some("--depth=1"))
            .args(force.then_some("--force"))
            .arg(url)
            .arg(path)
            .exec()
            .map(drop)
    }

    pub fn submodule_update<I, S>(
        self,
        force: bool,
        remote: bool,
        no_fetch: bool,
        recursive: bool,
        paths: I,
    ) -> Result<()>
    where
        I: IntoIterator<Item = S>,
        S: AsRef<OsStr>,
    {
        self.cmd()
            .stderr(self.stderr())
            .args(["submodule", "update", "--progress", "--init"])
            .args(self.shallow.then_some("--depth=1"))
            .args(force.then_some("--force"))
            .args(remote.then_some("--remote"))
            .args(no_fetch.then_some("--no-fetch"))
            .args(recursive.then_some("--recursive"))
            .args(paths)
            .exec()
            .map(drop)
    }

    pub fn submodule_foreach(self, recursive: bool, cmd: impl AsRef<OsStr>) -> Result<()> {
        self.cmd()
            .stderr(self.stderr())
            .args(["submodule", "foreach"])
            .args(recursive.then_some("--recursive"))
            .arg(cmd)
            .exec()
            .map(drop)
    }

    /// If the status is prefix with `-`, the submodule is not initialized.
    ///
    /// Ref: <https://git-scm.com/docs/git-submodule#Documentation/git-submodule.txt-status--cached--recursive--ltpathgt82308203>
    pub fn submodules_unintialized(self) -> Result<bool> {
        self.cmd()
            .args(["submodule", "status"])
            .get_stdout_lossy()
            .map(|stdout| stdout.lines().any(|line| line.starts_with('-')))
    }

    /// Initializes the git submodules.
    pub fn submodule_init(self) -> Result<()> {
        self.cmd().stderr(self.stderr()).args(["submodule", "init"]).exec().map(drop)
    }

<<<<<<< HEAD
    /// Gets the default branch of the git repository.
    pub fn default_branch(&self, at: &Path) -> Result<String> {
        self.cmd_at(at).args(["remote", "show", "origin"]).get_stdout_lossy().map(|stdout| {
            let re = regex::Regex::new(DEFAULT_BRANCH_REGEX)?;
            let caps =
                re.captures(&stdout).ok_or_else(|| eyre::eyre!("Could not find HEAD branch"))?;
            Ok(caps.get(1).unwrap().as_str().to_string())
        })?
    }

    pub fn submodules(&self) -> Result<Submodules> {
        self.cmd().args(["submodule", "status"]).get_stdout_lossy().map(|stdout| stdout.parse())?
=======
    pub fn submodule_sync(self) -> Result<()> {
        self.cmd().stderr(self.stderr()).args(["submodule", "sync"]).exec().map(drop)
>>>>>>> db0ce457
    }

    pub fn cmd(self) -> Command {
        let mut cmd = Self::cmd_no_root();
        cmd.current_dir(self.root);
        cmd
    }

    pub fn cmd_at(self, path: &Path) -> Command {
        let mut cmd = Self::cmd_no_root();
        cmd.current_dir(path);
        cmd
    }

    pub fn cmd_no_root() -> Command {
        let mut cmd = Command::new("git");
        cmd.stdout(Stdio::piped()).stderr(Stdio::piped());
        cmd
    }

    // don't set this in cmd() because it's not wanted for all commands
    fn stderr(self) -> Stdio {
        if self.quiet {
            Stdio::piped()
        } else {
            Stdio::inherit()
        }
    }
}

/// Deserialized `git submodule status lib/dep` output.
#[derive(Debug, Clone, serde::Serialize, serde::Deserialize, PartialEq, Eq)]
pub struct Submodule {
    /// Current commit hash the submodule is checked out at.
    rev: String,
    /// Relative path to the submodule.
    path: PathBuf,
}

impl Submodule {
    pub fn new(rev: String, path: PathBuf) -> Self {
        Self { rev, path }
    }

    pub fn rev(&self) -> &str {
        &self.rev
    }

    pub fn path(&self) -> &PathBuf {
        &self.path
    }
}

impl FromStr for Submodule {
    type Err = eyre::Report;

    fn from_str(s: &str) -> Result<Self> {
        let re = regex::Regex::new(SUBMODULE_STATUS_REGEX)?;

        let caps = re.captures(s).ok_or_else(|| eyre::eyre!("Invalid submodule status format"))?;

        Ok(Self {
            rev: caps.get(1).unwrap().as_str().to_string(),
            path: PathBuf::from(caps.get(2).unwrap().as_str()),
        })
    }
}

/// Deserialized `git submodule status` output.
#[derive(Debug, Clone, PartialEq, Eq)]
pub struct Submodules(pub Vec<Submodule>);

impl Submodules {
    pub fn len(&self) -> usize {
        self.0.len()
    }

    pub fn is_empty(&self) -> bool {
        self.0.is_empty()
    }
}

impl FromStr for Submodules {
    type Err = eyre::Report;

    fn from_str(s: &str) -> Result<Self> {
        let subs = s.lines().map(str::parse).collect::<Result<Vec<Submodule>>>()?;
        Ok(Self(subs))
    }
}

impl<'a> IntoIterator for &'a Submodules {
    type Item = &'a Submodule;
    type IntoIter = std::slice::Iter<'a, Submodule>;

    fn into_iter(self) -> Self::IntoIter {
        self.0.iter()
    }
}
#[cfg(test)]
mod tests {
    use super::*;
    use foundry_common::fs;
    use std::{env, fs::File, io::Write};
    use tempfile::tempdir;

    #[test]
    fn parse_submodule_status() {
        let s = "+8829465a08cac423dcf59852f21e448449c1a1a8 lib/openzeppelin-contracts (v4.8.0-791-g8829465a)";
        let sub = Submodule::from_str(s).unwrap();
        assert_eq!(sub.rev(), "8829465a08cac423dcf59852f21e448449c1a1a8");
        assert_eq!(sub.path(), Path::new("lib/openzeppelin-contracts"));

        let s = "-8829465a08cac423dcf59852f21e448449c1a1a8 lib/openzeppelin-contracts";
        let sub = Submodule::from_str(s).unwrap();
        assert_eq!(sub.rev(), "8829465a08cac423dcf59852f21e448449c1a1a8");
        assert_eq!(sub.path(), Path::new("lib/openzeppelin-contracts"));

        let s = "8829465a08cac423dcf59852f21e448449c1a1a8 lib/openzeppelin-contracts";
        let sub = Submodule::from_str(s).unwrap();
        assert_eq!(sub.rev(), "8829465a08cac423dcf59852f21e448449c1a1a8");
        assert_eq!(sub.path(), Path::new("lib/openzeppelin-contracts"));
    }

    #[test]
    fn parse_multiline_submodule_status() {
        let s = r#"+d3db4ef90a72b7d24aa5a2e5c649593eaef7801d lib/forge-std (v1.9.4-6-gd3db4ef)
+8829465a08cac423dcf59852f21e448449c1a1a8 lib/openzeppelin-contracts (v4.8.0-791-g8829465a)
"#;
        let subs = Submodules::from_str(s).unwrap().0;
        assert_eq!(subs.len(), 2);
        assert_eq!(subs[0].rev(), "d3db4ef90a72b7d24aa5a2e5c649593eaef7801d");
        assert_eq!(subs[0].path(), Path::new("lib/forge-std"));
        assert_eq!(subs[1].rev(), "8829465a08cac423dcf59852f21e448449c1a1a8");
        assert_eq!(subs[1].path(), Path::new("lib/openzeppelin-contracts"));
    }

    #[test]
    fn foundry_path_ext_works() {
        let p = Path::new("contracts/MyTest.t.sol");
        assert!(p.is_sol_test());
        assert!(p.is_sol());
        let p = Path::new("contracts/Greeter.sol");
        assert!(!p.is_sol_test());
    }

    // loads .env from cwd and project dir, See [`find_project_root()`]
    #[test]
    fn can_load_dotenv() {
        let temp = tempdir().unwrap();
        Git::new(temp.path()).init().unwrap();
        let cwd_env = temp.path().join(".env");
        fs::create_file(temp.path().join("foundry.toml")).unwrap();
        let nested = temp.path().join("nested");
        fs::create_dir(&nested).unwrap();

        let mut cwd_file = File::create(cwd_env).unwrap();
        let mut prj_file = File::create(nested.join(".env")).unwrap();

        cwd_file.write_all("TESTCWDKEY=cwd_val".as_bytes()).unwrap();
        cwd_file.sync_all().unwrap();

        prj_file.write_all("TESTPRJKEY=prj_val".as_bytes()).unwrap();
        prj_file.sync_all().unwrap();

        let cwd = env::current_dir().unwrap();
        env::set_current_dir(nested).unwrap();
        load_dotenv();
        env::set_current_dir(cwd).unwrap();

        assert_eq!(env::var("TESTCWDKEY").unwrap(), "cwd_val");
        assert_eq!(env::var("TESTPRJKEY").unwrap(), "prj_val");
    }

    #[test]
    fn test_read_gitmodules_regex() {
        // Regex to read and return the paths of all submodules that have a branch
        let re = regex::Regex::new(SUBMODULE_BRANCH_REGEX).unwrap();

        let gitmodules = r#"
        [submodule "lib/solady"]
        path = lib/solady
        url = ""
        branch = v0.1.0
        [submodule "lib/openzeppelin-contracts"]
        path = lib/openzeppelin-contracts
        url = ""
        branch = v4.8.0-791-g8829465a
        [submodule "lib/forge-std"]
        path = lib/forge-std
        url = ""
"#;

        let paths = re
            .captures_iter(gitmodules)
            .map(|cap| {
                (
                    PathBuf::from_str(cap.get(1).unwrap().as_str()).unwrap(),
                    String::from(cap.get(2).unwrap().as_str()),
                )
            })
            .collect::<HashMap<_, _>>();

        assert_eq!(paths.get(Path::new("lib/solady")).unwrap(), "v0.1.0");
        assert_eq!(
            paths.get(Path::new("lib/openzeppelin-contracts")).unwrap(),
            "v4.8.0-791-g8829465a"
        );

        let no_branch_gitmodules = r#"
        [submodule "lib/solady"]
        path = lib/solady
        url = ""
        [submodule "lib/openzeppelin-contracts"]
        path = lib/openzeppelin-contracts
        url = ""
        [submodule "lib/forge-std"]
        path = lib/forge-std
        url = ""
"#;
        let paths = re
            .captures_iter(no_branch_gitmodules)
            .map(|cap| {
                (
                    PathBuf::from_str(cap.get(1).unwrap().as_str()).unwrap(),
                    String::from(cap.get(2).unwrap().as_str()),
                )
            })
            .collect::<HashMap<_, _>>();

        assert!(paths.is_empty());

        let branch_in_between = r#"
        [submodule "lib/solady"]
        path = lib/solady
        url = ""
        [submodule "lib/openzeppelin-contracts"]
        path = lib/openzeppelin-contracts
        url = ""
        branch = v4.8.0-791-g8829465a
        [submodule "lib/forge-std"]
        path = lib/forge-std
        url = ""
        "#;

        let paths = re
            .captures_iter(branch_in_between)
            .map(|cap| {
                (
                    PathBuf::from_str(cap.get(1).unwrap().as_str()).unwrap(),
                    String::from(cap.get(2).unwrap().as_str()),
                )
            })
            .collect::<HashMap<_, _>>();

        assert_eq!(paths.len(), 1);
        assert_eq!(
            paths.get(Path::new("lib/openzeppelin-contracts")).unwrap(),
            "v4.8.0-791-g8829465a"
        );
    }
}<|MERGE_RESOLUTION|>--- conflicted
+++ resolved
@@ -687,7 +687,6 @@
         self.cmd().stderr(self.stderr()).args(["submodule", "init"]).exec().map(drop)
     }
 
-<<<<<<< HEAD
     /// Gets the default branch of the git repository.
     pub fn default_branch(&self, at: &Path) -> Result<String> {
         self.cmd_at(at).args(["remote", "show", "origin"]).get_stdout_lossy().map(|stdout| {
@@ -700,10 +699,10 @@
 
     pub fn submodules(&self) -> Result<Submodules> {
         self.cmd().args(["submodule", "status"]).get_stdout_lossy().map(|stdout| stdout.parse())?
-=======
+    }
+  
     pub fn submodule_sync(self) -> Result<()> {
         self.cmd().stderr(self.stderr()).args(["submodule", "sync"]).exec().map(drop)
->>>>>>> db0ce457
     }
 
     pub fn cmd(self) -> Command {
