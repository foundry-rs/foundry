--- conflicted
+++ resolved
@@ -47,11 +47,7 @@
         get_func(sig)?
     } else {
         let etherscan_api_key = etherscan_api_key.ok_or_eyre(
-<<<<<<< HEAD
             "Function signature does not contain parentheses. If you wish to fetch function data from Etherscan, please provide an API key.",
-=======
-            "If you wish to fetch function data from Etherscan, please provide an Etherscan API key.",
->>>>>>> c7008516
         )?;
         let to = to.ok_or_eyre("A 'to' address must be provided to fetch function data.")?;
         get_func_etherscan(sig, to, &args, chain, etherscan_api_key).await?
