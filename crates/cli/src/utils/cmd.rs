--- conflicted
+++ resolved
@@ -14,11 +14,8 @@
     executors::{DeployResult, EvmError, RawCallResult},
     opts::EvmOpts,
     traces::{
-<<<<<<< HEAD
         debug::DebugTraceIdentifier,
-=======
         decode_trace_arena,
->>>>>>> 8b694bbc
         identifier::{EtherscanIdentifier, SignaturesIdentifier},
         render_trace_arena, CallTraceDecoder, CallTraceDecoderBuilder, TraceKind, Traces,
     },
