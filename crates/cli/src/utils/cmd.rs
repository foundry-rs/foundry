--- conflicted
+++ resolved
@@ -169,11 +169,8 @@
                     | NamedChain::KaruraTestnet
                     | NamedChain::Mantle
                     | NamedChain::MantleSepolia
-<<<<<<< HEAD
                     | NamedChain::Metis
-=======
                     | NamedChain::Monad
->>>>>>> 1c1ae8b2
                     | NamedChain::MonadTestnet
                     | NamedChain::Moonbase
                     | NamedChain::Moonbeam
