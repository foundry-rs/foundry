--- conflicted
+++ resolved
@@ -53,32 +53,4 @@
 [features]
 default = ["rustls"]
 rustls = ["ethers/rustls", "rusoto_core/rustls"]
-openssl = ["ethers/openssl", "rusoto_core/native-tls"]
-
-# feature for integration tests that test external projects
-<<<<<<< HEAD
-external-integration-tests = []
-=======
-external-integration-tests = []
-
-# feature for heavy (long-running) integration tests
-heavy-integration-tests = []
-
-[[bin]]
-name = "cast"
-path = "src/cast/main.rs"
-doc = false
-
-[[bin]]
-name = "forge"
-path = "src/forge/main.rs"
-doc = false
-
-[[bench]]
-name = "forge_test"
-harness = false
-
-[[bench]]
-name = "cast"
-harness = false
->>>>>>> 9c339c13
+openssl = ["ethers/openssl", "rusoto_core/native-tls"]