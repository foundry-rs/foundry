use std::{
    any::{Any, TypeId},
    fmt::Debug,
    sync::Arc,
};

use alloy_primitives::{Address, B256, Bytes, ruint::aliases::U256};
use alloy_rpc_types::BlobTransactionSidecar;
use alloy_sol_types::SolValue;
use foundry_cheatcodes::{
    Broadcast, BroadcastableTransactions, CheatcodeInspectorStrategy,
    CheatcodeInspectorStrategyContext, CheatcodeInspectorStrategyRunner, CheatsConfig, CheatsCtxt,
<<<<<<< HEAD
    CommonCreateInput, Ecx, EvmCheatcodeInspectorStrategyRunner, Result,
    Vm::{getNonce_0Call, pvmCall, setNonceCall, setNonceUnsafeCall},
=======
    CommonCreateInput, DealRecord, Ecx, EvmCheatcodeInspectorStrategyRunner, InnerEcx, Result,
    Vm::{dealCall, getNonce_0Call, pvmCall, rollCall, setNonceCall, setNonceUnsafeCall},
>>>>>>> 98240695
};
use foundry_common::sh_err;
use foundry_compilers::resolc::dual_compiled_contracts::DualCompiledContracts;
use revive_env::{AccountId, Runtime, System};

use polkadot_sdk::{
    frame_support::traits::{Currency, fungible::Mutate},
    pallet_balances,
    pallet_revive::{
<<<<<<< HEAD
        AddressMapper, BalanceOf, BalanceWithDust, BumpNonce, Code, Config, DepositLimit, Pallet,
        evm::GasEncoder,
=======
        self, evm::GasEncoder, AddressMapper, BalanceOf, BalanceWithDust, BumpNonce, Code, Config,
        DepositLimit, Pallet,
>>>>>>> 98240695
    },
    polkadot_sdk_frame::prelude::OriginFor,
    sp_core::{self, H160},
    sp_weights::Weight,
};

use crate::{execute_with_externalities, trace, tracing::apply_prestate_trace};
use alloy_eips::eip7702::SignedAuthorization;
use revm::{
    bytecode::opcode as op,
    context::{CreateScheme, JournalTr},
    interpreter::{
        CallInputs, CallOutcome, CreateOutcome, Gas, InstructionResult, Interpreter,
        InterpreterResult, interpreter_types::Jumps,
    },
};
pub trait PvmCheatcodeInspectorStrategyBuilder {
    fn new_pvm(dual_compiled_contracts: DualCompiledContracts, resolc_startup: bool) -> Self;
}
impl PvmCheatcodeInspectorStrategyBuilder for CheatcodeInspectorStrategy {
    // Creates a new PVM strategy
    fn new_pvm(dual_compiled_contracts: DualCompiledContracts, resolc_startup: bool) -> Self {
        Self {
            runner: &PvmCheatcodeInspectorStrategyRunner,
            context: Box::new(PvmCheatcodeInspectorStrategyContext::new(
                dual_compiled_contracts,
                resolc_startup,
            )),
        }
    }
}

/// PVM-specific strategy context.
#[derive(Debug, Default, Clone)]
pub struct PvmCheatcodeInspectorStrategyContext {
    /// Whether we're using PVM mode
    /// Currently unused but kept for future PVM-specific logic
    pub using_pvm: bool,
    /// Whether to start in PVM mode (from config)
    pub resolc_startup: bool,
    pub dual_compiled_contracts: DualCompiledContracts,
    base_contract_deployed: bool,
}

impl PvmCheatcodeInspectorStrategyContext {
    pub fn new(dual_compiled_contracts: DualCompiledContracts, resolc_startup: bool) -> Self {
        Self {
            using_pvm: false, // Start in EVM mode by default
            resolc_startup,
            dual_compiled_contracts,
            base_contract_deployed: false,
        }
    }
}

impl CheatcodeInspectorStrategyContext for PvmCheatcodeInspectorStrategyContext {
    fn new_cloned(&self) -> Box<dyn CheatcodeInspectorStrategyContext> {
        Box::new(self.clone())
    }

    fn as_any_mut(&mut self) -> &mut dyn Any {
        self
    }

    fn as_any_ref(&self) -> &dyn Any {
        self
    }
}

fn set_nonce(address: Address, nonce: u64, ecx: Ecx<'_, '_, '_>) {
    execute_with_externalities(|externalities| {
        externalities.execute_with(|| {
            let account_id =
                AccountId::to_fallback_account_id(&H160::from_slice(address.as_slice()));
            let current_nonce = System::account_nonce(&account_id);

            assert!(
                current_nonce as u64 <= nonce,
                "Cannot set nonce lower than current nonce: {current_nonce} > {nonce}"
            );

            while (System::account_nonce(&account_id) as u64) < nonce {
                System::inc_account_nonce(&account_id);
            }
        })
    });
    let account = ecx.journaled_state.load_account(address).expect("account loaded").data;
    account.mark_touch();
    account.info.nonce = nonce;
}

fn set_balance(address: Address, amount: U256, ecx: InnerEcx<'_, '_, '_>) -> U256 {
    let account =
        ecx.journaled_state.load_account(address, &mut ecx.db).expect("account loaded").data;
    account.mark_touch();
    account.info.balance = amount;
    let amount_pvm = sp_core::U256::from_little_endian(&amount.as_le_bytes()).min(u128::MAX.into());
    let balance_native =
        BalanceWithDust::<BalanceOf<Runtime>>::from_value::<Runtime>(amount_pvm).unwrap();

    let min_balance = pallet_balances::Pallet::<Runtime>::minimum_balance();

    let old_balance = execute_with_externalities(|externalities| {
        externalities.execute_with(|| {
            let addr = &AccountId::to_fallback_account_id(&H160::from_slice(address.as_slice()));
            let old_balance = pallet_revive::Pallet::<Runtime>::evm_balance(&H160::from_slice(
                address.as_slice(),
            ));
            pallet_balances::Pallet::<Runtime>::set_balance(
                addr,
                balance_native.into_rounded_balance().saturating_add(min_balance),
            );
            old_balance
        })
    });
    U256::from_limbs(old_balance.0)
}

fn set_block_number(new_height: U256, ecx: InnerEcx<'_, '_, '_>) {
    // Set block number in EVM context.
    ecx.env.block.number = new_height;

    // Set block number in pallet-revive runtime.
    execute_with_externalities(|externalities| {
        externalities.execute_with(|| {
            System::set_block_number(new_height.try_into().expect("Block number exceeds u64"));
        })
    });
}

/// Implements [CheatcodeInspectorStrategyRunner] for PVM.
#[derive(Debug, Default, Clone)]
pub struct PvmCheatcodeInspectorStrategyRunner;

impl CheatcodeInspectorStrategyRunner for PvmCheatcodeInspectorStrategyRunner {
    fn apply_full(
        &self,
        cheatcode: &dyn foundry_cheatcodes::DynCheatcode,
        ccx: &mut CheatsCtxt<'_, '_, '_, '_>,
        executor: &mut dyn foundry_cheatcodes::CheatcodesExecutor,
    ) -> Result {
        fn is<T: std::any::Any>(t: TypeId) -> bool {
            TypeId::of::<T>() == t
        }
        let using_pvm = get_context_ref_mut(ccx.state.strategy.context.as_mut()).using_pvm;

        match cheatcode.as_any().type_id() {
            t if is::<pvmCall>(t) => {
                tracing::info!(cheatcode = ?cheatcode.as_debug() , using_pvm = ?using_pvm);
                let pvmCall { enabled } = cheatcode.as_any().downcast_ref().unwrap();
                if *enabled {
                    let ctx = get_context_ref_mut(ccx.state.strategy.context.as_mut());
                    select_pvm(ctx, ccx.ecx);
                } else {
                    todo!("Switch back to EVM");
                }
                Ok(Default::default())
            }
            t if using_pvm && is::<dealCall>(t) => {
                tracing::info!(cheatcode = ?cheatcode.as_debug() , using_pvm = ?using_pvm);

                let &dealCall { account, newBalance } = cheatcode.as_any().downcast_ref().unwrap();

                let old_balance = set_balance(account, newBalance, ccx.ecx);
                let record = DealRecord { address: account, old_balance, new_balance: newBalance };
                ccx.state.eth_deals.push(record);
                Ok(Default::default())
            }
            t if using_pvm && is::<setNonceCall>(t) => {
                tracing::info!(cheatcode = ?cheatcode.as_debug() , using_pvm = ?using_pvm);

                let &setNonceCall { account, newNonce } =
                    cheatcode.as_any().downcast_ref().unwrap();
                set_nonce(account, newNonce, ccx.ecx);

                Ok(Default::default())
            }
            t if using_pvm && is::<setNonceUnsafeCall>(t) => {
                tracing::info!(cheatcode = ?cheatcode.as_debug() , using_pvm = ?using_pvm);
                // TODO implement unsafe_set_nonce on polkadot-sdk
                let &setNonceUnsafeCall { account, newNonce } =
                    cheatcode.as_any().downcast_ref().unwrap();
                set_nonce(account, newNonce, ccx.ecx);
                Ok(Default::default())
            }
            t if using_pvm && is::<getNonce_0Call>(t) => {
                tracing::info!(cheatcode = ?cheatcode.as_debug() , using_pvm = ?using_pvm);
                let &getNonce_0Call { account } = cheatcode.as_any().downcast_ref().unwrap();
                let nonce = execute_with_externalities(|externalities| {
                    externalities.execute_with(|| {
                        System::account_nonce(AccountId::to_fallback_account_id(&H160::from_slice(
                            account.as_slice(),
                        )))
                    })
                });
                Ok(u64::from(nonce).abi_encode())
            }
            t if using_pvm && is::<rollCall>(t) => {
                let &rollCall { newHeight } = cheatcode.as_any().downcast_ref().unwrap();

                set_block_number(newHeight, ccx.ecx);

                Ok(Default::default())
            }
            // Not custom, just invoke the default behavior
            _ => cheatcode.dyn_apply(ccx, executor),
        }
    }

    fn base_contract_deployed(&self, ctx: &mut dyn CheatcodeInspectorStrategyContext) {
        let ctx = get_context_ref_mut(ctx);

        ctx.base_contract_deployed = true;
    }

    fn record_broadcastable_create_transactions(
        &self,
        _ctx: &mut dyn CheatcodeInspectorStrategyContext,
        config: Arc<CheatsConfig>,
        input: &dyn CommonCreateInput,
        ecx_inner: Ecx<'_, '_, '_>,
        broadcast: &Broadcast,
        broadcastable_transactions: &mut BroadcastableTransactions,
    ) {
        // Use EVM implementation for now
        // Only intercept PVM-specific calls when needed in future implementations
        EvmCheatcodeInspectorStrategyRunner.record_broadcastable_create_transactions(
            _ctx,
            config,
            input,
            ecx_inner,
            broadcast,
            broadcastable_transactions,
        );
    }

    fn record_broadcastable_call_transactions(
        &self,
        _ctx: &mut dyn CheatcodeInspectorStrategyContext,
        config: Arc<CheatsConfig>,
        call: &CallInputs,
        ecx_inner: Ecx<'_, '_, '_>,
        broadcast: &Broadcast,
        broadcastable_transactions: &mut BroadcastableTransactions,
        active_delegations: Vec<SignedAuthorization>,
        active_blob_sidecar: Option<BlobTransactionSidecar>,
    ) {
        // Use EVM implementation for now
        // Only intercept PVM-specific calls when needed in future implementations
        EvmCheatcodeInspectorStrategyRunner.record_broadcastable_call_transactions(
            _ctx,
            config,
            call,
            ecx_inner,
            broadcast,
            broadcastable_transactions,
            active_delegations,
            active_blob_sidecar,
        );
    }

    fn post_initialize_interp(
        &self,
        ctx: &mut dyn CheatcodeInspectorStrategyContext,
        _interpreter: &mut Interpreter,
        ecx: Ecx<'_, '_, '_>,
    ) {
        let ctx = get_context_ref_mut(ctx);

        if ctx.resolc_startup && ctx.base_contract_deployed {
            tracing::info!("startup PVM migration initiated");
            select_pvm(ctx, ecx);
            tracing::info!("startup PVM migration completed");
        }
    }

    fn pre_step_end(
        &self,
        ctx: &mut dyn CheatcodeInspectorStrategyContext,
        interpreter: &mut Interpreter,
        _ecx: Ecx<'_, '_, '_>,
    ) -> bool {
        let ctx = get_context_ref_mut(ctx);

        if !ctx.using_pvm {
            return false;
        }

        let address = match interpreter.bytecode.opcode() {
            op::SELFBALANCE => interpreter.input.target_address,
            op::BALANCE => {
                if interpreter.stack.is_empty() {
                    return true;
                }

                Address::from_word(B256::from(unsafe { interpreter.stack.pop_unsafe() }))
            }
            _ => return true,
        };

        let balance = execute_with_externalities(|externalities| {
            externalities.execute_with(|| {
                Pallet::<Runtime>::evm_balance(&H160::from_slice(address.as_slice()))
            })
        });
        let balance = U256::from_limbs(balance.0);
        tracing::info!(operation = "get_balance" , using_pvm = ?ctx.using_pvm, target = ?address, balance = ?balance);

        // Skip the current BALANCE instruction since we've already handled it
        if interpreter.stack.push(balance) {
            interpreter.bytecode.relative_jump(1);
        } else {
            // stack overflow; nothing else to do here
        }

        false // Let EVM handle all operations
    }
}

fn select_pvm(ctx: &mut PvmCheatcodeInspectorStrategyContext, data: Ecx<'_, '_, '_>) {
    if ctx.using_pvm {
        tracing::info!("already in PVM");
        return;
    }

    tracing::info!("switching to PVM");
    ctx.using_pvm = true;
    let persistent_accounts = data.journaled_state.database.persistent_accounts().clone();
    for address in persistent_accounts {
        let acc = data.journaled_state.load_account(address).expect("just loaded above");
        let amount = acc.data.info.balance;
        let nonce = acc.data.info.nonce;

        let amount_pvm =
            sp_core::U256::from_little_endian(&amount.as_le_bytes()).min(u128::MAX.into());
        let balance_native =
            BalanceWithDust::<BalanceOf<Runtime>>::from_value::<Runtime>(amount_pvm).unwrap();
        let balance = Pallet::<Runtime>::convert_native_to_evm(balance_native);
        let amount_evm = U256::from_limbs(balance.0);
        if amount != amount_evm {
            let _ = sh_err!(
                "Amount mismatch {amount} != {amount_evm}, Polkadot balances are u128. Test results may be incorrect."
            );
        }
        let min_balance = pallet_balances::Pallet::<Runtime>::minimum_balance();
        execute_with_externalities(|externalities| {
            externalities.execute_with(|| {
                let account_id =
                    AccountId::to_fallback_account_id(&H160::from_slice(address.as_slice()));
                let current_nonce = System::account_nonce(&account_id);

                assert!(
                    current_nonce as u64 <= nonce,
                    "Cannot set nonce lower than current nonce: {current_nonce} > {nonce}"
                );

                while (System::account_nonce(&account_id) as u64) < nonce {
                    System::inc_account_nonce(&account_id);
                }

                <Runtime as Config>::Currency::set_balance(
                    &account_id,
                    balance_native.into_rounded_balance().saturating_add(min_balance),
                );
            })
        });
    }
}

impl foundry_cheatcodes::CheatcodeInspectorStrategyExt for PvmCheatcodeInspectorStrategyRunner {
    /// Try handling the `CREATE` within PVM.
    ///
    /// If `Some` is returned then the result must be returned immediately, else the call must be
    /// handled in EVM.
    fn revive_try_create(
        &self,
        state: &mut foundry_cheatcodes::Cheatcodes,
        ecx: Ecx<'_, '_, '_>,
        input: &dyn CommonCreateInput,
        _executor: &mut dyn foundry_cheatcodes::CheatcodesExecutor,
    ) -> Option<CreateOutcome> {
        let ctx = get_context_ref_mut(state.strategy.context.as_mut());

        if !ctx.using_pvm {
            return None;
        }

        if let Some(CreateScheme::Create) = input.scheme() {
            let caller = input.caller();
            let nonce = ecx
                .journaled_state
                .load_account(input.caller())
                .expect("to load caller account")
                .info
                .nonce;
            let address = caller.create(nonce);
            if ecx
                .journaled_state
                .database
                .get_test_contract_address()
                .map(|addr| address == addr)
                .unwrap_or_default()
            {
                tracing::info!(
                    "running create in EVM, instead of PVM (Test Contract) {:#?}",
                    address
                );
                return None;
            }
        }

        let init_code = input.init_code();
        tracing::info!("running create in PVM");

        let find_contract = ctx
            .dual_compiled_contracts
            .find_bytecode(&init_code.0)
            .unwrap_or_else(|| panic!("failed finding contract for {init_code:?}"));

        let constructor_args = find_contract.constructor_args();
        let contract = find_contract.contract();

        let max_gas =
            <<Runtime as Config>::EthGasEncoder as GasEncoder<BalanceOf<Runtime>>>::encode(
                Default::default(),
                Weight::MAX,
                1u128 << 99,
            );
        let gas_limit = sp_core::U256::from(input.gas_limit()).min(max_gas);

        let (res, _call_trace, prestate_trace) = execute_with_externalities(|externalities| {
            externalities.execute_with(|| {
                trace::<Runtime, _, _>(|| {
                    let origin = OriginFor::<Runtime>::signed(AccountId::to_fallback_account_id(
                        &H160::from_slice(input.caller().as_slice()),
                    ));
                    let evm_value = sp_core::U256::from_little_endian(&input.value().as_le_bytes());

                    let (gas_limit, _storage_deposit_limit) =
                    <<Runtime as Config>::EthGasEncoder as GasEncoder<BalanceOf<Runtime>>>::decode(
                        gas_limit,
                    )
                    .expect("gas limit is valid");
                    //  TODO: storage deposit limit is incorrect
                    let storage_deposit_limit = DepositLimit::UnsafeOnlyForDryRun;
                    let code = Code::Upload(contract.resolc_bytecode.as_bytes().unwrap().to_vec());
                    let data = constructor_args.to_vec();
                    let salt = match input.scheme() {
                        Some(CreateScheme::Create2 { salt }) => Some(
                            salt.as_limbs()
                                .iter()
                                .flat_map(|&x| x.to_le_bytes())
                                .collect::<Vec<u8>>()
                                .try_into()
                                .unwrap(),
                        ),
                        _ => None,
                    };
                    let bump_nonce = BumpNonce::No;

                    Pallet::<Runtime>::bare_instantiate(
                        origin,
                        evm_value,
                        gas_limit,
                        storage_deposit_limit,
                        code,
                        data,
                        salt,
                        bump_nonce,
                    )
                })
            })
        });

        let mut gas = Gas::new(input.gas_limit());
        let gas_used =
            <<Runtime as Config>::EthGasEncoder as GasEncoder<BalanceOf<Runtime>>>::encode(
                gas_limit,
                res.gas_required,
                res.storage_deposit.charge_or_zero(),
            );
        let result = match &res.result {
            Ok(result) => {
                let _ = gas.record_cost(gas_used.as_u64());

                let outcome = if result.result.did_revert() {
                    CreateOutcome {
                        result: InterpreterResult {
                            result: InstructionResult::Revert,
                            output: result.result.data.clone().into(),
                            gas,
                        },
                        address: None,
                    }
                } else {
                    CreateOutcome {
                        result: InterpreterResult {
                            result: InstructionResult::Return,
                            output: contract.resolc_bytecode.as_bytes().unwrap().clone(),
                            gas,
                        },
                        address: Some(Address::from_slice(result.addr.as_bytes())),
                    }
                };

                Some(outcome)
            }
            Err(e) => {
                tracing::error!("Contract creation failed: {e:#?}");
                Some(CreateOutcome {
                    result: InterpreterResult {
                        result: InstructionResult::Revert,
                        output: Bytes::from_iter(
                            format!("Contract creation failed: {e:#?}").as_bytes(),
                        ),
                        gas,
                    },
                    address: None,
                })
            }
        };

        apply_prestate_trace(prestate_trace, ecx);

        result
    }

    /// Try handling the `CALL` within PVM.
    ///
    /// If `Some` is returned then the result must be returned immediately, else the call must be
    /// handled in EVM.
    fn revive_try_call(
        &self,
        state: &mut foundry_cheatcodes::Cheatcodes,
        ecx: Ecx<'_, '_, '_>,
        call: &CallInputs,
        _executor: &mut dyn foundry_cheatcodes::CheatcodesExecutor,
    ) -> Option<CallOutcome> {
        let ctx = get_context_ref_mut(state.strategy.context.as_mut());

        if !ctx.using_pvm {
            return None;
        }

        if ecx
            .journaled_state
            .database
            .get_test_contract_address()
            .map(|addr| call.bytecode_address == addr)
            .unwrap_or_default()
        {
            tracing::info!(
                "running call in EVM, instead of PVM (Test Contract) {:#?}",
                call.bytecode_address
            );
            return None;
        }

        tracing::info!("running call in PVM {:#?}", call);

        let max_gas =
            <<Runtime as Config>::EthGasEncoder as GasEncoder<BalanceOf<Runtime>>>::encode(
                Default::default(),
                Weight::MAX,
                1u128 << 99,
            );
        let gas_limit = sp_core::U256::from(call.gas_limit).min(max_gas);

        let (res, _call_trace, prestate_trace) = execute_with_externalities(|externalities| {
            externalities.execute_with(|| {
                trace::<Runtime, _, _>(|| {
                    let origin = OriginFor::<Runtime>::signed(AccountId::to_fallback_account_id(
                        &H160::from_slice(call.caller.as_slice()),
                    ));
                    let evm_value =
                        sp_core::U256::from_little_endian(&call.call_value().as_le_bytes());

                    let (gas_limit, storage_deposit_limit) =
                    <<Runtime as Config>::EthGasEncoder as GasEncoder<BalanceOf<Runtime>>>::decode(
                        gas_limit,
                    )
                    .expect("gas limit is valid");
                    let storage_deposit_limit = DepositLimit::Balance(storage_deposit_limit);
                    let target = H160::from_slice(call.target_address.as_slice());

                    Pallet::<Runtime>::bare_call(
                        origin,
                        target,
                        evm_value,
                        gas_limit,
                        storage_deposit_limit,
                        call.input.bytes(ecx).to_vec(),
                    )
                })
            })
        });

        let mut gas = Gas::new(call.gas_limit);
        let gas_used =
            <<Runtime as Config>::EthGasEncoder as GasEncoder<BalanceOf<Runtime>>>::encode(
                gas_limit,
                res.gas_required,
                res.storage_deposit.charge_or_zero(),
            );
        let result = match res.result {
            Ok(result) => {
                let _ = gas.record_cost(gas_used.as_u64());
                let outcome = if result.did_revert() {
                    tracing::error!("Contract call reverted");
                    CallOutcome {
                        result: InterpreterResult {
                            result: InstructionResult::Revert,
                            output: result.data.into(),
                            gas,
                        },
                        memory_offset: call.return_memory_offset.clone(),
                    }
                } else {
                    CallOutcome {
                        result: InterpreterResult {
                            result: InstructionResult::Return,
                            output: result.data.into(),
                            gas,
                        },
                        memory_offset: call.return_memory_offset.clone(),
                    }
                };

                Some(outcome)
            }
            Err(e) => {
                tracing::error!("Contract call failed: {e:#?}");
                Some(CallOutcome {
                    result: InterpreterResult {
                        result: InstructionResult::Revert,
                        output: Bytes::from_iter(
                            format!("Contract call failed: {e:#?}").as_bytes(),
                        ),
                        gas,
                    },
                    memory_offset: call.return_memory_offset.clone(),
                })
            }
        };

        apply_prestate_trace(prestate_trace, ecx);

        result
    }
}

fn get_context_ref_mut(
    ctx: &mut dyn CheatcodeInspectorStrategyContext,
) -> &mut PvmCheatcodeInspectorStrategyContext {
    ctx.as_any_mut().downcast_mut().expect("expected PvmCheatcodeInspectorStrategyContext")
}<|MERGE_RESOLUTION|>--- conflicted
+++ resolved
@@ -10,13 +10,8 @@
 use foundry_cheatcodes::{
     Broadcast, BroadcastableTransactions, CheatcodeInspectorStrategy,
     CheatcodeInspectorStrategyContext, CheatcodeInspectorStrategyRunner, CheatsConfig, CheatsCtxt,
-<<<<<<< HEAD
-    CommonCreateInput, Ecx, EvmCheatcodeInspectorStrategyRunner, Result,
-    Vm::{getNonce_0Call, pvmCall, setNonceCall, setNonceUnsafeCall},
-=======
-    CommonCreateInput, DealRecord, Ecx, EvmCheatcodeInspectorStrategyRunner, InnerEcx, Result,
+    CommonCreateInput, DealRecord, Ecx, EvmCheatcodeInspectorStrategyRunner, Result,
     Vm::{dealCall, getNonce_0Call, pvmCall, rollCall, setNonceCall, setNonceUnsafeCall},
->>>>>>> 98240695
 };
 use foundry_common::sh_err;
 use foundry_compilers::resolc::dual_compiled_contracts::DualCompiledContracts;
@@ -26,13 +21,8 @@
     frame_support::traits::{Currency, fungible::Mutate},
     pallet_balances,
     pallet_revive::{
-<<<<<<< HEAD
-        AddressMapper, BalanceOf, BalanceWithDust, BumpNonce, Code, Config, DepositLimit, Pallet,
-        evm::GasEncoder,
-=======
-        self, evm::GasEncoder, AddressMapper, BalanceOf, BalanceWithDust, BumpNonce, Code, Config,
-        DepositLimit, Pallet,
->>>>>>> 98240695
+        self, AddressMapper, BalanceOf, BalanceWithDust, BumpNonce, Code, Config, DepositLimit,
+        Pallet, evm::GasEncoder,
     },
     polkadot_sdk_frame::prelude::OriginFor,
     sp_core::{self, H160},
@@ -124,9 +114,8 @@
     account.info.nonce = nonce;
 }
 
-fn set_balance(address: Address, amount: U256, ecx: InnerEcx<'_, '_, '_>) -> U256 {
-    let account =
-        ecx.journaled_state.load_account(address, &mut ecx.db).expect("account loaded").data;
+fn set_balance(address: Address, amount: U256, ecx: Ecx<'_, '_, '_>) -> U256 {
+    let account = ecx.journaled_state.load_account(address).expect("account loaded").data;
     account.mark_touch();
     account.info.balance = amount;
     let amount_pvm = sp_core::U256::from_little_endian(&amount.as_le_bytes()).min(u128::MAX.into());
@@ -151,9 +140,9 @@
     U256::from_limbs(old_balance.0)
 }
 
-fn set_block_number(new_height: U256, ecx: InnerEcx<'_, '_, '_>) {
+fn set_block_number(new_height: U256, ecx: Ecx<'_, '_, '_>) {
     // Set block number in EVM context.
-    ecx.env.block.number = new_height;
+    ecx.block.number = new_height;
 
     // Set block number in pallet-revive runtime.
     execute_with_externalities(|externalities| {
