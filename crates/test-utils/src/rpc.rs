//! RPC API keys utilities.

use foundry_config::{
    NamedChain,
<<<<<<< HEAD
    NamedChain::{Arbitrum, Base, BinanceSmartChainTestnet, Mainnet, Optimism, Polygon, Sepolia},
=======
    NamedChain::{Arbitrum, Base, Mainnet, Optimism, Polygon, Sepolia},
>>>>>>> add8a400
};
use rand::seq::SliceRandom;
use std::sync::{
    atomic::{AtomicUsize, Ordering},
    LazyLock,
};

// List of public archive reth nodes to use
static RETH_ARCHIVE_HOSTS: LazyLock<Vec<&'static str>> = LazyLock::new(|| {
    let mut hosts = vec!["reth-ethereum.ithaca.xyz"];
    hosts.shuffle(&mut rand::thread_rng());
    hosts
});

// List of public reth nodes to use (archive and non archive)
static RETH_HOSTS: LazyLock<Vec<&'static str>> = LazyLock::new(|| {
    let mut hosts = vec!["reth-ethereum.ithaca.xyz", "reth-ethereum-full.ithaca.xyz"];
    hosts.shuffle(&mut rand::thread_rng());
    hosts
});

// List of general purpose DRPC keys to rotate through
<<<<<<< HEAD
static DRPC_KEYS: LazyLock<Vec<&'static str>> = LazyLock::new(|| {
    let mut keys = vec![
        "Agc9NK9-6UzYh-vQDDM80Tv0A5UnBkUR8I3qssvAG40d",
        "AjUPUPonSEInt2CZ_7A-ai3hMyxxBlsR8I4EssvAG40d",
    ];
=======
static DRPC_KEYS: LazyLock<Vec<String>> = LazyLock::new(|| {
    let mut keys = vec!["AgasqIYODEW_j_J0F91L8oETmhtHCXkR8JAVssvAG40d".to_owned()];
    // Fetch secret from GitHub Actions environment variable
    if let Ok(secret) = env::var("DLRP_API_KEY") {
        keys.clear();
        keys.push(secret);
    }
>>>>>>> add8a400

    keys.shuffle(&mut rand::thread_rng());

    keys
});

// List of etherscan keys for mainnet
static ETHERSCAN_MAINNET_KEYS: LazyLock<Vec<&'static str>> = LazyLock::new(|| {
    let mut keys = vec![
        "MCAUM7WPE9XP5UQMZPCKIBUJHPM1C24FP6",
        "JW6RWCG2C5QF8TANH4KC7AYIF1CX7RB5D1",
        "ZSMDY6BI2H55MBE3G9CUUQT4XYUDBB6ZSK",
        "4FYHTY429IXYMJNS4TITKDMUKW5QRYDX61",
        "QYKNT5RHASZ7PGQE68FNQWH99IXVTVVD2I",
        "VXMQ117UN58Y4RHWUB8K1UGCEA7UQEWK55",
        "C7I2G4JTA5EPYS42Z8IZFEIMQNI5GXIJEV",
        "A15KZUMZXXCK1P25Y1VP1WGIVBBHIZDS74",
        "3IA6ASNQXN8WKN7PNFX7T72S9YG56X9FPG",
        "ZUB97R31KSYX7NYVW6224Q6EYY6U56H591",
        // Optimism
        // "JQNGFHINKS1W7Y5FRXU4SPBYF43J3NYK46",
    ];
    keys.shuffle(&mut rand::thread_rng());
    keys
});

// List of etherscan keys for Optimism.
static ETHERSCAN_OPTIMISM_KEYS: LazyLock<Vec<&'static str>> =
    LazyLock::new(|| vec!["JQNGFHINKS1W7Y5FRXU4SPBYF43J3NYK46"]);

/// Returns the next index to use.
fn next_idx() -> usize {
    static NEXT_INDEX: AtomicUsize = AtomicUsize::new(0);
    NEXT_INDEX.fetch_add(1, Ordering::SeqCst)
}

/// Returns the next item in the list to use.
fn next<T>(list: &[T]) -> &T {
    &list[next_idx() % list.len()]
}

/// Returns the next _mainnet_ rpc URL in inline
///
/// This will rotate all available rpc endpoints
pub fn next_http_rpc_endpoint() -> String {
    next_rpc_endpoint(NamedChain::Mainnet)
}

/// Returns the next _mainnet_ rpc URL in inline
///
/// This will rotate all available rpc endpoints
pub fn next_ws_rpc_endpoint() -> String {
    next_ws_endpoint(NamedChain::Mainnet)
}

/// Returns the next HTTP RPC URL.
pub fn next_rpc_endpoint(chain: NamedChain) -> String {
    next_url(false, chain)
}

/// Returns the next WS RPC URL.
pub fn next_ws_endpoint(chain: NamedChain) -> String {
    next_url(true, chain)
}

/// Returns a websocket URL that has access to archive state
pub fn next_http_archive_rpc_url() -> String {
    next_archive_url(false)
}

/// Returns an HTTP URL that has access to archive state
pub fn next_ws_archive_rpc_url() -> String {
    next_archive_url(true)
}

/// Returns a URL that has access to archive state.
fn next_archive_url(is_ws: bool) -> String {
    let urls = archive_urls(is_ws);
    let url = next(urls);
    eprintln!("--- next_archive_url(is_ws={is_ws}) = {url} ---");
    url.clone()
}

fn archive_urls(is_ws: bool) -> &'static [String] {
    static WS: LazyLock<Vec<String>> = LazyLock::new(|| get(true));
    static HTTP: LazyLock<Vec<String>> = LazyLock::new(|| get(false));

    fn get(is_ws: bool) -> Vec<String> {
        let mut urls = vec![];

        for &host in RETH_ARCHIVE_HOSTS.iter() {
            if is_ws {
                urls.push(format!("wss://{host}/ws"));
            } else {
                urls.push(format!("https://{host}/rpc"));
            }
        }

        urls
    }

    if is_ws {
        &WS
    } else {
        &HTTP
    }
}

/// Returns the next etherscan api key
pub fn next_mainnet_etherscan_api_key() -> String {
    next_etherscan_api_key(NamedChain::Mainnet)
}

/// Returns the next etherscan api key for given chain.
pub fn next_etherscan_api_key(chain: NamedChain) -> String {
    let keys = match chain {
        Optimism => &ETHERSCAN_OPTIMISM_KEYS,
        _ => &ETHERSCAN_MAINNET_KEYS,
    };
    let key = next(keys).to_string();
    eprintln!("--- next_etherscan_api_key(chain={chain:?}) = {key} ---");
    key
}

fn next_url(is_ws: bool, chain: NamedChain) -> String {
    if matches!(chain, Base) {
        return "https://mainnet.base.org".to_string();
    }

<<<<<<< HEAD
    if matches!(chain, BinanceSmartChainTestnet) {
        return "https://bsc-testnet-rpc.publicnode.com".to_string();
    }

=======
>>>>>>> add8a400
    let domain = if matches!(chain, Mainnet) {
        // For Mainnet pick one of Reth nodes.
        let idx = next_idx() % RETH_HOSTS.len();
        let host = RETH_HOSTS[idx];
        if is_ws {
            format!("{host}/ws")
        } else {
            format!("{host}/rpc")
        }
    } else {
        // DRPC for other networks used in tests.
        let idx = next_idx() % DRPC_KEYS.len();
<<<<<<< HEAD
        let key = DRPC_KEYS[idx];
=======
        let key = &DRPC_KEYS[idx];
>>>>>>> add8a400

        let network = match chain {
            Optimism => "optimism",
            Arbitrum => "arbitrum",
            Polygon => "polygon",
            Sepolia => "sepolia",
            _ => "",
        };
        format!("lb.drpc.org/ogrpc?network={network}&dkey={key}")
    };

    let url = if is_ws { format!("wss://{domain}") } else { format!("https://{domain}") };

    eprintln!("--- next_url(is_ws={is_ws}, chain={chain:?}) = {url} ---");
    url
}

#[cfg(test)]
#[expect(clippy::disallowed_macros)]
mod tests {
    use super::*;
    use alloy_primitives::address;
    use foundry_config::Chain;

    #[tokio::test]
    #[ignore = "run manually"]
    async fn test_etherscan_keys() {
        let address = address!("0xdAC17F958D2ee523a2206206994597C13D831ec7");
        let mut first_abi = None;
        let mut failed = Vec::new();
        for (i, &key) in ETHERSCAN_MAINNET_KEYS.iter().enumerate() {
            println!("trying key {i} ({key})");

            let client = foundry_block_explorers::Client::builder()
                .chain(Chain::mainnet())
                .unwrap()
                .with_api_key(key)
                .build()
                .unwrap();

            let mut fail = |e: &str| {
                eprintln!("key {i} ({key}) failed: {e}");
                failed.push(key);
            };

            let abi = match client.contract_abi(address).await {
                Ok(abi) => abi,
                Err(e) => {
                    fail(&e.to_string());
                    continue;
                }
            };

            if let Some(first_abi) = &first_abi {
                if abi != *first_abi {
                    fail("abi mismatch");
                }
            } else {
                first_abi = Some(abi);
            }
        }
        if !failed.is_empty() {
            panic!("failed keys: {failed:#?}");
        }
    }
}<|MERGE_RESOLUTION|>--- conflicted
+++ resolved
@@ -2,11 +2,7 @@
 
 use foundry_config::{
     NamedChain,
-<<<<<<< HEAD
     NamedChain::{Arbitrum, Base, BinanceSmartChainTestnet, Mainnet, Optimism, Polygon, Sepolia},
-=======
-    NamedChain::{Arbitrum, Base, Mainnet, Optimism, Polygon, Sepolia},
->>>>>>> add8a400
 };
 use rand::seq::SliceRandom;
 use std::sync::{
@@ -29,21 +25,13 @@
 });
 
 // List of general purpose DRPC keys to rotate through
-<<<<<<< HEAD
-static DRPC_KEYS: LazyLock<Vec<&'static str>> = LazyLock::new(|| {
-    let mut keys = vec![
-        "Agc9NK9-6UzYh-vQDDM80Tv0A5UnBkUR8I3qssvAG40d",
-        "AjUPUPonSEInt2CZ_7A-ai3hMyxxBlsR8I4EssvAG40d",
-    ];
-=======
 static DRPC_KEYS: LazyLock<Vec<String>> = LazyLock::new(|| {
     let mut keys = vec!["AgasqIYODEW_j_J0F91L8oETmhtHCXkR8JAVssvAG40d".to_owned()];
     // Fetch secret from GitHub Actions environment variable
-    if let Ok(secret) = env::var("DLRP_API_KEY") {
+    if let Ok(secret) = std::env::var("DLRP_API_KEY") {
         keys.clear();
         keys.push(secret);
     }
->>>>>>> add8a400
 
     keys.shuffle(&mut rand::thread_rng());
 
@@ -173,13 +161,10 @@
         return "https://mainnet.base.org".to_string();
     }
 
-<<<<<<< HEAD
     if matches!(chain, BinanceSmartChainTestnet) {
         return "https://bsc-testnet-rpc.publicnode.com".to_string();
     }
 
-=======
->>>>>>> add8a400
     let domain = if matches!(chain, Mainnet) {
         // For Mainnet pick one of Reth nodes.
         let idx = next_idx() % RETH_HOSTS.len();
@@ -192,11 +177,7 @@
     } else {
         // DRPC for other networks used in tests.
         let idx = next_idx() % DRPC_KEYS.len();
-<<<<<<< HEAD
-        let key = DRPC_KEYS[idx];
-=======
         let key = &DRPC_KEYS[idx];
->>>>>>> add8a400
 
         let network = match chain {
             Optimism => "optimism",
