//! RPC API keys utilities.

use foundry_config::{
    NamedChain,
    NamedChain::{Arbitrum, Base, BinanceSmartChainTestnet, Mainnet, Optimism, Polygon, Sepolia},
};
use rand::seq::SliceRandom;
use std::sync::{
    LazyLock,
    atomic::{AtomicUsize, Ordering},
};

fn shuffled<T>(mut vec: Vec<T>) -> Vec<T> {
    vec.shuffle(&mut rand::rng());
    vec
}

// List of public archive reth nodes to use
static RETH_ARCHIVE_HOSTS: LazyLock<Vec<&'static str>> = LazyLock::new(|| {
    shuffled(vec![
        //
        "reth-ethereum.ithaca.xyz",
    ])
});

// List of public reth nodes to use (archive and non archive)
static RETH_HOSTS: LazyLock<Vec<&'static str>> = LazyLock::new(|| {
    shuffled(vec![
        //
        "reth-ethereum.ithaca.xyz",
        "reth-ethereum-full.ithaca.xyz",
    ])
});

// List of general purpose DRPC keys to rotate through
static DRPC_KEYS: LazyLock<Vec<&'static str>> = LazyLock::new(|| {
    shuffled(vec![
        //
        "Agc9NK9-6UzYh-vQDDM80Tv0A5UnBkUR8I3qssvAG40d",
        "AjUPUPonSEInt2CZ_7A-ai3hMyxxBlsR8I4EssvAG40d",
    ])
});

// List of etherscan keys.
static ETHERSCAN_KEYS: LazyLock<Vec<&'static str>> = LazyLock::new(|| {
    shuffled(vec![
        "MCAUM7WPE9XP5UQMZPCKIBUJHPM1C24FP6",
        "JW6RWCG2C5QF8TANH4KC7AYIF1CX7RB5D1",
        "ZSMDY6BI2H55MBE3G9CUUQT4XYUDBB6ZSK",
        "4FYHTY429IXYMJNS4TITKDMUKW5QRYDX61",
        "QYKNT5RHASZ7PGQE68FNQWH99IXVTVVD2I",
        "VXMQ117UN58Y4RHWUB8K1UGCEA7UQEWK55",
        "C7I2G4JTA5EPYS42Z8IZFEIMQNI5GXIJEV",
        "A15KZUMZXXCK1P25Y1VP1WGIVBBHIZDS74",
        "3IA6ASNQXN8WKN7PNFX7T72S9YG56X9FPG",
<<<<<<< HEAD
        "ZUB97R31KSYX7NYVW6224Q6EYY6U56H591",
=======
>>>>>>> 54d25611
    ])
});

/// Returns the next index to use.
fn next_idx() -> usize {
    static NEXT_INDEX: AtomicUsize = AtomicUsize::new(0);
    NEXT_INDEX.fetch_add(1, Ordering::SeqCst)
}

/// Returns the next item in the list to use.
fn next<T>(list: &[T]) -> &T {
    &list[next_idx() % list.len()]
}

/// Returns the next _mainnet_ rpc URL in inline
///
/// This will rotate all available rpc endpoints
pub fn next_http_rpc_endpoint() -> String {
    next_rpc_endpoint(NamedChain::Mainnet)
}

/// Returns the next _mainnet_ rpc URL in inline
///
/// This will rotate all available rpc endpoints
pub fn next_ws_rpc_endpoint() -> String {
    next_ws_endpoint(NamedChain::Mainnet)
}

/// Returns the next HTTP RPC URL.
pub fn next_rpc_endpoint(chain: NamedChain) -> String {
    next_url(false, chain)
}

/// Returns the next WS RPC URL.
pub fn next_ws_endpoint(chain: NamedChain) -> String {
    next_url(true, chain)
}

/// Returns a websocket URL that has access to archive state
pub fn next_http_archive_rpc_url() -> String {
    next_archive_url(false)
}

/// Returns an HTTP URL that has access to archive state
pub fn next_ws_archive_rpc_url() -> String {
    next_archive_url(true)
}

/// Returns a URL that has access to archive state.
fn next_archive_url(is_ws: bool) -> String {
    let urls = archive_urls(is_ws);
    let url = next(urls);
    eprintln!("--- next_archive_url(is_ws={is_ws}) = {url} ---");
    url.clone()
}

fn archive_urls(is_ws: bool) -> &'static [String] {
    static WS: LazyLock<Vec<String>> = LazyLock::new(|| get(true));
    static HTTP: LazyLock<Vec<String>> = LazyLock::new(|| get(false));

    fn get(is_ws: bool) -> Vec<String> {
        let mut urls = vec![];

        for &host in RETH_ARCHIVE_HOSTS.iter() {
            if is_ws {
                urls.push(format!("wss://{host}/ws"));
            } else {
                urls.push(format!("https://{host}/rpc"));
            }
        }

        urls
    }

<<<<<<< HEAD
    if is_ws {
        &WS
    } else {
        &HTTP
    }
=======
    if is_ws { &WS } else { &HTTP }
>>>>>>> 54d25611
}

/// Returns the next etherscan api key.
pub fn next_etherscan_api_key() -> String {
    let key = next(&ETHERSCAN_KEYS).to_string();
    eprintln!("--- next_etherscan_api_key() = {key} ---");
    key
}

fn next_url(is_ws: bool, chain: NamedChain) -> String {
    if matches!(chain, Base) {
        return "https://mainnet.base.org".to_string();
    }

    if matches!(chain, Optimism) {
        return "https://mainnet.optimism.io".to_string();
    }

    if matches!(chain, BinanceSmartChainTestnet) {
        return "https://bsc-testnet-rpc.publicnode.com".to_string();
    }

    let domain = if matches!(chain, Mainnet) {
        // For Mainnet pick one of Reth nodes.
        let idx = next_idx() % RETH_HOSTS.len();
        let host = RETH_HOSTS[idx];
        if is_ws { format!("{host}/ws") } else { format!("{host}/rpc") }
    } else {
        // DRPC for other networks used in tests.
        let idx = next_idx() % DRPC_KEYS.len();
        let key = DRPC_KEYS[idx];

        let network = match chain {
            Arbitrum => "arbitrum",
            Polygon => "polygon",
            Sepolia => "sepolia",
            _ => "",
        };
        format!("lb.drpc.org/ogrpc?network={network}&dkey={key}")
    };

    let url = if is_ws { format!("wss://{domain}") } else { format!("https://{domain}") };

    eprintln!("--- next_url(is_ws={is_ws}, chain={chain:?}) = {url} ---");
    url
}

#[cfg(test)]
#[expect(clippy::disallowed_macros)]
mod tests {
    use super::*;
    use alloy_primitives::address;
    use foundry_block_explorers::EtherscanApiVersion;
    use foundry_config::Chain;

    #[tokio::test]
    #[ignore = "run manually"]
    async fn test_etherscan_keys() {
        let address = address!("0xdAC17F958D2ee523a2206206994597C13D831ec7");
        let mut first_abi = None;
        let mut failed = Vec::new();
        for (i, &key) in ETHERSCAN_KEYS.iter().enumerate() {
            println!("trying key {i} ({key})");

            let client = foundry_block_explorers::Client::builder()
                .chain(Chain::mainnet())
                .unwrap()
                .with_api_key(key)
                .build()
                .unwrap();

            let mut fail = |e: &str| {
                eprintln!("key {i} ({key}) failed: {e}");
                failed.push(key);
            };

            let abi = match client.contract_abi(address).await {
                Ok(abi) => abi,
                Err(e) => {
                    fail(&e.to_string());
                    continue;
                }
            };

            if let Some(first_abi) = &first_abi {
                if abi != *first_abi {
                    fail("abi mismatch");
                }
            } else {
                first_abi = Some(abi);
            }
        }
        if !failed.is_empty() {
            panic!("failed keys: {failed:#?}");
        }
    }

    #[tokio::test]
    #[ignore = "run manually"]
    async fn test_etherscan_keys_compatibility() {
        let address = address!("0x111111125421cA6dc452d289314280a0f8842A65");
<<<<<<< HEAD
        let ehterscan_key = "JQNGFHINKS1W7Y5FRXU4SPBYF43J3NYK46";
        let client = foundry_block_explorers::Client::builder()
            .with_api_key(ehterscan_key)
=======
        let etherscan_key = "JQNGFHINKS1W7Y5FRXU4SPBYF43J3NYK46";
        let client = foundry_block_explorers::Client::builder()
            .with_api_key(etherscan_key)
>>>>>>> 54d25611
            .chain(Chain::optimism_mainnet())
            .unwrap()
            .build()
            .unwrap();
        if client.contract_abi(address).await.is_ok() {
            panic!("v1 Optimism key should not work with v2 version")
        }

        let client = foundry_block_explorers::Client::builder()
<<<<<<< HEAD
            .with_api_key(ehterscan_key)
=======
            .with_api_key(etherscan_key)
>>>>>>> 54d25611
            .with_api_version(EtherscanApiVersion::V1)
            .chain(Chain::optimism_mainnet())
            .unwrap()
            .build()
            .unwrap();
        match client.contract_abi(address).await {
            Ok(_) => {}
            Err(_) => panic!("v1 Optimism key should work with v1 version"),
        };
    }
}<|MERGE_RESOLUTION|>--- conflicted
+++ resolved
@@ -53,10 +53,6 @@
         "C7I2G4JTA5EPYS42Z8IZFEIMQNI5GXIJEV",
         "A15KZUMZXXCK1P25Y1VP1WGIVBBHIZDS74",
         "3IA6ASNQXN8WKN7PNFX7T72S9YG56X9FPG",
-<<<<<<< HEAD
-        "ZUB97R31KSYX7NYVW6224Q6EYY6U56H591",
-=======
->>>>>>> 54d25611
     ])
 });
 
@@ -131,15 +127,7 @@
         urls
     }
 
-<<<<<<< HEAD
-    if is_ws {
-        &WS
-    } else {
-        &HTTP
-    }
-=======
     if is_ws { &WS } else { &HTTP }
->>>>>>> 54d25611
 }
 
 /// Returns the next etherscan api key.
@@ -241,15 +229,9 @@
     #[ignore = "run manually"]
     async fn test_etherscan_keys_compatibility() {
         let address = address!("0x111111125421cA6dc452d289314280a0f8842A65");
-<<<<<<< HEAD
-        let ehterscan_key = "JQNGFHINKS1W7Y5FRXU4SPBYF43J3NYK46";
-        let client = foundry_block_explorers::Client::builder()
-            .with_api_key(ehterscan_key)
-=======
         let etherscan_key = "JQNGFHINKS1W7Y5FRXU4SPBYF43J3NYK46";
         let client = foundry_block_explorers::Client::builder()
             .with_api_key(etherscan_key)
->>>>>>> 54d25611
             .chain(Chain::optimism_mainnet())
             .unwrap()
             .build()
@@ -259,11 +241,7 @@
         }
 
         let client = foundry_block_explorers::Client::builder()
-<<<<<<< HEAD
-            .with_api_key(ehterscan_key)
-=======
             .with_api_key(etherscan_key)
->>>>>>> 54d25611
             .with_api_version(EtherscanApiVersion::V1)
             .chain(Chain::optimism_mainnet())
             .unwrap()
