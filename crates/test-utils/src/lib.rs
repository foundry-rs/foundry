//! # foundry-test-utils
//!
//! Internal Foundry testing utilities.

#![cfg_attr(not(test), warn(unused_crate_dependencies))]
#![cfg_attr(docsrs, feature(doc_cfg, doc_auto_cfg))]
// Shouldn't use sh_* macros here, as they don't get captured by the test runner.
#![allow(clippy::disallowed_macros)]

#[macro_use]
extern crate tracing;

<<<<<<< HEAD
// See /Cargo.toml.
use idna_adapter as _;
use tokio as _;

=======
>>>>>>> d2415887
// Macros useful for testing.
mod macros;

pub mod rpc;

pub mod revive;

pub mod fd_lock;

mod filter;
pub use filter::Filter;

// Utilities for making it easier to handle tests.
pub mod util;
pub use util::{TestCommand, TestProject};

mod script;
pub use script::{ScriptOutcome, ScriptTester};

pub mod ui_runner;

// re-exports for convenience
pub use foundry_compilers;

pub use snapbox::{self, assert_data_eq, file, str};

/// Initializes tracing for tests.
pub fn init_tracing() {
    let _ = tracing_subscriber::FmtSubscriber::builder()
        .with_env_filter(tracing_subscriber::EnvFilter::from_default_env())
        .try_init();
}<|MERGE_RESOLUTION|>--- conflicted
+++ resolved
@@ -10,15 +10,10 @@
 #[macro_use]
 extern crate tracing;
 
-<<<<<<< HEAD
-// See /Cargo.toml.
-use idna_adapter as _;
-use tokio as _;
-
-=======
->>>>>>> d2415887
 // Macros useful for testing.
 mod macros;
+
+use tokio as _;
 
 pub mod rpc;
 
