--- conflicted
+++ resolved
@@ -432,10 +432,6 @@
     if !status.success() {
         panic!("git clone failed: {status}");
     }
-<<<<<<< HEAD
-    test_debug!();
-=======
->>>>>>> 1153d4f7
 }
 
 /// Setup an empty test project and return a command pointing to the forge
