[package]
name = "foundry-common"

version.workspace = true
edition.workspace = true
rust-version.workspace = true
authors.workspace = true
license.workspace = true
homepage.workspace = true
repository.workspace = true

[dependencies]
foundry-block-explorers = { workspace = true, features = ["foundry-compilers"] }
foundry-compilers.workspace = true
foundry-config.workspace = true
foundry-macros.workspace = true
foundry-utils.workspace = true

ethers-core.workspace = true
ethers-middleware.workspace = true
ethers-providers = { workspace = true, features = ["ws", "ipc"] }

alloy-dyn-abi = { workspace = true, features = ["arbitrary", "eip712"] }
alloy-json-abi.workspace = true
<<<<<<< HEAD
alloy-providers.workspace = true
alloy-transports.workspace = true
foundry-compilers.workspace = true

# io
reqwest = { version = "0.11", default-features = false }
=======
alloy-primitives = { workspace = true, features = ["serde", "getrandom", "arbitrary", "rlp"] }
alloy-providers.workspace = true
alloy-transports.workspace = true
>>>>>>> 029a8ba5

async-trait = "0.1"
auto_impl = "1.1.0"
clap = { version = "4", features = ["derive", "env", "unicode", "wrap_help"] }
comfy-table = "7"
dunce = "1"
eyre.workspace = true
globset = "0.4"
hex.workspace = true
once_cell = "1"
regex = "1"
reqwest = { version = "0.11", default-features = false }
semver = "1"
serde_json.workspace = true
serde.workspace = true
tempfile = "3"
thiserror = "1"
tokio = "1"
tracing.workspace = true
url = "2"
walkdir = "2"
yansi = "0.5"

[dev-dependencies]
tokio = { version = "1", features = ["rt-multi-thread", "macros"] }<|MERGE_RESOLUTION|>--- conflicted
+++ resolved
@@ -22,18 +22,9 @@
 
 alloy-dyn-abi = { workspace = true, features = ["arbitrary", "eip712"] }
 alloy-json-abi.workspace = true
-<<<<<<< HEAD
-alloy-providers.workspace = true
-alloy-transports.workspace = true
-foundry-compilers.workspace = true
-
-# io
-reqwest = { version = "0.11", default-features = false }
-=======
 alloy-primitives = { workspace = true, features = ["serde", "getrandom", "arbitrary", "rlp"] }
 alloy-providers.workspace = true
 alloy-transports.workspace = true
->>>>>>> 029a8ba5
 
 async-trait = "0.1"
 auto_impl = "1.1.0"
