use alloy_primitives::hex;
use comfy_table::{modifiers::UTF8_ROUND_CORNERS, ContentArrangement, Table};
use revm::bytecode::{
    Eof,
};
use std::fmt::{self, Write};

pub fn pretty_eof(eof: &Eof) -> Result<String, fmt::Error> {
    let Eof {
        header:
            EofHeader {
                types_size,
                code_sizes,
                container_sizes,
                data_size,
                sum_code_sizes: _,
                sum_container_sizes: _,
            },
        body,
        raw: _,
    } = eof;

    let EofBody { code_info, code_section, container_section, data_section, .. } = &body;

    let mut result = String::new();

    let mut table = Table::new();
    table.apply_modifier(UTF8_ROUND_CORNERS);
    table.add_row(vec!["type_size", &types_size.to_string()]);
    table.add_row(vec!["num_code_sections", &code_sizes.len().to_string()]);
    if !code_sizes.is_empty() {
        table.add_row(vec!["code_sizes", &format!("{code_sizes:?}")]);
    }
    table.add_row(vec!["num_container_sections", &container_sizes.len().to_string()]);
    if !container_sizes.is_empty() {
        table.add_row(vec!["container_sizes", &format!("{container_sizes:?}")]);
    }
    table.add_row(vec!["data_size", &data_size.to_string()]);

    write!(result, "Header:\n{table}")?;

    if !code_section.is_empty() {
        let mut table = Table::new();
        table.apply_modifier(UTF8_ROUND_CORNERS);
        table.set_content_arrangement(ContentArrangement::Dynamic);
        table.set_header(vec!["", "Inputs", "Outputs", "Max stack height", "Code"]);
        for (idx, type_section) in code_info.iter().enumerate() {
            table.add_row(vec![
                &idx.to_string(),
                &type_section.inputs.to_string(),
                &type_section.outputs.to_string(),
<<<<<<< HEAD
                &type_section.max_stack_increase.to_string(),
=======
                &type_section.max_stack_size.to_string(),
>>>>>>> 066e0ce0
                &hex::encode_prefixed(body.code(idx).unwrap_or_default()),
            ]);
        }

        write!(result, "\n\nCode sections:\n{table}")?;
    }

    if !container_section.is_empty() {
        let mut table = Table::new();
        table.apply_modifier(UTF8_ROUND_CORNERS);
        table.set_content_arrangement(ContentArrangement::Dynamic);
        for (idx, container) in container_section.iter().enumerate() {
            table.add_row(vec![&idx.to_string(), &container.to_string()]);
        }

        write!(result, "\n\nContainer sections:\n{table}")?;
    }

    if !data_section.is_empty() {
        let mut table = Table::new();
        table.apply_modifier(UTF8_ROUND_CORNERS);
        table.set_content_arrangement(ContentArrangement::Dynamic);
        table.add_row(vec![&data_section.to_string()]);
        write!(result, "\n\nData section:\n{table}")?;
    }

    Ok(result)
}<|MERGE_RESOLUTION|>--- conflicted
+++ resolved
@@ -1,8 +1,6 @@
 use alloy_primitives::hex;
 use comfy_table::{modifiers::UTF8_ROUND_CORNERS, ContentArrangement, Table};
-use revm::bytecode::{
-    Eof,
-};
+use revm::bytecode::Eof;
 use std::fmt::{self, Write};
 
 pub fn pretty_eof(eof: &Eof) -> Result<String, fmt::Error> {
@@ -49,11 +47,7 @@
                 &idx.to_string(),
                 &type_section.inputs.to_string(),
                 &type_section.outputs.to_string(),
-<<<<<<< HEAD
                 &type_section.max_stack_increase.to_string(),
-=======
-                &type_section.max_stack_size.to_string(),
->>>>>>> 066e0ce0
                 &hex::encode_prefixed(body.code(idx).unwrap_or_default()),
             ]);
         }
