--- conflicted
+++ resolved
@@ -1,11 +1,6 @@
 use alloy_primitives::hex;
 use comfy_table::{modifiers::UTF8_ROUND_CORNERS, ContentArrangement, Table};
-<<<<<<< HEAD
 use revm::bytecode::{
-    eof::{EofBody, EofHeader},
-=======
-use revm_primitives::{
->>>>>>> 0a7b3f02
     Eof,
 };
 use std::fmt::{self, Write};
