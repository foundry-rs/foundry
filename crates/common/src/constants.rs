--- conflicted
+++ resolved
@@ -45,14 +45,10 @@
 /// Default user agent set as the header for requests that don't specify one.
 pub const DEFAULT_USER_AGENT: &str = concat!("foundry/", env!("CARGO_PKG_VERSION"));
 
-<<<<<<< HEAD
 /// Prefix for auto-generated type bindings using `forge bind-json`.
 pub const TYPE_BINDING_PREFIX: &str = "string constant schema_";
 
 /// Returns whether the sender is a known L2 system sender that is the first tx in every block.
-=======
-/// Returns whether the sender is a known system sender that is the first tx in every block.
->>>>>>> 7e68208e
 ///
 /// Transactions from these senders usually don't have a any fee information OR set absurdly high fees that exceed the gas limit (See: <https://github.com/foundry-rs/foundry/pull/10608>)
 ///
