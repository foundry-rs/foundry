use crate::errors::convert_solar_errors;
use foundry_compilers::{
    Compiler, ProjectPathsConfig, SourceParser, apply_updates,
    artifacts::SolcLanguage,
    error::Result,
    multi::{MultiCompiler, MultiCompilerInput, MultiCompilerLanguage},
    project::Preprocessor,
    solc::{SolcCompiler, SolcVersionedInput},
};
use solar::parse::{ast::Span, interface::SourceMap};
use std::{
    collections::HashSet,
    ops::{ControlFlow, Range},
    path::PathBuf,
};

mod data;
use data::{collect_preprocessor_data, create_deploy_helpers};

mod deps;
use deps::{PreprocessorDependencies, remove_bytecode_dependencies};

/// Returns the range of the given span in the source map.
#[track_caller]
fn span_to_range(source_map: &SourceMap, span: Span) -> Range<usize> {
<<<<<<< HEAD
    source_map.span_to_source(span).unwrap().data
=======
    source_map.span_to_range(span).unwrap()
>>>>>>> a1da952e
}

/// Preprocessor that replaces static bytecode linking in tests and scripts (`new Contract`) with
/// dynamic linkage through (`Vm.create*`).
///
/// This allows for more efficient caching when iterating on tests.
///
/// See <https://github.com/foundry-rs/foundry/pull/10010>.
#[derive(Debug)]
pub struct DynamicTestLinkingPreprocessor;

impl Preprocessor<SolcCompiler> for DynamicTestLinkingPreprocessor {
    #[instrument(name = "DynamicTestLinkingPreprocessor::preprocess", skip_all)]
    fn preprocess(
        &self,
        _solc: &SolcCompiler,
        input: &mut SolcVersionedInput,
        paths: &ProjectPathsConfig<SolcLanguage>,
        mocks: &mut HashSet<PathBuf>,
    ) -> Result<()> {
        // Skip if we are not preprocessing any tests or scripts. Avoids unnecessary AST parsing.
        if !input.input.sources.iter().any(|(path, _)| paths.is_test_or_script(path)) {
            trace!("no tests or sources to preprocess");
            return Ok(());
        }

        let mut compiler =
            foundry_compilers::resolver::parse::SolParser::new(paths.with_language_ref())
                .into_compiler();
        let _ = compiler.enter_mut(|compiler| -> solar::interface::Result {
            let mut pcx = compiler.parse();

            // Add the sources into the context.
            // Include all sources in the source map so as to not re-load them from disk, but only
            // parse and preprocess tests and scripts.
            let mut preprocessed_paths = vec![];
            let sources = &mut input.input.sources;
            for (path, source) in sources.iter() {
                if let Ok(src_file) = compiler
                    .sess()
                    .source_map()
                    .new_source_file(path.clone(), source.content.as_str())
                    && paths.is_test_or_script(path)
                {
                    pcx.add_file(src_file);
                    preprocessed_paths.push(path.clone());
                }
            }

            // Parse and preprocess.
            pcx.parse();
            let ControlFlow::Continue(()) = compiler.lower_asts()? else { return Ok(()) };
            let gcx = compiler.gcx();
            // Collect tests and scripts dependencies and identify mock contracts.
            let deps = PreprocessorDependencies::new(
                gcx,
                &preprocessed_paths,
                &paths.paths_relative().sources,
                &paths.root,
                mocks,
            );
            // Collect data of source contracts referenced in tests and scripts.
            let data = collect_preprocessor_data(gcx, &deps.referenced_contracts);

            // Extend existing sources with preprocessor deploy helper sources.
            sources.extend(create_deploy_helpers(&data));

            // Generate and apply preprocessor source updates.
            apply_updates(sources, remove_bytecode_dependencies(gcx, &deps, &data));

            Ok(())
        });

        // Warn if any diagnostics emitted during content parsing.
        if let Err(err) = convert_solar_errors(compiler.dcx()) {
            warn!(%err, "failed preprocessing");
        }

        Ok(())
    }
}

impl Preprocessor<MultiCompiler> for DynamicTestLinkingPreprocessor {
    fn preprocess(
        &self,
        compiler: &MultiCompiler,
        input: &mut <MultiCompiler as Compiler>::Input,
        paths: &ProjectPathsConfig<MultiCompilerLanguage>,
        mocks: &mut HashSet<PathBuf>,
    ) -> Result<()> {
        // Preprocess only Solc compilers.
        let MultiCompilerInput::Solc(input) = input else { return Ok(()) };

        let Some(solc) = &compiler.solc else { return Ok(()) };

        let paths = paths.clone().with_language::<SolcLanguage>();
        self.preprocess(solc, input, &paths, mocks)
    }
}<|MERGE_RESOLUTION|>--- conflicted
+++ resolved
@@ -23,11 +23,7 @@
 /// Returns the range of the given span in the source map.
 #[track_caller]
 fn span_to_range(source_map: &SourceMap, span: Span) -> Range<usize> {
-<<<<<<< HEAD
-    source_map.span_to_source(span).unwrap().data
-=======
     source_map.span_to_range(span).unwrap()
->>>>>>> a1da952e
 }
 
 /// Preprocessor that replaces static bytecode linking in tests and scripts (`new Contract`) with
