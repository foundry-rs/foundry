//! # foundry-common
//!
//! Common utilities for building and using foundry's tools.

#![cfg_attr(not(test), warn(unused_crate_dependencies))]
#![cfg_attr(docsrs, feature(doc_cfg, doc_auto_cfg))]

#[expect(unused_extern_crates)] // Used by `ConsoleFmt`.
extern crate self as foundry_common;

#[macro_use]
extern crate tracing;

#[macro_use]
pub mod io;

pub use foundry_common_fmt as fmt;

pub mod abi;
pub mod calc;
pub mod clap;
pub mod comments;
pub mod compile;
pub mod constants;
pub mod contracts;
pub mod errors;
pub mod evm;
pub mod fs;
<<<<<<< HEAD
pub mod iter;
=======
pub mod mapping_slots;
>>>>>>> 56aadcb2
mod preprocessor;
pub mod provider;
pub mod reports;
pub mod retry;
pub mod selectors;
pub mod serde_helpers;
pub mod slot_identifier;
pub mod term;
pub mod traits;
pub mod transactions;
mod utils;
pub mod version;

pub use constants::*;
pub use contracts::*;
pub use io::{Shell, shell, stdin};
pub use traits::*;
pub use transactions::*;
pub use utils::*;<|MERGE_RESOLUTION|>--- conflicted
+++ resolved
@@ -26,11 +26,8 @@
 pub mod errors;
 pub mod evm;
 pub mod fs;
-<<<<<<< HEAD
 pub mod iter;
-=======
 pub mod mapping_slots;
->>>>>>> 56aadcb2
 mod preprocessor;
 pub mod provider;
 pub mod reports;
