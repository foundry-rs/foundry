//! Commonly used helpers to construct `Provider`s

use crate::{ALCHEMY_FREE_TIER_CUPS, REQUEST_TIMEOUT};
use alloy_primitives::U256;
use alloy_providers::provider::{Provider, TempProvider};
use alloy_transports::{Authorization, BoxTransport, Http, Transport};
use ethers_middleware::gas_oracle::{GasCategory, GasOracle, Polygon};
use ethers_providers::{JwtAuth, JwtKey};
use eyre::{Result, WrapErr};
use foundry_config::NamedChain;
use foundry_utils::types::ToAlloy;
use reqwest::{header::HeaderValue, Url};
use std::{
    path::{Path, PathBuf},
    time::Duration,
};
use url::ParseError;

/// Helper type alias for a retry provider
pub type RetryProvider = Provider<BoxTransport>;

/// Helper type alias for a rpc url
pub type RpcUrl = String;

/// Constructs a provider with a 100 millisecond interval poll if it's a localhost URL (most likely
/// an anvil or other dev node) and with the default, or 7 second otherwise.
///
/// See [`try_get_http_provider`] for more details.
///
/// # Panics
///
/// Panics if the URL is invalid.
///
/// # Examples
///
/// ```
/// use foundry_common::get_http_provider;
///
/// let retry_provider = get_http_provider("http://localhost:8545");
/// ```
#[inline]
#[track_caller]
pub fn get_http_provider(builder: impl AsRef<str>) -> RetryProvider {
    try_get_http_provider(builder).unwrap()
}

/// Constructs a provider with a 100 millisecond interval poll if it's a localhost URL (most likely
/// an anvil or other dev node) and with the default, or 7 second otherwise.
#[inline]
pub fn try_get_http_provider(builder: impl AsRef<str>) -> Result<RetryProvider> {
    ProviderBuilder::new(builder.as_ref()).build()
}

/// Helper type to construct a `RetryProvider`
#[derive(Debug)]
pub struct ProviderBuilder {
    // Note: this is a result, so we can easily chain builder calls
    url: Result<Url>,
    chain: NamedChain,
    max_retry: u32,
    timeout_retry: u32,
    initial_backoff: u64,
    timeout: Duration,
    /// available CUPS
    compute_units_per_second: u64,
    /// JWT Secret
    jwt: Option<String>,
    headers: Vec<String>,
}

// === impl ProviderBuilder ===

impl ProviderBuilder {
    /// Creates a new builder instance
    pub fn new(url_str: &str) -> Self {
        // a copy is needed for the next lines to work
        let mut url_str = url_str;

        // invalid url: non-prefixed URL scheme is not allowed, so we prepend the default http
        // prefix
        let storage;
        if url_str.starts_with("localhost:") {
            storage = format!("http://{url_str}");
            url_str = storage.as_str();
        }

        let url = Url::parse(url_str)
            .or_else(|err| match err {
                ParseError::RelativeUrlWithoutBase => {
                    let path = Path::new(url_str);

                    if let Ok(path) = resolve_path(path) {
                        Url::parse(&format!("file://{}", path.display()))
                    } else {
                        Err(err)
                    }
                }
                _ => Err(err),
            })
            .wrap_err_with(|| format!("invalid provider URL: {url_str:?}"));

        Self {
            url,
            chain: NamedChain::Mainnet,
            max_retry: 8,
            timeout_retry: 8,
            initial_backoff: 800,
            timeout: REQUEST_TIMEOUT,
            // alchemy max cpus <https://docs.alchemy.com/reference/compute-units#what-are-cups-compute-units-per-second>
            compute_units_per_second: ALCHEMY_FREE_TIER_CUPS,
            jwt: None,
            headers: vec![],
        }
    }

    /// Enables a request timeout.
    ///
    /// The timeout is applied from when the request starts connecting until the
    /// response body has finished.
    ///
    /// Default is no timeout.
    pub fn timeout(mut self, timeout: Duration) -> Self {
        self.timeout = timeout;
        self
    }

    /// Sets the chain of the node the provider will connect to
    pub fn chain(mut self, chain: NamedChain) -> Self {
        self.chain = chain;
        self
    }

    /// How often to retry a failed request
    pub fn max_retry(mut self, max_retry: u32) -> Self {
        self.max_retry = max_retry;
        self
    }

    /// How often to retry a failed request. If `None`, defaults to the already-set value.
    pub fn maybe_max_retry(mut self, max_retry: Option<u32>) -> Self {
        self.max_retry = max_retry.unwrap_or(self.max_retry);
        self
    }

    /// The starting backoff delay to use after the first failed request. If `None`, defaults to
    /// the already-set value.
    pub fn maybe_initial_backoff(mut self, initial_backoff: Option<u64>) -> Self {
        self.initial_backoff = initial_backoff.unwrap_or(self.initial_backoff);
        self
    }

    /// How often to retry a failed request due to connection issues
    pub fn timeout_retry(mut self, timeout_retry: u32) -> Self {
        self.timeout_retry = timeout_retry;
        self
    }

    /// The starting backoff delay to use after the first failed request
    pub fn initial_backoff(mut self, initial_backoff: u64) -> Self {
        self.initial_backoff = initial_backoff;
        self
    }

    /// Sets the number of assumed available compute units per second
    ///
    /// See also, <https://docs.alchemy.com/reference/compute-units#what-are-cups-compute-units-per-second>
    pub fn compute_units_per_second(mut self, compute_units_per_second: u64) -> Self {
        self.compute_units_per_second = compute_units_per_second;
        self
    }

    /// Sets the number of assumed available compute units per second
    ///
    /// See also, <https://docs.alchemy.com/reference/compute-units#what-are-cups-compute-units-per-second>
    pub fn compute_units_per_second_opt(mut self, compute_units_per_second: Option<u64>) -> Self {
        if let Some(cups) = compute_units_per_second {
            self.compute_units_per_second = cups;
        }
        self
    }

    /// Sets aggressive `max_retry` and `initial_backoff` values
    ///
    /// This is only recommend for local dev nodes
    pub fn aggressive(self) -> Self {
        self.max_retry(100).initial_backoff(100)
    }

    /// Sets the JWT secret
    pub fn jwt(mut self, jwt: impl Into<String>) -> Self {
        self.jwt = Some(jwt.into());
        self
    }

    /// Sets http headers
    pub fn headers(mut self, headers: Vec<String>) -> Self {
        self.headers = headers;

        self
    }

    /// Same as [`Self:build()`] but also retrieves the `chainId` in order to derive an appropriate
    /// interval.
    pub async fn connect(self) -> Result<RetryProvider> {
<<<<<<< HEAD
        let provider = self.build()?;
        // todo: port poll interval hint
        /*if let Some(blocktime) = provider.get_chainid().await.ok().and_then(|id| {
=======
        let mut provider = self.build()?;
        if let Some(blocktime) = provider.get_chainid().await.ok().and_then(|id| {
            NamedChain::try_from(id.as_u64()).ok().and_then(|chain| chain.average_blocktime_hint())
>>>>>>> 9b047246
        }) {
            provider = provider.interval(blocktime / 2);
            }*/
        Ok(provider)
    }

    /// Constructs the `RetryProvider` taking all configs into account.
    pub fn build(self) -> Result<RetryProvider> {
        let ProviderBuilder {
            url,
            chain,
            max_retry,
            timeout_retry,
            initial_backoff,
            timeout,
            compute_units_per_second,
            jwt,
            headers,
        } = self;
        let url = url?;

        // todo: ipc
        // todo: ws
        // todo: port alchemy compute units logic?
        // todo: provider polling interval
        let transport = match url.scheme() {
            "http" | "https" => {
                let mut client_builder = reqwest::Client::builder().timeout(self.timeout);

                if let Some(jwt) = jwt {
                    // todo: wrap err
                    let auth = build_auth(jwt)?;

                    let mut auth_value: HeaderValue = HeaderValue::from_str(&auth.to_string())
                        .expect("Header should be valid string");
                    auth_value.set_sensitive(true);

                    let mut headers = reqwest::header::HeaderMap::new();
                    headers.insert(reqwest::header::AUTHORIZATION, auth_value);

                    client_builder = client_builder.default_headers(headers);
                };

                // todo: wrap err
                let client = client_builder.build()?;

                // todo: retry tower layer
                Http::with_client(client, url).boxed()
            }
            _ => unimplemented!(),
        };

        Ok(Provider::new(transport))
    }
}

/// Estimates EIP1559 fees depending on the chain
///
/// Uses custom gas oracles for
///   - polygon
///
/// Fallback is the default [`Provider::estimate_eip1559_fees`] implementation
pub async fn estimate_eip1559_fees<P: TempProvider>(
    provider: &P,
    chain: Option<u64>,
) -> Result<(U256, U256)> {
    let chain = if let Some(chain) = chain {
        chain
    } else {
        provider
            .get_chain_id()
            .await
            .success()
            .ok_or_else(|| eyre::eyre!("Failed to get chain id"))?
            .to()
    };

    if let Ok(chain) = NamedChain::try_from(chain) {
        // handle chains that deviate from `eth_feeHistory` and have their own oracle
        match chain {
            NamedChain::Polygon | NamedChain::PolygonMumbai => {
                // TODO: phase this out somehow
                let chain = match chain {
                    NamedChain::Polygon => ethers_core::types::Chain::Polygon,
                    NamedChain::PolygonMumbai => ethers_core::types::Chain::PolygonMumbai,
                    _ => unreachable!(),
                };
                let estimator = Polygon::new(chain)?.category(GasCategory::Standard);
                let (a, b) = estimator.estimate_eip1559_fees().await?;
                return Ok((a.to_alloy(), b.to_alloy()));
            }
            _ => {}
        }
    }
    provider
        .estimate_eip1559_fees(None)
        .await
        .success()
        .ok_or_else(|| eyre::eyre!("Failed fetch EIP1559 fees"))
}

#[cfg(not(windows))]
fn resolve_path(path: &Path) -> Result<PathBuf, ()> {
    if path.is_absolute() {
        Ok(path.to_path_buf())
    } else {
        std::env::current_dir().map(|d| d.join(path)).map_err(drop)
    }
}

#[cfg(windows)]
fn resolve_path(path: &Path) -> Result<PathBuf, ()> {
    if let Some(s) = path.to_str() {
        if s.starts_with(r"\\.\pipe\") {
            return Ok(path.to_path_buf());
        }
    }
    Err(())
}

// todo: docs
fn build_auth(jwt: String) -> eyre::Result<Authorization> {
    // Decode jwt from hex, then generate claims (iat with current timestamp)
    let jwt = hex::decode(jwt)?;
    let secret = JwtKey::from_slice(&jwt).map_err(|err| eyre::eyre!("Invalid JWT: {}", err))?;
    let auth = JwtAuth::new(secret, None, None);
    let token = auth.generate_token()?;

    // Essentially unrolled ethers-rs new_with_auth to accomodate the custom timeout
    let auth = Authorization::Bearer(token);

    Ok(auth)
}

#[cfg(test)]
mod tests {
    use super::*;

    #[test]
    fn can_auto_correct_missing_prefix() {
        let builder = ProviderBuilder::new("localhost:8545");
        assert!(builder.url.is_ok());

        let url = builder.url.unwrap();
        assert_eq!(url, Url::parse("http://localhost:8545").unwrap());
    }
}<|MERGE_RESOLUTION|>--- conflicted
+++ resolved
@@ -202,15 +202,9 @@
     /// Same as [`Self:build()`] but also retrieves the `chainId` in order to derive an appropriate
     /// interval.
     pub async fn connect(self) -> Result<RetryProvider> {
-<<<<<<< HEAD
         let provider = self.build()?;
         // todo: port poll interval hint
         /*if let Some(blocktime) = provider.get_chainid().await.ok().and_then(|id| {
-=======
-        let mut provider = self.build()?;
-        if let Some(blocktime) = provider.get_chainid().await.ok().and_then(|id| {
-            NamedChain::try_from(id.as_u64()).ok().and_then(|chain| chain.average_blocktime_hint())
->>>>>>> 9b047246
         }) {
             provider = provider.interval(blocktime / 2);
             }*/
