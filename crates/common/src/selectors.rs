//! Support for handling/identifying selectors
<<<<<<< HEAD
#![allow(missing_docs)]

use crate::abi::abi_decode;
use ethers_solc::artifacts::LosslessAbi;
=======
use crate::abi::abi_decode_calldata;
use alloy_json_abi::JsonAbi;
>>>>>>> 120ae66d
use reqwest::header::{HeaderMap, HeaderName, HeaderValue};
use serde::{de::DeserializeOwned, Deserialize, Serialize};
use std::{
    collections::HashMap,
    fmt,
    sync::{
        atomic::{AtomicBool, AtomicUsize, Ordering},
        Arc,
    },
    time::Duration,
};

static SELECTOR_DATABASE_URL: &str = "https://api.openchain.xyz/signature-database/v1/";
static SELECTOR_IMPORT_URL: &str = "https://api.openchain.xyz/signature-database/v1/import";

/// The standard request timeout for API requests
const REQ_TIMEOUT: Duration = Duration::from_secs(15);

/// How many request can time out before we decide this is a spurious connection
const MAX_TIMEDOUT_REQ: usize = 4usize;

/// A client that can request API data from `https://api.openchain.xyz`
#[derive(Debug, Clone)]
pub struct SignEthClient {
    inner: reqwest::Client,
    /// Whether the connection is spurious, or API is down
    spurious_connection: Arc<AtomicBool>,
    /// How many requests timed out
    timedout_requests: Arc<AtomicUsize>,
    /// Max allowed request that can time out
    max_timedout_requests: usize,
}

impl SignEthClient {
    /// Creates a new client with default settings
    pub fn new() -> reqwest::Result<Self> {
        let inner = reqwest::Client::builder()
            .default_headers(HeaderMap::from_iter([(
                HeaderName::from_static("user-agent"),
                HeaderValue::from_static("forge"),
            )]))
            .timeout(REQ_TIMEOUT)
            .build()?;
        Ok(Self {
            inner,
            spurious_connection: Arc::new(Default::default()),
            timedout_requests: Arc::new(Default::default()),
            max_timedout_requests: MAX_TIMEDOUT_REQ,
        })
    }

    async fn get_text(&self, url: &str) -> reqwest::Result<String> {
        self.inner
            .get(url)
            .send()
            .await
            .map_err(|err| {
                self.on_reqwest_err(&err);
                err
            })?
            .text()
            .await
            .map_err(|err| {
                self.on_reqwest_err(&err);
                err
            })
    }

    /// Sends a new post request
    async fn post_json<T: Serialize, R: DeserializeOwned>(
        &self,
        url: &str,
        body: &T,
    ) -> reqwest::Result<R> {
        self.inner
            .post(url)
            .json(body)
            .send()
            .await
            .map_err(|err| {
                self.on_reqwest_err(&err);
                err
            })?
            .json()
            .await
            .map_err(|err| {
                self.on_reqwest_err(&err);
                err
            })
    }

    fn on_reqwest_err(&self, err: &reqwest::Error) {
        fn is_connectivity_err(err: &reqwest::Error) -> bool {
            if err.is_timeout() || err.is_connect() {
                return true
            }
            // Error HTTP codes (5xx) are considered connectivity issues and will prompt retry
            if let Some(status) = err.status() {
                let code = status.as_u16();
                if (500..600).contains(&code) {
                    return true
                }
            }
            false
        }

        if is_connectivity_err(err) {
            warn!("spurious network detected for https://api.openchain.xyz");
            let previous = self.timedout_requests.fetch_add(1, Ordering::SeqCst);
            if previous >= self.max_timedout_requests {
                self.set_spurious();
            }
        }
    }

    /// Returns whether the connection was marked as spurious
    fn is_spurious(&self) -> bool {
        self.spurious_connection.load(Ordering::Relaxed)
    }

    /// Marks the connection as spurious
    fn set_spurious(&self) {
        self.spurious_connection.store(true, Ordering::Relaxed)
    }

    fn ensure_not_spurious(&self) -> eyre::Result<()> {
        if self.is_spurious() {
            eyre::bail!("Spurious connection detected")
        }
        Ok(())
    }

    /// Decodes the given function or event selector using https://api.openchain.xyz
    pub async fn decode_selector(
        &self,
        selector: &str,
        selector_type: SelectorType,
    ) -> eyre::Result<Vec<String>> {
        // exit early if spurious connection
        self.ensure_not_spurious()?;

        #[derive(Deserialize)]
        struct Decoded {
            name: String,
            filtered: bool,
        }

        #[derive(Deserialize)]
        struct ApiResult {
            event: HashMap<String, Vec<Decoded>>,
            function: HashMap<String, Vec<Decoded>>,
        }

        #[derive(Deserialize)]
        struct ApiResponse {
            ok: bool,
            result: ApiResult,
        }

        // using openchain.xyz signature database over 4byte
        // see https://github.com/foundry-rs/foundry/issues/1672
        let url = match selector_type {
            SelectorType::Function => format!("{SELECTOR_DATABASE_URL}lookup?function={selector}"),
            SelectorType::Event => format!("{SELECTOR_DATABASE_URL}lookup?event={selector}"),
        };

        let res = self.get_text(&url).await?;
        let api_response = match serde_json::from_str::<ApiResponse>(&res) {
            Ok(inner) => inner,
            Err(err) => {
                eyre::bail!("Could not decode response:\n {res}.\nError: {err}")
            }
        };

        if !api_response.ok {
            eyre::bail!("Failed to decode:\n {res}")
        }

        let decoded = match selector_type {
            SelectorType::Function => api_response.result.function,
            SelectorType::Event => api_response.result.event,
        };

        Ok(decoded
            .get(selector)
            .ok_or_else(|| eyre::eyre!("No signature found"))?
            .iter()
            .filter(|&d| !d.filtered)
            .map(|d| d.name.clone())
            .collect::<Vec<String>>())
    }

    /// Fetches a function signature given the selector using https://api.openchain.xyz
    pub async fn decode_function_selector(&self, selector: &str) -> eyre::Result<Vec<String>> {
        let stripped_selector = selector.strip_prefix("0x").unwrap_or(selector);
        let prefixed_selector = format!("0x{}", stripped_selector);
        if prefixed_selector.len() != 10 {
            eyre::bail!(
                "Invalid selector: expected 8 characters (excluding 0x prefix), got {}.",
                stripped_selector.len()
            )
        }

        self.decode_selector(&prefixed_selector[..10], SelectorType::Function).await
    }

    /// Fetches all possible signatures and attempts to abi decode the calldata
    pub async fn decode_calldata(&self, calldata: &str) -> eyre::Result<Vec<String>> {
        let calldata = calldata.strip_prefix("0x").unwrap_or(calldata);
        if calldata.len() < 8 {
            eyre::bail!(
                "Calldata too short: expected at least 8 characters (excluding 0x prefix), got {}.",
                calldata.len()
            )
        }

        let sigs = self.decode_function_selector(&calldata[..8]).await?;

        // filter for signatures that can be decoded
        Ok(sigs
            .iter()
            .filter(|sig| abi_decode_calldata(sig, calldata, true, true).is_ok())
            .cloned()
            .collect::<Vec<String>>())
    }

    /// Fetches an event signature given the 32 byte topic using https://api.openchain.xyz
    pub async fn decode_event_topic(&self, topic: &str) -> eyre::Result<Vec<String>> {
        let prefixed_topic = format!("0x{}", topic.strip_prefix("0x").unwrap_or(topic));
        if prefixed_topic.len() != 66 {
            eyre::bail!("Invalid topic: expected 64 characters (excluding 0x prefix), got {} characters (including 0x prefix).", prefixed_topic.len())
        }
        self.decode_selector(&prefixed_topic[..66], SelectorType::Event).await
    }

    /// Pretty print calldata and if available, fetch possible function signatures
    ///
<<<<<<< HEAD
    /// ```
    /// use foundry_common::selectors::SignEthClient;
    ///
    /// # async fn foo() -> eyre::Result<()> {
    /// SignEthClient::new()?.pretty_calldata(
    ///     "0x70a08231000000000000000000000000d0074f4e6490ae3f888d1d4f7e3e43326bd3f0f5",
    ///     false,
    /// ).await?;
=======
    /// ```no_run
    /// use foundry_common::selectors::SignEthClient;
    ///
    /// # async fn foo() -> eyre::Result<()> {
    /// let pretty_data = SignEthClient::new()?
    ///     .pretty_calldata(
    ///         "0x70a08231000000000000000000000000d0074f4e6490ae3f888d1d4f7e3e43326bd3f0f5"
    ///             .to_string(),
    ///         false,
    ///     )
    ///     .await?;
    /// println!("{}", pretty_data);
>>>>>>> 120ae66d
    /// # Ok(())
    /// # }
    /// ```
    pub async fn pretty_calldata(
        &self,
        calldata: impl AsRef<str>,
        offline: bool,
    ) -> eyre::Result<PossibleSigs> {
        let mut possible_info = PossibleSigs::new();
        let calldata = calldata.as_ref().trim_start_matches("0x");

        let selector =
            calldata.get(..8).ok_or_else(|| eyre::eyre!("calldata cannot be less that 4 bytes"))?;

        let sigs = if offline {
            vec![]
        } else {
            self.decode_function_selector(selector).await.unwrap_or_default().into_iter().collect()
        };
        let (_, data) = calldata.split_at(8);

        if data.len() % 64 != 0 {
            eyre::bail!("\nInvalid calldata size")
        }

        let row_length = data.len() / 64;

        for row in 0..row_length {
            possible_info.data.push(data[64 * row..64 * (row + 1)].to_string());
        }
        if sigs.is_empty() {
            possible_info.method = SelectorOrSig::Selector(selector.to_string());
        } else {
            possible_info.method = SelectorOrSig::Sig(sigs);
        }
        Ok(possible_info)
    }

    /// uploads selectors to https://api.openchain.xyz using the given data
    pub async fn import_selectors(
        &self,
        data: SelectorImportData,
    ) -> eyre::Result<SelectorImportResponse> {
        self.ensure_not_spurious()?;

        let request = match data {
            SelectorImportData::Abi(abis) => {
                let functions_and_errors: Vec<String> = abis
                    .iter()
                    .flat_map(|abi| {
                        abi.functions()
                            .map(|func| func.signature())
                            .chain(abi.errors().map(|error| error.signature()))
                            .collect::<Vec<_>>()
                    })
                    .collect();

                let events = abis
                    .iter()
                    .flat_map(|abi| abi.events().map(|event| event.signature()))
                    .collect::<Vec<_>>();

                SelectorImportRequest { function: functions_and_errors, event: events }
            }
            SelectorImportData::Raw(raw) => {
                let function_and_error =
                    raw.function.iter().chain(raw.error.iter()).cloned().collect::<Vec<_>>();
                SelectorImportRequest { function: function_and_error, event: raw.event }
            }
        };

        Ok(self.post_json(SELECTOR_IMPORT_URL, &request).await?)
    }
}

pub enum SelectorOrSig {
    Selector(String),
    Sig(Vec<String>),
}

pub struct PossibleSigs {
    method: SelectorOrSig,
    data: Vec<String>,
}

impl PossibleSigs {
    fn new() -> Self {
        PossibleSigs { method: SelectorOrSig::Selector("0x00000000".to_string()), data: vec![] }
    }
}

impl fmt::Display for PossibleSigs {
    fn fmt(&self, f: &mut fmt::Formatter<'_>) -> fmt::Result {
        match &self.method {
            SelectorOrSig::Selector(selector) => {
                writeln!(f, "\n Method: {selector}")?;
            }
            SelectorOrSig::Sig(sigs) => {
                writeln!(f, "\n Possible methods:")?;
                for sig in sigs {
                    writeln!(f, " - {sig}")?;
                }
            }
        }

        writeln!(f, " ------------")?;
        for (i, row) in self.data.iter().enumerate() {
            let row_label_decimal = i * 32;
            let row_label_hex = format!("{row_label_decimal:03x}");
            writeln!(f, " [{row_label_hex}]: {row}")?;
        }
        Ok(())
    }
}

#[derive(Clone, Copy)]
pub enum SelectorType {
    Function,
    Event,
}

/// Decodes the given function or event selector using https://api.openchain.xyz
pub async fn decode_selector(
    selector: &str,
    selector_type: SelectorType,
) -> eyre::Result<Vec<String>> {
    SignEthClient::new()?.decode_selector(selector, selector_type).await
}

/// Fetches a function signature given the selector https://api.openchain.xyz
pub async fn decode_function_selector(selector: &str) -> eyre::Result<Vec<String>> {
    SignEthClient::new()?.decode_function_selector(selector).await
}

/// Fetches all possible signatures and attempts to abi decode the calldata
pub async fn decode_calldata(calldata: &str) -> eyre::Result<Vec<String>> {
    SignEthClient::new()?.decode_calldata(calldata).await
}

/// Fetches an event signature given the 32 byte topic using https://api.openchain.xyz
pub async fn decode_event_topic(topic: &str) -> eyre::Result<Vec<String>> {
    SignEthClient::new()?.decode_event_topic(topic).await
}

/// Pretty print calldata and if available, fetch possible function signatures
///
<<<<<<< HEAD
/// ```
/// use foundry_common::selectors::pretty_calldata;
///
/// # async fn foo() -> eyre::Result<()> {
/// pretty_calldata(
///     "0x70a08231000000000000000000000000d0074f4e6490ae3f888d1d4f7e3e43326bd3f0f5",
///     false,
/// ).await?;
=======
/// ```no_run
/// use foundry_common::selectors::pretty_calldata;
///
/// # async fn foo() -> eyre::Result<()> {
/// let pretty_data = pretty_calldata(
///     "0x70a08231000000000000000000000000d0074f4e6490ae3f888d1d4f7e3e43326bd3f0f5".to_string(),
///     false,
/// )
/// .await?;
/// println!("{}", pretty_data);
>>>>>>> 120ae66d
/// # Ok(())
/// # }
/// ```
pub async fn pretty_calldata(
    calldata: impl AsRef<str>,
    offline: bool,
) -> eyre::Result<PossibleSigs> {
    SignEthClient::new()?.pretty_calldata(calldata, offline).await
}

#[derive(Default, Serialize, PartialEq, Debug, Eq)]
pub struct RawSelectorImportData {
    pub function: Vec<String>,
    pub event: Vec<String>,
    pub error: Vec<String>,
}

impl RawSelectorImportData {
    pub fn is_empty(&self) -> bool {
        self.function.is_empty() && self.event.is_empty() && self.error.is_empty()
    }
}

#[derive(Serialize)]
#[serde(untagged)]
pub enum SelectorImportData {
    Abi(Vec<JsonAbi>),
    Raw(RawSelectorImportData),
}

#[derive(Debug, Default, Serialize)]
struct SelectorImportRequest {
    function: Vec<String>,
    event: Vec<String>,
}

#[derive(Debug, Deserialize)]
struct SelectorImportEffect {
    imported: HashMap<String, String>,
    duplicated: HashMap<String, String>,
}

#[derive(Debug, Deserialize)]
struct SelectorImportResult {
    function: SelectorImportEffect,
    event: SelectorImportEffect,
}

#[derive(Debug, Deserialize)]
pub struct SelectorImportResponse {
    result: SelectorImportResult,
}

impl SelectorImportResponse {
    /// Print info about the functions which were uploaded or already known
    pub fn describe(&self) -> eyre::Result<()> {
        for (k, v) in &self.result.function.imported {
            sh_status!("Imported" => "function {k}: {v}")?;
        }
        for (k, v) in &self.result.event.imported {
            sh_status!("Imported" => "event {k}: {v}")?;
        }
        for (k, v) in &self.result.function.duplicated {
            sh_status!("Duplicated" => "function {k}: {v}")?;
        }
        for (k, v) in &self.result.event.duplicated {
            sh_status!("Duplicated" => "event {k}: {v}")?;
        }

        sh_eprintln!("Selectors successfully uploaded to https://api.openchain.xyz")
    }
}

/// uploads selectors to https://api.openchain.xyz using the given data
pub async fn import_selectors(data: SelectorImportData) -> eyre::Result<SelectorImportResponse> {
    SignEthClient::new()?.import_selectors(data).await
}

#[derive(PartialEq, Default, Debug)]
pub struct ParsedSignatures {
    pub signatures: RawSelectorImportData,
    pub abis: Vec<JsonAbi>,
}

#[derive(Deserialize)]
struct Artifact {
    abi: JsonAbi,
}

/// Parses a list of tokens into function, event, and error signatures.
/// Also handles JSON artifact files
/// Ignores invalid tokens
pub fn parse_signatures(tokens: Vec<String>) -> ParsedSignatures {
    // if any of the given tokens are json artifact files,
    // Parse them and read in the ABI from the file
    let abis = tokens
        .iter()
        .filter(|sig| sig.ends_with(".json"))
        .filter_map(|filename| std::fs::read_to_string(filename).ok())
        .filter_map(|file| serde_json::from_str(file.as_str()).ok())
        .map(|artifact: Artifact| artifact.abi)
        .collect();

    // for tokens that are not json artifact files,
    // try to parse them as raw signatures
    let signatures = tokens.iter().filter(|sig| !sig.ends_with(".json")).fold(
        RawSelectorImportData::default(),
        |mut data, signature| {
            let mut split = signature.split(' ');
            match split.next() {
                Some("function") => {
                    if let Some(sig) = split.next() {
                        data.function.push(sig.to_string())
                    }
                }
                Some("event") => {
                    if let Some(sig) = split.next() {
                        data.event.push(sig.to_string())
                    }
                }
                Some("error") => {
                    if let Some(sig) = split.next() {
                        data.error.push(sig.to_string())
                    }
                }
                Some(signature) => {
                    // if no type given, assume function
                    data.function.push(signature.to_string());
                }
                None => {}
            }
            data
        },
    );

    ParsedSignatures { signatures, abis }
}

#[cfg(test)]
mod tests {
    use super::*;

    #[tokio::test(flavor = "multi_thread")]
    async fn test_decode_selector() {
        let sigs = decode_function_selector("0xa9059cbb").await;
        assert_eq!(sigs.unwrap()[0], "transfer(address,uint256)".to_string());

        let sigs = decode_function_selector("a9059cbb").await;
        assert_eq!(sigs.unwrap()[0], "transfer(address,uint256)".to_string());

        // invalid signature
        decode_function_selector("0xa9059c")
            .await
            .map_err(|e| {
                assert_eq!(
                    e.to_string(),
                    "Invalid selector: expected 8 characters (excluding 0x prefix), got 6."
                )
            })
            .map(|_| panic!("Expected fourbyte error"))
            .ok();
    }

    #[tokio::test(flavor = "multi_thread")]
    async fn test_decode_calldata() {
        let decoded = decode_calldata("0xa9059cbb0000000000000000000000000a2ac0c368dc8ec680a0c98c907656bd970675950000000000000000000000000000000000000000000000000000000767954a79").await;
        assert_eq!(decoded.unwrap()[0], "transfer(address,uint256)".to_string());

        let decoded = decode_calldata("a9059cbb0000000000000000000000000a2ac0c368dc8ec680a0c98c907656bd970675950000000000000000000000000000000000000000000000000000000767954a79").await;
        assert_eq!(decoded.unwrap()[0], "transfer(address,uint256)".to_string());
    }

    #[tokio::test(flavor = "multi_thread")]
    async fn test_import_selectors() {
        let mut data = RawSelectorImportData::default();
        data.function.push("transfer(address,uint256)".to_string());
        let result = import_selectors(SelectorImportData::Raw(data)).await;
        assert_eq!(
            result.unwrap().result.function.duplicated.get("transfer(address,uint256)").unwrap(),
            "0xa9059cbb"
        );

        let abi: JsonAbi = serde_json::from_str(r#"[{"constant":false,"inputs":[{"name":"_to","type":"address"},{"name":"_value","type":"uint256"}],"name":"transfer","outputs":[{"name":"","type":"bool"}],"payable":false,"stateMutability":"nonpayable","type":"function", "methodIdentifiers": {"transfer(address,uint256)(uint256)": "0xa9059cbb"}}]"#).unwrap();
        let result = import_selectors(SelectorImportData::Abi(vec![abi])).await;
        assert_eq!(
            result.unwrap().result.function.duplicated.get("transfer(address,uint256)").unwrap(),
            "0xa9059cbb"
        );
    }

    #[tokio::test(flavor = "multi_thread")]
    async fn test_parse_signatures() {
        let result = parse_signatures(vec!["transfer(address,uint256)".to_string()]);
        assert_eq!(
            result,
            ParsedSignatures {
                signatures: RawSelectorImportData {
                    function: vec!["transfer(address,uint256)".to_string()],
                    ..Default::default()
                },
                ..Default::default()
            }
        );

        let result = parse_signatures(vec![
            "transfer(address,uint256)".to_string(),
            "function approve(address,uint256)".to_string(),
        ]);
        assert_eq!(
            result,
            ParsedSignatures {
                signatures: RawSelectorImportData {
                    function: vec![
                        "transfer(address,uint256)".to_string(),
                        "approve(address,uint256)".to_string()
                    ],
                    ..Default::default()
                },
                ..Default::default()
            }
        );

        let result = parse_signatures(vec![
            "transfer(address,uint256)".to_string(),
            "event Approval(address,address,uint256)".to_string(),
            "error ERC20InsufficientBalance(address,uint256,uint256)".to_string(),
        ]);
        assert_eq!(
            result,
            ParsedSignatures {
                signatures: RawSelectorImportData {
                    function: vec!["transfer(address,uint256)".to_string()],
                    event: vec!["Approval(address,address,uint256)".to_string()],
                    error: vec!["ERC20InsufficientBalance(address,uint256,uint256)".to_string()]
                },
                ..Default::default()
            }
        );

        // skips invalid
        let result = parse_signatures(vec!["event".to_string()]);
        assert_eq!(
            result,
            ParsedSignatures { signatures: Default::default(), ..Default::default() }
        );
    }

    #[tokio::test(flavor = "multi_thread")]
    async fn test_decode_event_topic() {
        let decoded = decode_event_topic(
            "0x7e1db2a1cd12f0506ecd806dba508035b290666b84b096a87af2fd2a1516ede6",
        )
        .await;
        assert_eq!(decoded.unwrap()[0], "updateAuthority(address,uint8)".to_string());

        let decoded =
            decode_event_topic("7e1db2a1cd12f0506ecd806dba508035b290666b84b096a87af2fd2a1516ede6")
                .await;
        assert_eq!(decoded.unwrap()[0], "updateAuthority(address,uint8)".to_string());

        let decoded = decode_event_topic(
            "0xb7009613e63fb13fd59a2fa4c206a992c1f090a44e5d530be255aa17fed0b3dd",
        )
        .await;
        assert_eq!(decoded.unwrap()[0], "canCall(address,address,bytes4)".to_string());

        let decoded =
            decode_event_topic("b7009613e63fb13fd59a2fa4c206a992c1f090a44e5d530be255aa17fed0b3dd")
                .await;
        assert_eq!(decoded.unwrap()[0], "canCall(address,address,bytes4)".to_string());
    }
}<|MERGE_RESOLUTION|>--- conflicted
+++ resolved
@@ -1,13 +1,7 @@
-//! Support for handling/identifying selectors
-<<<<<<< HEAD
-#![allow(missing_docs)]
-
-use crate::abi::abi_decode;
-use ethers_solc::artifacts::LosslessAbi;
-=======
+//! Support for handling/identifying selectors.
+
 use crate::abi::abi_decode_calldata;
 use alloy_json_abi::JsonAbi;
->>>>>>> 120ae66d
 use reqwest::header::{HeaderMap, HeaderName, HeaderValue};
 use serde::{de::DeserializeOwned, Deserialize, Serialize};
 use std::{
@@ -245,16 +239,6 @@
 
     /// Pretty print calldata and if available, fetch possible function signatures
     ///
-<<<<<<< HEAD
-    /// ```
-    /// use foundry_common::selectors::SignEthClient;
-    ///
-    /// # async fn foo() -> eyre::Result<()> {
-    /// SignEthClient::new()?.pretty_calldata(
-    ///     "0x70a08231000000000000000000000000d0074f4e6490ae3f888d1d4f7e3e43326bd3f0f5",
-    ///     false,
-    /// ).await?;
-=======
     /// ```no_run
     /// use foundry_common::selectors::SignEthClient;
     ///
@@ -267,7 +251,6 @@
     ///     )
     ///     .await?;
     /// println!("{}", pretty_data);
->>>>>>> 120ae66d
     /// # Ok(())
     /// # }
     /// ```
@@ -414,16 +397,6 @@
 
 /// Pretty print calldata and if available, fetch possible function signatures
 ///
-<<<<<<< HEAD
-/// ```
-/// use foundry_common::selectors::pretty_calldata;
-///
-/// # async fn foo() -> eyre::Result<()> {
-/// pretty_calldata(
-///     "0x70a08231000000000000000000000000d0074f4e6490ae3f888d1d4f7e3e43326bd3f0f5",
-///     false,
-/// ).await?;
-=======
 /// ```no_run
 /// use foundry_common::selectors::pretty_calldata;
 ///
@@ -434,7 +407,6 @@
 /// )
 /// .await?;
 /// println!("{}", pretty_data);
->>>>>>> 120ae66d
 /// # Ok(())
 /// # }
 /// ```
