//! Uncategorised utilities.

use alloy_primitives::{keccak256, B256, U256};
/// Block on a future using the current tokio runtime on the current thread.
pub fn block_on<F: std::future::Future>(future: F) -> F::Output {
    block_on_handle(&tokio::runtime::Handle::current(), future)
}

/// Block on a future using the current tokio runtime on the current thread with the given handle.
pub fn block_on_handle<F: std::future::Future>(
    handle: &tokio::runtime::Handle,
    future: F,
) -> F::Output {
    tokio::task::block_in_place(|| handle.block_on(future))
}

/// Computes the storage slot as specified by `ERC-7201`, using the `erc7201` formula ID.
///
/// This is defined as:
///
/// ```text
/// erc7201(id: string) = keccak256(keccak256(id) - 1) & ~0xff
/// ```
///
/// # Examples
///
/// ```
/// use alloy_primitives::b256;
/// use foundry_common::erc7201;
///
/// assert_eq!(
///     erc7201("example.main"),
///     b256!("0x183a6125c38840424c4a85fa12bab2ab606c4b6d0e7cc73c0c06ba5300eab500"),
/// );
/// ```
pub fn erc7201(id: &str) -> B256 {
    let x = U256::from_be_bytes(keccak256(id).0) - U256::from(1);
    keccak256(x.to_be_bytes::<32>()) & B256::from(!U256::from(0xff))
}

<<<<<<< HEAD
#[cfg(test)]
mod tests {
    use super::*;
    use alloy_primitives::b256;

    #[test]
    fn test_erc7201_known_value() {
        let id = "example.main";
        let expected = b256!("0x183a6125c38840424c4a85fa12bab2ab606c4b6d0e7cc73c0c06ba5300eab500");
        assert_eq!(erc7201(id), expected);
    }

    #[test]
    fn test_erc7201_different_inputs() {
        let a = erc7201("foo.bar");
        let b = erc7201("baz.bat");
        assert_ne!(a, b);
    }

    #[test]
    fn test_erc7201_format() {
        let id = "my.storage.slot";
        let slot = erc7201(id);
        assert_eq!(slot.len(), 32);
=======
/// Utility function to ignore metadata hash of the given bytecode.
/// This assumes that the metadata is at the end of the bytecode.
pub fn ignore_metadata_hash(bytecode: &[u8]) -> &[u8] {
    // Get the last two bytes of the bytecode to find the length of CBOR metadata.
    let Some((rest, metadata_len_bytes)) = bytecode.split_last_chunk() else { return bytecode };
    let metadata_len = u16::from_be_bytes(*metadata_len_bytes) as usize;
    if metadata_len > rest.len() {
        return bytecode;
    }
    let (rest, metadata) = rest.split_at(rest.len() - metadata_len);
    if ciborium::from_reader::<ciborium::Value, _>(metadata).is_ok() {
        rest
    } else {
        bytecode
>>>>>>> 96f6ffe0
    }
}<|MERGE_RESOLUTION|>--- conflicted
+++ resolved
@@ -38,7 +38,23 @@
     keccak256(x.to_be_bytes::<32>()) & B256::from(!U256::from(0xff))
 }
 
-<<<<<<< HEAD
+/// Utility function to ignore metadata hash of the given bytecode.
+/// This assumes that the metadata is at the end of the bytecode.
+pub fn ignore_metadata_hash(bytecode: &[u8]) -> &[u8] {
+    // Get the last two bytes of the bytecode to find the length of CBOR metadata.
+    let Some((rest, metadata_len_bytes)) = bytecode.split_last_chunk() else { return bytecode };
+    let metadata_len = u16::from_be_bytes(*metadata_len_bytes) as usize;
+    if metadata_len > rest.len() {
+        return bytecode;
+    }
+    let (rest, metadata) = rest.split_at(rest.len() - metadata_len);
+    if ciborium::from_reader::<ciborium::Value, _>(metadata).is_ok() {
+        rest
+    } else {
+        bytecode
+    }
+}
+
 #[cfg(test)]
 mod tests {
     use super::*;
@@ -63,21 +79,5 @@
         let id = "my.storage.slot";
         let slot = erc7201(id);
         assert_eq!(slot.len(), 32);
-=======
-/// Utility function to ignore metadata hash of the given bytecode.
-/// This assumes that the metadata is at the end of the bytecode.
-pub fn ignore_metadata_hash(bytecode: &[u8]) -> &[u8] {
-    // Get the last two bytes of the bytecode to find the length of CBOR metadata.
-    let Some((rest, metadata_len_bytes)) = bytecode.split_last_chunk() else { return bytecode };
-    let metadata_len = u16::from_be_bytes(*metadata_len_bytes) as usize;
-    if metadata_len > rest.len() {
-        return bytecode;
-    }
-    let (rest, metadata) = rest.split_at(rest.len() - metadata_len);
-    if ciborium::from_reader::<ciborium::Value, _>(metadata).is_ok() {
-        rest
-    } else {
-        bytecode
->>>>>>> 96f6ffe0
     }
 }