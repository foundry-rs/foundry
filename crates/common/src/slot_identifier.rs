--- conflicted
+++ resolved
@@ -12,7 +12,6 @@
 use std::{collections::BTreeMap, str::FromStr, sync::Arc};
 use tracing::trace;
 
-<<<<<<< HEAD
 /// "inplace" encoding type for variables that fit in one storage slot i.e 32 bytes
 pub const ENCODING_INPLACE: &str = "inplace";
 /// "mapping" encoding type for Solidity mappings, which use keccak256 hash-based storage
@@ -22,12 +21,6 @@
 pub const ENCODING_BYTES: &str = "bytes";
 /// "dynamic_array" encoding type for dynamic arrays, which uses keccak256 hash-based storage
 pub const ENCODING_DYN_ARRAY: &str = "dynamic_array";
-=======
-// Constants for storage type encodings
-const ENCODING_INPLACE: &str = "inplace";
-const ENCODING_MAPPING: &str = "mapping";
-const ENCODING_BYTES: &str = "bytes";
->>>>>>> 83b904fd
 
 /// Information about a storage slot including its label, type, and decoded values.
 #[derive(Serialize, Debug)]
@@ -102,26 +95,6 @@
                 if length_byte & 1 == 0 {
                     // Short string/bytes (less than 32 bytes)
                     let length = (length_byte >> 1) as usize;
-<<<<<<< HEAD
-                    if length == 0 {
-                        let empty = if matches!(actual_type, DynSolType::String) {
-                            DynSolValue::String(String::new())
-                        } else {
-                            DynSolValue::Bytes(Vec::new())
-                        };
-                        return Some(empty);
-                    }
-
-                    // Data is stored in the same slot, left-aligned
-                    let data = &value.0[0..length];
-
-                    if matches!(actual_type, DynSolType::String) {
-                        // For strings, convert bytes to UTF-8
-                        String::from_utf8(data.to_vec()).ok().map(DynSolValue::String)
-                    } else {
-                        // For bytes, return raw bytes
-                        Some(DynSolValue::Bytes(data.to_vec()))
-=======
                     // Extract data
                     let data = if length == 0 { Vec::new() } else { value.0[0..length].to_vec() };
 
@@ -135,7 +108,6 @@
                         Some(DynSolValue::String(str_val))
                     } else {
                         Some(DynSolValue::Bytes(data))
->>>>>>> 83b904fd
                     }
                 } else {
                     // Long string/bytes (32 bytes or more)
@@ -169,19 +141,6 @@
         }
 
         // Try to handle as long bytes/string
-<<<<<<< HEAD
-        if let Some(data) = self.aggregate_bytes_or_strings(base_slot, storage_values) {
-            // Decode the full long bytes/string value
-            if matches!(self.slot_type.dyn_sol_type, DynSolType::String) {
-                let str_val = String::from_utf8(data).unwrap_or_default();
-                Some(DynSolValue::String(str_val))
-            } else {
-                Some(DynSolValue::Bytes(data))
-            }
-        } else {
-            None
-        }
-=======
         self.aggregate_bytes_or_strings(base_slot, storage_values).map(|data| {
             match self.slot_type.dyn_sol_type {
                 DynSolType::String => {
@@ -191,7 +150,6 @@
                 _ => unreachable!(),
             }
         })
->>>>>>> 83b904fd
     }
 
     /// Decodes both previous and new [`DynSolType::Bytes`] or [`DynSolType::String`] values
@@ -210,36 +168,6 @@
 
         // Get both previous and new values from the storage accesses
         if let Some((prev_base_value, new_base_value)) = storage_accesses.get(base_slot) {
-<<<<<<< HEAD
-            let prev_length_byte = prev_base_value.0[31];
-            let new_length_byte = new_base_value.0[31];
-
-            // Decode previous value
-            let prev_decoded = if prev_length_byte & 1 == 1 {
-                // Long bytes/string - aggregate from multiple slots
-                let prev_map = storage_accesses
-                    .iter()
-                    .map(|(slot, (prev_val, _))| (*slot, *prev_val))
-                    .collect::<B256Map<_>>();
-                self.decode_bytes_or_string(base_slot, &prev_map)
-            } else {
-                // Short bytes/string - decode directly from base slot
-                self.decode(*prev_base_value)
-            };
-
-            // Decode new value and populate members if it's long
-            let new_decoded = if new_length_byte & 1 == 1 {
-                // Long bytes/string - aggregate from multiple slots
-                let new_map = storage_accesses
-                    .iter()
-                    .map(|(slot, (_, new_val))| (*slot, *new_val))
-                    .collect::<B256Map<_>>();
-                self.decode_bytes_or_string(base_slot, &new_map)
-            } else {
-                // Short bytes/string - decode directly from base slot
-                self.decode(*new_base_value)
-            };
-=======
             // Reusable closure to decode bytes/string based on length encoding
             let mut decode_value = |base_value: B256, is_new: bool| {
                 let length_byte = base_value.0[31];
@@ -261,7 +189,6 @@
 
             // Decode new value
             let new_decoded = decode_value(*new_base_value, true);
->>>>>>> 83b904fd
 
             // Set decoded values if both were successfully decoded
             if let (Some(prev), Some(new)) = (prev_decoded, new_decoded) {
