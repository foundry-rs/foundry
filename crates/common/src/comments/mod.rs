--- conflicted
+++ resolved
@@ -1,22 +1,15 @@
-<<<<<<< HEAD
+mod comment;
+pub use comment::{Comment, CommentStyle};
+
+pub mod inline_config;
+
 use crate::iter::IterDelimited;
-use solar_parse::{
-=======
-mod comment;
-
-use comment::{Comment, CommentStyle};
 use solar::parse::{
->>>>>>> 56aadcb2
     ast::{CommentKind, Span},
     interface::{BytePos, CharPos, SourceMap, source_map::SourceFile},
     lexer::token::RawTokenKind as TokenKind,
 };
 use std::fmt;
-
-mod comment;
-pub use comment::{Comment, CommentStyle};
-
-pub mod inline_config;
 
 pub const DISABLE_START: &str = "forgefmt: disable-start";
 pub const DISABLE_END: &str = "forgefmt: disable-end";
@@ -137,7 +130,7 @@
 
     /// Consumes the gatherer and returns the collected comments.
     fn gather(mut self) -> Self {
-        for token in solar_parse::Cursor::new(&self.text[self.pos..]) {
+        for token in solar::parse::Cursor::new(&self.text[self.pos..]) {
             self.process_token(token);
         }
         self
@@ -183,7 +176,7 @@
     }
 
     /// Processes a single token from the source.
-    fn process_token(&mut self, token: solar_parse::lexer::token::RawToken) {
+    fn process_token(&mut self, token: solar::parse::lexer::token::RawToken) {
         let token_range = self.pos..self.pos + token.len as usize;
         let span = self.make_span(token_range.clone());
         let token_text = &self.text[token_range];
@@ -195,24 +188,6 @@
             self.disabled_block_depth -= 1;
         }
 
-<<<<<<< HEAD
-=======
-    /*
-    if let Some(shebang_len) = strip_shebang(text) {
-        comments.push(Comment {
-            style: CommentStyle::Isolated,
-            lines: vec![text[..shebang_len].to_string()],
-            pos: start_bpos,
-        });
-        pos += shebang_len;
-    }
-    */
-
-    for token in solar::parse::Cursor::new(&text[pos..]) {
-        let token_range = pos..pos + token.len as usize;
-        let span = make_span(token_range.clone());
-        let token_text = &text[token_range];
->>>>>>> 56aadcb2
         match token.kind {
             TokenKind::Whitespace => {
                 if let Some(mut idx) = token_text.find('\n') {
