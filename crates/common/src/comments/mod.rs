--- conflicted
+++ resolved
@@ -128,13 +128,6 @@
         }
     }
 
-<<<<<<< HEAD
-fn gather_comments(sf: &SourceFile) -> Vec<Comment> {
-    let text = sf.src.as_str();
-    let start_bpos = sf.start_pos;
-    let mut comments: Vec<Comment> = Vec::new();
-    let mut code_to_the_left = false;
-=======
     /// Consumes the gatherer and returns the collected comments.
     fn gather(mut self) -> Self {
         for token in solar::parse::Cursor::new(&self.text[self.pos..]) {
@@ -142,7 +135,6 @@
         }
         self
     }
->>>>>>> 713be9c5
 
     /// Post-processes a list of comments to group consecutive comments.
     ///
@@ -196,24 +188,6 @@
             self.disabled_block_depth -= 1;
         }
 
-<<<<<<< HEAD
-    /*
-    if let Some(shebang_len) = strip_shebang(text) {
-        comments.push(Comment {
-            style: CommentStyle::Isolated,
-            lines: vec![text[..shebang_len].to_string()],
-            pos: start_bpos,
-        });
-        pos += shebang_len;
-    }
-    */
-
-    for (pos, token) in solar::parse::Cursor::new(text).with_position() {
-        let token_range = pos..pos + token.len as usize;
-        let span = make_span(token_range.clone());
-        let token_text = &text[token_range];
-=======
->>>>>>> 713be9c5
         match token.kind {
             TokenKind::Whitespace => {
                 if let Some(mut idx) = token_text.find('\n') {
@@ -276,10 +250,7 @@
                 self.code_to_the_left = true;
             }
         }
-<<<<<<< HEAD
-=======
         self.pos += token.len as usize;
->>>>>>> 713be9c5
     }
 
     /// Splits a block comment into lines, ensuring that each line is properly formatted.
