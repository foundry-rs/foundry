--- conflicted
+++ resolved
@@ -3,11 +3,5 @@
 #![cfg_attr(docsrs, feature(doc_cfg, doc_auto_cfg))]
 #![allow(elided_lifetimes_in_paths)]
 
-<<<<<<< HEAD
-// Feature.
-use solar_interface as _;
-
-=======
->>>>>>> 417bfad0
 pub mod linter;
 pub mod sol;