--- conflicted
+++ resolved
@@ -4,11 +4,7 @@
 pub use early::{EarlyLintPass, EarlyLintVisitor};
 pub use late::{LateLintPass, LateLintVisitor};
 
-<<<<<<< HEAD
-use eyre::Result;
-=======
 use foundry_common::comments::inline_config::InlineConfig;
->>>>>>> a4e272a9
 use foundry_compilers::Language;
 use foundry_config::{DenyLevel, lint::Severity};
 use solar::{
@@ -34,13 +30,10 @@
     ///
     /// The `compiler` should have already been configured with all the sources necessary,
     /// as well as having performed parsing and lowering.
-<<<<<<< HEAD
     ///
     /// Should return an error based on the configured [`DenyLevel`] and the emitted diagnostics.
-    fn lint(&self, input: &[PathBuf], deny: DenyLevel, compiler: &mut Compiler) -> Result<()>;
-=======
-    fn lint(&self, input: &[PathBuf], compiler: &mut Compiler) -> eyre::Result<()>;
->>>>>>> a4e272a9
+    fn lint(&self, input: &[PathBuf], deny: DenyLevel, compiler: &mut Compiler)
+    -> eyre::Result<()>;
 }
 
 pub trait Lint {
