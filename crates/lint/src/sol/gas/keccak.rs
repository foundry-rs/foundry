--- conflicted
+++ resolved
@@ -1,9 +1,5 @@
 use super::AsmKeccak256;
 use crate::{
-<<<<<<< HEAD
-    declare_forge_lint,
-=======
->>>>>>> 6c01dc6e
     linter::{EarlyLintPass, LintContext},
     sol::{Severity, SolLint},
 };
