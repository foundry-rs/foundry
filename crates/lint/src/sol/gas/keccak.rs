use super::AsmKeccak256;
use crate::{
<<<<<<< HEAD
    declare_forge_lint,
    linter::{EarlyLintPass, LintContext},
=======
    linter::EarlyLintPass,
>>>>>>> c3e58d4b
    sol::{Severity, SolLint},
};
use solar_ast::{CallArgsKind, Expr, ExprKind};
use solar_interface::kw;

declare_forge_lint!(
    ASM_KECCAK256,
    Severity::Gas,
    "asm-keccak256",
    "hash using inline assembly to save gas"
);

impl<'ast> EarlyLintPass<'ast> for AsmKeccak256 {
    fn check_expr(&mut self, ctx: &LintContext<'_>, expr: &'ast Expr<'ast>) {
        if let ExprKind::Call(expr, args) = &expr.kind {
            if let ExprKind::Ident(ident) = &expr.kind {
                if ident.name == kw::Keccak256 {
                    // Do not flag when hashing a single literal, as the compiler should optimize it
                    if let CallArgsKind::Unnamed(ref exprs) = args.kind {
                        if exprs.len() == 1 {
                            if let ExprKind::Lit(_, _) = exprs[0].kind {
                                return;
                            }
                        }
                    }
                    ctx.emit(&ASM_KECCAK256, expr.span);
                }
            }
        }
    }
}<|MERGE_RESOLUTION|>--- conflicted
+++ resolved
@@ -1,11 +1,6 @@
 use super::AsmKeccak256;
 use crate::{
-<<<<<<< HEAD
-    declare_forge_lint,
     linter::{EarlyLintPass, LintContext},
-=======
-    linter::EarlyLintPass,
->>>>>>> c3e58d4b
     sol::{Severity, SolLint},
 };
 use solar_ast::{CallArgsKind, Expr, ExprKind};
