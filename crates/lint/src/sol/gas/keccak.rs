--- conflicted
+++ resolved
@@ -15,7 +15,6 @@
     "use of inefficient hashing mechanism"
 );
 
-<<<<<<< HEAD
 const SNIP_DESC: Option<&str> = Some("consider using inline assembly to reduce gas usage:");
 
 impl<'hir> LateLintPass<'hir> for AsmKeccak256 {
@@ -50,11 +49,11 @@
                 }
             }
             // Expressions that don't (directly) assign to a variable
-            hir::StmtKind::Expr(expr) |
-            hir::StmtKind::Emit(expr) |
-            hir::StmtKind::Revert(expr) |
-            hir::StmtKind::DeclMulti(_, expr) |
-            hir::StmtKind::If(expr, ..) => check_expr_and_emit_lint(expr, None, false),
+            hir::StmtKind::Expr(expr)
+            | hir::StmtKind::Emit(expr)
+            | hir::StmtKind::Revert(expr)
+            | hir::StmtKind::DeclMulti(_, expr)
+            | hir::StmtKind::If(expr, ..) => check_expr_and_emit_lint(expr, None, false),
             hir::StmtKind::Return(Some(expr)) => check_expr_and_emit_lint(expr, None, true),
             _ => (),
         }
@@ -123,8 +122,8 @@
     ) -> bool {
         let Some((packed_args, encoding)) = get_abi_packed_args(expr) else { return false };
 
-        if all_exprs_check(hir, packed_args, is_32byte_type) ||
-            (encoding == "encode" && all_exprs_check(hir, packed_args, is_value_type))
+        if all_exprs_check(hir, packed_args, is_32byte_type)
+            || (encoding == "encode" && all_exprs_check(hir, packed_args, is_value_type))
         {
             let arg_snippets: Option<Vec<String>> =
                 packed_args.iter().map(|arg| ctx.span_to_snippet(arg.span)).collect();
@@ -154,11 +153,7 @@
 
 impl AsmContext {
     fn target_span(&self, stmt_span: Span, call_span: Span) -> Span {
-        if self.assign.is_some() || self.is_return {
-            stmt_span
-        } else {
-            call_span
-        }
+        if self.assign.is_some() || self.is_return { stmt_span } else { call_span }
     }
 
     fn get_assign_var_name(&self) -> String {
@@ -248,11 +243,7 @@
         return None;
     };
 
-    if is_keccak && args.len() == 1 {
-        Some(&args[0])
-    } else {
-        None
-    }
+    if is_keccak && args.len() == 1 { Some(&args[0]) } else { None }
 }
 
 /// Helper function to extract `abi.encode` and `abi.encodePacked` expressions and the encoding.
@@ -274,22 +265,7 @@
                         return Some((exprs, encoding));
                     }
                 }
-=======
-impl<'ast> EarlyLintPass<'ast> for AsmKeccak256 {
-    fn check_expr(&mut self, ctx: &LintContext<'_>, expr: &'ast Expr<'ast>) {
-        if let ExprKind::Call(expr, args) = &expr.kind
-            && let ExprKind::Ident(ident) = &expr.kind
-            && ident.name == kw::Keccak256
-        {
-            // Do not flag when hashing a single literal, as the compiler should optimize it
-            if let CallArgsKind::Unnamed(ref exprs) = args.kind
-                && exprs.len() == 1
-                && let ExprKind::Lit(_, _) = exprs[0].kind
-            {
-                return;
->>>>>>> 109f2645
-            }
-            ctx.emit(&ASM_KECCAK256, expr.span);
+            }
         }
     }
     None
@@ -318,9 +294,9 @@
 
 fn is_32byte_type<'hir>(kind: &hir::TypeKind<'hir>) -> bool {
     if let hir::TypeKind::Elementary(
-        hir::ElementaryType::Int(size) |
-        hir::ElementaryType::UInt(size) |
-        hir::ElementaryType::FixedBytes(size),
+        hir::ElementaryType::Int(size)
+        | hir::ElementaryType::UInt(size)
+        | hir::ElementaryType::FixedBytes(size),
     ) = kind
     {
         return size.bytes() == TypeSize::MAX;
@@ -331,7 +307,7 @@
 
 fn is_value_type<'hir>(kind: &hir::TypeKind<'hir>) -> bool {
     if let hir::TypeKind::Elementary(ty) = kind {
-        return ty.is_value_type()
+        return ty.is_value_type();
     }
     false
 }