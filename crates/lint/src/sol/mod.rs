--- conflicted
+++ resolved
@@ -2,14 +2,13 @@
     EarlyLintPass, EarlyLintVisitor, LateLintPass, LateLintVisitor, Lint, LintContext, Linter,
     LinterConfig,
 };
-use foundry_common::comments::{
-    Comments,
-    inline_config::{InlineConfig, InlineConfigItem},
+use foundry_common::{
+    comments::{
+        Comments,
+        inline_config::{InlineConfig, InlineConfigItem},
+    },
+    errors::convert_solar_errors,
 };
-<<<<<<< HEAD
-=======
-use foundry_common::{comments::Comments, errors::convert_solar_errors};
->>>>>>> a1da952e
 use foundry_compilers::{ProjectPathsConfig, solc::SolcLanguage};
 use foundry_config::lint::Severity;
 use rayon::prelude::*;
@@ -257,7 +256,6 @@
                 let Some(ast) = &ast_source.ast else {
                     panic!("AST missing for {}", path.display());
                 };
-<<<<<<< HEAD
                 let file = &ast_source.file;
                 let comments = Comments::new(file, gcx.sess.source_map(), false, false, None);
                 let inline_config = parse_inline_config(gcx.sess, &comments, ast);
@@ -268,15 +266,6 @@
                 };
                 let _ = self.process_source_hir(gcx, hir_source_id, path, &inline_config);
             });
-        });
-=======
-                let _ = self.process_source_ast(gcx.sess, ast, &ast_source.file, path);
-
-                let Some((hir_source_id, hir_source)) = gcx.get_hir_source(path) else {
-                    panic!("HIR source not found for {}", path.display());
-                };
-                let _ = self.process_source_hir(gcx, hir_source_id, &hir_source.file);
-            });
 
             Ok(())
         })?;
@@ -289,7 +278,6 @@
         }
 
         convert_solar_errors(compiler.dcx())
->>>>>>> a1da952e
     }
 }
 
