
[package]
name = "forge-lint"

version.workspace = true
edition.workspace = true
rust-version.workspace = true
authors.workspace = true
license.workspace = true
homepage.workspace = true
repository.workspace = true

[lints]
workspace = true

[dependencies]
# lib
foundry-common.workspace = true
foundry-compilers.workspace = true
foundry-config.workspace = true

solar-parse.workspace = true
solar-ast.workspace = true
solar-interface.workspace = true

regex.workspace = true
eyre.workspace = true
rayon.workspace = true
thiserror.workspace = true
serde_json.workspace = true
auto_impl.workspace = true
yansi.workspace = true
<<<<<<< HEAD
serde = { workspace = true, features = ["derive"] }
=======
serde = { workspace = true, features = ["derive"] }
regex.workspace = true
clap = { version = "4", features = ["derive"] }
>>>>>>> c12aa46c
<|MERGE_RESOLUTION|>--- conflicted
+++ resolved
@@ -30,10 +30,5 @@
 serde_json.workspace = true
 auto_impl.workspace = true
 yansi.workspace = true
-<<<<<<< HEAD
 serde = { workspace = true, features = ["derive"] }
-=======
-serde = { workspace = true, features = ["derive"] }
-regex.workspace = true
-clap = { version = "4", features = ["derive"] }
->>>>>>> c12aa46c
+clap = { version = "4", features = ["derive"] }