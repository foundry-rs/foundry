--- conflicted
+++ resolved
@@ -1,11 +1,7 @@
 note[unsafe-cheatcode]: usage of unsafe cheatcodes that can perform dangerous operations
   --> ROOT/testdata/UnsafeCheatcodes.sol:LL:CC
    |
-<<<<<<< HEAD
-18 |         vm.ffi(inputs);
-=======
 LL |         vm.ffi(inputs);
->>>>>>> a4e272a9
    |            ^^^
    |
    = help: https://book.getfoundry.sh/reference/forge/forge-lint#unsafe-cheatcode
@@ -13,11 +9,7 @@
 note[unsafe-cheatcode]: usage of unsafe cheatcodes that can perform dangerous operations
   --> ROOT/testdata/UnsafeCheatcodes.sol:LL:CC
    |
-<<<<<<< HEAD
-22 |         vm.readFile("test.txt");
-=======
 LL |         vm.readFile("test.txt");
->>>>>>> a4e272a9
    |            ^^^^^^^^
    |
    = help: https://book.getfoundry.sh/reference/forge/forge-lint#unsafe-cheatcode
@@ -25,11 +17,7 @@
 note[unsafe-cheatcode]: usage of unsafe cheatcodes that can perform dangerous operations
   --> ROOT/testdata/UnsafeCheatcodes.sol:LL:CC
    |
-<<<<<<< HEAD
-26 |         vm.readLine("test.txt");
-=======
 LL |         vm.readLine("test.txt");
->>>>>>> a4e272a9
    |            ^^^^^^^^
    |
    = help: https://book.getfoundry.sh/reference/forge/forge-lint#unsafe-cheatcode
@@ -37,11 +25,7 @@
 note[unsafe-cheatcode]: usage of unsafe cheatcodes that can perform dangerous operations
   --> ROOT/testdata/UnsafeCheatcodes.sol:LL:CC
    |
-<<<<<<< HEAD
-30 |         vm.writeFile("test.txt", "data");
-=======
 LL |         vm.writeFile("test.txt", "data");
->>>>>>> a4e272a9
    |            ^^^^^^^^^
    |
    = help: https://book.getfoundry.sh/reference/forge/forge-lint#unsafe-cheatcode
@@ -49,11 +33,7 @@
 note[unsafe-cheatcode]: usage of unsafe cheatcodes that can perform dangerous operations
   --> ROOT/testdata/UnsafeCheatcodes.sol:LL:CC
    |
-<<<<<<< HEAD
-34 |         vm.writeLine("test.txt", "data");
-=======
 LL |         vm.writeLine("test.txt", "data");
->>>>>>> a4e272a9
    |            ^^^^^^^^^
    |
    = help: https://book.getfoundry.sh/reference/forge/forge-lint#unsafe-cheatcode
@@ -61,11 +41,7 @@
 note[unsafe-cheatcode]: usage of unsafe cheatcodes that can perform dangerous operations
   --> ROOT/testdata/UnsafeCheatcodes.sol:LL:CC
    |
-<<<<<<< HEAD
-38 |         vm.removeFile("test.txt");
-=======
 LL |         vm.removeFile("test.txt");
->>>>>>> a4e272a9
    |            ^^^^^^^^^^
    |
    = help: https://book.getfoundry.sh/reference/forge/forge-lint#unsafe-cheatcode
@@ -73,11 +49,7 @@
 note[unsafe-cheatcode]: usage of unsafe cheatcodes that can perform dangerous operations
   --> ROOT/testdata/UnsafeCheatcodes.sol:LL:CC
    |
-<<<<<<< HEAD
-42 |         vm.closeFile("test.txt");
-=======
 LL |         vm.closeFile("test.txt");
->>>>>>> a4e272a9
    |            ^^^^^^^^^
    |
    = help: https://book.getfoundry.sh/reference/forge/forge-lint#unsafe-cheatcode
@@ -85,11 +57,7 @@
 note[unsafe-cheatcode]: usage of unsafe cheatcodes that can perform dangerous operations
   --> ROOT/testdata/UnsafeCheatcodes.sol:LL:CC
    |
-<<<<<<< HEAD
-46 |         vm.setEnv("KEY", "value");
-=======
 LL |         vm.setEnv("KEY", "value");
->>>>>>> a4e272a9
    |            ^^^^^^
    |
    = help: https://book.getfoundry.sh/reference/forge/forge-lint#unsafe-cheatcode
@@ -97,11 +65,7 @@
 note[unsafe-cheatcode]: usage of unsafe cheatcodes that can perform dangerous operations
   --> ROOT/testdata/UnsafeCheatcodes.sol:LL:CC
    |
-<<<<<<< HEAD
-50 |         vm.deriveKey("mnemonic", 0);
-=======
 LL |         vm.deriveKey("mnemonic", 0);
->>>>>>> a4e272a9
    |            ^^^^^^^^^
    |
    = help: https://book.getfoundry.sh/reference/forge/forge-lint#unsafe-cheatcode
@@ -109,11 +73,7 @@
 note[unsafe-cheatcode]: usage of unsafe cheatcodes that can perform dangerous operations
   --> ROOT/testdata/UnsafeCheatcodes.sol:LL:CC
    |
-<<<<<<< HEAD
-55 |         bytes memory result = vm.ffi(inputs);
-=======
 LL |         bytes memory result = vm.ffi(inputs);
->>>>>>> a4e272a9
    |                                  ^^^
    |
    = help: https://book.getfoundry.sh/reference/forge/forge-lint#unsafe-cheatcode
@@ -121,11 +81,7 @@
 note[unsafe-cheatcode]: usage of unsafe cheatcodes that can perform dangerous operations
   --> ROOT/testdata/UnsafeCheatcodes.sol:LL:CC
    |
-<<<<<<< HEAD
-59 |         vm.ffi(new string[](1));
-=======
 LL |         vm.ffi(new string[](1));
->>>>>>> a4e272a9
    |            ^^^
    |
    = help: https://book.getfoundry.sh/reference/forge/forge-lint#unsafe-cheatcode
@@ -133,11 +89,7 @@
 note[unsafe-cheatcode]: usage of unsafe cheatcodes that can perform dangerous operations
   --> ROOT/testdata/UnsafeCheatcodes.sol:LL:CC
    |
-<<<<<<< HEAD
-60 |         vm.setEnv("KEY", "value");
-=======
 LL |         vm.setEnv("KEY", "value");
->>>>>>> a4e272a9
    |            ^^^^^^
    |
    = help: https://book.getfoundry.sh/reference/forge/forge-lint#unsafe-cheatcode
@@ -145,11 +97,7 @@
 note[unsafe-cheatcode]: usage of unsafe cheatcodes that can perform dangerous operations
   --> ROOT/testdata/UnsafeCheatcodes.sol:LL:CC
    |
-<<<<<<< HEAD
-61 |         vm.readFile("test.txt");
-=======
 LL |         vm.readFile("test.txt");
->>>>>>> a4e272a9
    |            ^^^^^^^^
    |
    = help: https://book.getfoundry.sh/reference/forge/forge-lint#unsafe-cheatcode
