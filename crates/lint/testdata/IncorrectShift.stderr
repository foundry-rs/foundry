warning[incorrect-shift]: the order of args in a shift operation is incorrect
  --> ROOT/testdata/IncorrectShift.sol:LL:CC
   |
<<<<<<< HEAD
21 |         result = 2 << stateValue;
=======
LL |         result = 2 << stateValue;
>>>>>>> a4e272a9
   |                  ^^^^^^^^^^^^^^^
   |
   = help: https://book.getfoundry.sh/reference/forge/forge-lint#incorrect-shift

warning[incorrect-shift]: the order of args in a shift operation is incorrect
  --> ROOT/testdata/IncorrectShift.sol:LL:CC
   |
<<<<<<< HEAD
22 |         result = 8 >> localValue;
=======
LL |         result = 8 >> localValue;
>>>>>>> a4e272a9
   |                  ^^^^^^^^^^^^^^^
   |
   = help: https://book.getfoundry.sh/reference/forge/forge-lint#incorrect-shift

warning[incorrect-shift]: the order of args in a shift operation is incorrect
  --> ROOT/testdata/IncorrectShift.sol:LL:CC
   |
<<<<<<< HEAD
23 |         result = 16 << (stateValue + 1);
=======
LL |         result = 16 << (stateValue + 1);
>>>>>>> a4e272a9
   |                  ^^^^^^^^^^^^^^^^^^^^^^
   |
   = help: https://book.getfoundry.sh/reference/forge/forge-lint#incorrect-shift

warning[incorrect-shift]: the order of args in a shift operation is incorrect
  --> ROOT/testdata/IncorrectShift.sol:LL:CC
   |
<<<<<<< HEAD
24 |         result = 32 >> getAmount();
=======
LL |         result = 32 >> getAmount();
>>>>>>> a4e272a9
   |                  ^^^^^^^^^^^^^^^^^
   |
   = help: https://book.getfoundry.sh/reference/forge/forge-lint#incorrect-shift

warning[incorrect-shift]: the order of args in a shift operation is incorrect
  --> ROOT/testdata/IncorrectShift.sol:LL:CC
   |
<<<<<<< HEAD
25 | ...   result = 1 << (localValue > 10 ? localShiftAmount : stateShiftAmount);
=======
LL | ...   result = 1 << (localValue > 10 ? localShiftAmount : stateShiftAmount);
>>>>>>> a4e272a9
   |                ^^^^^^^^^^^^^^^^^^^^^^^^^^^^^^^^^^^^^^^^^^^^^^^^^^^^^^^^^^^^
   |
   = help: https://book.getfoundry.sh/reference/forge/forge-lint#incorrect-shift
<|MERGE_RESOLUTION|>--- conflicted
+++ resolved
@@ -1,11 +1,7 @@
 warning[incorrect-shift]: the order of args in a shift operation is incorrect
   --> ROOT/testdata/IncorrectShift.sol:LL:CC
    |
-<<<<<<< HEAD
-21 |         result = 2 << stateValue;
-=======
 LL |         result = 2 << stateValue;
->>>>>>> a4e272a9
    |                  ^^^^^^^^^^^^^^^
    |
    = help: https://book.getfoundry.sh/reference/forge/forge-lint#incorrect-shift
@@ -13,11 +9,7 @@
 warning[incorrect-shift]: the order of args in a shift operation is incorrect
   --> ROOT/testdata/IncorrectShift.sol:LL:CC
    |
-<<<<<<< HEAD
-22 |         result = 8 >> localValue;
-=======
 LL |         result = 8 >> localValue;
->>>>>>> a4e272a9
    |                  ^^^^^^^^^^^^^^^
    |
    = help: https://book.getfoundry.sh/reference/forge/forge-lint#incorrect-shift
@@ -25,11 +17,7 @@
 warning[incorrect-shift]: the order of args in a shift operation is incorrect
   --> ROOT/testdata/IncorrectShift.sol:LL:CC
    |
-<<<<<<< HEAD
-23 |         result = 16 << (stateValue + 1);
-=======
 LL |         result = 16 << (stateValue + 1);
->>>>>>> a4e272a9
    |                  ^^^^^^^^^^^^^^^^^^^^^^
    |
    = help: https://book.getfoundry.sh/reference/forge/forge-lint#incorrect-shift
@@ -37,11 +25,7 @@
 warning[incorrect-shift]: the order of args in a shift operation is incorrect
   --> ROOT/testdata/IncorrectShift.sol:LL:CC
    |
-<<<<<<< HEAD
-24 |         result = 32 >> getAmount();
-=======
 LL |         result = 32 >> getAmount();
->>>>>>> a4e272a9
    |                  ^^^^^^^^^^^^^^^^^
    |
    = help: https://book.getfoundry.sh/reference/forge/forge-lint#incorrect-shift
@@ -49,11 +33,7 @@
 warning[incorrect-shift]: the order of args in a shift operation is incorrect
   --> ROOT/testdata/IncorrectShift.sol:LL:CC
    |
-<<<<<<< HEAD
-25 | ...   result = 1 << (localValue > 10 ? localShiftAmount : stateShiftAmount);
-=======
 LL | ...   result = 1 << (localValue > 10 ? localShiftAmount : stateShiftAmount);
->>>>>>> a4e272a9
    |                ^^^^^^^^^^^^^^^^^^^^^^^^^^^^^^^^^^^^^^^^^^^^^^^^^^^^^^^^^^^^
    |
    = help: https://book.getfoundry.sh/reference/forge/forge-lint#incorrect-shift
