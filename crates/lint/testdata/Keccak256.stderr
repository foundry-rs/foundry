<<<<<<< HEAD
note[asm-keccak256]: inefficient hashing mechanism
 --> ROOT/testdata/Keccak256.sol:LL:CC
  |
8 |         keccak256(abi.encodePacked(a, b));
  |         ---------------------------------
  |
  = note: consider using inline assembly to reduce gas usage:
          
          - keccak256(abi.encodePacked(a, b))
          + assembly {
          +     mstore(0x0, a)
          +     mstore(0x20, b)
          +     let hash := keccak256(0x00, 0x40)
          + }
          
  = help: https://book.getfoundry.sh/reference/forge/forge-lint#asm-keccak256
=======
note[asm-keccak256]: hash using inline assembly to save gas
  --> ROOT/testdata/Keccak256.sol:LL:CC
   |
14 |         keccak256(abi.encodePacked(a, b)); // before disabled block
   |         ---------
   |
   = help: https://book.getfoundry.sh/reference/forge/forge-lint#asm-keccak256

note[mixed-case-variable]: mutable variables should use mixedCase
  --> ROOT/testdata/Keccak256.sol:LL:CC
   |
15 |         uint256 MixedCase_Variable = 1;
   |                 ------------------
   |
   = help: https://book.getfoundry.sh/reference/forge/forge-lint#mixed-case-variable

note[mixed-case-variable]: mutable variables should use mixedCase
  --> ROOT/testdata/Keccak256.sol:LL:CC
   |
21 |         uint256 Another_MixedCase = 2;
   |                 -----------------
   |
   = help: https://book.getfoundry.sh/reference/forge/forge-lint#mixed-case-variable
>>>>>>> b1c8150c

note[asm-keccak256]: inefficient hashing mechanism
  --> ROOT/testdata/Keccak256.sol:LL:CC
   |
<<<<<<< HEAD
12 |         bytes32 hash = keccak256(a);
   |                        ------------
=======
30 |         keccak256(abi.encodePacked(a, b)); // after disabled block
   |         ---------
   |
   = help: https://book.getfoundry.sh/reference/forge/forge-lint#asm-keccak256

note[mixed-case-variable]: mutable variables should use mixedCase
  --> ROOT/testdata/Keccak256.sol:LL:CC
   |
31 |         uint256 YetAnother_MixedCase = 3;
   |                 --------------------
   |
   = help: https://book.getfoundry.sh/reference/forge/forge-lint#mixed-case-variable

note[asm-keccak256]: hash using inline assembly to save gas
  --> ROOT/testdata/Keccak256.sol:LL:CC
   |
41 |         bytes32 hash = keccak256(a);
   |                        ---------
>>>>>>> b1c8150c
   |
   = note: consider using inline assembly to reduce gas usage:
           
           - keccak256(a)
           + assembly {
           +     // get pointer to data and its length, then hash
           +     let hash := keccak256(add(a, 0x20), mload(a))
           + }
           
   = help: https://book.getfoundry.sh/reference/forge/forge-lint#asm-keccak256

note[asm-keccak256]: inefficient hashing mechanism
  --> ROOT/testdata/Keccak256.sol:LL:CC
   |
<<<<<<< HEAD
13 |         return keccak256(abi.encodePacked(a, b));
   |                ---------------------------------
=======
42 |         return keccak256(abi.encodePacked(a, b));
   |                ---------
   |
   = help: https://book.getfoundry.sh/reference/forge/forge-lint#asm-keccak256

note[mixed-case-variable]: mutable variables should use mixedCase
  --> ROOT/testdata/Keccak256.sol:LL:CC
   |
57 |     uint256 Enabled_MixedCase_Variable;
   |             --------------------------
   |
   = help: https://book.getfoundry.sh/reference/forge/forge-lint#mixed-case-variable

note[asm-keccak256]: hash using inline assembly to save gas
  --> ROOT/testdata/Keccak256.sol:LL:CC
   |
70 |         return keccak256(abi.encodePacked(a, b));
   |                ---------
>>>>>>> b1c8150c
   |
   = note: consider using inline assembly to reduce gas usage:
           
           - keccak256(abi.encodePacked(a, b))
           + assembly {
           +     mstore(0x0, a)
           +     mstore(0x20, b)
           +     let hash := keccak256(0x00, 0x40)
           + }
           
   = help: https://book.getfoundry.sh/reference/forge/forge-lint#asm-keccak256

note[mixed-case-variable]: mutable variables should use mixedCase
  --> ROOT/testdata/Keccak256.sol:LL:CC
   |
75 |         uint256 Enabled_MixedCase_Variable = 1;
   |                 --------------------------
   |
   = help: https://book.getfoundry.sh/reference/forge/forge-lint#mixed-case-variable
<|MERGE_RESOLUTION|>--- conflicted
+++ resolved
@@ -1,13 +1,52 @@
-<<<<<<< HEAD
-note[asm-keccak256]: inefficient hashing mechanism
+note[mixed-case-variable]: mutable variables should use mixedCase
+  --> ROOT/testdata/Keccak256.sol:LL:CC
+   |
+17 |         uint256 MixedCase_Variable = 1;
+   |                 ------------------
+   |
+   = help: https://book.getfoundry.sh/reference/forge/forge-lint#mixed-case-variable
+
+note[mixed-case-variable]: mutable variables should use mixedCase
+  --> ROOT/testdata/Keccak256.sol:LL:CC
+   |
+23 |         uint256 Another_MixedCase = 2;
+   |                 -----------------
+   |
+   = help: https://book.getfoundry.sh/reference/forge/forge-lint#mixed-case-variable
+
+note[mixed-case-variable]: mutable variables should use mixedCase
+  --> ROOT/testdata/Keccak256.sol:LL:CC
+   |
+33 |         uint256 YetAnother_MixedCase = 3;
+   |                 --------------------
+   |
+   = help: https://book.getfoundry.sh/reference/forge/forge-lint#mixed-case-variable
+
+note[mixed-case-variable]: mutable variables should use mixedCase
+  --> ROOT/testdata/Keccak256.sol:LL:CC
+   |
+59 |     uint256 Enabled_MixedCase_Variable;
+   |             --------------------------
+   |
+   = help: https://book.getfoundry.sh/reference/forge/forge-lint#mixed-case-variable
+
+note[mixed-case-variable]: mutable variables should use mixedCase
+  --> ROOT/testdata/Keccak256.sol:LL:CC
+   |
+77 |         uint256 Enabled_MixedCase_Variable = 1;
+   |                 --------------------------
+   |
+   = help: https://book.getfoundry.sh/reference/forge/forge-lint#mixed-case-variable
+
+note[asm-keccak256]: use of inefficient hashing mechanism
  --> ROOT/testdata/Keccak256.sol:LL:CC
   |
-8 |         keccak256(abi.encodePacked(a, b));
-  |         ---------------------------------
+9 |         keccak256(abi.encodePacked(a, b));
+  |                   ----------------------
   |
   = note: consider using inline assembly to reduce gas usage:
           
-          - keccak256(abi.encodePacked(a, b))
+          - abi.encodePacked(a, b)
           + assembly {
           +     mstore(0x0, a)
           +     mstore(0x20, b)
@@ -15,111 +54,242 @@
           + }
           
   = help: https://book.getfoundry.sh/reference/forge/forge-lint#asm-keccak256
-=======
-note[asm-keccak256]: hash using inline assembly to save gas
-  --> ROOT/testdata/Keccak256.sol:LL:CC
-   |
-14 |         keccak256(abi.encodePacked(a, b)); // before disabled block
-   |         ---------
-   |
-   = help: https://book.getfoundry.sh/reference/forge/forge-lint#asm-keccak256
-
-note[mixed-case-variable]: mutable variables should use mixedCase
-  --> ROOT/testdata/Keccak256.sol:LL:CC
-   |
-15 |         uint256 MixedCase_Variable = 1;
-   |                 ------------------
-   |
-   = help: https://book.getfoundry.sh/reference/forge/forge-lint#mixed-case-variable
-
-note[mixed-case-variable]: mutable variables should use mixedCase
-  --> ROOT/testdata/Keccak256.sol:LL:CC
-   |
-21 |         uint256 Another_MixedCase = 2;
-   |                 -----------------
-   |
-   = help: https://book.getfoundry.sh/reference/forge/forge-lint#mixed-case-variable
->>>>>>> b1c8150c
-
-note[asm-keccak256]: inefficient hashing mechanism
-  --> ROOT/testdata/Keccak256.sol:LL:CC
-   |
-<<<<<<< HEAD
-12 |         bytes32 hash = keccak256(a);
-   |                        ------------
-=======
-30 |         keccak256(abi.encodePacked(a, b)); // after disabled block
-   |         ---------
-   |
-   = help: https://book.getfoundry.sh/reference/forge/forge-lint#asm-keccak256
-
-note[mixed-case-variable]: mutable variables should use mixedCase
-  --> ROOT/testdata/Keccak256.sol:LL:CC
-   |
-31 |         uint256 YetAnother_MixedCase = 3;
-   |                 --------------------
-   |
-   = help: https://book.getfoundry.sh/reference/forge/forge-lint#mixed-case-variable
-
-note[asm-keccak256]: hash using inline assembly to save gas
-  --> ROOT/testdata/Keccak256.sol:LL:CC
-   |
-41 |         bytes32 hash = keccak256(a);
-   |                        ---------
->>>>>>> b1c8150c
-   |
-   = note: consider using inline assembly to reduce gas usage:
-           
-           - keccak256(a)
+
+note[asm-keccak256]: use of inefficient hashing mechanism
+  --> ROOT/testdata/Keccak256.sol:LL:CC
+   |
+11 |         keccak256(abi.encodePacked(a, b)); // forge-lint: disable-line(asm-keccak256)
+   |                   ----------------------
+   |
+   = note: consider using inline assembly to reduce gas usage:
+           
+           - abi.encodePacked(a, b)
+           + assembly {
+           +     mstore(0x0, a)
+           +     mstore(0x20, b)
+           +     let hash := keccak256(0x00, 0x40)
+           + }
+           
+   = help: https://book.getfoundry.sh/reference/forge/forge-lint#asm-keccak256
+
+note[asm-keccak256]: use of inefficient hashing mechanism
+  --> ROOT/testdata/Keccak256.sol:LL:CC
+   |
+15 |         keccak256(abi.encode(a, b, c));
+   |                   -------------------
+   |
+   = note: consider using inline assembly to reduce gas usage:
+           
+           - abi.encode(a, b, c)
+           + assembly {
+           +     mstore(0x0, a)
+           +     mstore(0x20, b)
+           +     mstore(0x40, c)
+           +     let hash := keccak256(0x00, 0x60)
+           + }
+           
+   = help: https://book.getfoundry.sh/reference/forge/forge-lint#asm-keccak256
+
+note[asm-keccak256]: use of inefficient hashing mechanism
+  --> ROOT/testdata/Keccak256.sol:LL:CC
+   |
+16 |         keccak256(abi.encodePacked(a, b));
+   |                   ----------------------
+   |
+   = note: consider using inline assembly to reduce gas usage:
+           
+           - abi.encodePacked(a, b)
+           + assembly {
+           +     mstore(0x0, a)
+           +     mstore(0x20, b)
+           +     let hash := keccak256(0x00, 0x40)
+           + }
+           
+   = help: https://book.getfoundry.sh/reference/forge/forge-lint#asm-keccak256
+
+note[asm-keccak256]: use of inefficient hashing mechanism
+  --> ROOT/testdata/Keccak256.sol:LL:CC
+   |
+20 |         keccak256(abi.encodePacked(a, b)); //                                           |
+   |                   ----------------------
+   |
+   = note: consider using inline assembly to reduce gas usage:
+           
+           - abi.encodePacked(a, b)
+           + assembly {
+           +     mstore(0x0, a)
+           +     mstore(0x20, b)
+           +     let hash := keccak256(0x00, 0x40)
+           + }
+           
+   = help: https://book.getfoundry.sh/reference/forge/forge-lint#asm-keccak256
+
+note[asm-keccak256]: use of inefficient hashing mechanism
+  --> ROOT/testdata/Keccak256.sol:LL:CC
+   |
+26 |         keccak256(abi.encodePacked(a, b)); //          |                                |
+   |                   ----------------------
+   |
+   = note: consider using inline assembly to reduce gas usage:
+           
+           - abi.encodePacked(a, b)
+           + assembly {
+           +     mstore(0x0, a)
+           +     mstore(0x20, b)
+           +     let hash := keccak256(0x00, 0x40)
+           + }
+           
+   = help: https://book.getfoundry.sh/reference/forge/forge-lint#asm-keccak256
+
+note[asm-keccak256]: use of inefficient hashing mechanism
+  --> ROOT/testdata/Keccak256.sol:LL:CC
+   |
+32 |         keccak256(abi.encodePacked(a, b)); // after disabled block
+   |                   ----------------------
+   |
+   = note: consider using inline assembly to reduce gas usage:
+           
+           - abi.encodePacked(a, b)
+           + assembly {
+           +     mstore(0x0, a)
+           +     mstore(0x20, b)
+           +     let hash := keccak256(0x00, 0x40)
+           + }
+           
+   = help: https://book.getfoundry.sh/reference/forge/forge-lint#asm-keccak256
+
+note[asm-keccak256]: use of inefficient hashing mechanism
+  --> ROOT/testdata/Keccak256.sol:LL:CC
+   |
+38 |         bytes32 hash = keccak256(a);
+   |                                  -
+   |
+   = note: consider using inline assembly to reduce gas usage:
+           
+           - a
            + assembly {
            +     // get pointer to data and its length, then hash
-           +     let hash := keccak256(add(a, 0x20), mload(a))
-           + }
-           
-   = help: https://book.getfoundry.sh/reference/forge/forge-lint#asm-keccak256
-
-note[asm-keccak256]: inefficient hashing mechanism
-  --> ROOT/testdata/Keccak256.sol:LL:CC
-   |
-<<<<<<< HEAD
-13 |         return keccak256(abi.encodePacked(a, b));
-   |                ---------------------------------
-=======
-42 |         return keccak256(abi.encodePacked(a, b));
-   |                ---------
-   |
-   = help: https://book.getfoundry.sh/reference/forge/forge-lint#asm-keccak256
-
-note[mixed-case-variable]: mutable variables should use mixedCase
-  --> ROOT/testdata/Keccak256.sol:LL:CC
-   |
-57 |     uint256 Enabled_MixedCase_Variable;
-   |             --------------------------
-   |
-   = help: https://book.getfoundry.sh/reference/forge/forge-lint#mixed-case-variable
-
-note[asm-keccak256]: hash using inline assembly to save gas
-  --> ROOT/testdata/Keccak256.sol:LL:CC
-   |
-70 |         return keccak256(abi.encodePacked(a, b));
-   |                ---------
->>>>>>> b1c8150c
-   |
-   = note: consider using inline assembly to reduce gas usage:
-           
-           - keccak256(abi.encodePacked(a, b))
-           + assembly {
-           +     mstore(0x0, a)
-           +     mstore(0x20, b)
-           +     let hash := keccak256(0x00, 0x40)
-           + }
-           
-   = help: https://book.getfoundry.sh/reference/forge/forge-lint#asm-keccak256
-
-note[mixed-case-variable]: mutable variables should use mixedCase
-  --> ROOT/testdata/Keccak256.sol:LL:CC
-   |
-75 |         uint256 Enabled_MixedCase_Variable = 1;
-   |                 --------------------------
-   |
-   = help: https://book.getfoundry.sh/reference/forge/forge-lint#mixed-case-variable
+           +     let hash := keccak256(add(a, 0x20),
+           + mload(a))
+           + }
+           
+   = help: https://book.getfoundry.sh/reference/forge/forge-lint#asm-keccak256
+
+note[asm-keccak256]: use of inefficient hashing mechanism
+  --> ROOT/testdata/Keccak256.sol:LL:CC
+   |
+39 |         return keccak256(abi.encodePacked(a, b));
+   |                          ----------------------
+   |
+   = note: consider using inline assembly to reduce gas usage:
+           
+           - abi.encodePacked(a, b)
+           + assembly {
+           +     mstore(0x0, a)
+           +     mstore(0x20, b)
+           +     let hash := keccak256(0x00, 0x40)
+           + }
+           
+   = help: https://book.getfoundry.sh/reference/forge/forge-lint#asm-keccak256
+
+note[asm-keccak256]: use of inefficient hashing mechanism
+  --> ROOT/testdata/Keccak256.sol:LL:CC
+   |
+43 |         bytes32 hash = keccak256(a);
+   |                                  -
+   |
+   = note: consider using inline assembly to reduce gas usage:
+           
+           - a
+           + assembly {
+           +     // get pointer to data and its length, then hash
+           +     let hash := keccak256(add(a, 0x20),
+           + mload(a))
+           + }
+           
+   = help: https://book.getfoundry.sh/reference/forge/forge-lint#asm-keccak256
+
+note[asm-keccak256]: use of inefficient hashing mechanism
+  --> ROOT/testdata/Keccak256.sol:LL:CC
+   |
+44 |         return keccak256(abi.encodePacked(a, b));
+   |                          ----------------------
+   |
+   = note: consider using inline assembly to reduce gas usage:
+           
+           - abi.encodePacked(a, b)
+           + assembly {
+           +     mstore(0x0, a)
+           +     mstore(0x20, b)
+           +     let hash := keccak256(0x00, 0x40)
+           + }
+           
+   = help: https://book.getfoundry.sh/reference/forge/forge-lint#asm-keccak256
+
+note[asm-keccak256]: use of inefficient hashing mechanism
+  --> ROOT/testdata/Keccak256.sol:LL:CC
+   |
+62 |         return keccak256(abi.encodePacked(a, b));
+   |                          ----------------------
+   |
+   = note: consider using inline assembly to reduce gas usage:
+           
+           - abi.encodePacked(a, b)
+           + assembly {
+           +     mstore(0x0, a)
+           +     mstore(0x20, b)
+           +     let hash := keccak256(0x00, 0x40)
+           + }
+           
+   = help: https://book.getfoundry.sh/reference/forge/forge-lint#asm-keccak256
+
+note[asm-keccak256]: use of inefficient hashing mechanism
+  --> ROOT/testdata/Keccak256.sol:LL:CC
+   |
+66 |         return keccak256(abi.encodePacked(a, b));
+   |                          ----------------------
+   |
+   = note: consider using inline assembly to reduce gas usage:
+           
+           - abi.encodePacked(a, b)
+           + assembly {
+           +     mstore(0x0, a)
+           +     mstore(0x20, b)
+           +     let hash := keccak256(0x00, 0x40)
+           + }
+           
+   = help: https://book.getfoundry.sh/reference/forge/forge-lint#asm-keccak256
+
+note[asm-keccak256]: use of inefficient hashing mechanism
+  --> ROOT/testdata/Keccak256.sol:LL:CC
+   |
+72 |         return keccak256(abi.encodePacked(a, b));
+   |                          ----------------------
+   |
+   = note: consider using inline assembly to reduce gas usage:
+           
+           - abi.encodePacked(a, b)
+           + assembly {
+           +     mstore(0x0, a)
+           +     mstore(0x20, b)
+           +     let hash := keccak256(0x00, 0x40)
+           + }
+           
+   = help: https://book.getfoundry.sh/reference/forge/forge-lint#asm-keccak256
+
+note[asm-keccak256]: use of inefficient hashing mechanism
+  --> ROOT/testdata/Keccak256.sol:LL:CC
+   |
+78 |         return keccak256(abi.encodePacked(a, b));
+   |                          ----------------------
+   |
+   = note: consider using inline assembly to reduce gas usage:
+           
+           - abi.encodePacked(a, b)
+           + assembly {
+           +     mstore(0x0, a)
+           +     mstore(0x20, b)
+           +     let hash := keccak256(0x00, 0x40)
+           + }
+           
+   = help: https://book.getfoundry.sh/reference/forge/forge-lint#asm-keccak256
