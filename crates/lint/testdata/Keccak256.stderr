--- conflicted
+++ resolved
@@ -57,10 +57,6 @@
 note[asm-keccak256]: use of inefficient hashing mechanism; consider using inline assembly
   --> ROOT/testdata/Keccak256.sol:LL:CC
    |
-<<<<<<< HEAD
-42 |         bytes32 loadsFromCalldata = keccak256(z);
-   |                                     ------------
-=======
 LL |         bytes32 loadsFromCalldata = keccak256(z);
    |                                     ^^^^^^^^^^^^
    |
@@ -79,7 +75,6 @@
    |
 LL |         bytes32 lintWithoutFix = keccak256(abi.encodePacked(a, b, c));
    |                                  ^^^^^^^^^^^^^^^^^^^^^^^^^^^^^^^^^^^^
->>>>>>> 417bfad0
    |
    = help: https://book.getfoundry.sh/reference/forge/forge-lint#asm-keccak256
 
@@ -110,28 +105,7 @@
 note[asm-keccak256]: use of inefficient hashing mechanism; consider using inline assembly
   --> ROOT/testdata/Keccak256.sol:LL:CC
    |
-<<<<<<< HEAD
-74 |         bytes32 doesNotUseScratchSpace = keccak256(abi.encode(x, y, x, y, x, y));
-   |                                          ---------------------------------------
+LL |         return keccak256(abi.encode(doesUseScratchSpace, doesNotUseScratchSpace));
+   |                ^^^^^^^^^^^^^^^^^^^^^^^^^^^^^^^^^^^^^^^^^^^^^^^^^^^^^^^^^^^^^^^^^^
    |
    = help: https://book.getfoundry.sh/reference/forge/forge-lint#asm-keccak256
-
-note[asm-keccak256]: use of inefficient hashing mechanism; consider using inline assembly
-  --> ROOT/testdata/Keccak256.sol:LL:CC
-   |
-75 |         bytes32 doesUseScratchSpace = keccak256(abi.encode(x));
-   |                                       ------------------------
-   |
-   = help: https://book.getfoundry.sh/reference/forge/forge-lint#asm-keccak256
-
-note[asm-keccak256]: use of inefficient hashing mechanism; consider using inline assembly
-  --> ROOT/testdata/Keccak256.sol:LL:CC
-   |
-76 |         return keccak256(abi.encode(doesUseScratchSpace, doesNotUseScratchSpace));
-   |                ------------------------------------------------------------------
-=======
-LL |         return keccak256(abi.encode(doesUseScratchSpace, doesNotUseScratchSpace));
-   |                ^^^^^^^^^^^^^^^^^^^^^^^^^^^^^^^^^^^^^^^^^^^^^^^^^^^^^^^^^^^^^^^^^^
->>>>>>> 417bfad0
-   |
-   = help: https://book.getfoundry.sh/reference/forge/forge-lint#asm-keccak256
