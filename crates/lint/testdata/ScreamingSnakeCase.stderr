--- conflicted
+++ resolved
@@ -1,28 +1,15 @@
 note[screaming-snake-case-const]: constants should use SCREAMING_SNAKE_CASE
-<<<<<<< HEAD
- --> ROOT/testdata/ScreamingSnakeCase.sol:LL:CC
-  |
-9 |     uint256 constant screamingSnakeCase = 0;
-  |                      ^^^^^^^^^^^^^^^^^^
-  |
-  = help: https://book.getfoundry.sh/reference/forge/forge-lint#screaming-snake-case-const
-=======
   --> ROOT/testdata/ScreamingSnakeCase.sol:LL:CC
    |
 LL |     uint256 constant screamingSnakeCase = 0;
    |                      ^^^^^^^^^^^^^^^^^^
    |
    = help: https://book.getfoundry.sh/reference/forge/forge-lint#screaming-snake-case-const
->>>>>>> a4e272a9
 
 note[screaming-snake-case-const]: constants should use SCREAMING_SNAKE_CASE
   --> ROOT/testdata/ScreamingSnakeCase.sol:LL:CC
    |
-<<<<<<< HEAD
-10 |     uint256 constant screaming_snake_case = 0;
-=======
 LL |     uint256 constant screaming_snake_case = 0;
->>>>>>> a4e272a9
    |                      ^^^^^^^^^^^^^^^^^^^^
    |
    = help: https://book.getfoundry.sh/reference/forge/forge-lint#screaming-snake-case-const
@@ -30,11 +17,7 @@
 note[screaming-snake-case-const]: constants should use SCREAMING_SNAKE_CASE
   --> ROOT/testdata/ScreamingSnakeCase.sol:LL:CC
    |
-<<<<<<< HEAD
-11 |     uint256 constant ScreamingSnakeCase = 0;
-=======
 LL |     uint256 constant ScreamingSnakeCase = 0;
->>>>>>> a4e272a9
    |                      ^^^^^^^^^^^^^^^^^^
    |
    = help: https://book.getfoundry.sh/reference/forge/forge-lint#screaming-snake-case-const
@@ -42,11 +25,7 @@
 note[screaming-snake-case-const]: constants should use SCREAMING_SNAKE_CASE
   --> ROOT/testdata/ScreamingSnakeCase.sol:LL:CC
    |
-<<<<<<< HEAD
-12 |     uint256 constant SCREAMING_snake_case = 0;
-=======
 LL |     uint256 constant SCREAMING_snake_case = 0;
->>>>>>> a4e272a9
    |                      ^^^^^^^^^^^^^^^^^^^^
    |
    = help: https://book.getfoundry.sh/reference/forge/forge-lint#screaming-snake-case-const
@@ -54,11 +33,7 @@
 note[screaming-snake-case-immutable]: immutables should use SCREAMING_SNAKE_CASE
   --> ROOT/testdata/ScreamingSnakeCase.sol:LL:CC
    |
-<<<<<<< HEAD
-19 |     uint256 immutable screamingSnakeCase0 = 0;
-=======
 LL |     uint256 immutable screamingSnakeCase0 = 0;
->>>>>>> a4e272a9
    |                       ^^^^^^^^^^^^^^^^^^^
    |
    = help: https://book.getfoundry.sh/reference/forge/forge-lint#screaming-snake-case-immutable
@@ -66,11 +41,7 @@
 note[screaming-snake-case-immutable]: immutables should use SCREAMING_SNAKE_CASE
   --> ROOT/testdata/ScreamingSnakeCase.sol:LL:CC
    |
-<<<<<<< HEAD
-20 |     uint256 immutable screaming_snake_case0 = 0;
-=======
 LL |     uint256 immutable screaming_snake_case0 = 0;
->>>>>>> a4e272a9
    |                       ^^^^^^^^^^^^^^^^^^^^^
    |
    = help: https://book.getfoundry.sh/reference/forge/forge-lint#screaming-snake-case-immutable
@@ -78,11 +49,7 @@
 note[screaming-snake-case-immutable]: immutables should use SCREAMING_SNAKE_CASE
   --> ROOT/testdata/ScreamingSnakeCase.sol:LL:CC
    |
-<<<<<<< HEAD
-21 |     uint256 immutable ScreamingSnakeCase0 = 0;
-=======
 LL |     uint256 immutable ScreamingSnakeCase0 = 0;
->>>>>>> a4e272a9
    |                       ^^^^^^^^^^^^^^^^^^^
    |
    = help: https://book.getfoundry.sh/reference/forge/forge-lint#screaming-snake-case-immutable
@@ -90,11 +57,7 @@
 note[screaming-snake-case-immutable]: immutables should use SCREAMING_SNAKE_CASE
   --> ROOT/testdata/ScreamingSnakeCase.sol:LL:CC
    |
-<<<<<<< HEAD
-22 |     uint256 immutable SCREAMING_snake_case_0 = 0;
-=======
 LL |     uint256 immutable SCREAMING_snake_case_0 = 0;
->>>>>>> a4e272a9
    |                       ^^^^^^^^^^^^^^^^^^^^^^
    |
    = help: https://book.getfoundry.sh/reference/forge/forge-lint#screaming-snake-case-immutable
