--- conflicted
+++ resolved
@@ -9,7 +9,7 @@
     docSymbol2,
     docSymbolWrongTag, //~NOTE: unused imports should be removed
     eventSymbol,
-    overrideSymbol,
+    BaseContract,
     symbolNotUsed, //~NOTE: unused imports should be removed
     IContract,
     IContractNotUsed //~NOTE: unused imports should be removed
@@ -18,13 +18,13 @@
 // forge-lint: disable-next-item
 import {
     symbolNotUsed2
-} from "File.sol";
+} from "./auxiliary/ImportsFile.sol";
 
 // in this case, disabling the following line doesn't do anything
 // forge-lint: disable-next-line
 import {
     symbolNotUsed3 //~NOTE: unused imports should be removed
-} from "File.sol";
+} from "./auxiliary/ImportsFile.sol";
 
 import {
     CONSTANT_0,
@@ -47,7 +47,7 @@
 import * as OtherUtils from "./auxiliary/ImportsUtils2.sol"; //~NOTE: unused imports should be removed
 
 
-contract UnusedImport is IContract {
+contract UnusedImport is IContract, BaseContract {
     using mySymbol for address;
 
     /// @inheritdoc docSymbol
@@ -66,12 +66,7 @@
     SomeFile2.Baz public myStruct2;
     symbol4 public myVar;
 
-<<<<<<< HEAD
-    function foo(uint256 a, symbol5 b) public view returns (uint256) {
-=======
-    function foo(uint256 a, symbol5 b) public view override(overrideSymbol) returns (uint256) {
-        emit eventSymbol.foo(c);
->>>>>>> 78989e05
+    function foo(uint256 a, symbol5 b) public view override(BaseContract) returns (uint256) {
         uint256 c = Utils.calculate(a, b);
         emit eventSymbol.foo(c);
         return c;
