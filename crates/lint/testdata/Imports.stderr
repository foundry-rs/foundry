--- conflicted
+++ resolved
@@ -1,11 +1,7 @@
 note[unaliased-plain-import]: use named imports '{A, B}' or alias 'import ".." as X'
   --> ROOT/testdata/Imports.sol:LL:CC
    |
-<<<<<<< HEAD
-39 | import "SomeFile.sol";
-=======
-29 | import "SomeFile.sol";
->>>>>>> 3d6d8fed
+40 | import "SomeFile.sol";
    |        --------------
    |
    = help: https://book.getfoundry.sh/reference/forge/forge-lint#unaliased-plain-import
@@ -13,11 +9,7 @@
 note[unaliased-plain-import]: use named imports '{A, B}' or alias 'import ".." as X'
   --> ROOT/testdata/Imports.sol:LL:CC
    |
-<<<<<<< HEAD
-40 | import "AnotherFile.sol";
-=======
-30 | import "AnotherFile.sol";
->>>>>>> 3d6d8fed
+41 | import "AnotherFile.sol";
    |        -----------------
    |
    = help: https://book.getfoundry.sh/reference/forge/forge-lint#unaliased-plain-import
@@ -57,8 +49,7 @@
 note[unused-import]: unused imports should be removed
   --> ROOT/testdata/Imports.sol:LL:CC
    |
-<<<<<<< HEAD
-25 |     symbolNotUsed3
+26 |     symbolNotUsed3
    |     --------------
    |
    = help: https://book.getfoundry.sh/reference/forge/forge-lint#unused-import
@@ -66,10 +57,7 @@
 note[unused-import]: unused imports should be removed
   --> ROOT/testdata/Imports.sol:LL:CC
    |
-30 |     CONSTANT_1
-=======
-20 |     CONSTANT_1
->>>>>>> 3d6d8fed
+31 |     CONSTANT_1
    |     ----------
    |
    = help: https://book.getfoundry.sh/reference/forge/forge-lint#unused-import
@@ -77,11 +65,7 @@
 note[unused-import]: unused imports should be removed
   --> ROOT/testdata/Imports.sol:LL:CC
    |
-<<<<<<< HEAD
-36 |     YetAnotherType
-=======
-26 |     YetAnotherType
->>>>>>> 3d6d8fed
+37 |     YetAnotherType
    |     --------------
    |
    = help: https://book.getfoundry.sh/reference/forge/forge-lint#unused-import
@@ -89,11 +73,7 @@
 note[unused-import]: unused imports should be removed
   --> ROOT/testdata/Imports.sol:LL:CC
    |
-<<<<<<< HEAD
-43 | import "another_file_2.sol" as AnotherFile2;
-=======
-33 | import "another_file_2.sol" as AnotherFile2;
->>>>>>> 3d6d8fed
+44 | import "another_file_2.sol" as AnotherFile2;
    | --------------------------------------------
    |
    = help: https://book.getfoundry.sh/reference/forge/forge-lint#unused-import
@@ -101,11 +81,7 @@
 note[unused-import]: unused imports should be removed
   --> ROOT/testdata/Imports.sol:LL:CC
    |
-<<<<<<< HEAD
-46 | import * as OtherUtils from "utils2.sol";
-=======
-36 | import * as OtherUtils from "utils2.sol";
->>>>>>> 3d6d8fed
+47 | import * as OtherUtils from "utils2.sol";
    | -----------------------------------------
    |
    = help: https://book.getfoundry.sh/reference/forge/forge-lint#unused-import
