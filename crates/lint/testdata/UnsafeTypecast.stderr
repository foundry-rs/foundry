--- conflicted
+++ resolved
@@ -1,2286 +1,4 @@
 warning[unsafe-typecast]: typecasts that can truncate values should be checked
-<<<<<<< HEAD
-   --> ROOT/testdata/UnsafeTypecast.sol:LL:CC
-    |
-191 |         uint248 b = uint248(a);
-    |                     ^^^^^^^^^^
-    |
-    = note: Consider disabling this lint if you're certain the cast is safe:
-            
-            // casting to 'uint248' is safe because [explain why]
-            // forge-lint: disable-next-line(unsafe-typecast)
-            
-            
-    = help: https://book.getfoundry.sh/reference/forge/forge-lint#unsafe-typecast
-
-warning[unsafe-typecast]: typecasts that can truncate values should be checked
-   --> ROOT/testdata/UnsafeTypecast.sol:LL:CC
-    |
-192 |         uint240 c = uint240(b);
-    |                     ^^^^^^^^^^
-    |
-    = note: Consider disabling this lint if you're certain the cast is safe:
-            
-            // casting to 'uint240' is safe because [explain why]
-            // forge-lint: disable-next-line(unsafe-typecast)
-            
-            
-    = help: https://book.getfoundry.sh/reference/forge/forge-lint#unsafe-typecast
-
-warning[unsafe-typecast]: typecasts that can truncate values should be checked
-   --> ROOT/testdata/UnsafeTypecast.sol:LL:CC
-    |
-193 |         uint232 d = uint232(c);
-    |                     ^^^^^^^^^^
-    |
-    = note: Consider disabling this lint if you're certain the cast is safe:
-            
-            // casting to 'uint232' is safe because [explain why]
-            // forge-lint: disable-next-line(unsafe-typecast)
-            
-            
-    = help: https://book.getfoundry.sh/reference/forge/forge-lint#unsafe-typecast
-
-warning[unsafe-typecast]: typecasts that can truncate values should be checked
-   --> ROOT/testdata/UnsafeTypecast.sol:LL:CC
-    |
-194 |         uint224 e = uint224(d);
-    |                     ^^^^^^^^^^
-    |
-    = note: Consider disabling this lint if you're certain the cast is safe:
-            
-            // casting to 'uint224' is safe because [explain why]
-            // forge-lint: disable-next-line(unsafe-typecast)
-            
-            
-    = help: https://book.getfoundry.sh/reference/forge/forge-lint#unsafe-typecast
-
-warning[unsafe-typecast]: typecasts that can truncate values should be checked
-   --> ROOT/testdata/UnsafeTypecast.sol:LL:CC
-    |
-195 |         uint216 f = uint216(e);
-    |                     ^^^^^^^^^^
-    |
-    = note: Consider disabling this lint if you're certain the cast is safe:
-            
-            // casting to 'uint216' is safe because [explain why]
-            // forge-lint: disable-next-line(unsafe-typecast)
-            
-            
-    = help: https://book.getfoundry.sh/reference/forge/forge-lint#unsafe-typecast
-
-warning[unsafe-typecast]: typecasts that can truncate values should be checked
-   --> ROOT/testdata/UnsafeTypecast.sol:LL:CC
-    |
-196 |         uint208 g = uint208(f);
-    |                     ^^^^^^^^^^
-    |
-    = note: Consider disabling this lint if you're certain the cast is safe:
-            
-            // casting to 'uint208' is safe because [explain why]
-            // forge-lint: disable-next-line(unsafe-typecast)
-            
-            
-    = help: https://book.getfoundry.sh/reference/forge/forge-lint#unsafe-typecast
-
-warning[unsafe-typecast]: typecasts that can truncate values should be checked
-   --> ROOT/testdata/UnsafeTypecast.sol:LL:CC
-    |
-197 |         uint200 h = uint200(g);
-    |                     ^^^^^^^^^^
-    |
-    = note: Consider disabling this lint if you're certain the cast is safe:
-            
-            // casting to 'uint200' is safe because [explain why]
-            // forge-lint: disable-next-line(unsafe-typecast)
-            
-            
-    = help: https://book.getfoundry.sh/reference/forge/forge-lint#unsafe-typecast
-
-warning[unsafe-typecast]: typecasts that can truncate values should be checked
-   --> ROOT/testdata/UnsafeTypecast.sol:LL:CC
-    |
-198 |         uint192 i = uint192(h);
-    |                     ^^^^^^^^^^
-    |
-    = note: Consider disabling this lint if you're certain the cast is safe:
-            
-            // casting to 'uint192' is safe because [explain why]
-            // forge-lint: disable-next-line(unsafe-typecast)
-            
-            
-    = help: https://book.getfoundry.sh/reference/forge/forge-lint#unsafe-typecast
-
-warning[unsafe-typecast]: typecasts that can truncate values should be checked
-   --> ROOT/testdata/UnsafeTypecast.sol:LL:CC
-    |
-199 |         uint184 j = uint184(i);
-    |                     ^^^^^^^^^^
-    |
-    = note: Consider disabling this lint if you're certain the cast is safe:
-            
-            // casting to 'uint184' is safe because [explain why]
-            // forge-lint: disable-next-line(unsafe-typecast)
-            
-            
-    = help: https://book.getfoundry.sh/reference/forge/forge-lint#unsafe-typecast
-
-warning[unsafe-typecast]: typecasts that can truncate values should be checked
-   --> ROOT/testdata/UnsafeTypecast.sol:LL:CC
-    |
-200 |         uint176 k = uint176(j);
-    |                     ^^^^^^^^^^
-    |
-    = note: Consider disabling this lint if you're certain the cast is safe:
-            
-            // casting to 'uint176' is safe because [explain why]
-            // forge-lint: disable-next-line(unsafe-typecast)
-            
-            
-    = help: https://book.getfoundry.sh/reference/forge/forge-lint#unsafe-typecast
-
-warning[unsafe-typecast]: typecasts that can truncate values should be checked
-   --> ROOT/testdata/UnsafeTypecast.sol:LL:CC
-    |
-201 |         uint168 l = uint168(k);
-    |                     ^^^^^^^^^^
-    |
-    = note: Consider disabling this lint if you're certain the cast is safe:
-            
-            // casting to 'uint168' is safe because [explain why]
-            // forge-lint: disable-next-line(unsafe-typecast)
-            
-            
-    = help: https://book.getfoundry.sh/reference/forge/forge-lint#unsafe-typecast
-
-warning[unsafe-typecast]: typecasts that can truncate values should be checked
-   --> ROOT/testdata/UnsafeTypecast.sol:LL:CC
-    |
-202 |         uint160 m = uint160(l);
-    |                     ^^^^^^^^^^
-    |
-    = note: Consider disabling this lint if you're certain the cast is safe:
-            
-            // casting to 'uint160' is safe because [explain why]
-            // forge-lint: disable-next-line(unsafe-typecast)
-            
-            
-    = help: https://book.getfoundry.sh/reference/forge/forge-lint#unsafe-typecast
-
-warning[unsafe-typecast]: typecasts that can truncate values should be checked
-   --> ROOT/testdata/UnsafeTypecast.sol:LL:CC
-    |
-203 |         uint152 n = uint152(m);
-    |                     ^^^^^^^^^^
-    |
-    = note: Consider disabling this lint if you're certain the cast is safe:
-            
-            // casting to 'uint152' is safe because [explain why]
-            // forge-lint: disable-next-line(unsafe-typecast)
-            
-            
-    = help: https://book.getfoundry.sh/reference/forge/forge-lint#unsafe-typecast
-
-warning[unsafe-typecast]: typecasts that can truncate values should be checked
-   --> ROOT/testdata/UnsafeTypecast.sol:LL:CC
-    |
-204 |         uint144 o = uint144(n);
-    |                     ^^^^^^^^^^
-    |
-    = note: Consider disabling this lint if you're certain the cast is safe:
-            
-            // casting to 'uint144' is safe because [explain why]
-            // forge-lint: disable-next-line(unsafe-typecast)
-            
-            
-    = help: https://book.getfoundry.sh/reference/forge/forge-lint#unsafe-typecast
-
-warning[unsafe-typecast]: typecasts that can truncate values should be checked
-   --> ROOT/testdata/UnsafeTypecast.sol:LL:CC
-    |
-205 |         uint136 p = uint136(o);
-    |                     ^^^^^^^^^^
-    |
-    = note: Consider disabling this lint if you're certain the cast is safe:
-            
-            // casting to 'uint136' is safe because [explain why]
-            // forge-lint: disable-next-line(unsafe-typecast)
-            
-            
-    = help: https://book.getfoundry.sh/reference/forge/forge-lint#unsafe-typecast
-
-warning[unsafe-typecast]: typecasts that can truncate values should be checked
-   --> ROOT/testdata/UnsafeTypecast.sol:LL:CC
-    |
-206 |         uint128 q = uint128(p);
-    |                     ^^^^^^^^^^
-    |
-    = note: Consider disabling this lint if you're certain the cast is safe:
-            
-            // casting to 'uint128' is safe because [explain why]
-            // forge-lint: disable-next-line(unsafe-typecast)
-            
-            
-    = help: https://book.getfoundry.sh/reference/forge/forge-lint#unsafe-typecast
-
-warning[unsafe-typecast]: typecasts that can truncate values should be checked
-   --> ROOT/testdata/UnsafeTypecast.sol:LL:CC
-    |
-207 |         uint120 r = uint120(q);
-    |                     ^^^^^^^^^^
-    |
-    = note: Consider disabling this lint if you're certain the cast is safe:
-            
-            // casting to 'uint120' is safe because [explain why]
-            // forge-lint: disable-next-line(unsafe-typecast)
-            
-            
-    = help: https://book.getfoundry.sh/reference/forge/forge-lint#unsafe-typecast
-
-warning[unsafe-typecast]: typecasts that can truncate values should be checked
-   --> ROOT/testdata/UnsafeTypecast.sol:LL:CC
-    |
-208 |         uint112 s = uint112(r);
-    |                     ^^^^^^^^^^
-    |
-    = note: Consider disabling this lint if you're certain the cast is safe:
-            
-            // casting to 'uint112' is safe because [explain why]
-            // forge-lint: disable-next-line(unsafe-typecast)
-            
-            
-    = help: https://book.getfoundry.sh/reference/forge/forge-lint#unsafe-typecast
-
-warning[unsafe-typecast]: typecasts that can truncate values should be checked
-   --> ROOT/testdata/UnsafeTypecast.sol:LL:CC
-    |
-209 |         uint104 t = uint104(s);
-    |                     ^^^^^^^^^^
-    |
-    = note: Consider disabling this lint if you're certain the cast is safe:
-            
-            // casting to 'uint104' is safe because [explain why]
-            // forge-lint: disable-next-line(unsafe-typecast)
-            
-            
-    = help: https://book.getfoundry.sh/reference/forge/forge-lint#unsafe-typecast
-
-warning[unsafe-typecast]: typecasts that can truncate values should be checked
-   --> ROOT/testdata/UnsafeTypecast.sol:LL:CC
-    |
-210 |         uint96 u = uint96(t);
-    |                    ^^^^^^^^^
-    |
-    = note: Consider disabling this lint if you're certain the cast is safe:
-            
-            // casting to 'uint96' is safe because [explain why]
-            // forge-lint: disable-next-line(unsafe-typecast)
-            
-            
-    = help: https://book.getfoundry.sh/reference/forge/forge-lint#unsafe-typecast
-
-warning[unsafe-typecast]: typecasts that can truncate values should be checked
-   --> ROOT/testdata/UnsafeTypecast.sol:LL:CC
-    |
-211 |         uint88 v = uint88(u);
-    |                    ^^^^^^^^^
-    |
-    = note: Consider disabling this lint if you're certain the cast is safe:
-            
-            // casting to 'uint88' is safe because [explain why]
-            // forge-lint: disable-next-line(unsafe-typecast)
-            
-            
-    = help: https://book.getfoundry.sh/reference/forge/forge-lint#unsafe-typecast
-
-warning[unsafe-typecast]: typecasts that can truncate values should be checked
-   --> ROOT/testdata/UnsafeTypecast.sol:LL:CC
-    |
-212 |         uint80 w = uint80(v);
-    |                    ^^^^^^^^^
-    |
-    = note: Consider disabling this lint if you're certain the cast is safe:
-            
-            // casting to 'uint80' is safe because [explain why]
-            // forge-lint: disable-next-line(unsafe-typecast)
-            
-            
-    = help: https://book.getfoundry.sh/reference/forge/forge-lint#unsafe-typecast
-
-warning[unsafe-typecast]: typecasts that can truncate values should be checked
-   --> ROOT/testdata/UnsafeTypecast.sol:LL:CC
-    |
-213 |         uint72 x = uint72(w);
-    |                    ^^^^^^^^^
-    |
-    = note: Consider disabling this lint if you're certain the cast is safe:
-            
-            // casting to 'uint72' is safe because [explain why]
-            // forge-lint: disable-next-line(unsafe-typecast)
-            
-            
-    = help: https://book.getfoundry.sh/reference/forge/forge-lint#unsafe-typecast
-
-warning[unsafe-typecast]: typecasts that can truncate values should be checked
-   --> ROOT/testdata/UnsafeTypecast.sol:LL:CC
-    |
-214 |         uint64 y = uint64(x);
-    |                    ^^^^^^^^^
-    |
-    = note: Consider disabling this lint if you're certain the cast is safe:
-            
-            // casting to 'uint64' is safe because [explain why]
-            // forge-lint: disable-next-line(unsafe-typecast)
-            
-            
-    = help: https://book.getfoundry.sh/reference/forge/forge-lint#unsafe-typecast
-
-warning[unsafe-typecast]: typecasts that can truncate values should be checked
-   --> ROOT/testdata/UnsafeTypecast.sol:LL:CC
-    |
-215 |         uint56 z = uint56(y);
-    |                    ^^^^^^^^^
-    |
-    = note: Consider disabling this lint if you're certain the cast is safe:
-            
-            // casting to 'uint56' is safe because [explain why]
-            // forge-lint: disable-next-line(unsafe-typecast)
-            
-            
-    = help: https://book.getfoundry.sh/reference/forge/forge-lint#unsafe-typecast
-
-warning[unsafe-typecast]: typecasts that can truncate values should be checked
-   --> ROOT/testdata/UnsafeTypecast.sol:LL:CC
-    |
-216 |         uint48 A = uint48(z);
-    |                    ^^^^^^^^^
-    |
-    = note: Consider disabling this lint if you're certain the cast is safe:
-            
-            // casting to 'uint48' is safe because [explain why]
-            // forge-lint: disable-next-line(unsafe-typecast)
-            
-            
-    = help: https://book.getfoundry.sh/reference/forge/forge-lint#unsafe-typecast
-
-warning[unsafe-typecast]: typecasts that can truncate values should be checked
-   --> ROOT/testdata/UnsafeTypecast.sol:LL:CC
-    |
-217 |         uint40 B = uint40(A);
-    |                    ^^^^^^^^^
-    |
-    = note: Consider disabling this lint if you're certain the cast is safe:
-            
-            // casting to 'uint40' is safe because [explain why]
-            // forge-lint: disable-next-line(unsafe-typecast)
-            
-            
-    = help: https://book.getfoundry.sh/reference/forge/forge-lint#unsafe-typecast
-
-warning[unsafe-typecast]: typecasts that can truncate values should be checked
-   --> ROOT/testdata/UnsafeTypecast.sol:LL:CC
-    |
-218 |         uint32 C = uint32(B);
-    |                    ^^^^^^^^^
-    |
-    = note: Consider disabling this lint if you're certain the cast is safe:
-            
-            // casting to 'uint32' is safe because [explain why]
-            // forge-lint: disable-next-line(unsafe-typecast)
-            
-            
-    = help: https://book.getfoundry.sh/reference/forge/forge-lint#unsafe-typecast
-
-warning[unsafe-typecast]: typecasts that can truncate values should be checked
-   --> ROOT/testdata/UnsafeTypecast.sol:LL:CC
-    |
-219 |         uint24 D = uint24(C);
-    |                    ^^^^^^^^^
-    |
-    = note: Consider disabling this lint if you're certain the cast is safe:
-            
-            // casting to 'uint24' is safe because [explain why]
-            // forge-lint: disable-next-line(unsafe-typecast)
-            
-            
-    = help: https://book.getfoundry.sh/reference/forge/forge-lint#unsafe-typecast
-
-warning[unsafe-typecast]: typecasts that can truncate values should be checked
-   --> ROOT/testdata/UnsafeTypecast.sol:LL:CC
-    |
-220 |         uint16 E = uint16(D);
-    |                    ^^^^^^^^^
-    |
-    = note: Consider disabling this lint if you're certain the cast is safe:
-            
-            // casting to 'uint16' is safe because [explain why]
-            // forge-lint: disable-next-line(unsafe-typecast)
-            
-            
-    = help: https://book.getfoundry.sh/reference/forge/forge-lint#unsafe-typecast
-
-warning[unsafe-typecast]: typecasts that can truncate values should be checked
-   --> ROOT/testdata/UnsafeTypecast.sol:LL:CC
-    |
-221 |         uint8 F = uint8(E);
-    |                   ^^^^^^^^
-    |
-    = note: Consider disabling this lint if you're certain the cast is safe:
-            
-            // casting to 'uint8' is safe because [explain why]
-            // forge-lint: disable-next-line(unsafe-typecast)
-            
-            
-    = help: https://book.getfoundry.sh/reference/forge/forge-lint#unsafe-typecast
-
-warning[unsafe-typecast]: typecasts that can truncate values should be checked
-   --> ROOT/testdata/UnsafeTypecast.sol:LL:CC
-    |
-226 |         int248 b = int248(a);
-    |                    ^^^^^^^^^
-    |
-    = note: Consider disabling this lint if you're certain the cast is safe:
-            
-            // casting to 'int248' is safe because [explain why]
-            // forge-lint: disable-next-line(unsafe-typecast)
-            
-            
-    = help: https://book.getfoundry.sh/reference/forge/forge-lint#unsafe-typecast
-
-warning[unsafe-typecast]: typecasts that can truncate values should be checked
-   --> ROOT/testdata/UnsafeTypecast.sol:LL:CC
-    |
-227 |         int240 c = int240(b);
-    |                    ^^^^^^^^^
-    |
-    = note: Consider disabling this lint if you're certain the cast is safe:
-            
-            // casting to 'int240' is safe because [explain why]
-            // forge-lint: disable-next-line(unsafe-typecast)
-            
-            
-    = help: https://book.getfoundry.sh/reference/forge/forge-lint#unsafe-typecast
-
-warning[unsafe-typecast]: typecasts that can truncate values should be checked
-   --> ROOT/testdata/UnsafeTypecast.sol:LL:CC
-    |
-228 |         int232 d = int232(c);
-    |                    ^^^^^^^^^
-    |
-    = note: Consider disabling this lint if you're certain the cast is safe:
-            
-            // casting to 'int232' is safe because [explain why]
-            // forge-lint: disable-next-line(unsafe-typecast)
-            
-            
-    = help: https://book.getfoundry.sh/reference/forge/forge-lint#unsafe-typecast
-
-warning[unsafe-typecast]: typecasts that can truncate values should be checked
-   --> ROOT/testdata/UnsafeTypecast.sol:LL:CC
-    |
-229 |         int224 e = int224(d);
-    |                    ^^^^^^^^^
-    |
-    = note: Consider disabling this lint if you're certain the cast is safe:
-            
-            // casting to 'int224' is safe because [explain why]
-            // forge-lint: disable-next-line(unsafe-typecast)
-            
-            
-    = help: https://book.getfoundry.sh/reference/forge/forge-lint#unsafe-typecast
-
-warning[unsafe-typecast]: typecasts that can truncate values should be checked
-   --> ROOT/testdata/UnsafeTypecast.sol:LL:CC
-    |
-230 |         int216 f = int216(e);
-    |                    ^^^^^^^^^
-    |
-    = note: Consider disabling this lint if you're certain the cast is safe:
-            
-            // casting to 'int216' is safe because [explain why]
-            // forge-lint: disable-next-line(unsafe-typecast)
-            
-            
-    = help: https://book.getfoundry.sh/reference/forge/forge-lint#unsafe-typecast
-
-warning[unsafe-typecast]: typecasts that can truncate values should be checked
-   --> ROOT/testdata/UnsafeTypecast.sol:LL:CC
-    |
-231 |         int208 g = int208(f);
-    |                    ^^^^^^^^^
-    |
-    = note: Consider disabling this lint if you're certain the cast is safe:
-            
-            // casting to 'int208' is safe because [explain why]
-            // forge-lint: disable-next-line(unsafe-typecast)
-            
-            
-    = help: https://book.getfoundry.sh/reference/forge/forge-lint#unsafe-typecast
-
-warning[unsafe-typecast]: typecasts that can truncate values should be checked
-   --> ROOT/testdata/UnsafeTypecast.sol:LL:CC
-    |
-232 |         int200 h = int200(g);
-    |                    ^^^^^^^^^
-    |
-    = note: Consider disabling this lint if you're certain the cast is safe:
-            
-            // casting to 'int200' is safe because [explain why]
-            // forge-lint: disable-next-line(unsafe-typecast)
-            
-            
-    = help: https://book.getfoundry.sh/reference/forge/forge-lint#unsafe-typecast
-
-warning[unsafe-typecast]: typecasts that can truncate values should be checked
-   --> ROOT/testdata/UnsafeTypecast.sol:LL:CC
-    |
-233 |         int192 i = int192(h);
-    |                    ^^^^^^^^^
-    |
-    = note: Consider disabling this lint if you're certain the cast is safe:
-            
-            // casting to 'int192' is safe because [explain why]
-            // forge-lint: disable-next-line(unsafe-typecast)
-            
-            
-    = help: https://book.getfoundry.sh/reference/forge/forge-lint#unsafe-typecast
-
-warning[unsafe-typecast]: typecasts that can truncate values should be checked
-   --> ROOT/testdata/UnsafeTypecast.sol:LL:CC
-    |
-234 |         int184 j = int184(i);
-    |                    ^^^^^^^^^
-    |
-    = note: Consider disabling this lint if you're certain the cast is safe:
-            
-            // casting to 'int184' is safe because [explain why]
-            // forge-lint: disable-next-line(unsafe-typecast)
-            
-            
-    = help: https://book.getfoundry.sh/reference/forge/forge-lint#unsafe-typecast
-
-warning[unsafe-typecast]: typecasts that can truncate values should be checked
-   --> ROOT/testdata/UnsafeTypecast.sol:LL:CC
-    |
-235 |         int176 k = int176(j);
-    |                    ^^^^^^^^^
-    |
-    = note: Consider disabling this lint if you're certain the cast is safe:
-            
-            // casting to 'int176' is safe because [explain why]
-            // forge-lint: disable-next-line(unsafe-typecast)
-            
-            
-    = help: https://book.getfoundry.sh/reference/forge/forge-lint#unsafe-typecast
-
-warning[unsafe-typecast]: typecasts that can truncate values should be checked
-   --> ROOT/testdata/UnsafeTypecast.sol:LL:CC
-    |
-236 |         int168 l = int168(k);
-    |                    ^^^^^^^^^
-    |
-    = note: Consider disabling this lint if you're certain the cast is safe:
-            
-            // casting to 'int168' is safe because [explain why]
-            // forge-lint: disable-next-line(unsafe-typecast)
-            
-            
-    = help: https://book.getfoundry.sh/reference/forge/forge-lint#unsafe-typecast
-
-warning[unsafe-typecast]: typecasts that can truncate values should be checked
-   --> ROOT/testdata/UnsafeTypecast.sol:LL:CC
-    |
-237 |         int160 m = int160(l);
-    |                    ^^^^^^^^^
-    |
-    = note: Consider disabling this lint if you're certain the cast is safe:
-            
-            // casting to 'int160' is safe because [explain why]
-            // forge-lint: disable-next-line(unsafe-typecast)
-            
-            
-    = help: https://book.getfoundry.sh/reference/forge/forge-lint#unsafe-typecast
-
-warning[unsafe-typecast]: typecasts that can truncate values should be checked
-   --> ROOT/testdata/UnsafeTypecast.sol:LL:CC
-    |
-238 |         int152 n = int152(m);
-    |                    ^^^^^^^^^
-    |
-    = note: Consider disabling this lint if you're certain the cast is safe:
-            
-            // casting to 'int152' is safe because [explain why]
-            // forge-lint: disable-next-line(unsafe-typecast)
-            
-            
-    = help: https://book.getfoundry.sh/reference/forge/forge-lint#unsafe-typecast
-
-warning[unsafe-typecast]: typecasts that can truncate values should be checked
-   --> ROOT/testdata/UnsafeTypecast.sol:LL:CC
-    |
-239 |         int144 o = int144(n);
-    |                    ^^^^^^^^^
-    |
-    = note: Consider disabling this lint if you're certain the cast is safe:
-            
-            // casting to 'int144' is safe because [explain why]
-            // forge-lint: disable-next-line(unsafe-typecast)
-            
-            
-    = help: https://book.getfoundry.sh/reference/forge/forge-lint#unsafe-typecast
-
-warning[unsafe-typecast]: typecasts that can truncate values should be checked
-   --> ROOT/testdata/UnsafeTypecast.sol:LL:CC
-    |
-240 |         int136 p = int136(o);
-    |                    ^^^^^^^^^
-    |
-    = note: Consider disabling this lint if you're certain the cast is safe:
-            
-            // casting to 'int136' is safe because [explain why]
-            // forge-lint: disable-next-line(unsafe-typecast)
-            
-            
-    = help: https://book.getfoundry.sh/reference/forge/forge-lint#unsafe-typecast
-
-warning[unsafe-typecast]: typecasts that can truncate values should be checked
-   --> ROOT/testdata/UnsafeTypecast.sol:LL:CC
-    |
-241 |         int128 q = int128(p);
-    |                    ^^^^^^^^^
-    |
-    = note: Consider disabling this lint if you're certain the cast is safe:
-            
-            // casting to 'int128' is safe because [explain why]
-            // forge-lint: disable-next-line(unsafe-typecast)
-            
-            
-    = help: https://book.getfoundry.sh/reference/forge/forge-lint#unsafe-typecast
-
-warning[unsafe-typecast]: typecasts that can truncate values should be checked
-   --> ROOT/testdata/UnsafeTypecast.sol:LL:CC
-    |
-242 |         int120 r = int120(q);
-    |                    ^^^^^^^^^
-    |
-    = note: Consider disabling this lint if you're certain the cast is safe:
-            
-            // casting to 'int120' is safe because [explain why]
-            // forge-lint: disable-next-line(unsafe-typecast)
-            
-            
-    = help: https://book.getfoundry.sh/reference/forge/forge-lint#unsafe-typecast
-
-warning[unsafe-typecast]: typecasts that can truncate values should be checked
-   --> ROOT/testdata/UnsafeTypecast.sol:LL:CC
-    |
-243 |         int112 s = int112(r);
-    |                    ^^^^^^^^^
-    |
-    = note: Consider disabling this lint if you're certain the cast is safe:
-            
-            // casting to 'int112' is safe because [explain why]
-            // forge-lint: disable-next-line(unsafe-typecast)
-            
-            
-    = help: https://book.getfoundry.sh/reference/forge/forge-lint#unsafe-typecast
-
-warning[unsafe-typecast]: typecasts that can truncate values should be checked
-   --> ROOT/testdata/UnsafeTypecast.sol:LL:CC
-    |
-244 |         int104 t = int104(s);
-    |                    ^^^^^^^^^
-    |
-    = note: Consider disabling this lint if you're certain the cast is safe:
-            
-            // casting to 'int104' is safe because [explain why]
-            // forge-lint: disable-next-line(unsafe-typecast)
-            
-            
-    = help: https://book.getfoundry.sh/reference/forge/forge-lint#unsafe-typecast
-
-warning[unsafe-typecast]: typecasts that can truncate values should be checked
-   --> ROOT/testdata/UnsafeTypecast.sol:LL:CC
-    |
-245 |         int96 u = int96(t);
-    |                   ^^^^^^^^
-    |
-    = note: Consider disabling this lint if you're certain the cast is safe:
-            
-            // casting to 'int96' is safe because [explain why]
-            // forge-lint: disable-next-line(unsafe-typecast)
-            
-            
-    = help: https://book.getfoundry.sh/reference/forge/forge-lint#unsafe-typecast
-
-warning[unsafe-typecast]: typecasts that can truncate values should be checked
-   --> ROOT/testdata/UnsafeTypecast.sol:LL:CC
-    |
-246 |         int88 v = int88(u);
-    |                   ^^^^^^^^
-    |
-    = note: Consider disabling this lint if you're certain the cast is safe:
-            
-            // casting to 'int88' is safe because [explain why]
-            // forge-lint: disable-next-line(unsafe-typecast)
-            
-            
-    = help: https://book.getfoundry.sh/reference/forge/forge-lint#unsafe-typecast
-
-warning[unsafe-typecast]: typecasts that can truncate values should be checked
-   --> ROOT/testdata/UnsafeTypecast.sol:LL:CC
-    |
-247 |         int80 w = int80(v);
-    |                   ^^^^^^^^
-    |
-    = note: Consider disabling this lint if you're certain the cast is safe:
-            
-            // casting to 'int80' is safe because [explain why]
-            // forge-lint: disable-next-line(unsafe-typecast)
-            
-            
-    = help: https://book.getfoundry.sh/reference/forge/forge-lint#unsafe-typecast
-
-warning[unsafe-typecast]: typecasts that can truncate values should be checked
-   --> ROOT/testdata/UnsafeTypecast.sol:LL:CC
-    |
-248 |         int72 x = int72(w);
-    |                   ^^^^^^^^
-    |
-    = note: Consider disabling this lint if you're certain the cast is safe:
-            
-            // casting to 'int72' is safe because [explain why]
-            // forge-lint: disable-next-line(unsafe-typecast)
-            
-            
-    = help: https://book.getfoundry.sh/reference/forge/forge-lint#unsafe-typecast
-
-warning[unsafe-typecast]: typecasts that can truncate values should be checked
-   --> ROOT/testdata/UnsafeTypecast.sol:LL:CC
-    |
-249 |         int64 y = int64(x);
-    |                   ^^^^^^^^
-    |
-    = note: Consider disabling this lint if you're certain the cast is safe:
-            
-            // casting to 'int64' is safe because [explain why]
-            // forge-lint: disable-next-line(unsafe-typecast)
-            
-            
-    = help: https://book.getfoundry.sh/reference/forge/forge-lint#unsafe-typecast
-
-warning[unsafe-typecast]: typecasts that can truncate values should be checked
-   --> ROOT/testdata/UnsafeTypecast.sol:LL:CC
-    |
-250 |         int56 z = int56(y);
-    |                   ^^^^^^^^
-    |
-    = note: Consider disabling this lint if you're certain the cast is safe:
-            
-            // casting to 'int56' is safe because [explain why]
-            // forge-lint: disable-next-line(unsafe-typecast)
-            
-            
-    = help: https://book.getfoundry.sh/reference/forge/forge-lint#unsafe-typecast
-
-warning[unsafe-typecast]: typecasts that can truncate values should be checked
-   --> ROOT/testdata/UnsafeTypecast.sol:LL:CC
-    |
-251 |         int48 A = int48(z);
-    |                   ^^^^^^^^
-    |
-    = note: Consider disabling this lint if you're certain the cast is safe:
-            
-            // casting to 'int48' is safe because [explain why]
-            // forge-lint: disable-next-line(unsafe-typecast)
-            
-            
-    = help: https://book.getfoundry.sh/reference/forge/forge-lint#unsafe-typecast
-
-warning[unsafe-typecast]: typecasts that can truncate values should be checked
-   --> ROOT/testdata/UnsafeTypecast.sol:LL:CC
-    |
-252 |         int40 B = int40(A);
-    |                   ^^^^^^^^
-    |
-    = note: Consider disabling this lint if you're certain the cast is safe:
-            
-            // casting to 'int40' is safe because [explain why]
-            // forge-lint: disable-next-line(unsafe-typecast)
-            
-            
-    = help: https://book.getfoundry.sh/reference/forge/forge-lint#unsafe-typecast
-
-warning[unsafe-typecast]: typecasts that can truncate values should be checked
-   --> ROOT/testdata/UnsafeTypecast.sol:LL:CC
-    |
-253 |         int32 C = int32(B);
-    |                   ^^^^^^^^
-    |
-    = note: Consider disabling this lint if you're certain the cast is safe:
-            
-            // casting to 'int32' is safe because [explain why]
-            // forge-lint: disable-next-line(unsafe-typecast)
-            
-            
-    = help: https://book.getfoundry.sh/reference/forge/forge-lint#unsafe-typecast
-
-warning[unsafe-typecast]: typecasts that can truncate values should be checked
-   --> ROOT/testdata/UnsafeTypecast.sol:LL:CC
-    |
-254 |         int24 D = int24(C);
-    |                   ^^^^^^^^
-    |
-    = note: Consider disabling this lint if you're certain the cast is safe:
-            
-            // casting to 'int24' is safe because [explain why]
-            // forge-lint: disable-next-line(unsafe-typecast)
-            
-            
-    = help: https://book.getfoundry.sh/reference/forge/forge-lint#unsafe-typecast
-
-warning[unsafe-typecast]: typecasts that can truncate values should be checked
-   --> ROOT/testdata/UnsafeTypecast.sol:LL:CC
-    |
-255 |         int16 E = int16(D);
-    |                   ^^^^^^^^
-    |
-    = note: Consider disabling this lint if you're certain the cast is safe:
-            
-            // casting to 'int16' is safe because [explain why]
-            // forge-lint: disable-next-line(unsafe-typecast)
-            
-            
-    = help: https://book.getfoundry.sh/reference/forge/forge-lint#unsafe-typecast
-
-warning[unsafe-typecast]: typecasts that can truncate values should be checked
-   --> ROOT/testdata/UnsafeTypecast.sol:LL:CC
-    |
-256 |         int8 F = int8(E);
-    |                  ^^^^^^^
-    |
-    = note: Consider disabling this lint if you're certain the cast is safe:
-            
-            // casting to 'int8' is safe because [explain why]
-            // forge-lint: disable-next-line(unsafe-typecast)
-            
-            
-    = help: https://book.getfoundry.sh/reference/forge/forge-lint#unsafe-typecast
-
-warning[unsafe-typecast]: typecasts that can truncate values should be checked
-   --> ROOT/testdata/UnsafeTypecast.sol:LL:CC
-    |
-261 |         bytes31 b = bytes31(a);
-    |                     ^^^^^^^^^^
-    |
-    = note: Consider disabling this lint if you're certain the cast is safe:
-            
-            // casting to 'bytes31' is safe because [explain why]
-            // forge-lint: disable-next-line(unsafe-typecast)
-            
-            
-    = help: https://book.getfoundry.sh/reference/forge/forge-lint#unsafe-typecast
-
-warning[unsafe-typecast]: typecasts that can truncate values should be checked
-   --> ROOT/testdata/UnsafeTypecast.sol:LL:CC
-    |
-262 |         bytes30 c = bytes30(b);
-    |                     ^^^^^^^^^^
-    |
-    = note: Consider disabling this lint if you're certain the cast is safe:
-            
-            // casting to 'bytes30' is safe because [explain why]
-            // forge-lint: disable-next-line(unsafe-typecast)
-            
-            
-    = help: https://book.getfoundry.sh/reference/forge/forge-lint#unsafe-typecast
-
-warning[unsafe-typecast]: typecasts that can truncate values should be checked
-   --> ROOT/testdata/UnsafeTypecast.sol:LL:CC
-    |
-263 |         bytes29 d = bytes29(c);
-    |                     ^^^^^^^^^^
-    |
-    = note: Consider disabling this lint if you're certain the cast is safe:
-            
-            // casting to 'bytes29' is safe because [explain why]
-            // forge-lint: disable-next-line(unsafe-typecast)
-            
-            
-    = help: https://book.getfoundry.sh/reference/forge/forge-lint#unsafe-typecast
-
-warning[unsafe-typecast]: typecasts that can truncate values should be checked
-   --> ROOT/testdata/UnsafeTypecast.sol:LL:CC
-    |
-264 |         bytes28 e = bytes28(d);
-    |                     ^^^^^^^^^^
-    |
-    = note: Consider disabling this lint if you're certain the cast is safe:
-            
-            // casting to 'bytes28' is safe because [explain why]
-            // forge-lint: disable-next-line(unsafe-typecast)
-            
-            
-    = help: https://book.getfoundry.sh/reference/forge/forge-lint#unsafe-typecast
-
-warning[unsafe-typecast]: typecasts that can truncate values should be checked
-   --> ROOT/testdata/UnsafeTypecast.sol:LL:CC
-    |
-265 |         bytes27 f = bytes27(e);
-    |                     ^^^^^^^^^^
-    |
-    = note: Consider disabling this lint if you're certain the cast is safe:
-            
-            // casting to 'bytes27' is safe because [explain why]
-            // forge-lint: disable-next-line(unsafe-typecast)
-            
-            
-    = help: https://book.getfoundry.sh/reference/forge/forge-lint#unsafe-typecast
-
-warning[unsafe-typecast]: typecasts that can truncate values should be checked
-   --> ROOT/testdata/UnsafeTypecast.sol:LL:CC
-    |
-266 |         bytes26 g = bytes26(f);
-    |                     ^^^^^^^^^^
-    |
-    = note: Consider disabling this lint if you're certain the cast is safe:
-            
-            // casting to 'bytes26' is safe because [explain why]
-            // forge-lint: disable-next-line(unsafe-typecast)
-            
-            
-    = help: https://book.getfoundry.sh/reference/forge/forge-lint#unsafe-typecast
-
-warning[unsafe-typecast]: typecasts that can truncate values should be checked
-   --> ROOT/testdata/UnsafeTypecast.sol:LL:CC
-    |
-267 |         bytes25 h = bytes25(g);
-    |                     ^^^^^^^^^^
-    |
-    = note: Consider disabling this lint if you're certain the cast is safe:
-            
-            // casting to 'bytes25' is safe because [explain why]
-            // forge-lint: disable-next-line(unsafe-typecast)
-            
-            
-    = help: https://book.getfoundry.sh/reference/forge/forge-lint#unsafe-typecast
-
-warning[unsafe-typecast]: typecasts that can truncate values should be checked
-   --> ROOT/testdata/UnsafeTypecast.sol:LL:CC
-    |
-268 |         bytes24 i = bytes24(h);
-    |                     ^^^^^^^^^^
-    |
-    = note: Consider disabling this lint if you're certain the cast is safe:
-            
-            // casting to 'bytes24' is safe because [explain why]
-            // forge-lint: disable-next-line(unsafe-typecast)
-            
-            
-    = help: https://book.getfoundry.sh/reference/forge/forge-lint#unsafe-typecast
-
-warning[unsafe-typecast]: typecasts that can truncate values should be checked
-   --> ROOT/testdata/UnsafeTypecast.sol:LL:CC
-    |
-269 |         bytes23 j = bytes23(i);
-    |                     ^^^^^^^^^^
-    |
-    = note: Consider disabling this lint if you're certain the cast is safe:
-            
-            // casting to 'bytes23' is safe because [explain why]
-            // forge-lint: disable-next-line(unsafe-typecast)
-            
-            
-    = help: https://book.getfoundry.sh/reference/forge/forge-lint#unsafe-typecast
-
-warning[unsafe-typecast]: typecasts that can truncate values should be checked
-   --> ROOT/testdata/UnsafeTypecast.sol:LL:CC
-    |
-270 |         bytes22 k = bytes22(j);
-    |                     ^^^^^^^^^^
-    |
-    = note: Consider disabling this lint if you're certain the cast is safe:
-            
-            // casting to 'bytes22' is safe because [explain why]
-            // forge-lint: disable-next-line(unsafe-typecast)
-            
-            
-    = help: https://book.getfoundry.sh/reference/forge/forge-lint#unsafe-typecast
-
-warning[unsafe-typecast]: typecasts that can truncate values should be checked
-   --> ROOT/testdata/UnsafeTypecast.sol:LL:CC
-    |
-271 |         bytes21 l = bytes21(k);
-    |                     ^^^^^^^^^^
-    |
-    = note: Consider disabling this lint if you're certain the cast is safe:
-            
-            // casting to 'bytes21' is safe because [explain why]
-            // forge-lint: disable-next-line(unsafe-typecast)
-            
-            
-    = help: https://book.getfoundry.sh/reference/forge/forge-lint#unsafe-typecast
-
-warning[unsafe-typecast]: typecasts that can truncate values should be checked
-   --> ROOT/testdata/UnsafeTypecast.sol:LL:CC
-    |
-272 |         bytes20 m = bytes20(l);
-    |                     ^^^^^^^^^^
-    |
-    = note: Consider disabling this lint if you're certain the cast is safe:
-            
-            // casting to 'bytes20' is safe because [explain why]
-            // forge-lint: disable-next-line(unsafe-typecast)
-            
-            
-    = help: https://book.getfoundry.sh/reference/forge/forge-lint#unsafe-typecast
-
-warning[unsafe-typecast]: typecasts that can truncate values should be checked
-   --> ROOT/testdata/UnsafeTypecast.sol:LL:CC
-    |
-273 |         bytes19 n = bytes19(m);
-    |                     ^^^^^^^^^^
-    |
-    = note: Consider disabling this lint if you're certain the cast is safe:
-            
-            // casting to 'bytes19' is safe because [explain why]
-            // forge-lint: disable-next-line(unsafe-typecast)
-            
-            
-    = help: https://book.getfoundry.sh/reference/forge/forge-lint#unsafe-typecast
-
-warning[unsafe-typecast]: typecasts that can truncate values should be checked
-   --> ROOT/testdata/UnsafeTypecast.sol:LL:CC
-    |
-274 |         bytes18 o = bytes18(n);
-    |                     ^^^^^^^^^^
-    |
-    = note: Consider disabling this lint if you're certain the cast is safe:
-            
-            // casting to 'bytes18' is safe because [explain why]
-            // forge-lint: disable-next-line(unsafe-typecast)
-            
-            
-    = help: https://book.getfoundry.sh/reference/forge/forge-lint#unsafe-typecast
-
-warning[unsafe-typecast]: typecasts that can truncate values should be checked
-   --> ROOT/testdata/UnsafeTypecast.sol:LL:CC
-    |
-275 |         bytes17 p = bytes17(o);
-    |                     ^^^^^^^^^^
-    |
-    = note: Consider disabling this lint if you're certain the cast is safe:
-            
-            // casting to 'bytes17' is safe because [explain why]
-            // forge-lint: disable-next-line(unsafe-typecast)
-            
-            
-    = help: https://book.getfoundry.sh/reference/forge/forge-lint#unsafe-typecast
-
-warning[unsafe-typecast]: typecasts that can truncate values should be checked
-   --> ROOT/testdata/UnsafeTypecast.sol:LL:CC
-    |
-276 |         bytes16 q = bytes16(p);
-    |                     ^^^^^^^^^^
-    |
-    = note: Consider disabling this lint if you're certain the cast is safe:
-            
-            // casting to 'bytes16' is safe because [explain why]
-            // forge-lint: disable-next-line(unsafe-typecast)
-            
-            
-    = help: https://book.getfoundry.sh/reference/forge/forge-lint#unsafe-typecast
-
-warning[unsafe-typecast]: typecasts that can truncate values should be checked
-   --> ROOT/testdata/UnsafeTypecast.sol:LL:CC
-    |
-277 |         bytes15 r = bytes15(q);
-    |                     ^^^^^^^^^^
-    |
-    = note: Consider disabling this lint if you're certain the cast is safe:
-            
-            // casting to 'bytes15' is safe because [explain why]
-            // forge-lint: disable-next-line(unsafe-typecast)
-            
-            
-    = help: https://book.getfoundry.sh/reference/forge/forge-lint#unsafe-typecast
-
-warning[unsafe-typecast]: typecasts that can truncate values should be checked
-   --> ROOT/testdata/UnsafeTypecast.sol:LL:CC
-    |
-278 |         bytes14 s = bytes14(r);
-    |                     ^^^^^^^^^^
-    |
-    = note: Consider disabling this lint if you're certain the cast is safe:
-            
-            // casting to 'bytes14' is safe because [explain why]
-            // forge-lint: disable-next-line(unsafe-typecast)
-            
-            
-    = help: https://book.getfoundry.sh/reference/forge/forge-lint#unsafe-typecast
-
-warning[unsafe-typecast]: typecasts that can truncate values should be checked
-   --> ROOT/testdata/UnsafeTypecast.sol:LL:CC
-    |
-279 |         bytes13 t = bytes13(s);
-    |                     ^^^^^^^^^^
-    |
-    = note: Consider disabling this lint if you're certain the cast is safe:
-            
-            // casting to 'bytes13' is safe because [explain why]
-            // forge-lint: disable-next-line(unsafe-typecast)
-            
-            
-    = help: https://book.getfoundry.sh/reference/forge/forge-lint#unsafe-typecast
-
-warning[unsafe-typecast]: typecasts that can truncate values should be checked
-   --> ROOT/testdata/UnsafeTypecast.sol:LL:CC
-    |
-280 |         bytes12 u = bytes12(t);
-    |                     ^^^^^^^^^^
-    |
-    = note: Consider disabling this lint if you're certain the cast is safe:
-            
-            // casting to 'bytes12' is safe because [explain why]
-            // forge-lint: disable-next-line(unsafe-typecast)
-            
-            
-    = help: https://book.getfoundry.sh/reference/forge/forge-lint#unsafe-typecast
-
-warning[unsafe-typecast]: typecasts that can truncate values should be checked
-   --> ROOT/testdata/UnsafeTypecast.sol:LL:CC
-    |
-281 |         bytes11 v = bytes11(u);
-    |                     ^^^^^^^^^^
-    |
-    = note: Consider disabling this lint if you're certain the cast is safe:
-            
-            // casting to 'bytes11' is safe because [explain why]
-            // forge-lint: disable-next-line(unsafe-typecast)
-            
-            
-    = help: https://book.getfoundry.sh/reference/forge/forge-lint#unsafe-typecast
-
-warning[unsafe-typecast]: typecasts that can truncate values should be checked
-   --> ROOT/testdata/UnsafeTypecast.sol:LL:CC
-    |
-282 |         bytes10 w = bytes10(v);
-    |                     ^^^^^^^^^^
-    |
-    = note: Consider disabling this lint if you're certain the cast is safe:
-            
-            // casting to 'bytes10' is safe because [explain why]
-            // forge-lint: disable-next-line(unsafe-typecast)
-            
-            
-    = help: https://book.getfoundry.sh/reference/forge/forge-lint#unsafe-typecast
-
-warning[unsafe-typecast]: typecasts that can truncate values should be checked
-   --> ROOT/testdata/UnsafeTypecast.sol:LL:CC
-    |
-283 |         bytes9 x = bytes9(w);
-    |                    ^^^^^^^^^
-    |
-    = note: Consider disabling this lint if you're certain the cast is safe:
-            
-            // casting to 'bytes9' is safe because [explain why]
-            // forge-lint: disable-next-line(unsafe-typecast)
-            
-            
-    = help: https://book.getfoundry.sh/reference/forge/forge-lint#unsafe-typecast
-
-warning[unsafe-typecast]: typecasts that can truncate values should be checked
-   --> ROOT/testdata/UnsafeTypecast.sol:LL:CC
-    |
-284 |         bytes8 y = bytes8(x);
-    |                    ^^^^^^^^^
-    |
-    = note: Consider disabling this lint if you're certain the cast is safe:
-            
-            // casting to 'bytes8' is safe because [explain why]
-            // forge-lint: disable-next-line(unsafe-typecast)
-            
-            
-    = help: https://book.getfoundry.sh/reference/forge/forge-lint#unsafe-typecast
-
-warning[unsafe-typecast]: typecasts that can truncate values should be checked
-   --> ROOT/testdata/UnsafeTypecast.sol:LL:CC
-    |
-285 |         bytes7 z = bytes7(y);
-    |                    ^^^^^^^^^
-    |
-    = note: Consider disabling this lint if you're certain the cast is safe:
-            
-            // casting to 'bytes7' is safe because [explain why]
-            // forge-lint: disable-next-line(unsafe-typecast)
-            
-            
-    = help: https://book.getfoundry.sh/reference/forge/forge-lint#unsafe-typecast
-
-warning[unsafe-typecast]: typecasts that can truncate values should be checked
-   --> ROOT/testdata/UnsafeTypecast.sol:LL:CC
-    |
-286 |         bytes6 A = bytes6(z);
-    |                    ^^^^^^^^^
-    |
-    = note: Consider disabling this lint if you're certain the cast is safe:
-            
-            // casting to 'bytes6' is safe because [explain why]
-            // forge-lint: disable-next-line(unsafe-typecast)
-            
-            
-    = help: https://book.getfoundry.sh/reference/forge/forge-lint#unsafe-typecast
-
-warning[unsafe-typecast]: typecasts that can truncate values should be checked
-   --> ROOT/testdata/UnsafeTypecast.sol:LL:CC
-    |
-287 |         bytes5 B = bytes5(A);
-    |                    ^^^^^^^^^
-    |
-    = note: Consider disabling this lint if you're certain the cast is safe:
-            
-            // casting to 'bytes5' is safe because [explain why]
-            // forge-lint: disable-next-line(unsafe-typecast)
-            
-            
-    = help: https://book.getfoundry.sh/reference/forge/forge-lint#unsafe-typecast
-
-warning[unsafe-typecast]: typecasts that can truncate values should be checked
-   --> ROOT/testdata/UnsafeTypecast.sol:LL:CC
-    |
-288 |         bytes4 C = bytes4(B);
-    |                    ^^^^^^^^^
-    |
-    = note: Consider disabling this lint if you're certain the cast is safe:
-            
-            // casting to 'bytes4' is safe because [explain why]
-            // forge-lint: disable-next-line(unsafe-typecast)
-            
-            
-    = help: https://book.getfoundry.sh/reference/forge/forge-lint#unsafe-typecast
-
-warning[unsafe-typecast]: typecasts that can truncate values should be checked
-   --> ROOT/testdata/UnsafeTypecast.sol:LL:CC
-    |
-289 |         bytes3 D = bytes3(C);
-    |                    ^^^^^^^^^
-    |
-    = note: Consider disabling this lint if you're certain the cast is safe:
-            
-            // casting to 'bytes3' is safe because [explain why]
-            // forge-lint: disable-next-line(unsafe-typecast)
-            
-            
-    = help: https://book.getfoundry.sh/reference/forge/forge-lint#unsafe-typecast
-
-warning[unsafe-typecast]: typecasts that can truncate values should be checked
-   --> ROOT/testdata/UnsafeTypecast.sol:LL:CC
-    |
-290 |         bytes2 E = bytes2(D);
-    |                    ^^^^^^^^^
-    |
-    = note: Consider disabling this lint if you're certain the cast is safe:
-            
-            // casting to 'bytes2' is safe because [explain why]
-            // forge-lint: disable-next-line(unsafe-typecast)
-            
-            
-    = help: https://book.getfoundry.sh/reference/forge/forge-lint#unsafe-typecast
-
-warning[unsafe-typecast]: typecasts that can truncate values should be checked
-   --> ROOT/testdata/UnsafeTypecast.sol:LL:CC
-    |
-291 |         bytes1 F = bytes1(E);
-    |                    ^^^^^^^^^
-    |
-    = note: Consider disabling this lint if you're certain the cast is safe:
-            
-            // casting to 'bytes1' is safe because [explain why]
-            // forge-lint: disable-next-line(unsafe-typecast)
-            
-            
-    = help: https://book.getfoundry.sh/reference/forge/forge-lint#unsafe-typecast
-
-warning[unsafe-typecast]: typecasts that can truncate values should be checked
-   --> ROOT/testdata/UnsafeTypecast.sol:LL:CC
-    |
-296 |         int256 b = int256(a);
-    |                    ^^^^^^^^^
-    |
-    = note: Consider disabling this lint if you're certain the cast is safe:
-            
-            // casting to 'int256' is safe because [explain why]
-            // forge-lint: disable-next-line(unsafe-typecast)
-            
-            
-    = help: https://book.getfoundry.sh/reference/forge/forge-lint#unsafe-typecast
-
-warning[unsafe-typecast]: typecasts that can truncate values should be checked
-   --> ROOT/testdata/UnsafeTypecast.sol:LL:CC
-    |
-298 |         int248 d = int248(c);
-    |                    ^^^^^^^^^
-    |
-    = note: Consider disabling this lint if you're certain the cast is safe:
-            
-            // casting to 'int248' is safe because [explain why]
-            // forge-lint: disable-next-line(unsafe-typecast)
-            
-            
-    = help: https://book.getfoundry.sh/reference/forge/forge-lint#unsafe-typecast
-
-warning[unsafe-typecast]: typecasts that can truncate values should be checked
-   --> ROOT/testdata/UnsafeTypecast.sol:LL:CC
-    |
-300 |         int240 f = int240(e);
-    |                    ^^^^^^^^^
-    |
-    = note: Consider disabling this lint if you're certain the cast is safe:
-            
-            // casting to 'int240' is safe because [explain why]
-            // forge-lint: disable-next-line(unsafe-typecast)
-            
-            
-    = help: https://book.getfoundry.sh/reference/forge/forge-lint#unsafe-typecast
-
-warning[unsafe-typecast]: typecasts that can truncate values should be checked
-   --> ROOT/testdata/UnsafeTypecast.sol:LL:CC
-    |
-302 |         int232 h = int232(g);
-    |                    ^^^^^^^^^
-    |
-    = note: Consider disabling this lint if you're certain the cast is safe:
-            
-            // casting to 'int232' is safe because [explain why]
-            // forge-lint: disable-next-line(unsafe-typecast)
-            
-            
-    = help: https://book.getfoundry.sh/reference/forge/forge-lint#unsafe-typecast
-
-warning[unsafe-typecast]: typecasts that can truncate values should be checked
-   --> ROOT/testdata/UnsafeTypecast.sol:LL:CC
-    |
-304 |         int224 j = int224(i);
-    |                    ^^^^^^^^^
-    |
-    = note: Consider disabling this lint if you're certain the cast is safe:
-            
-            // casting to 'int224' is safe because [explain why]
-            // forge-lint: disable-next-line(unsafe-typecast)
-            
-            
-    = help: https://book.getfoundry.sh/reference/forge/forge-lint#unsafe-typecast
-
-warning[unsafe-typecast]: typecasts that can truncate values should be checked
-   --> ROOT/testdata/UnsafeTypecast.sol:LL:CC
-    |
-306 |         int216 l = int216(k);
-    |                    ^^^^^^^^^
-    |
-    = note: Consider disabling this lint if you're certain the cast is safe:
-            
-            // casting to 'int216' is safe because [explain why]
-            // forge-lint: disable-next-line(unsafe-typecast)
-            
-            
-    = help: https://book.getfoundry.sh/reference/forge/forge-lint#unsafe-typecast
-
-warning[unsafe-typecast]: typecasts that can truncate values should be checked
-   --> ROOT/testdata/UnsafeTypecast.sol:LL:CC
-    |
-308 |         int208 n = int208(m);
-    |                    ^^^^^^^^^
-    |
-    = note: Consider disabling this lint if you're certain the cast is safe:
-            
-            // casting to 'int208' is safe because [explain why]
-            // forge-lint: disable-next-line(unsafe-typecast)
-            
-            
-    = help: https://book.getfoundry.sh/reference/forge/forge-lint#unsafe-typecast
-
-warning[unsafe-typecast]: typecasts that can truncate values should be checked
-   --> ROOT/testdata/UnsafeTypecast.sol:LL:CC
-    |
-310 |         int200 p = int200(o);
-    |                    ^^^^^^^^^
-    |
-    = note: Consider disabling this lint if you're certain the cast is safe:
-            
-            // casting to 'int200' is safe because [explain why]
-            // forge-lint: disable-next-line(unsafe-typecast)
-            
-            
-    = help: https://book.getfoundry.sh/reference/forge/forge-lint#unsafe-typecast
-
-warning[unsafe-typecast]: typecasts that can truncate values should be checked
-   --> ROOT/testdata/UnsafeTypecast.sol:LL:CC
-    |
-312 |         int192 r = int192(q);
-    |                    ^^^^^^^^^
-    |
-    = note: Consider disabling this lint if you're certain the cast is safe:
-            
-            // casting to 'int192' is safe because [explain why]
-            // forge-lint: disable-next-line(unsafe-typecast)
-            
-            
-    = help: https://book.getfoundry.sh/reference/forge/forge-lint#unsafe-typecast
-
-warning[unsafe-typecast]: typecasts that can truncate values should be checked
-   --> ROOT/testdata/UnsafeTypecast.sol:LL:CC
-    |
-314 |         int184 t = int184(s);
-    |                    ^^^^^^^^^
-    |
-    = note: Consider disabling this lint if you're certain the cast is safe:
-            
-            // casting to 'int184' is safe because [explain why]
-            // forge-lint: disable-next-line(unsafe-typecast)
-            
-            
-    = help: https://book.getfoundry.sh/reference/forge/forge-lint#unsafe-typecast
-
-warning[unsafe-typecast]: typecasts that can truncate values should be checked
-   --> ROOT/testdata/UnsafeTypecast.sol:LL:CC
-    |
-316 |         int176 v = int176(u);
-    |                    ^^^^^^^^^
-    |
-    = note: Consider disabling this lint if you're certain the cast is safe:
-            
-            // casting to 'int176' is safe because [explain why]
-            // forge-lint: disable-next-line(unsafe-typecast)
-            
-            
-    = help: https://book.getfoundry.sh/reference/forge/forge-lint#unsafe-typecast
-
-warning[unsafe-typecast]: typecasts that can truncate values should be checked
-   --> ROOT/testdata/UnsafeTypecast.sol:LL:CC
-    |
-318 |         int168 x = int168(w);
-    |                    ^^^^^^^^^
-    |
-    = note: Consider disabling this lint if you're certain the cast is safe:
-            
-            // casting to 'int168' is safe because [explain why]
-            // forge-lint: disable-next-line(unsafe-typecast)
-            
-            
-    = help: https://book.getfoundry.sh/reference/forge/forge-lint#unsafe-typecast
-
-warning[unsafe-typecast]: typecasts that can truncate values should be checked
-   --> ROOT/testdata/UnsafeTypecast.sol:LL:CC
-    |
-320 |         int160 z = int160(y);
-    |                    ^^^^^^^^^
-    |
-    = note: Consider disabling this lint if you're certain the cast is safe:
-            
-            // casting to 'int160' is safe because [explain why]
-            // forge-lint: disable-next-line(unsafe-typecast)
-            
-            
-    = help: https://book.getfoundry.sh/reference/forge/forge-lint#unsafe-typecast
-
-warning[unsafe-typecast]: typecasts that can truncate values should be checked
-   --> ROOT/testdata/UnsafeTypecast.sol:LL:CC
-    |
-322 |         int152 B = int152(A);
-    |                    ^^^^^^^^^
-    |
-    = note: Consider disabling this lint if you're certain the cast is safe:
-            
-            // casting to 'int152' is safe because [explain why]
-            // forge-lint: disable-next-line(unsafe-typecast)
-            
-            
-    = help: https://book.getfoundry.sh/reference/forge/forge-lint#unsafe-typecast
-
-warning[unsafe-typecast]: typecasts that can truncate values should be checked
-   --> ROOT/testdata/UnsafeTypecast.sol:LL:CC
-    |
-324 |         int144 D = int144(C);
-    |                    ^^^^^^^^^
-    |
-    = note: Consider disabling this lint if you're certain the cast is safe:
-            
-            // casting to 'int144' is safe because [explain why]
-            // forge-lint: disable-next-line(unsafe-typecast)
-            
-            
-    = help: https://book.getfoundry.sh/reference/forge/forge-lint#unsafe-typecast
-
-warning[unsafe-typecast]: typecasts that can truncate values should be checked
-   --> ROOT/testdata/UnsafeTypecast.sol:LL:CC
-    |
-326 |         int136 F = int136(E);
-    |                    ^^^^^^^^^
-    |
-    = note: Consider disabling this lint if you're certain the cast is safe:
-            
-            // casting to 'int136' is safe because [explain why]
-            // forge-lint: disable-next-line(unsafe-typecast)
-            
-            
-    = help: https://book.getfoundry.sh/reference/forge/forge-lint#unsafe-typecast
-
-warning[unsafe-typecast]: typecasts that can truncate values should be checked
-   --> ROOT/testdata/UnsafeTypecast.sol:LL:CC
-    |
-328 |         int128 H = int128(G);
-    |                    ^^^^^^^^^
-    |
-    = note: Consider disabling this lint if you're certain the cast is safe:
-            
-            // casting to 'int128' is safe because [explain why]
-            // forge-lint: disable-next-line(unsafe-typecast)
-            
-            
-    = help: https://book.getfoundry.sh/reference/forge/forge-lint#unsafe-typecast
-
-warning[unsafe-typecast]: typecasts that can truncate values should be checked
-   --> ROOT/testdata/UnsafeTypecast.sol:LL:CC
-    |
-330 |         int120 J = int120(I);
-    |                    ^^^^^^^^^
-    |
-    = note: Consider disabling this lint if you're certain the cast is safe:
-            
-            // casting to 'int120' is safe because [explain why]
-            // forge-lint: disable-next-line(unsafe-typecast)
-            
-            
-    = help: https://book.getfoundry.sh/reference/forge/forge-lint#unsafe-typecast
-
-warning[unsafe-typecast]: typecasts that can truncate values should be checked
-   --> ROOT/testdata/UnsafeTypecast.sol:LL:CC
-    |
-332 |         int112 L = int112(K);
-    |                    ^^^^^^^^^
-    |
-    = note: Consider disabling this lint if you're certain the cast is safe:
-            
-            // casting to 'int112' is safe because [explain why]
-            // forge-lint: disable-next-line(unsafe-typecast)
-            
-            
-    = help: https://book.getfoundry.sh/reference/forge/forge-lint#unsafe-typecast
-
-warning[unsafe-typecast]: typecasts that can truncate values should be checked
-   --> ROOT/testdata/UnsafeTypecast.sol:LL:CC
-    |
-334 |         int104 N = int104(M);
-    |                    ^^^^^^^^^
-    |
-    = note: Consider disabling this lint if you're certain the cast is safe:
-            
-            // casting to 'int104' is safe because [explain why]
-            // forge-lint: disable-next-line(unsafe-typecast)
-            
-            
-    = help: https://book.getfoundry.sh/reference/forge/forge-lint#unsafe-typecast
-
-warning[unsafe-typecast]: typecasts that can truncate values should be checked
-   --> ROOT/testdata/UnsafeTypecast.sol:LL:CC
-    |
-336 |         int96 P = int96(O);
-    |                   ^^^^^^^^
-    |
-    = note: Consider disabling this lint if you're certain the cast is safe:
-            
-            // casting to 'int96' is safe because [explain why]
-            // forge-lint: disable-next-line(unsafe-typecast)
-            
-            
-    = help: https://book.getfoundry.sh/reference/forge/forge-lint#unsafe-typecast
-
-warning[unsafe-typecast]: typecasts that can truncate values should be checked
-   --> ROOT/testdata/UnsafeTypecast.sol:LL:CC
-    |
-338 |         int88 R = int88(Q);
-    |                   ^^^^^^^^
-    |
-    = note: Consider disabling this lint if you're certain the cast is safe:
-            
-            // casting to 'int88' is safe because [explain why]
-            // forge-lint: disable-next-line(unsafe-typecast)
-            
-            
-    = help: https://book.getfoundry.sh/reference/forge/forge-lint#unsafe-typecast
-
-warning[unsafe-typecast]: typecasts that can truncate values should be checked
-   --> ROOT/testdata/UnsafeTypecast.sol:LL:CC
-    |
-340 |         int80 T = int80(S);
-    |                   ^^^^^^^^
-    |
-    = note: Consider disabling this lint if you're certain the cast is safe:
-            
-            // casting to 'int80' is safe because [explain why]
-            // forge-lint: disable-next-line(unsafe-typecast)
-            
-            
-    = help: https://book.getfoundry.sh/reference/forge/forge-lint#unsafe-typecast
-
-warning[unsafe-typecast]: typecasts that can truncate values should be checked
-   --> ROOT/testdata/UnsafeTypecast.sol:LL:CC
-    |
-342 |         int72 V = int72(U);
-    |                   ^^^^^^^^
-    |
-    = note: Consider disabling this lint if you're certain the cast is safe:
-            
-            // casting to 'int72' is safe because [explain why]
-            // forge-lint: disable-next-line(unsafe-typecast)
-            
-            
-    = help: https://book.getfoundry.sh/reference/forge/forge-lint#unsafe-typecast
-
-warning[unsafe-typecast]: typecasts that can truncate values should be checked
-   --> ROOT/testdata/UnsafeTypecast.sol:LL:CC
-    |
-344 |         int64 X = int64(W);
-    |                   ^^^^^^^^
-    |
-    = note: Consider disabling this lint if you're certain the cast is safe:
-            
-            // casting to 'int64' is safe because [explain why]
-            // forge-lint: disable-next-line(unsafe-typecast)
-            
-            
-    = help: https://book.getfoundry.sh/reference/forge/forge-lint#unsafe-typecast
-
-warning[unsafe-typecast]: typecasts that can truncate values should be checked
-   --> ROOT/testdata/UnsafeTypecast.sol:LL:CC
-    |
-346 |         int56 Z = int56(Y);
-    |                   ^^^^^^^^
-    |
-    = note: Consider disabling this lint if you're certain the cast is safe:
-            
-            // casting to 'int56' is safe because [explain why]
-            // forge-lint: disable-next-line(unsafe-typecast)
-            
-            
-    = help: https://book.getfoundry.sh/reference/forge/forge-lint#unsafe-typecast
-
-warning[unsafe-typecast]: typecasts that can truncate values should be checked
-   --> ROOT/testdata/UnsafeTypecast.sol:LL:CC
-    |
-348 |         int48 BB = int48(AA);
-    |                    ^^^^^^^^^
-    |
-    = note: Consider disabling this lint if you're certain the cast is safe:
-            
-            // casting to 'int48' is safe because [explain why]
-            // forge-lint: disable-next-line(unsafe-typecast)
-            
-            
-    = help: https://book.getfoundry.sh/reference/forge/forge-lint#unsafe-typecast
-
-warning[unsafe-typecast]: typecasts that can truncate values should be checked
-   --> ROOT/testdata/UnsafeTypecast.sol:LL:CC
-    |
-350 |         int40 DD = int40(CC);
-    |                    ^^^^^^^^^
-    |
-    = note: Consider disabling this lint if you're certain the cast is safe:
-            
-            // casting to 'int40' is safe because [explain why]
-            // forge-lint: disable-next-line(unsafe-typecast)
-            
-            
-    = help: https://book.getfoundry.sh/reference/forge/forge-lint#unsafe-typecast
-
-warning[unsafe-typecast]: typecasts that can truncate values should be checked
-   --> ROOT/testdata/UnsafeTypecast.sol:LL:CC
-    |
-352 |         int32 FF = int32(EE);
-    |                    ^^^^^^^^^
-    |
-    = note: Consider disabling this lint if you're certain the cast is safe:
-            
-            // casting to 'int32' is safe because [explain why]
-            // forge-lint: disable-next-line(unsafe-typecast)
-            
-            
-    = help: https://book.getfoundry.sh/reference/forge/forge-lint#unsafe-typecast
-
-warning[unsafe-typecast]: typecasts that can truncate values should be checked
-   --> ROOT/testdata/UnsafeTypecast.sol:LL:CC
-    |
-354 |         int24 HH = int24(GG);
-    |                    ^^^^^^^^^
-    |
-    = note: Consider disabling this lint if you're certain the cast is safe:
-            
-            // casting to 'int24' is safe because [explain why]
-            // forge-lint: disable-next-line(unsafe-typecast)
-            
-            
-    = help: https://book.getfoundry.sh/reference/forge/forge-lint#unsafe-typecast
-
-warning[unsafe-typecast]: typecasts that can truncate values should be checked
-   --> ROOT/testdata/UnsafeTypecast.sol:LL:CC
-    |
-356 |         int16 JJ = int16(II);
-    |                    ^^^^^^^^^
-    |
-    = note: Consider disabling this lint if you're certain the cast is safe:
-            
-            // casting to 'int16' is safe because [explain why]
-            // forge-lint: disable-next-line(unsafe-typecast)
-            
-            
-    = help: https://book.getfoundry.sh/reference/forge/forge-lint#unsafe-typecast
-
-warning[unsafe-typecast]: typecasts that can truncate values should be checked
-   --> ROOT/testdata/UnsafeTypecast.sol:LL:CC
-    |
-358 |         int8 LL = int8(KK);
-    |                   ^^^^^^^^
-    |
-    = note: Consider disabling this lint if you're certain the cast is safe:
-            
-            // casting to 'int8' is safe because [explain why]
-            // forge-lint: disable-next-line(unsafe-typecast)
-            
-            
-    = help: https://book.getfoundry.sh/reference/forge/forge-lint#unsafe-typecast
-
-warning[unsafe-typecast]: typecasts that can truncate values should be checked
-   --> ROOT/testdata/UnsafeTypecast.sol:LL:CC
-    |
-363 |         uint256 b = uint256(a);
-    |                     ^^^^^^^^^^
-    |
-    = note: Consider disabling this lint if you're certain the cast is safe:
-            
-            // casting to 'uint256' is safe because [explain why]
-            // forge-lint: disable-next-line(unsafe-typecast)
-            
-            
-    = help: https://book.getfoundry.sh/reference/forge/forge-lint#unsafe-typecast
-
-warning[unsafe-typecast]: typecasts that can truncate values should be checked
-   --> ROOT/testdata/UnsafeTypecast.sol:LL:CC
-    |
-365 |         uint248 d = uint248(c);
-    |                     ^^^^^^^^^^
-    |
-    = note: Consider disabling this lint if you're certain the cast is safe:
-            
-            // casting to 'uint248' is safe because [explain why]
-            // forge-lint: disable-next-line(unsafe-typecast)
-            
-            
-    = help: https://book.getfoundry.sh/reference/forge/forge-lint#unsafe-typecast
-
-warning[unsafe-typecast]: typecasts that can truncate values should be checked
-   --> ROOT/testdata/UnsafeTypecast.sol:LL:CC
-    |
-367 |         uint240 f = uint240(e);
-    |                     ^^^^^^^^^^
-    |
-    = note: Consider disabling this lint if you're certain the cast is safe:
-            
-            // casting to 'uint240' is safe because [explain why]
-            // forge-lint: disable-next-line(unsafe-typecast)
-            
-            
-    = help: https://book.getfoundry.sh/reference/forge/forge-lint#unsafe-typecast
-
-warning[unsafe-typecast]: typecasts that can truncate values should be checked
-   --> ROOT/testdata/UnsafeTypecast.sol:LL:CC
-    |
-369 |         uint232 h = uint232(g);
-    |                     ^^^^^^^^^^
-    |
-    = note: Consider disabling this lint if you're certain the cast is safe:
-            
-            // casting to 'uint232' is safe because [explain why]
-            // forge-lint: disable-next-line(unsafe-typecast)
-            
-            
-    = help: https://book.getfoundry.sh/reference/forge/forge-lint#unsafe-typecast
-
-warning[unsafe-typecast]: typecasts that can truncate values should be checked
-   --> ROOT/testdata/UnsafeTypecast.sol:LL:CC
-    |
-371 |         uint224 j = uint224(i);
-    |                     ^^^^^^^^^^
-    |
-    = note: Consider disabling this lint if you're certain the cast is safe:
-            
-            // casting to 'uint224' is safe because [explain why]
-            // forge-lint: disable-next-line(unsafe-typecast)
-            
-            
-    = help: https://book.getfoundry.sh/reference/forge/forge-lint#unsafe-typecast
-
-warning[unsafe-typecast]: typecasts that can truncate values should be checked
-   --> ROOT/testdata/UnsafeTypecast.sol:LL:CC
-    |
-373 |         uint216 l = uint216(k);
-    |                     ^^^^^^^^^^
-    |
-    = note: Consider disabling this lint if you're certain the cast is safe:
-            
-            // casting to 'uint216' is safe because [explain why]
-            // forge-lint: disable-next-line(unsafe-typecast)
-            
-            
-    = help: https://book.getfoundry.sh/reference/forge/forge-lint#unsafe-typecast
-
-warning[unsafe-typecast]: typecasts that can truncate values should be checked
-   --> ROOT/testdata/UnsafeTypecast.sol:LL:CC
-    |
-375 |         uint208 n = uint208(m);
-    |                     ^^^^^^^^^^
-    |
-    = note: Consider disabling this lint if you're certain the cast is safe:
-            
-            // casting to 'uint208' is safe because [explain why]
-            // forge-lint: disable-next-line(unsafe-typecast)
-            
-            
-    = help: https://book.getfoundry.sh/reference/forge/forge-lint#unsafe-typecast
-
-warning[unsafe-typecast]: typecasts that can truncate values should be checked
-   --> ROOT/testdata/UnsafeTypecast.sol:LL:CC
-    |
-377 |         uint200 p = uint200(o);
-    |                     ^^^^^^^^^^
-    |
-    = note: Consider disabling this lint if you're certain the cast is safe:
-            
-            // casting to 'uint200' is safe because [explain why]
-            // forge-lint: disable-next-line(unsafe-typecast)
-            
-            
-    = help: https://book.getfoundry.sh/reference/forge/forge-lint#unsafe-typecast
-
-warning[unsafe-typecast]: typecasts that can truncate values should be checked
-   --> ROOT/testdata/UnsafeTypecast.sol:LL:CC
-    |
-379 |         uint192 r = uint192(q);
-    |                     ^^^^^^^^^^
-    |
-    = note: Consider disabling this lint if you're certain the cast is safe:
-            
-            // casting to 'uint192' is safe because [explain why]
-            // forge-lint: disable-next-line(unsafe-typecast)
-            
-            
-    = help: https://book.getfoundry.sh/reference/forge/forge-lint#unsafe-typecast
-
-warning[unsafe-typecast]: typecasts that can truncate values should be checked
-   --> ROOT/testdata/UnsafeTypecast.sol:LL:CC
-    |
-381 |         uint184 t = uint184(s);
-    |                     ^^^^^^^^^^
-    |
-    = note: Consider disabling this lint if you're certain the cast is safe:
-            
-            // casting to 'uint184' is safe because [explain why]
-            // forge-lint: disable-next-line(unsafe-typecast)
-            
-            
-    = help: https://book.getfoundry.sh/reference/forge/forge-lint#unsafe-typecast
-
-warning[unsafe-typecast]: typecasts that can truncate values should be checked
-   --> ROOT/testdata/UnsafeTypecast.sol:LL:CC
-    |
-383 |         uint176 v = uint176(u);
-    |                     ^^^^^^^^^^
-    |
-    = note: Consider disabling this lint if you're certain the cast is safe:
-            
-            // casting to 'uint176' is safe because [explain why]
-            // forge-lint: disable-next-line(unsafe-typecast)
-            
-            
-    = help: https://book.getfoundry.sh/reference/forge/forge-lint#unsafe-typecast
-
-warning[unsafe-typecast]: typecasts that can truncate values should be checked
-   --> ROOT/testdata/UnsafeTypecast.sol:LL:CC
-    |
-385 |         uint168 x = uint168(w);
-    |                     ^^^^^^^^^^
-    |
-    = note: Consider disabling this lint if you're certain the cast is safe:
-            
-            // casting to 'uint168' is safe because [explain why]
-            // forge-lint: disable-next-line(unsafe-typecast)
-            
-            
-    = help: https://book.getfoundry.sh/reference/forge/forge-lint#unsafe-typecast
-
-warning[unsafe-typecast]: typecasts that can truncate values should be checked
-   --> ROOT/testdata/UnsafeTypecast.sol:LL:CC
-    |
-387 |         uint160 z = uint160(y);
-    |                     ^^^^^^^^^^
-    |
-    = note: Consider disabling this lint if you're certain the cast is safe:
-            
-            // casting to 'uint160' is safe because [explain why]
-            // forge-lint: disable-next-line(unsafe-typecast)
-            
-            
-    = help: https://book.getfoundry.sh/reference/forge/forge-lint#unsafe-typecast
-
-warning[unsafe-typecast]: typecasts that can truncate values should be checked
-   --> ROOT/testdata/UnsafeTypecast.sol:LL:CC
-    |
-389 |         uint152 B = uint152(A);
-    |                     ^^^^^^^^^^
-    |
-    = note: Consider disabling this lint if you're certain the cast is safe:
-            
-            // casting to 'uint152' is safe because [explain why]
-            // forge-lint: disable-next-line(unsafe-typecast)
-            
-            
-    = help: https://book.getfoundry.sh/reference/forge/forge-lint#unsafe-typecast
-
-warning[unsafe-typecast]: typecasts that can truncate values should be checked
-   --> ROOT/testdata/UnsafeTypecast.sol:LL:CC
-    |
-391 |         uint144 D = uint144(C);
-    |                     ^^^^^^^^^^
-    |
-    = note: Consider disabling this lint if you're certain the cast is safe:
-            
-            // casting to 'uint144' is safe because [explain why]
-            // forge-lint: disable-next-line(unsafe-typecast)
-            
-            
-    = help: https://book.getfoundry.sh/reference/forge/forge-lint#unsafe-typecast
-
-warning[unsafe-typecast]: typecasts that can truncate values should be checked
-   --> ROOT/testdata/UnsafeTypecast.sol:LL:CC
-    |
-393 |         uint136 F = uint136(E);
-    |                     ^^^^^^^^^^
-    |
-    = note: Consider disabling this lint if you're certain the cast is safe:
-            
-            // casting to 'uint136' is safe because [explain why]
-            // forge-lint: disable-next-line(unsafe-typecast)
-            
-            
-    = help: https://book.getfoundry.sh/reference/forge/forge-lint#unsafe-typecast
-
-warning[unsafe-typecast]: typecasts that can truncate values should be checked
-   --> ROOT/testdata/UnsafeTypecast.sol:LL:CC
-    |
-395 |         uint128 H = uint128(G);
-    |                     ^^^^^^^^^^
-    |
-    = note: Consider disabling this lint if you're certain the cast is safe:
-            
-            // casting to 'uint128' is safe because [explain why]
-            // forge-lint: disable-next-line(unsafe-typecast)
-            
-            
-    = help: https://book.getfoundry.sh/reference/forge/forge-lint#unsafe-typecast
-
-warning[unsafe-typecast]: typecasts that can truncate values should be checked
-   --> ROOT/testdata/UnsafeTypecast.sol:LL:CC
-    |
-397 |         uint120 J = uint120(I);
-    |                     ^^^^^^^^^^
-    |
-    = note: Consider disabling this lint if you're certain the cast is safe:
-            
-            // casting to 'uint120' is safe because [explain why]
-            // forge-lint: disable-next-line(unsafe-typecast)
-            
-            
-    = help: https://book.getfoundry.sh/reference/forge/forge-lint#unsafe-typecast
-
-warning[unsafe-typecast]: typecasts that can truncate values should be checked
-   --> ROOT/testdata/UnsafeTypecast.sol:LL:CC
-    |
-399 |         uint112 L = uint112(K);
-    |                     ^^^^^^^^^^
-    |
-    = note: Consider disabling this lint if you're certain the cast is safe:
-            
-            // casting to 'uint112' is safe because [explain why]
-            // forge-lint: disable-next-line(unsafe-typecast)
-            
-            
-    = help: https://book.getfoundry.sh/reference/forge/forge-lint#unsafe-typecast
-
-warning[unsafe-typecast]: typecasts that can truncate values should be checked
-   --> ROOT/testdata/UnsafeTypecast.sol:LL:CC
-    |
-401 |         uint104 N = uint104(M);
-    |                     ^^^^^^^^^^
-    |
-    = note: Consider disabling this lint if you're certain the cast is safe:
-            
-            // casting to 'uint104' is safe because [explain why]
-            // forge-lint: disable-next-line(unsafe-typecast)
-            
-            
-    = help: https://book.getfoundry.sh/reference/forge/forge-lint#unsafe-typecast
-
-warning[unsafe-typecast]: typecasts that can truncate values should be checked
-   --> ROOT/testdata/UnsafeTypecast.sol:LL:CC
-    |
-403 |         uint96 P = uint96(O);
-    |                    ^^^^^^^^^
-    |
-    = note: Consider disabling this lint if you're certain the cast is safe:
-            
-            // casting to 'uint96' is safe because [explain why]
-            // forge-lint: disable-next-line(unsafe-typecast)
-            
-            
-    = help: https://book.getfoundry.sh/reference/forge/forge-lint#unsafe-typecast
-
-warning[unsafe-typecast]: typecasts that can truncate values should be checked
-   --> ROOT/testdata/UnsafeTypecast.sol:LL:CC
-    |
-405 |         uint88 R = uint88(Q);
-    |                    ^^^^^^^^^
-    |
-    = note: Consider disabling this lint if you're certain the cast is safe:
-            
-            // casting to 'uint88' is safe because [explain why]
-            // forge-lint: disable-next-line(unsafe-typecast)
-            
-            
-    = help: https://book.getfoundry.sh/reference/forge/forge-lint#unsafe-typecast
-
-warning[unsafe-typecast]: typecasts that can truncate values should be checked
-   --> ROOT/testdata/UnsafeTypecast.sol:LL:CC
-    |
-407 |         uint80 T = uint80(S);
-    |                    ^^^^^^^^^
-    |
-    = note: Consider disabling this lint if you're certain the cast is safe:
-            
-            // casting to 'uint80' is safe because [explain why]
-            // forge-lint: disable-next-line(unsafe-typecast)
-            
-            
-    = help: https://book.getfoundry.sh/reference/forge/forge-lint#unsafe-typecast
-
-warning[unsafe-typecast]: typecasts that can truncate values should be checked
-   --> ROOT/testdata/UnsafeTypecast.sol:LL:CC
-    |
-409 |         uint72 V = uint72(U);
-    |                    ^^^^^^^^^
-    |
-    = note: Consider disabling this lint if you're certain the cast is safe:
-            
-            // casting to 'uint72' is safe because [explain why]
-            // forge-lint: disable-next-line(unsafe-typecast)
-            
-            
-    = help: https://book.getfoundry.sh/reference/forge/forge-lint#unsafe-typecast
-
-warning[unsafe-typecast]: typecasts that can truncate values should be checked
-   --> ROOT/testdata/UnsafeTypecast.sol:LL:CC
-    |
-411 |         uint64 X = uint64(W);
-    |                    ^^^^^^^^^
-    |
-    = note: Consider disabling this lint if you're certain the cast is safe:
-            
-            // casting to 'uint64' is safe because [explain why]
-            // forge-lint: disable-next-line(unsafe-typecast)
-            
-            
-    = help: https://book.getfoundry.sh/reference/forge/forge-lint#unsafe-typecast
-
-warning[unsafe-typecast]: typecasts that can truncate values should be checked
-   --> ROOT/testdata/UnsafeTypecast.sol:LL:CC
-    |
-413 |         uint56 Z = uint56(Y);
-    |                    ^^^^^^^^^
-    |
-    = note: Consider disabling this lint if you're certain the cast is safe:
-            
-            // casting to 'uint56' is safe because [explain why]
-            // forge-lint: disable-next-line(unsafe-typecast)
-            
-            
-    = help: https://book.getfoundry.sh/reference/forge/forge-lint#unsafe-typecast
-
-warning[unsafe-typecast]: typecasts that can truncate values should be checked
-   --> ROOT/testdata/UnsafeTypecast.sol:LL:CC
-    |
-415 |         uint48 BB = uint48(AA);
-    |                     ^^^^^^^^^^
-    |
-    = note: Consider disabling this lint if you're certain the cast is safe:
-            
-            // casting to 'uint48' is safe because [explain why]
-            // forge-lint: disable-next-line(unsafe-typecast)
-            
-            
-    = help: https://book.getfoundry.sh/reference/forge/forge-lint#unsafe-typecast
-
-warning[unsafe-typecast]: typecasts that can truncate values should be checked
-   --> ROOT/testdata/UnsafeTypecast.sol:LL:CC
-    |
-417 |         uint40 DD = uint40(CC);
-    |                     ^^^^^^^^^^
-    |
-    = note: Consider disabling this lint if you're certain the cast is safe:
-            
-            // casting to 'uint40' is safe because [explain why]
-            // forge-lint: disable-next-line(unsafe-typecast)
-            
-            
-    = help: https://book.getfoundry.sh/reference/forge/forge-lint#unsafe-typecast
-
-warning[unsafe-typecast]: typecasts that can truncate values should be checked
-   --> ROOT/testdata/UnsafeTypecast.sol:LL:CC
-    |
-419 |         uint32 FF = uint32(EE);
-    |                     ^^^^^^^^^^
-    |
-    = note: Consider disabling this lint if you're certain the cast is safe:
-            
-            // casting to 'uint32' is safe because [explain why]
-            // forge-lint: disable-next-line(unsafe-typecast)
-            
-            
-    = help: https://book.getfoundry.sh/reference/forge/forge-lint#unsafe-typecast
-
-warning[unsafe-typecast]: typecasts that can truncate values should be checked
-   --> ROOT/testdata/UnsafeTypecast.sol:LL:CC
-    |
-421 |         uint24 HH = uint24(GG);
-    |                     ^^^^^^^^^^
-    |
-    = note: Consider disabling this lint if you're certain the cast is safe:
-            
-            // casting to 'uint24' is safe because [explain why]
-            // forge-lint: disable-next-line(unsafe-typecast)
-            
-            
-    = help: https://book.getfoundry.sh/reference/forge/forge-lint#unsafe-typecast
-
-warning[unsafe-typecast]: typecasts that can truncate values should be checked
-   --> ROOT/testdata/UnsafeTypecast.sol:LL:CC
-    |
-423 |         uint16 JJ = uint16(II);
-    |                     ^^^^^^^^^^
-    |
-    = note: Consider disabling this lint if you're certain the cast is safe:
-            
-            // casting to 'uint16' is safe because [explain why]
-            // forge-lint: disable-next-line(unsafe-typecast)
-            
-            
-    = help: https://book.getfoundry.sh/reference/forge/forge-lint#unsafe-typecast
-
-warning[unsafe-typecast]: typecasts that can truncate values should be checked
-   --> ROOT/testdata/UnsafeTypecast.sol:LL:CC
-    |
-425 |         uint8 LL = uint8(KK);
-    |                    ^^^^^^^^^
-    |
-    = note: Consider disabling this lint if you're certain the cast is safe:
-            
-            // casting to 'uint8' is safe because [explain why]
-            // forge-lint: disable-next-line(unsafe-typecast)
-            
-            
-    = help: https://book.getfoundry.sh/reference/forge/forge-lint#unsafe-typecast
-
-warning[unsafe-typecast]: typecasts that can truncate values should be checked
-   --> ROOT/testdata/UnsafeTypecast.sol:LL:CC
-    |
-430 |         bytes32 dataSlice = bytes32(data);
-    |                             ^^^^^^^^^^^^^
-    |
-    = note: Consider disabling this lint if you're certain the cast is safe:
-            
-            // casting to 'bytes32' is safe because [explain why]
-            // forge-lint: disable-next-line(unsafe-typecast)
-            
-            
-    = help: https://book.getfoundry.sh/reference/forge/forge-lint#unsafe-typecast
-
-warning[unsafe-typecast]: typecasts that can truncate values should be checked
-   --> ROOT/testdata/UnsafeTypecast.sol:LL:CC
-    |
-432 |         bytes32 strSlice = bytes32(bytes(str));
-    |                            ^^^^^^^^^^^^^^^^^^^
-    |
-    = note: Consider disabling this lint if you're certain the cast is safe:
-            
-            // casting to 'bytes32' is safe because [explain why]
-            // forge-lint: disable-next-line(unsafe-typecast)
-            
-            
-    = help: https://book.getfoundry.sh/reference/forge/forge-lint#unsafe-typecast
-
-warning[unsafe-typecast]: typecasts that can truncate values should be checked
-   --> ROOT/testdata/UnsafeTypecast.sol:LL:CC
-    |
-444 |         uint128 aPlusB = uint128(int128(a) + b);
-    |                          ^^^^^^^^^^^^^^^^^^^^^^
-    |
-    = note: Consider disabling this lint if you're certain the cast is safe:
-            
-            // casting to 'uint128' is safe because [explain why]
-            // forge-lint: disable-next-line(unsafe-typecast)
-            
-            
-    = help: https://book.getfoundry.sh/reference/forge/forge-lint#unsafe-typecast
-
-warning[unsafe-typecast]: typecasts that can truncate values should be checked
-   --> ROOT/testdata/UnsafeTypecast.sol:LL:CC
-    |
-447 |         uint64 unsafe = uint64(aPlusB);
-    |                         ^^^^^^^^^^^^^^
-    |
-    = note: Consider disabling this lint if you're certain the cast is safe:
-            
-            // casting to 'uint64' is safe because [explain why]
-            // forge-lint: disable-next-line(unsafe-typecast)
-            
-            
-    = help: https://book.getfoundry.sh/reference/forge/forge-lint#unsafe-typecast
-
-warning[unsafe-typecast]: typecasts that can truncate values should be checked
-   --> ROOT/testdata/UnsafeTypecast.sol:LL:CC
-    |
-450 |         return uint64(uint128(int128(uint128(a)) + b));
-    |                ^^^^^^^^^^^^^^^^^^^^^^^^^^^^^^^^^^^^^^^
-    |
-    = note: Consider disabling this lint if you're certain the cast is safe:
-            
-            // casting to 'uint64' is safe because [explain why]
-            // forge-lint: disable-next-line(unsafe-typecast)
-            
-            
-    = help: https://book.getfoundry.sh/reference/forge/forge-lint#unsafe-typecast
-
-warning[unsafe-typecast]: typecasts that can truncate values should be checked
-   --> ROOT/testdata/UnsafeTypecast.sol:LL:CC
-    |
-450 |         return uint64(uint128(int128(uint128(a)) + b));
-    |                       ^^^^^^^^^^^^^^^^^^^^^^^^^^^^^^^
-    |
-    = note: Consider disabling this lint if you're certain the cast is safe:
-            
-            // casting to 'uint128' is safe because [explain why]
-            // forge-lint: disable-next-line(unsafe-typecast)
-            
-            
-    = help: https://book.getfoundry.sh/reference/forge/forge-lint#unsafe-typecast
-=======
   --> ROOT/testdata/UnsafeTypecast.sol:LL:CC
    |
 LL |         uint248 b = uint248(a);
@@ -4561,4 +2279,3 @@
            
            
    = help: https://book.getfoundry.sh/reference/forge/forge-lint#unsafe-typecast
->>>>>>> a4e272a9
