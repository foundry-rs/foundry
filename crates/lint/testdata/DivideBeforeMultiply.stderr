--- conflicted
+++ resolved
@@ -1,44 +1,4 @@
 warning[divide-before-multiply]: multiplication should occur before division to avoid loss of precision
-<<<<<<< HEAD
- --> ROOT/testdata/DivideBeforeMultiply.sol:LL:CC
-  |
-3 |         (1 / 2) * 3;
-  |         ^^^^^^^^^^^
-  |
-  = help: https://book.getfoundry.sh/reference/forge/forge-lint#divide-before-multiply
-
-warning[divide-before-multiply]: multiplication should occur before division to avoid loss of precision
- --> ROOT/testdata/DivideBeforeMultiply.sol:LL:CC
-  |
-5 |         ((1 / 2) * 3) * 4;
-  |          ^^^^^^^^^^^
-  |
-  = help: https://book.getfoundry.sh/reference/forge/forge-lint#divide-before-multiply
-
-warning[divide-before-multiply]: multiplication should occur before division to avoid loss of precision
- --> ROOT/testdata/DivideBeforeMultiply.sol:LL:CC
-  |
-6 |         ((1 * 2) / 3) * 4;
-  |         ^^^^^^^^^^^^^^^^^
-  |
-  = help: https://book.getfoundry.sh/reference/forge/forge-lint#divide-before-multiply
-
-warning[divide-before-multiply]: multiplication should occur before division to avoid loss of precision
- --> ROOT/testdata/DivideBeforeMultiply.sol:LL:CC
-  |
-7 |         (1 / 2 / 3) * 4;
-  |         ^^^^^^^^^^^^^^^
-  |
-  = help: https://book.getfoundry.sh/reference/forge/forge-lint#divide-before-multiply
-
-warning[divide-before-multiply]: multiplication should occur before division to avoid loss of precision
- --> ROOT/testdata/DivideBeforeMultiply.sol:LL:CC
-  |
-8 |         (1 / (2 + 3)) * 4;
-  |         ^^^^^^^^^^^^^^^^^
-  |
-  = help: https://book.getfoundry.sh/reference/forge/forge-lint#divide-before-multiply
-=======
   --> ROOT/testdata/DivideBeforeMultiply.sol:LL:CC
    |
 LL |         (1 / 2) * 3;
@@ -77,16 +37,11 @@
    |         ^^^^^^^^^^^^^^^^^
    |
    = help: https://book.getfoundry.sh/reference/forge/forge-lint#divide-before-multiply
->>>>>>> a4e272a9
 
 warning[divide-before-multiply]: multiplication should occur before division to avoid loss of precision
   --> ROOT/testdata/DivideBeforeMultiply.sol:LL:CC
    |
-<<<<<<< HEAD
-15 |         1 / ((2 / 3) * 3);
-=======
 LL |         1 / ((2 / 3) * 3);
->>>>>>> a4e272a9
    |              ^^^^^^^^^^^
    |
    = help: https://book.getfoundry.sh/reference/forge/forge-lint#divide-before-multiply
