use crate::{
    VerifierArgs,
    provider::{VerificationContext, VerificationProvider},
    retry::RETRY_CHECK_ON_VERIFY,
<<<<<<< HEAD
    verify::{ContractLanguage, VerifyArgs, VerifyCheckArgs},
    VerifierArgs,
=======
    verify::{VerifyArgs, VerifyCheckArgs},
>>>>>>> b2072e69
};
use alloy_json_abi::Function;
use alloy_primitives::hex;
use alloy_provider::Provider;
use alloy_rpc_types::TransactionTrait;
use eyre::{Context, OptionExt, Result, eyre};
use foundry_block_explorers::{
    Client, EtherscanApiVersion,
    errors::EtherscanError,
    utils::lookup_compiler_version,
    verify::{CodeFormat, VerifyContract},
};
use foundry_cli::{
    opts::EtherscanOpts,
    utils::{LoadConfig, get_provider, read_constructor_args_file},
};
use foundry_common::{abi::encode_function_args, retry::RetryError};
use foundry_compilers::{Artifact, artifacts::BytecodeObject};
use foundry_config::Config;
use foundry_evm::constants::DEFAULT_CREATE2_DEPLOYER;
use regex::Regex;
use semver::{BuildMetadata, Version};
use std::{fmt::Debug, sync::LazyLock};

mod flatten;

mod standard_json;

pub static RE_BUILD_COMMIT: LazyLock<Regex> =
    LazyLock::new(|| Regex::new(r"(?P<commit>commit\.[0-9,a-f]{8})").unwrap());

#[derive(Clone, Debug, Default)]
#[non_exhaustive]
pub struct EtherscanVerificationProvider;

/// The contract source provider for [EtherscanVerificationProvider]
///
/// Returns source, contract_name and the source [CodeFormat]
trait EtherscanSourceProvider: Send + Sync + Debug {
    fn source(
        &self,
        args: &VerifyArgs,
        context: &VerificationContext,
    ) -> Result<(String, String, CodeFormat)>;
}

#[async_trait::async_trait]
impl VerificationProvider for EtherscanVerificationProvider {
    async fn preflight_verify_check(
        &mut self,
        args: VerifyArgs,
        context: VerificationContext,
    ) -> Result<()> {
        let _ = self.prepare_verify_request(&args, &context).await?;
        Ok(())
    }

    async fn verify(&mut self, args: VerifyArgs, context: VerificationContext) -> Result<()> {
        let (etherscan, verify_args) = self.prepare_verify_request(&args, &context).await?;

        if !args.skip_is_verified_check
            && self.is_contract_verified(&etherscan, &verify_args).await?
        {
            sh_println!(
                "\nContract [{}] {:?} is already verified. Skipping verification.",
                verify_args.contract_name,
                verify_args.address.to_checksum(None)
            )?;

            return Ok(());
        }

        trace!(?verify_args, "submitting verification request");

        let resp = args
            .retry
            .into_retry()
            .run_async(|| async {
                sh_println!(
                    "\nSubmitting verification for [{}] {}.",
                    verify_args.contract_name,
                    verify_args.address
                )?;
                let resp = etherscan
                    .submit_contract_verification(&verify_args)
                    .await
                    .wrap_err_with(|| {
                        // valid json
                        let args = serde_json::to_string(&verify_args).unwrap();
                        error!(?args, "Failed to submit verification");
                        format!("Failed to submit contract verification, payload:\n{args}")
                    })?;

                trace!(?resp, "Received verification response");

                if resp.status == "0" {
                    if resp.result == "Contract source code already verified"
                        // specific for blockscout response
                        || resp.result == "Smart-contract already verified."
                    {
                        return Ok(None);
                    }

                    if resp.result.starts_with("Unable to locate ContractCode at")
                        || resp.result.starts_with("The address is not a smart contract")
                    {
                        warn!("{}", resp.result);
                        return Err(eyre!("Could not detect the deployment."));
                    }

                    warn!("Failed verify submission: {:?}", resp);
                    sh_err!(
                        "Encountered an error verifying this contract:\nResponse: `{}`\nDetails:
                        `{}`",
                        resp.message,
                        resp.result
                    )?;
                    std::process::exit(1);
                }

                Ok(Some(resp))
            })
            .await?;

        if let Some(resp) = resp {
            sh_println!(
                "Submitted contract for verification:\n\tResponse: `{}`\n\tGUID: `{}`\n\tURL: {}",
                resp.message,
                resp.result,
                etherscan.address_url(args.address)
            )?;

            if args.watch {
                let check_args = VerifyCheckArgs {
                    id: resp.result,
                    etherscan: args.etherscan,
                    retry: RETRY_CHECK_ON_VERIFY,
                    verifier: args.verifier,
                };
                return self.check(check_args).await;
            }
        } else {
            sh_println!("Contract source code already verified")?;
        }

        Ok(())
    }

    /// Executes the command to check verification status on Etherscan
    async fn check(&self, args: VerifyCheckArgs) -> Result<()> {
        let config = args.load_config()?;
        let etherscan = self.client(&args.etherscan, &args.verifier, &config)?;
        args.retry
            .into_retry()
            .run_async_until_break(|| async {
                let resp = etherscan
                    .check_contract_verification_status(args.id.clone())
                    .await
                    .wrap_err("Failed to request verification status")
                    .map_err(RetryError::Retry)?;

                trace!(?resp, "Received verification response");

                let _ = sh_println!(
                    "Contract verification status:\nResponse: `{}`\nDetails: `{}`",
                    resp.message,
                    resp.result
                );

                if resp.result == "Pending in queue" {
                    return Err(RetryError::Retry(eyre!("Verification is still pending...")));
                }

                if resp.result == "Unable to verify" {
                    return Err(RetryError::Retry(eyre!("Unable to verify.")));
                }

                if resp.result == "Already Verified" {
                    let _ = sh_println!("Contract source code already verified");
                    return Ok(());
                }

                if resp.status == "0" {
                    return Err(RetryError::Break(eyre!("Contract failed to verify.")));
                }

                if resp.result == "Pass - Verified" {
                    let _ = sh_println!("Contract successfully verified");
                }

                Ok(())
            })
            .await
            .wrap_err("Checking verification result failed")
    }
}

impl EtherscanVerificationProvider {
    /// Create a source provider
    fn source_provider(&self, args: &VerifyArgs) -> Box<dyn EtherscanSourceProvider> {
        if args.flatten {
            Box::new(flatten::EtherscanFlattenedSource)
        } else {
            Box::new(standard_json::EtherscanStandardJsonSource)
        }
    }

    /// Configures the API request to the Etherscan API using the given [`VerifyArgs`].
    async fn prepare_verify_request(
        &mut self,
        args: &VerifyArgs,
        context: &VerificationContext,
    ) -> Result<(Client, VerifyContract)> {
        let config = args.load_config()?;
        let etherscan = self.client(&args.etherscan, &args.verifier, &config)?;
        let verify_args = self.create_verify_request(args, context).await?;

        Ok((etherscan, verify_args))
    }

    /// Queries the Etherscan API to verify if the contract is already verified.
    async fn is_contract_verified(
        &self,
        etherscan: &Client,
        verify_contract: &VerifyContract,
    ) -> Result<bool> {
        let check = etherscan.contract_abi(verify_contract.address).await;

        if let Err(err) = check {
            return match err {
                EtherscanError::ContractCodeNotVerified(_) => Ok(false),
                error => Err(error).wrap_err_with(|| {
                    format!("Failed to obtain contract ABI for {}", verify_contract.address)
                }),
            };
        }

        Ok(true)
    }

    /// Create an Etherscan client.
    pub(crate) fn client(
        &self,
        etherscan_opts: &EtherscanOpts,
        verifier_args: &VerifierArgs,
        config: &Config,
    ) -> Result<Client> {
        let chain = etherscan_opts.chain.unwrap_or_default();
        let etherscan_key = etherscan_opts.key();
        let verifier_type = &verifier_args.verifier;
        let verifier_url = verifier_args.verifier_url.as_deref();

        // Verifier is etherscan if explicitly set or if no verifier set (default sourcify) but
        // API key passed.
        let is_etherscan = verifier_type.is_etherscan()
            || (verifier_type.is_sourcify() && etherscan_key.is_some());
        let etherscan_config = config.get_etherscan_config_with_chain(Some(chain))?;

        let api_version = verifier_args.verifier_api_version.unwrap_or_else(|| {
            if is_etherscan {
                etherscan_config.as_ref().map(|c| c.api_version).unwrap_or_default()
            } else {
                EtherscanApiVersion::V1
            }
        });

        let etherscan_api_url = verifier_url
            .or_else(|| {
                if api_version == EtherscanApiVersion::V2 {
                    None
                } else {
                    etherscan_config.as_ref().map(|c| c.api_url.as_str())
                }
            })
            .map(str::to_owned);

        let api_url = etherscan_api_url.as_deref();
        let base_url = etherscan_config
            .as_ref()
            .and_then(|c| c.browser_url.as_deref())
            .or_else(|| chain.etherscan_urls().map(|(_, url)| url));
        let etherscan_key =
            etherscan_key.or_else(|| etherscan_config.as_ref().map(|c| c.key.clone()));

        let mut builder = Client::builder().with_api_version(api_version);

        builder = if let Some(api_url) = api_url {
            // we don't want any trailing slashes because this can cause cloudflare issues: <https://github.com/foundry-rs/foundry/pull/6079>
            let api_url = api_url.trim_end_matches('/');
            let base_url = if !is_etherscan {
                // If verifier is not Etherscan then set base url as api url without /api suffix.
                api_url.strip_prefix("/api").unwrap_or(api_url)
            } else {
                base_url.unwrap_or(api_url)
            };
            builder.with_chain_id(chain).with_api_url(api_url)?.with_url(base_url)?
        } else {
            builder.chain(chain)?
        };

        builder
            .with_api_key(etherscan_key.unwrap_or_default())
            .build()
            .wrap_err("Failed to create Etherscan client")
    }

    /// Creates the `VerifyContract` Etherscan request in order to verify the contract
    ///
    /// If `--flatten` is set to `true` then this will send with [`CodeFormat::SingleFile`]
    /// otherwise this will use the [`CodeFormat::StandardJsonInput`]
    pub async fn create_verify_request(
        &mut self,
        args: &VerifyArgs,
        context: &VerificationContext,
    ) -> Result<VerifyContract> {
        let (source, contract_name, code_format) =
            self.source_provider(args).source(args, context)?;

        let lang = args.detect_language(context);

        let mut compiler_version = context.compiler_version.clone();
        compiler_version.build = match RE_BUILD_COMMIT.captures(compiler_version.build.as_str()) {
            Some(cap) => BuildMetadata::new(cap.name("commit").unwrap().as_str())?,
            _ => BuildMetadata::EMPTY,
        };

        let compiler_version = if matches!(lang, ContractLanguage::Vyper) {
            format!("vyper:{}", compiler_version.to_string().split('+').next().unwrap_or("0.0.0"))
        } else {
            format!("v{}", ensure_solc_build_metadata(context.compiler_version.clone()).await?)
        };

        let constructor_args = self.constructor_args(args, context).await?;
        let mut verify_args =
            VerifyContract::new(args.address, contract_name, source, compiler_version)
                .constructor_arguments(constructor_args)
                .code_format(code_format);

        if args.via_ir {
            // we explicitly set this __undocumented__ argument to true if provided by the user,
            // though this info is also available in the compiler settings of the standard json
            // object if standard json is used
            // unclear how Etherscan interprets this field in standard-json mode
            verify_args = verify_args.via_ir(true);
        }

        if code_format == CodeFormat::SingleFile {
            verify_args = if let Some(optimizations) = args.num_of_optimizations {
                verify_args.optimized().runs(optimizations as u32)
            } else if context.config.optimizer == Some(true) {
                verify_args
                    .optimized()
                    .runs(context.config.optimizer_runs.unwrap_or(200).try_into()?)
            } else {
                verify_args.not_optimized()
            };
        }

        if code_format == CodeFormat::VyperJson {
            verify_args =
                if args.num_of_optimizations.is_some() || context.config.optimizer == Some(true) {
                    verify_args.optimized().runs(1)
                } else {
                    verify_args.not_optimized().runs(0)
                }
        }

        Ok(verify_args)
    }

    /// Return the optional encoded constructor arguments. If the path to
    /// constructor arguments was provided, read them and encode. Otherwise,
    /// return whatever was set in the [VerifyArgs] args.
    async fn constructor_args(
        &mut self,
        args: &VerifyArgs,
        context: &VerificationContext,
    ) -> Result<Option<String>> {
        if let Some(ref constructor_args_path) = args.constructor_args_path {
            let abi = context.get_target_abi()?;
            let constructor = abi
                .constructor()
                .ok_or_else(|| eyre!("Can't retrieve constructor info from artifact ABI."))?;
            let func = Function {
                name: "constructor".to_string(),
                inputs: constructor.inputs.clone(),
                outputs: vec![],
                state_mutability: alloy_json_abi::StateMutability::NonPayable,
            };
            let encoded_args = encode_function_args(
                &func,
                read_constructor_args_file(constructor_args_path.to_path_buf())?,
            )?;
            let encoded_args = hex::encode(encoded_args);
            return Ok(Some(encoded_args[8..].into()));
        }
        if args.guess_constructor_args {
            return Ok(Some(self.guess_constructor_args(args, context).await?));
        }

        Ok(args.constructor_args.clone())
    }

    /// Uses Etherscan API to fetch contract creation transaction.
    /// If transaction is a create transaction or a invocation of default CREATE2 deployer, tries to
    /// match provided creation code with local bytecode of the target contract.
    /// If bytecode match, returns latest bytes of on-chain creation code as constructor arguments.
    async fn guess_constructor_args(
        &mut self,
        args: &VerifyArgs,
        context: &VerificationContext,
    ) -> Result<String> {
        let provider = get_provider(&context.config)?;
        let client = self.client(&args.etherscan, &args.verifier, &context.config)?;

        let creation_data = client.contract_creation_data(args.address).await?;
        let transaction = provider
            .get_transaction_by_hash(creation_data.transaction_hash)
            .await?
            .ok_or_eyre("Transaction not found")?;
        let receipt = provider
            .get_transaction_receipt(creation_data.transaction_hash)
            .await?
            .ok_or_eyre("Couldn't fetch transaction receipt from RPC")?;

        let maybe_creation_code = if receipt.contract_address == Some(args.address) {
            transaction.inner.inner.input()
        } else if transaction.to() == Some(DEFAULT_CREATE2_DEPLOYER) {
            &transaction.inner.inner.input()[32..]
        } else {
            eyre::bail!(
                "Fetching of constructor arguments is not supported for contracts created by contracts"
            )
        };

        let output = context.project.compile_file(&context.target_path)?;
        let artifact = output
            .find(&context.target_path, &context.target_name)
            .ok_or_eyre("Contract artifact wasn't found locally")?;
        let bytecode = artifact
            .get_bytecode_object()
            .ok_or_eyre("Contract artifact does not contain bytecode")?;

        let bytecode = match bytecode.as_ref() {
            BytecodeObject::Bytecode(bytes) => Ok(bytes),
            BytecodeObject::Unlinked(_) => {
                Err(eyre!("You have to provide correct libraries to use --guess-constructor-args"))
            }
        }?;

        if maybe_creation_code.starts_with(bytecode) {
            let constructor_args = &maybe_creation_code[bytecode.len()..];
            let constructor_args = hex::encode(constructor_args);
            sh_println!("Identified constructor arguments: {constructor_args}")?;
            Ok(constructor_args)
        } else {
            eyre::bail!("Local bytecode doesn't match on-chain bytecode")
        }
    }
}

/// Given any solc [Version] return a [Version] with build metadata
///
/// # Example
///
/// ```ignore
/// use semver::{BuildMetadata, Version};
/// let version = Version::new(1, 2, 3);
/// let version = ensure_solc_build_metadata(version).await?;
/// assert_ne!(version.build, BuildMetadata::EMPTY);
/// ```
async fn ensure_solc_build_metadata(version: Version) -> Result<Version> {
    if version.build != BuildMetadata::EMPTY {
        Ok(version)
    } else {
        Ok(lookup_compiler_version(&version).await?)
    }
}

#[cfg(test)]
mod tests {
    use super::*;
    use crate::provider::VerificationProviderType;
    use clap::Parser;
    use foundry_common::fs;
    use foundry_test_utils::{forgetest_async, str};
    use tempfile::tempdir;

    #[test]
    fn can_extract_etherscan_verify_config() {
        let temp = tempdir().unwrap();
        let root = temp.path();

        let config = r#"
                [profile.default]

                [etherscan]
                mumbai = { key = "dummykey", chain = 80001, url = "https://api-testnet.polygonscan.com/" }
            "#;

        let toml_file = root.join(Config::FILE_NAME);
        fs::write(toml_file, config).unwrap();

        let args: VerifyArgs = VerifyArgs::parse_from([
            "foundry-cli",
            "0xd8509bee9c9bf012282ad33aba0d87241baf5064",
            "src/Counter.sol:Counter",
            "--chain",
            "mumbai",
            "--root",
            root.as_os_str().to_str().unwrap(),
        ]);

        let config = args.load_config().unwrap();

        let etherscan = EtherscanVerificationProvider::default();
        let client = etherscan.client(&args.etherscan, &args.verifier, &config).unwrap();
        assert_eq!(client.etherscan_api_url().as_str(), "https://api-testnet.polygonscan.com/");

        assert!(format!("{client:?}").contains("dummykey"));

        let args: VerifyArgs = VerifyArgs::parse_from([
            "foundry-cli",
            "0xd8509bee9c9bf012282ad33aba0d87241baf5064",
            "src/Counter.sol:Counter",
            "--chain",
            "mumbai",
            "--verifier-url",
            "https://verifier-url.com/",
            "--root",
            root.as_os_str().to_str().unwrap(),
        ]);

        let config = args.load_config().unwrap();

        let etherscan = EtherscanVerificationProvider::default();
        let client = etherscan.client(&args.etherscan, &args.verifier, &config).unwrap();
        assert_eq!(client.etherscan_api_url().as_str(), "https://verifier-url.com/");
        assert!(format!("{client:?}").contains("dummykey"));
    }

    #[test]
    fn can_extract_etherscan_v2_verify_config() {
        let temp = tempdir().unwrap();
        let root = temp.path();

        let config = r#"
                [profile.default]

                [etherscan]
                mumbai = { key = "dummykey", chain = 80001, url = "https://api-testnet.polygonscan.com/" }
            "#;

        let toml_file = root.join(Config::FILE_NAME);
        fs::write(toml_file, config).unwrap();

        let args: VerifyArgs = VerifyArgs::parse_from([
            "foundry-cli",
            "0xd8509bee9c9bf012282ad33aba0d87241baf5064",
            "src/Counter.sol:Counter",
            "--verifier",
            "etherscan",
            "--chain",
            "mumbai",
            "--root",
            root.as_os_str().to_str().unwrap(),
        ]);

        let config = args.load_config().unwrap();

        let etherscan = EtherscanVerificationProvider::default();

        let client = etherscan.client(&args.etherscan, &args.verifier, &config).unwrap();

        assert_eq!(client.etherscan_api_url().as_str(), "https://api.etherscan.io/v2/api");
        assert!(format!("{client:?}").contains("dummykey"));

        let args: VerifyArgs = VerifyArgs::parse_from([
            "foundry-cli",
            "0xd8509bee9c9bf012282ad33aba0d87241baf5064",
            "src/Counter.sol:Counter",
            "--verifier",
            "etherscan",
            "--chain",
            "mumbai",
            "--verifier-url",
            "https://verifier-url.com/",
            "--root",
            root.as_os_str().to_str().unwrap(),
        ]);

        let config = args.load_config().unwrap();

        assert_eq!(args.verifier.verifier, VerificationProviderType::Etherscan);

        let etherscan = EtherscanVerificationProvider::default();
        let client = etherscan.client(&args.etherscan, &args.verifier, &config).unwrap();
        assert_eq!(client.etherscan_api_url().as_str(), "https://verifier-url.com/");
        assert_eq!(*client.etherscan_api_version(), EtherscanApiVersion::V2);
        assert!(format!("{client:?}").contains("dummykey"));
    }

    #[tokio::test(flavor = "multi_thread")]
    async fn fails_on_disabled_cache_and_missing_info() {
        let temp = tempdir().unwrap();
        let root = temp.path();
        let root_path = root.as_os_str().to_str().unwrap();

        let config = r"
                [profile.default]
                cache = false
            ";

        let toml_file = root.join(Config::FILE_NAME);
        fs::write(toml_file, config).unwrap();

        let address = "0xd8509bee9c9bf012282ad33aba0d87241baf5064";
        let contract_name = "Counter";
        let src_dir = "src";
        fs::create_dir_all(root.join(src_dir)).unwrap();
        let contract_path = format!("{src_dir}/Counter.sol");
        fs::write(root.join(&contract_path), "").unwrap();

        // No compiler argument
        let args = VerifyArgs::parse_from([
            "foundry-cli",
            address,
            &format!("{contract_path}:{contract_name}"),
            "--root",
            root_path,
        ]);
        let result = args.resolve_context().await;
        assert!(result.is_err());
        assert_eq!(
            result.unwrap_err().to_string(),
            "If cache is disabled, compiler version must be either provided with `--compiler-version` option or set in foundry.toml"
        );
    }

    forgetest_async!(respects_path_for_duplicate, |prj, cmd| {
        prj.add_source("Counter1", "contract Counter {}").unwrap();
        prj.add_source("Counter2", "contract Counter {}").unwrap();

        cmd.args(["build", "--force"]).assert_success().stdout_eq(str![[r#"
[COMPILING_FILES] with [SOLC_VERSION]
...
[SOLC_VERSION] [ELAPSED]
Compiler run successful!

"#]]);

        let args = VerifyArgs::parse_from([
            "foundry-cli",
            "0x0000000000000000000000000000000000000000",
            "src/Counter1.sol:Counter",
            "--root",
            &prj.root().to_string_lossy(),
        ]);
        let context = args.resolve_context().await.unwrap();

        let mut etherscan = EtherscanVerificationProvider::default();
        etherscan.preflight_verify_check(args, context).await.unwrap();
    });
}<|MERGE_RESOLUTION|>--- conflicted
+++ resolved
@@ -2,12 +2,7 @@
     VerifierArgs,
     provider::{VerificationContext, VerificationProvider},
     retry::RETRY_CHECK_ON_VERIFY,
-<<<<<<< HEAD
     verify::{ContractLanguage, VerifyArgs, VerifyCheckArgs},
-    VerifierArgs,
-=======
-    verify::{VerifyArgs, VerifyCheckArgs},
->>>>>>> b2072e69
 };
 use alloy_json_abi::Function;
 use alloy_primitives::hex;
