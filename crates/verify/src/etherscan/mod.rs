use crate::{
    provider::{VerificationContext, VerificationProvider},
    retry::RETRY_CHECK_ON_VERIFY,
    verify::{VerifyArgs, VerifyCheckArgs},
    VerifierArgs,
};
use alloy_json_abi::Function;
use alloy_primitives::hex;
use alloy_provider::Provider;
use alloy_rpc_types::TransactionTrait;
use eyre::{eyre, Context, OptionExt, Result};
use foundry_block_explorers::{
    errors::EtherscanError,
    utils::lookup_compiler_version,
    verify::{CodeFormat, VerifyContract},
    Client, EtherscanApiVersion,
};
use foundry_cli::{
    opts::EtherscanOpts,
    utils::{get_provider, read_constructor_args_file, LoadConfig},
};
use foundry_common::{abi::encode_function_args, retry::RetryError};
use foundry_compilers::{artifacts::BytecodeObject, Artifact};
use foundry_config::Config;
use foundry_evm::constants::DEFAULT_CREATE2_DEPLOYER;
use regex::Regex;
use semver::{BuildMetadata, Version};
use std::{fmt::Debug, sync::LazyLock};

mod flatten;

mod standard_json;

pub static RE_BUILD_COMMIT: LazyLock<Regex> =
    LazyLock::new(|| Regex::new(r"(?P<commit>commit\.[0-9,a-f]{8})").unwrap());

#[derive(Clone, Debug, Default)]
#[non_exhaustive]
pub struct EtherscanVerificationProvider;

/// The contract source provider for [EtherscanVerificationProvider]
///
/// Returns source, contract_name and the source [CodeFormat]
trait EtherscanSourceProvider: Send + Sync + Debug {
    fn source(
        &self,
        args: &VerifyArgs,
        context: &VerificationContext,
    ) -> Result<(String, String, CodeFormat)>;
}

#[async_trait::async_trait]
impl VerificationProvider for EtherscanVerificationProvider {
    async fn preflight_verify_check(
        &mut self,
        args: VerifyArgs,
        context: VerificationContext,
    ) -> Result<()> {
        let _ = self.prepare_verify_request(&args, &context).await?;
        Ok(())
    }

    async fn verify(&mut self, args: VerifyArgs, context: VerificationContext) -> Result<()> {
        let (etherscan, verify_args) = self.prepare_verify_request(&args, &context).await?;

        if !args.skip_is_verified_check &&
            self.is_contract_verified(&etherscan, &verify_args).await?
        {
            sh_println!(
                "\nContract [{}] {:?} is already verified. Skipping verification.",
                verify_args.contract_name,
                verify_args.address.to_checksum(None)
            )?;

            return Ok(())
        }

        trace!(?verify_args, "submitting verification request");

        let resp = args
            .retry
            .into_retry()
            .run_async(|| async {
                sh_println!(
                    "\nSubmitting verification for [{}] {}.",
                    verify_args.contract_name,
                    verify_args.address
                )?;
                let resp = etherscan
                    .submit_contract_verification(&verify_args)
                    .await
                    .wrap_err_with(|| {
                        // valid json
                        let args = serde_json::to_string(&verify_args).unwrap();
                        error!(?args, "Failed to submit verification");
                        format!("Failed to submit contract verification, payload:\n{args}")
                    })?;

                trace!(?resp, "Received verification response");

                if resp.status == "0" {
                    if resp.result == "Contract source code already verified"
                        // specific for blockscout response
                        || resp.result == "Smart-contract already verified."
                    {
                        return Ok(None)
                    }

                    if resp.result.starts_with("Unable to locate ContractCode at") ||
                        resp.result.starts_with("The address is not a smart contract")
                    {
                        warn!("{}", resp.result);
                        return Err(eyre!("Could not detect the deployment."))
                    }

                    warn!("Failed verify submission: {:?}", resp);
                    sh_err!(
                        "Encountered an error verifying this contract:\nResponse: `{}`\nDetails:
                        `{}`",
                        resp.message,
                        resp.result
                    )?;
                    std::process::exit(1);
                }

                Ok(Some(resp))
            })
            .await?;

        if let Some(resp) = resp {
            sh_println!(
                "Submitted contract for verification:\n\tResponse: `{}`\n\tGUID: `{}`\n\tURL: {}",
                resp.message,
                resp.result,
                etherscan.address_url(args.address)
            )?;

            if args.watch {
                let check_args = VerifyCheckArgs {
                    id: resp.result,
                    etherscan: args.etherscan,
                    retry: RETRY_CHECK_ON_VERIFY,
                    verifier: args.verifier,
                };
                return self.check(check_args).await
            }
        } else {
            sh_println!("Contract source code already verified")?;
        }

        Ok(())
    }

    /// Executes the command to check verification status on Etherscan
    async fn check(&self, args: VerifyCheckArgs) -> Result<()> {
        let config = args.load_config()?;
        let etherscan = self.client(&args.etherscan, &args.verifier, &config)?;
        args.retry
            .into_retry()
            .run_async_until_break(|| async {
                let resp = etherscan
                    .check_contract_verification_status(args.id.clone())
                    .await
                    .wrap_err("Failed to request verification status")
                    .map_err(RetryError::Retry)?;

                trace!(?resp, "Received verification response");

                let _ = sh_println!(
                    "Contract verification status:\nResponse: `{}`\nDetails: `{}`",
                    resp.message,
                    resp.result
                );

                if resp.result == "Pending in queue" {
                    return Err(RetryError::Retry(eyre!("Verification is still pending...")))
                }

                if resp.result == "Unable to verify" {
                    return Err(RetryError::Retry(eyre!("Unable to verify.")))
                }

                if resp.result == "Already Verified" {
                    let _ = sh_println!("Contract source code already verified");
                    return Ok(())
                }

                if resp.status == "0" {
                    return Err(RetryError::Break(eyre!("Contract failed to verify.")))
                }

                if resp.result == "Pass - Verified" {
                    let _ = sh_println!("Contract successfully verified");
                }

                Ok(())
            })
            .await
            .wrap_err("Checking verification result failed")
    }
}

impl EtherscanVerificationProvider {
    /// Create a source provider
    fn source_provider(&self, args: &VerifyArgs) -> Box<dyn EtherscanSourceProvider> {
        if args.flatten {
            Box::new(flatten::EtherscanFlattenedSource)
        } else {
            Box::new(standard_json::EtherscanStandardJsonSource)
        }
    }

    /// Configures the API request to the Etherscan API using the given [`VerifyArgs`].
    async fn prepare_verify_request(
        &mut self,
        args: &VerifyArgs,
        context: &VerificationContext,
    ) -> Result<(Client, VerifyContract)> {
        let config = args.load_config()?;
        let etherscan = self.client(&args.etherscan, &args.verifier, &config)?;
        let verify_args = self.create_verify_request(args, context).await?;

        Ok((etherscan, verify_args))
    }

    /// Queries the Etherscan API to verify if the contract is already verified.
    async fn is_contract_verified(
        &self,
        etherscan: &Client,
        verify_contract: &VerifyContract,
    ) -> Result<bool> {
        let check = etherscan.contract_abi(verify_contract.address).await;

        if let Err(err) = check {
            match err {
                EtherscanError::ContractCodeNotVerified(_) => return Ok(false),
                error => return Err(error.into()),
            }
        }

        Ok(true)
    }

    /// Create an Etherscan client.
    pub(crate) fn client(
        &self,
        etherscan_opts: &EtherscanOpts,
        verifier_args: &VerifierArgs,
        config: &Config,
    ) -> Result<Client> {
        let chain = etherscan_opts.chain.unwrap_or_default();
        let etherscan_key = etherscan_opts.key();
        let verifier_type = &verifier_args.verifier;
        let verifier_url = verifier_args.verifier_url.as_deref();

        // Verifier is etherscan if explicitly set or if no verifier set (default sourcify) but
        // API key passed.
        let is_etherscan = verifier_type.is_etherscan() ||
            (verifier_type.is_sourcify() && etherscan_key.is_some());
        let etherscan_config = config.get_etherscan_config_with_chain(Some(chain))?;

        let api_version = verifier_args.verifier_api_version.unwrap_or_else(|| {
            if is_etherscan {
                etherscan_config.as_ref().map(|c| c.api_version).unwrap_or_default()
            } else {
                EtherscanApiVersion::V1
            }
        });

        let etherscan_api_url = verifier_url
            .or_else(|| {
                if api_version == EtherscanApiVersion::V2 {
                    None
                } else {
                    etherscan_config.as_ref().map(|c| c.api_url.as_str())
                }
            })
            .map(str::to_owned);

        let api_url = etherscan_api_url.as_deref();
        let base_url = etherscan_config
            .as_ref()
            .and_then(|c| c.browser_url.as_deref())
            .or_else(|| chain.etherscan_urls().map(|(_, url)| url));
        let etherscan_key =
            etherscan_key.or_else(|| etherscan_config.as_ref().map(|c| c.key.clone()));

        let mut builder = Client::builder().with_api_version(api_version);

        builder = if let Some(api_url) = api_url {
            // we don't want any trailing slashes because this can cause cloudflare issues: <https://github.com/foundry-rs/foundry/pull/6079>
            let api_url = api_url.trim_end_matches('/');
<<<<<<< HEAD
            let base_url = if *verifier_type != VerificationProviderType::Etherscan {
                // If verifier is not Etherscan then set base url as api url without trialing /api.
=======
            let base_url = if !is_etherscan {
                // If verifier is not Etherscan then set base url as api url without /api suffix.
>>>>>>> 4d200a76
                api_url.strip_prefix("/api").unwrap_or(api_url)
            } else {
                base_url.unwrap_or(api_url)
            };
            builder.with_chain_id(chain).with_api_url(api_url)?.with_url(base_url)?
        } else {
            builder.chain(chain)?
        };

        builder
            .with_api_key(etherscan_key.unwrap_or_default())
            .build()
            .wrap_err("Failed to create Etherscan client")
    }

    /// Creates the `VerifyContract` Etherscan request in order to verify the contract
    ///
    /// If `--flatten` is set to `true` then this will send with [`CodeFormat::SingleFile`]
    /// otherwise this will use the [`CodeFormat::StandardJsonInput`]
    pub async fn create_verify_request(
        &mut self,
        args: &VerifyArgs,
        context: &VerificationContext,
    ) -> Result<VerifyContract> {
        let (source, contract_name, code_format) =
            self.source_provider(args).source(args, context)?;

        let mut compiler_version = context.compiler_version.clone();
        compiler_version.build = match RE_BUILD_COMMIT.captures(compiler_version.build.as_str()) {
            Some(cap) => BuildMetadata::new(cap.name("commit").unwrap().as_str())?,
            _ => BuildMetadata::EMPTY,
        };

        let compiler_version =
            format!("v{}", ensure_solc_build_metadata(context.compiler_version.clone()).await?);
        let constructor_args = self.constructor_args(args, context).await?;
        let mut verify_args =
            VerifyContract::new(args.address, contract_name, source, compiler_version)
                .constructor_arguments(constructor_args)
                .code_format(code_format);

        if args.via_ir {
            // we explicitly set this __undocumented__ argument to true if provided by the user,
            // though this info is also available in the compiler settings of the standard json
            // object if standard json is used
            // unclear how Etherscan interprets this field in standard-json mode
            verify_args = verify_args.via_ir(true);
        }

        if code_format == CodeFormat::SingleFile {
            verify_args = if let Some(optimizations) = args.num_of_optimizations {
                verify_args.optimized().runs(optimizations as u32)
            } else if context.config.optimizer == Some(true) {
                verify_args
                    .optimized()
                    .runs(context.config.optimizer_runs.unwrap_or(200).try_into()?)
            } else {
                verify_args.not_optimized()
            };
        }

        Ok(verify_args)
    }

    /// Return the optional encoded constructor arguments. If the path to
    /// constructor arguments was provided, read them and encode. Otherwise,
    /// return whatever was set in the [VerifyArgs] args.
    async fn constructor_args(
        &mut self,
        args: &VerifyArgs,
        context: &VerificationContext,
    ) -> Result<Option<String>> {
        if let Some(ref constructor_args_path) = args.constructor_args_path {
            let abi = context.get_target_abi()?;
            let constructor = abi
                .constructor()
                .ok_or_else(|| eyre!("Can't retrieve constructor info from artifact ABI."))?;
            let func = Function {
                name: "constructor".to_string(),
                inputs: constructor.inputs.clone(),
                outputs: vec![],
                state_mutability: alloy_json_abi::StateMutability::NonPayable,
            };
            let encoded_args = encode_function_args(
                &func,
                read_constructor_args_file(constructor_args_path.to_path_buf())?,
            )?;
            let encoded_args = hex::encode(encoded_args);
            return Ok(Some(encoded_args[8..].into()))
        }
        if args.guess_constructor_args {
            return Ok(Some(self.guess_constructor_args(args, context).await?))
        }

        Ok(args.constructor_args.clone())
    }

    /// Uses Etherscan API to fetch contract creation transaction.
    /// If transaction is a create transaction or a invocation of default CREATE2 deployer, tries to
    /// match provided creation code with local bytecode of the target contract.
    /// If bytecode match, returns latest bytes of on-chain creation code as constructor arguments.
    async fn guess_constructor_args(
        &mut self,
        args: &VerifyArgs,
        context: &VerificationContext,
    ) -> Result<String> {
        let provider = get_provider(&context.config)?;
        let client = self.client(&args.etherscan, &args.verifier, &context.config)?;

        let creation_data = client.contract_creation_data(args.address).await?;
        let transaction = provider
            .get_transaction_by_hash(creation_data.transaction_hash)
            .await?
            .ok_or_eyre("Transaction not found")?;
        let receipt = provider
            .get_transaction_receipt(creation_data.transaction_hash)
            .await?
            .ok_or_eyre("Couldn't fetch transaction receipt from RPC")?;

        let maybe_creation_code = if receipt.contract_address == Some(args.address) {
            transaction.inner.inner.input()
        } else if transaction.to() == Some(DEFAULT_CREATE2_DEPLOYER) {
            &transaction.inner.inner.input()[32..]
        } else {
            eyre::bail!("Fetching of constructor arguments is not supported for contracts created by contracts")
        };

        let output = context.project.compile_file(&context.target_path)?;
        let artifact = output
            .find(&context.target_path, &context.target_name)
            .ok_or_eyre("Contract artifact wasn't found locally")?;
        let bytecode = artifact
            .get_bytecode_object()
            .ok_or_eyre("Contract artifact does not contain bytecode")?;

        let bytecode = match bytecode.as_ref() {
            BytecodeObject::Bytecode(bytes) => Ok(bytes),
            BytecodeObject::Unlinked(_) => {
                Err(eyre!("You have to provide correct libraries to use --guess-constructor-args"))
            }
        }?;

        if maybe_creation_code.starts_with(bytecode) {
            let constructor_args = &maybe_creation_code[bytecode.len()..];
            let constructor_args = hex::encode(constructor_args);
            sh_println!("Identified constructor arguments: {constructor_args}")?;
            Ok(constructor_args)
        } else {
            eyre::bail!("Local bytecode doesn't match on-chain bytecode")
        }
    }
}

/// Given any solc [Version] return a [Version] with build metadata
///
/// # Example
///
/// ```ignore
/// use semver::{BuildMetadata, Version};
/// let version = Version::new(1, 2, 3);
/// let version = ensure_solc_build_metadata(version).await?;
/// assert_ne!(version.build, BuildMetadata::EMPTY);
/// ```
async fn ensure_solc_build_metadata(version: Version) -> Result<Version> {
    if version.build != BuildMetadata::EMPTY {
        Ok(version)
    } else {
        Ok(lookup_compiler_version(&version).await?)
    }
}

#[cfg(test)]
mod tests {
    use super::*;
    use crate::provider::VerificationProviderType;
    use clap::Parser;
    use foundry_common::fs;
    use foundry_test_utils::{forgetest_async, str};
    use tempfile::tempdir;

    #[test]
    fn can_extract_etherscan_verify_config() {
        let temp = tempdir().unwrap();
        let root = temp.path();

        let config = r#"
                [profile.default]

                [etherscan]
                mumbai = { key = "dummykey", chain = 80001, url = "https://api-testnet.polygonscan.com/" }
            "#;

        let toml_file = root.join(Config::FILE_NAME);
        fs::write(toml_file, config).unwrap();

        let args: VerifyArgs = VerifyArgs::parse_from([
            "foundry-cli",
            "0xd8509bee9c9bf012282ad33aba0d87241baf5064",
            "src/Counter.sol:Counter",
            "--chain",
            "mumbai",
            "--root",
            root.as_os_str().to_str().unwrap(),
        ]);

        let config = args.load_config().unwrap();

        let etherscan = EtherscanVerificationProvider::default();
        let client = etherscan.client(&args.etherscan, &args.verifier, &config).unwrap();
        assert_eq!(client.etherscan_api_url().as_str(), "https://api-testnet.polygonscan.com/");

        assert!(format!("{client:?}").contains("dummykey"));

        let args: VerifyArgs = VerifyArgs::parse_from([
            "foundry-cli",
            "0xd8509bee9c9bf012282ad33aba0d87241baf5064",
            "src/Counter.sol:Counter",
            "--chain",
            "mumbai",
            "--verifier-url",
            "https://verifier-url.com/",
            "--root",
            root.as_os_str().to_str().unwrap(),
        ]);

        let config = args.load_config().unwrap();

        let etherscan = EtherscanVerificationProvider::default();
        let client = etherscan.client(&args.etherscan, &args.verifier, &config).unwrap();
        assert_eq!(client.etherscan_api_url().as_str(), "https://verifier-url.com/");
        assert!(format!("{client:?}").contains("dummykey"));
    }

    #[test]
    fn can_extract_etherscan_v2_verify_config() {
        let temp = tempdir().unwrap();
        let root = temp.path();

        let config = r#"
                [profile.default]

                [etherscan]
                mumbai = { key = "dummykey", chain = 80001, url = "https://api-testnet.polygonscan.com/" }
            "#;

        let toml_file = root.join(Config::FILE_NAME);
        fs::write(toml_file, config).unwrap();

        let args: VerifyArgs = VerifyArgs::parse_from([
            "foundry-cli",
            "0xd8509bee9c9bf012282ad33aba0d87241baf5064",
            "src/Counter.sol:Counter",
            "--verifier",
            "etherscan",
            "--chain",
            "mumbai",
            "--root",
            root.as_os_str().to_str().unwrap(),
        ]);

        let config = args.load_config().unwrap();

        let etherscan = EtherscanVerificationProvider::default();

        let client = etherscan.client(&args.etherscan, &args.verifier, &config).unwrap();

        assert_eq!(client.etherscan_api_url().as_str(), "https://api.etherscan.io/v2/api");
        assert!(format!("{client:?}").contains("dummykey"));

        let args: VerifyArgs = VerifyArgs::parse_from([
            "foundry-cli",
            "0xd8509bee9c9bf012282ad33aba0d87241baf5064",
            "src/Counter.sol:Counter",
            "--verifier",
            "etherscan",
            "--chain",
            "mumbai",
            "--verifier-url",
            "https://verifier-url.com/",
            "--root",
            root.as_os_str().to_str().unwrap(),
        ]);

        let config = args.load_config().unwrap();

        assert_eq!(args.verifier.verifier, VerificationProviderType::Etherscan);

        let etherscan = EtherscanVerificationProvider::default();
        let client = etherscan.client(&args.etherscan, &args.verifier, &config).unwrap();
        assert_eq!(client.etherscan_api_url().as_str(), "https://verifier-url.com/");
        assert_eq!(*client.etherscan_api_version(), EtherscanApiVersion::V2);
        assert!(format!("{client:?}").contains("dummykey"));
    }

    #[tokio::test(flavor = "multi_thread")]
    async fn fails_on_disabled_cache_and_missing_info() {
        let temp = tempdir().unwrap();
        let root = temp.path();
        let root_path = root.as_os_str().to_str().unwrap();

        let config = r"
                [profile.default]
                cache = false
            ";

        let toml_file = root.join(Config::FILE_NAME);
        fs::write(toml_file, config).unwrap();

        let address = "0xd8509bee9c9bf012282ad33aba0d87241baf5064";
        let contract_name = "Counter";
        let src_dir = "src";
        fs::create_dir_all(root.join(src_dir)).unwrap();
        let contract_path = format!("{src_dir}/Counter.sol");
        fs::write(root.join(&contract_path), "").unwrap();

        // No compiler argument
        let args = VerifyArgs::parse_from([
            "foundry-cli",
            address,
            &format!("{contract_path}:{contract_name}"),
            "--root",
            root_path,
        ]);
        let result = args.resolve_context().await;
        assert!(result.is_err());
        assert_eq!(
            result.unwrap_err().to_string(),
            "If cache is disabled, compiler version must be either provided with `--compiler-version` option or set in foundry.toml"
        );
    }

    forgetest_async!(respects_path_for_duplicate, |prj, cmd| {
        prj.add_source("Counter1", "contract Counter {}").unwrap();
        prj.add_source("Counter2", "contract Counter {}").unwrap();

        cmd.args(["build", "--force"]).assert_success().stdout_eq(str![[r#"
[COMPILING_FILES] with [SOLC_VERSION]
...
[SOLC_VERSION] [ELAPSED]
Compiler run successful!

"#]]);

        let args = VerifyArgs::parse_from([
            "foundry-cli",
            "0x0000000000000000000000000000000000000000",
            "src/Counter1.sol:Counter",
            "--root",
            &prj.root().to_string_lossy(),
        ]);
        let context = args.resolve_context().await.unwrap();

        let mut etherscan = EtherscanVerificationProvider::default();
        etherscan.preflight_verify_check(args, context).await.unwrap();
    });
}<|MERGE_RESOLUTION|>--- conflicted
+++ resolved
@@ -290,13 +290,8 @@
         builder = if let Some(api_url) = api_url {
             // we don't want any trailing slashes because this can cause cloudflare issues: <https://github.com/foundry-rs/foundry/pull/6079>
             let api_url = api_url.trim_end_matches('/');
-<<<<<<< HEAD
-            let base_url = if *verifier_type != VerificationProviderType::Etherscan {
-                // If verifier is not Etherscan then set base url as api url without trialing /api.
-=======
             let base_url = if !is_etherscan {
                 // If verifier is not Etherscan then set base url as api url without /api suffix.
->>>>>>> 4d200a76
                 api_url.strip_prefix("/api").unwrap_or(api_url)
             } else {
                 base_url.unwrap_or(api_url)
