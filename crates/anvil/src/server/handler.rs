--- conflicted
+++ resolved
@@ -71,11 +71,7 @@
                         if raw_params.is_bool() {
                             return ResponseResult::Error(RpcError::invalid_params(
                                 "Expected params for logs subscription",
-<<<<<<< HEAD
-                            ))
-=======
                             ));
->>>>>>> 54d25611
                         }
 
                         trace!(target: "rpc::ws", "received logs subscription {:?}", params);
@@ -111,11 +107,7 @@
                             _ => {
                                 return ResponseResult::Error(RpcError::invalid_params(
                                     "Expected boolean parameter for newPendingTransactions",
-<<<<<<< HEAD
-                                ))
-=======
                                 ));
->>>>>>> 54d25611
                             }
                         }
                     }
