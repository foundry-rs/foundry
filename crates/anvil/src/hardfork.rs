use alloy_hardforks::EthereumHardfork;
use alloy_op_hardforks::OpHardfork::{self};
use alloy_rpc_types::BlockNumberOrTag;

use op_revm::OpSpecId;
use revm::primitives::hardfork::SpecId;

#[derive(Clone, Copy, Debug, PartialEq, Eq, PartialOrd, Ord, Hash)]
pub enum ChainHardfork {
    Ethereum(EthereumHardfork),
    Optimism(OpHardfork),
}

impl From<EthereumHardfork> for ChainHardfork {
    fn from(value: EthereumHardfork) -> Self {
        Self::Ethereum(value)
    }
}

impl From<OpHardfork> for ChainHardfork {
    fn from(value: OpHardfork) -> Self {
        Self::Optimism(value)
    }
}

impl From<ChainHardfork> for SpecId {
    fn from(fork: ChainHardfork) -> Self {
        match fork {
<<<<<<< HEAD
            ChainHardfork::Ethereum(hardfork) => hardfork.into(),
            ChainHardfork::Optimism(hardfork) => hardfork.into_eth_spec(),
        }
    }
}

#[derive(Clone, Copy, Debug, Default, PartialEq, Eq, PartialOrd, Ord, Hash)]
pub enum EthereumHardfork {
    Frontier,
    Homestead,
    Dao,
    Tangerine,
    SpuriousDragon,
    Byzantium,
    Constantinople,
    Petersburg,
    Istanbul,
    Muirglacier,
    Berlin,
    London,
    ArrowGlacier,
    GrayGlacier,
    Paris,
    Shanghai,
    Cancun,
    Prague,
    #[default]
    Latest,
}

impl EthereumHardfork {
    /// Get the first block number of the hardfork.
    pub fn fork_block(&self) -> u64 {
        match *self {
            Self::Frontier => 0,
            Self::Homestead => 1150000,
            Self::Dao => 1920000,
            Self::Tangerine => 2463000,
            Self::SpuriousDragon => 2675000,
            Self::Byzantium => 4370000,
            Self::Constantinople | Self::Petersburg => 7280000,
            Self::Istanbul => 9069000,
            Self::Muirglacier => 9200000,
            Self::Berlin => 12244000,
            Self::London => 12965000,
            Self::ArrowGlacier => 13773000,
            Self::GrayGlacier => 15050000,
            Self::Paris => 15537394,
            Self::Shanghai => 17034870,
            Self::Cancun => 19426587,
            Self::Prague | Self::Latest => 22431084,
=======
            ChainHardfork::Ethereum(hardfork) => spec_id_from_ethereum_hardfork(hardfork),
            ChainHardfork::Optimism(hardfork) => spec_id_from_optimism_hardfork(hardfork).into(),
>>>>>>> 65650a6f
        }
    }
}

/// Map an EthereumHardfork enum into its corresponding SpecId.
pub fn spec_id_from_ethereum_hardfork(hardfork: EthereumHardfork) -> SpecId {
    match hardfork {
        EthereumHardfork::Frontier => SpecId::FRONTIER,
        EthereumHardfork::Homestead => SpecId::HOMESTEAD,
        EthereumHardfork::Dao => SpecId::DAO_FORK,
        EthereumHardfork::Tangerine => SpecId::TANGERINE,
        EthereumHardfork::SpuriousDragon => SpecId::SPURIOUS_DRAGON,
        EthereumHardfork::Byzantium => SpecId::BYZANTIUM,
        EthereumHardfork::Constantinople => SpecId::CONSTANTINOPLE,
        EthereumHardfork::Petersburg => SpecId::PETERSBURG,
        EthereumHardfork::Istanbul => SpecId::ISTANBUL,
        EthereumHardfork::MuirGlacier => SpecId::MUIR_GLACIER,
        EthereumHardfork::Berlin => SpecId::BERLIN,
        EthereumHardfork::London => SpecId::LONDON,
        EthereumHardfork::ArrowGlacier => SpecId::ARROW_GLACIER,
        EthereumHardfork::GrayGlacier => SpecId::GRAY_GLACIER,
        EthereumHardfork::Paris => SpecId::MERGE,
        EthereumHardfork::Shanghai => SpecId::SHANGHAI,
        EthereumHardfork::Cancun => SpecId::CANCUN,
        EthereumHardfork::Prague => SpecId::PRAGUE,
        EthereumHardfork::Osaka => SpecId::OSAKA,
    }
}

<<<<<<< HEAD
impl From<EthereumHardfork> for SpecId {
    fn from(fork: EthereumHardfork) -> Self {
        match fork {
            EthereumHardfork::Frontier => Self::FRONTIER,
            EthereumHardfork::Homestead => Self::HOMESTEAD,
            EthereumHardfork::Dao => Self::HOMESTEAD,
            EthereumHardfork::Tangerine => Self::TANGERINE,
            EthereumHardfork::SpuriousDragon => Self::SPURIOUS_DRAGON,
            EthereumHardfork::Byzantium => Self::BYZANTIUM,
            EthereumHardfork::Constantinople => Self::CONSTANTINOPLE,
            EthereumHardfork::Petersburg => Self::PETERSBURG,
            EthereumHardfork::Istanbul => Self::ISTANBUL,
            EthereumHardfork::Muirglacier => Self::MUIR_GLACIER,
            EthereumHardfork::Berlin => Self::BERLIN,
            EthereumHardfork::London => Self::LONDON,
            EthereumHardfork::ArrowGlacier => Self::LONDON,
            EthereumHardfork::GrayGlacier => Self::GRAY_GLACIER,
            EthereumHardfork::Paris => Self::MERGE,
            EthereumHardfork::Shanghai => Self::SHANGHAI,
            EthereumHardfork::Cancun => Self::CANCUN,
            EthereumHardfork::Prague | EthereumHardfork::Latest => Self::PRAGUE,
        }
=======
/// Map an OptimismHardfork enum into its corresponding OpSpecId.
pub fn spec_id_from_optimism_hardfork(hardfork: OpHardfork) -> OpSpecId {
    match hardfork {
        OpHardfork::Bedrock => OpSpecId::BEDROCK,
        OpHardfork::Regolith => OpSpecId::REGOLITH,
        OpHardfork::Canyon => OpSpecId::CANYON,
        OpHardfork::Ecotone => OpSpecId::ECOTONE,
        OpHardfork::Fjord => OpSpecId::FJORD,
        OpHardfork::Granite => OpSpecId::GRANITE,
        OpHardfork::Holocene => OpSpecId::HOLOCENE,
        OpHardfork::Isthmus => OpSpecId::ISTHMUS,
        OpHardfork::Interop => OpSpecId::INTEROP,
>>>>>>> 65650a6f
    }
}

/// Convert a `BlockNumberOrTag` into an `EthereumHardfork`.
pub fn ethereum_hardfork_from_block_tag(block: impl Into<BlockNumberOrTag>) -> EthereumHardfork {
    let num = match block.into() {
        BlockNumberOrTag::Earliest => 0,
        BlockNumberOrTag::Number(num) => num,
        _ => u64::MAX,
    };

    EthereumHardfork::from_mainnet_block_number(num)
}

#[cfg(test)]
mod tests {
    use super::*;
    use alloy_hardforks::ethereum::mainnet::*;
    #[allow(unused_imports)]
    use alloy_rpc_types::BlockNumberOrTag;

    #[test]
    fn test_ethereum_spec_id_mapping() {
        assert_eq!(spec_id_from_ethereum_hardfork(EthereumHardfork::Frontier), SpecId::FRONTIER);
        assert_eq!(spec_id_from_ethereum_hardfork(EthereumHardfork::Homestead), SpecId::HOMESTEAD);

        // Test latest hardforks
        assert_eq!(spec_id_from_ethereum_hardfork(EthereumHardfork::Cancun), SpecId::CANCUN);
        assert_eq!(spec_id_from_ethereum_hardfork(EthereumHardfork::Prague), SpecId::PRAGUE);
    }

    #[test]
    fn test_optimism_spec_id_mapping() {
        assert_eq!(spec_id_from_optimism_hardfork(OpHardfork::Bedrock), OpSpecId::BEDROCK);
        assert_eq!(spec_id_from_optimism_hardfork(OpHardfork::Regolith), OpSpecId::REGOLITH);

        // Test latest hardforks
        assert_eq!(spec_id_from_optimism_hardfork(OpHardfork::Holocene), OpSpecId::HOLOCENE);
        assert_eq!(spec_id_from_optimism_hardfork(OpHardfork::Interop), OpSpecId::INTEROP);
    }

    #[test]
    fn test_hardfork_from_block_tag_numbers() {
        assert_eq!(
            ethereum_hardfork_from_block_tag(MAINNET_HOMESTEAD_BLOCK - 1),
            EthereumHardfork::Frontier
        );
        assert_eq!(
            ethereum_hardfork_from_block_tag(MAINNET_LONDON_BLOCK + 1),
            EthereumHardfork::London
        );
    }
}<|MERGE_RESOLUTION|>--- conflicted
+++ resolved
@@ -26,62 +26,8 @@
 impl From<ChainHardfork> for SpecId {
     fn from(fork: ChainHardfork) -> Self {
         match fork {
-<<<<<<< HEAD
-            ChainHardfork::Ethereum(hardfork) => hardfork.into(),
-            ChainHardfork::Optimism(hardfork) => hardfork.into_eth_spec(),
-        }
-    }
-}
-
-#[derive(Clone, Copy, Debug, Default, PartialEq, Eq, PartialOrd, Ord, Hash)]
-pub enum EthereumHardfork {
-    Frontier,
-    Homestead,
-    Dao,
-    Tangerine,
-    SpuriousDragon,
-    Byzantium,
-    Constantinople,
-    Petersburg,
-    Istanbul,
-    Muirglacier,
-    Berlin,
-    London,
-    ArrowGlacier,
-    GrayGlacier,
-    Paris,
-    Shanghai,
-    Cancun,
-    Prague,
-    #[default]
-    Latest,
-}
-
-impl EthereumHardfork {
-    /// Get the first block number of the hardfork.
-    pub fn fork_block(&self) -> u64 {
-        match *self {
-            Self::Frontier => 0,
-            Self::Homestead => 1150000,
-            Self::Dao => 1920000,
-            Self::Tangerine => 2463000,
-            Self::SpuriousDragon => 2675000,
-            Self::Byzantium => 4370000,
-            Self::Constantinople | Self::Petersburg => 7280000,
-            Self::Istanbul => 9069000,
-            Self::Muirglacier => 9200000,
-            Self::Berlin => 12244000,
-            Self::London => 12965000,
-            Self::ArrowGlacier => 13773000,
-            Self::GrayGlacier => 15050000,
-            Self::Paris => 15537394,
-            Self::Shanghai => 17034870,
-            Self::Cancun => 19426587,
-            Self::Prague | Self::Latest => 22431084,
-=======
             ChainHardfork::Ethereum(hardfork) => spec_id_from_ethereum_hardfork(hardfork),
             ChainHardfork::Optimism(hardfork) => spec_id_from_optimism_hardfork(hardfork).into(),
->>>>>>> 65650a6f
         }
     }
 }
@@ -111,30 +57,6 @@
     }
 }
 
-<<<<<<< HEAD
-impl From<EthereumHardfork> for SpecId {
-    fn from(fork: EthereumHardfork) -> Self {
-        match fork {
-            EthereumHardfork::Frontier => Self::FRONTIER,
-            EthereumHardfork::Homestead => Self::HOMESTEAD,
-            EthereumHardfork::Dao => Self::HOMESTEAD,
-            EthereumHardfork::Tangerine => Self::TANGERINE,
-            EthereumHardfork::SpuriousDragon => Self::SPURIOUS_DRAGON,
-            EthereumHardfork::Byzantium => Self::BYZANTIUM,
-            EthereumHardfork::Constantinople => Self::CONSTANTINOPLE,
-            EthereumHardfork::Petersburg => Self::PETERSBURG,
-            EthereumHardfork::Istanbul => Self::ISTANBUL,
-            EthereumHardfork::Muirglacier => Self::MUIR_GLACIER,
-            EthereumHardfork::Berlin => Self::BERLIN,
-            EthereumHardfork::London => Self::LONDON,
-            EthereumHardfork::ArrowGlacier => Self::LONDON,
-            EthereumHardfork::GrayGlacier => Self::GRAY_GLACIER,
-            EthereumHardfork::Paris => Self::MERGE,
-            EthereumHardfork::Shanghai => Self::SHANGHAI,
-            EthereumHardfork::Cancun => Self::CANCUN,
-            EthereumHardfork::Prague | EthereumHardfork::Latest => Self::PRAGUE,
-        }
-=======
 /// Map an OptimismHardfork enum into its corresponding OpSpecId.
 pub fn spec_id_from_optimism_hardfork(hardfork: OpHardfork) -> OpSpecId {
     match hardfork {
@@ -147,7 +69,6 @@
         OpHardfork::Holocene => OpSpecId::HOLOCENE,
         OpHardfork::Isthmus => OpSpecId::ISTHMUS,
         OpHardfork::Interop => OpSpecId::INTEROP,
->>>>>>> 65650a6f
     }
 }
 
