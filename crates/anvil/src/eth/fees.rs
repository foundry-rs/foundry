use std::{
    collections::BTreeMap,
    fmt,
<<<<<<< HEAD
    future::Future,
=======
>>>>>>> 54d25611
    pin::Pin,
    sync::Arc,
    task::{Context, Poll},
};

use alloy_consensus::Header;
use alloy_eips::{
    calc_next_block_base_fee, eip1559::BaseFeeParams, eip7691::MAX_BLOBS_PER_BLOCK_ELECTRA,
    eip7840::BlobParams,
};
use alloy_primitives::B256;
use anvil_core::eth::transaction::TypedTransaction;
use futures::StreamExt;
use parking_lot::{Mutex, RwLock};
use revm::{context_interface::block::BlobExcessGasAndPrice, primitives::hardfork::SpecId};

use crate::eth::{
    backend::{info::StorageInfo, notifications::NewBlockNotifications},
    error::BlockchainError,
};

/// Maximum number of entries in the fee history cache
pub const MAX_FEE_HISTORY_CACHE_SIZE: u64 = 2048u64;

/// Initial base fee for EIP-1559 blocks.
pub const INITIAL_BASE_FEE: u64 = 1_000_000_000;

/// Initial default gas price for the first block
pub const INITIAL_GAS_PRICE: u128 = 1_875_000_000;

/// Bounds the amount the base fee can change between blocks.
pub const BASE_FEE_CHANGE_DENOMINATOR: u128 = 8;

/// Minimum suggested priority fee
pub const MIN_SUGGESTED_PRIORITY_FEE: u128 = 1e9 as u128;

pub fn default_elasticity() -> f64 {
    1f64 / BaseFeeParams::ethereum().elasticity_multiplier as f64
}

/// Stores the fee related information
#[derive(Clone, Debug)]
pub struct FeeManager {
    /// Hardfork identifier
    spec_id: SpecId,
    /// Tracks the base fee for the next block post London
    ///
    /// This value will be updated after a new block was mined
    base_fee: Arc<RwLock<u64>>,
    /// Whether the minimum suggested priority fee is enforced
    is_min_priority_fee_enforced: bool,
    /// Tracks the excess blob gas, and the base fee, for the next block post Cancun
    ///
    /// This value will be updated after a new block was mined
    blob_excess_gas_and_price: Arc<RwLock<BlobExcessGasAndPrice>>,
    /// The base price to use Pre London
    ///
    /// This will be constant value unless changed manually
    gas_price: Arc<RwLock<u128>>,
    elasticity: Arc<RwLock<f64>>,
}

impl FeeManager {
    pub fn new(
        spec_id: SpecId,
        base_fee: u64,
        is_min_priority_fee_enforced: bool,
        gas_price: u128,
        blob_excess_gas_and_price: BlobExcessGasAndPrice,
    ) -> Self {
        Self {
            spec_id,
            base_fee: Arc::new(RwLock::new(base_fee)),
            is_min_priority_fee_enforced,
            gas_price: Arc::new(RwLock::new(gas_price)),
            blob_excess_gas_and_price: Arc::new(RwLock::new(blob_excess_gas_and_price)),
            elasticity: Arc::new(RwLock::new(default_elasticity())),
        }
    }

    pub fn elasticity(&self) -> f64 {
        *self.elasticity.read()
    }

    /// Returns true for post London
    pub fn is_eip1559(&self) -> bool {
        (self.spec_id as u8) >= (SpecId::LONDON as u8)
    }

    pub fn is_eip4844(&self) -> bool {
        (self.spec_id as u8) >= (SpecId::CANCUN as u8)
    }

    /// Calculates the current blob gas price
    pub fn blob_gas_price(&self) -> u128 {
        if self.is_eip4844() { self.base_fee_per_blob_gas() } else { 0 }
    }

    pub fn base_fee(&self) -> u64 {
        if self.is_eip1559() { *self.base_fee.read() } else { 0 }
    }

    pub fn is_min_priority_fee_enforced(&self) -> bool {
        self.is_min_priority_fee_enforced
    }

    /// Raw base gas price
    pub fn raw_gas_price(&self) -> u128 {
        *self.gas_price.read()
    }

    pub fn excess_blob_gas_and_price(&self) -> Option<BlobExcessGasAndPrice> {
<<<<<<< HEAD
        if self.is_eip4844() {
            Some(*self.blob_excess_gas_and_price.read())
        } else {
            None
        }
=======
        if self.is_eip4844() { Some(*self.blob_excess_gas_and_price.read()) } else { None }
>>>>>>> 54d25611
    }

    pub fn base_fee_per_blob_gas(&self) -> u128 {
        if self.is_eip4844() { self.blob_excess_gas_and_price.read().blob_gasprice } else { 0 }
    }

    /// Returns the current gas price
    pub fn set_gas_price(&self, price: u128) {
        let mut gas = self.gas_price.write();
        *gas = price;
    }

    /// Returns the current base fee
    pub fn set_base_fee(&self, fee: u64) {
        trace!(target: "backend::fees", "updated base fee {:?}", fee);
        let mut base = self.base_fee.write();
        *base = fee;
    }

    /// Sets the current blob excess gas and price
    pub fn set_blob_excess_gas_and_price(&self, blob_excess_gas_and_price: BlobExcessGasAndPrice) {
        trace!(target: "backend::fees", "updated blob base fee {:?}", blob_excess_gas_and_price);
        let mut base = self.blob_excess_gas_and_price.write();
        *base = blob_excess_gas_and_price;
    }

    /// Calculates the base fee for the next block
    pub fn get_next_block_base_fee_per_gas(
        &self,
        gas_used: u64,
        gas_limit: u64,
        last_fee_per_gas: u64,
    ) -> u64 {
        // It's naturally impossible for base fee to be 0;
        // It means it was set by the user deliberately and therefore we treat it as a constant.
        // Therefore, we skip the base fee calculation altogether and we return 0.
        if self.base_fee() == 0 {
            return 0;
        }
        calculate_next_block_base_fee(gas_used, gas_limit, last_fee_per_gas)
    }

    /// Calculates the next block blob base fee, using the provided excess blob gas
    pub fn get_next_block_blob_base_fee_per_gas(&self, excess_blob_gas: u128) -> u128 {
        alloy_eips::eip4844::calc_blob_gasprice(excess_blob_gas as u64)
    }

    /// Calculates the next block blob excess gas, using the provided parent blob gas used and
    /// parent blob excess gas
    pub fn get_next_block_blob_excess_gas(&self, blob_gas_used: u64, blob_excess_gas: u64) -> u64 {
        alloy_eips::eip4844::calc_excess_blob_gas(blob_gas_used, blob_excess_gas)
    }
}

/// Calculate base fee for next block. [EIP-1559](https://github.com/ethereum/EIPs/blob/master/EIPS/eip-1559.md) spec
pub fn calculate_next_block_base_fee(gas_used: u64, gas_limit: u64, base_fee: u64) -> u64 {
    calc_next_block_base_fee(gas_used, gas_limit, base_fee, BaseFeeParams::ethereum())
}

/// An async service that takes care of the `FeeHistory` cache
pub struct FeeHistoryService {
    /// blob parameters for the current spec
    blob_params: BlobParams,
    /// incoming notifications about new blocks
    new_blocks: NewBlockNotifications,
    /// contains all fee history related entries
    cache: FeeHistoryCache,
    /// number of items to consider
    fee_history_limit: u64,
    /// a type that can fetch ethereum-storage data
    storage_info: StorageInfo,
}

impl FeeHistoryService {
    pub fn new(
        blob_params: BlobParams,
        new_blocks: NewBlockNotifications,
        cache: FeeHistoryCache,
        storage_info: StorageInfo,
    ) -> Self {
        Self {
            blob_params,
            new_blocks,
            cache,
            fee_history_limit: MAX_FEE_HISTORY_CACHE_SIZE,
            storage_info,
        }
    }

    /// Returns the configured history limit
    pub fn fee_history_limit(&self) -> u64 {
        self.fee_history_limit
    }

    /// Inserts a new cache entry for the given block
    pub(crate) fn insert_cache_entry_for_block(&self, hash: B256, header: &Header) {
        let (result, block_number) = self.create_cache_entry(hash, header);
        self.insert_cache_entry(result, block_number);
    }

    /// Create a new history entry for the block
    fn create_cache_entry(
        &self,
        hash: B256,
        header: &Header,
    ) -> (FeeHistoryCacheItem, Option<u64>) {
        // percentile list from 0.0 to 100.0 with a 0.5 resolution.
        // this will create 200 percentile points
        let reward_percentiles: Vec<f64> = {
            let mut percentile: f64 = 0.0;
            (0..=200)
                .map(|_| {
                    let val = percentile;
                    percentile += 0.5;
                    val
                })
                .collect()
        };

        let mut block_number: Option<u64> = None;
        let base_fee = header.base_fee_per_gas.map(|g| g as u128).unwrap_or_default();
        let excess_blob_gas = header.excess_blob_gas.map(|g| g as u128);
        let blob_gas_used = header.blob_gas_used.map(|g| g as u128);
        let base_fee_per_blob_gas = header.blob_fee(self.blob_params);

        let mut item = FeeHistoryCacheItem {
            base_fee,
            gas_used_ratio: 0f64,
            blob_gas_used_ratio: 0f64,
            rewards: Vec::new(),
            excess_blob_gas,
            base_fee_per_blob_gas,
            blob_gas_used,
        };

        let current_block = self.storage_info.block(hash);
        let current_receipts = self.storage_info.receipts(hash);

        if let (Some(block), Some(receipts)) = (current_block, current_receipts) {
            block_number = Some(block.header.number);

            let gas_used = block.header.gas_used as f64;
            let blob_gas_used = block.header.blob_gas_used.map(|g| g as f64);
            item.gas_used_ratio = gas_used / block.header.gas_limit as f64;
            item.blob_gas_used_ratio =
                blob_gas_used.map(|g| g / MAX_BLOBS_PER_BLOCK_ELECTRA as f64).unwrap_or(0 as f64);

            // extract useful tx info (gas_used, effective_reward)
            let mut transactions: Vec<(_, _)> = receipts
                .iter()
                .enumerate()
                .map(|(i, receipt)| {
                    let gas_used = receipt.cumulative_gas_used();
                    let effective_reward = match block.transactions.get(i).map(|tx| &tx.transaction)
                    {
                        Some(TypedTransaction::Legacy(t)) => {
                            t.tx().gas_price.saturating_sub(base_fee)
                        }
                        Some(TypedTransaction::EIP2930(t)) => {
                            t.tx().gas_price.saturating_sub(base_fee)
                        }
                        Some(TypedTransaction::EIP1559(t)) => t
                            .tx()
                            .max_priority_fee_per_gas
                            .min(t.tx().max_fee_per_gas.saturating_sub(base_fee)),
                        // TODO: This probably needs to be extended to extract 4844 info.
                        Some(TypedTransaction::EIP4844(t)) => t
                            .tx()
                            .tx()
                            .max_priority_fee_per_gas
                            .min(t.tx().tx().max_fee_per_gas.saturating_sub(base_fee)),
                        Some(TypedTransaction::EIP7702(t)) => t
                            .tx()
                            .max_priority_fee_per_gas
                            .min(t.tx().max_fee_per_gas.saturating_sub(base_fee)),
                        Some(TypedTransaction::Deposit(_)) => 0,
                        None => 0,
                    };

                    (gas_used, effective_reward)
                })
                .collect();

            // sort by effective reward asc
            transactions.sort_by(|(_, a), (_, b)| a.cmp(b));

            // calculate percentile rewards
            item.rewards = reward_percentiles
                .into_iter()
                .filter_map(|p| {
                    let target_gas = (p * gas_used / 100f64) as u64;
                    let mut sum_gas = 0;
                    for (gas_used, effective_reward) in transactions.iter().copied() {
                        sum_gas += gas_used;
                        if target_gas <= sum_gas {
                            return Some(effective_reward);
                        }
                    }
                    None
                })
                .collect();
        } else {
            item.rewards = reward_percentiles.iter().map(|_| 0).collect();
        }
        (item, block_number)
    }

    fn insert_cache_entry(&self, item: FeeHistoryCacheItem, block_number: Option<u64>) {
        if let Some(block_number) = block_number {
            trace!(target: "fees", "insert new history item={:?} for {}", item, block_number);
            let mut cache = self.cache.lock();
            cache.insert(block_number, item);

            // adhere to cache limit
            let pop_next = block_number.saturating_sub(self.fee_history_limit);

            let num_remove = (cache.len() as u64).saturating_sub(self.fee_history_limit);
            for num in 0..num_remove {
                let key = pop_next - num;
                cache.remove(&key);
            }
        }
    }
}

// An endless future that listens for new blocks and updates the cache
impl Future for FeeHistoryService {
    type Output = ();

    fn poll(self: Pin<&mut Self>, cx: &mut Context<'_>) -> Poll<Self::Output> {
        let pin = self.get_mut();

        while let Poll::Ready(Some(notification)) = pin.new_blocks.poll_next_unpin(cx) {
            // add the imported block.
            pin.insert_cache_entry_for_block(notification.hash, notification.header.as_ref());
        }

        Poll::Pending
    }
}

pub type FeeHistoryCache = Arc<Mutex<BTreeMap<u64, FeeHistoryCacheItem>>>;

/// A single item in the whole fee history cache
#[derive(Clone, Debug)]
pub struct FeeHistoryCacheItem {
    pub base_fee: u128,
    pub gas_used_ratio: f64,
    pub base_fee_per_blob_gas: Option<u128>,
    pub blob_gas_used_ratio: f64,
    pub excess_blob_gas: Option<u128>,
    pub blob_gas_used: Option<u128>,
    pub rewards: Vec<u128>,
}

#[derive(Clone, Default)]
pub struct FeeDetails {
    pub gas_price: Option<u128>,
    pub max_fee_per_gas: Option<u128>,
    pub max_priority_fee_per_gas: Option<u128>,
    pub max_fee_per_blob_gas: Option<u128>,
}

impl FeeDetails {
    /// All values zero
    pub fn zero() -> Self {
        Self {
            gas_price: Some(0),
            max_fee_per_gas: Some(0),
            max_priority_fee_per_gas: Some(0),
            max_fee_per_blob_gas: None,
        }
    }

    /// If neither `gas_price` nor `max_fee_per_gas` is `Some`, this will set both to `0`
    pub fn or_zero_fees(self) -> Self {
        let Self { gas_price, max_fee_per_gas, max_priority_fee_per_gas, max_fee_per_blob_gas } =
            self;

        let no_fees = gas_price.is_none() && max_fee_per_gas.is_none();
        let gas_price = if no_fees { Some(0) } else { gas_price };
        let max_fee_per_gas = if no_fees { Some(0) } else { max_fee_per_gas };
        let max_fee_per_blob_gas = if no_fees { None } else { max_fee_per_blob_gas };

        Self { gas_price, max_fee_per_gas, max_priority_fee_per_gas, max_fee_per_blob_gas }
    }

    /// Turns this type into a tuple
    pub fn split(self) -> (Option<u128>, Option<u128>, Option<u128>, Option<u128>) {
        let Self { gas_price, max_fee_per_gas, max_priority_fee_per_gas, max_fee_per_blob_gas } =
            self;
        (gas_price, max_fee_per_gas, max_priority_fee_per_gas, max_fee_per_blob_gas)
    }

    /// Creates a new instance from the request's gas related values
    pub fn new(
        request_gas_price: Option<u128>,
        request_max_fee: Option<u128>,
        request_priority: Option<u128>,
        max_fee_per_blob_gas: Option<u128>,
    ) -> Result<Self, BlockchainError> {
        match (request_gas_price, request_max_fee, request_priority, max_fee_per_blob_gas) {
            (gas_price, None, None, None) => {
                // Legacy request, all default to gas price.
                Ok(Self {
                    gas_price,
                    max_fee_per_gas: gas_price,
                    max_priority_fee_per_gas: gas_price,
                    max_fee_per_blob_gas: None,
                })
            }
            (_, max_fee, max_priority, None) => {
                // eip-1559
                // Ensure `max_priority_fee_per_gas` is less or equal to `max_fee_per_gas`.
                if let Some(max_priority) = max_priority {
                    let max_fee = max_fee.unwrap_or_default();
                    if max_priority > max_fee {
                        return Err(BlockchainError::InvalidFeeInput);
                    }
                }
                Ok(Self {
                    gas_price: max_fee,
                    max_fee_per_gas: max_fee,
                    max_priority_fee_per_gas: max_priority,
                    max_fee_per_blob_gas: None,
                })
            }
            (_, max_fee, max_priority, max_fee_per_blob_gas) => {
                // eip-1559
                // Ensure `max_priority_fee_per_gas` is less or equal to `max_fee_per_gas`.
                if let Some(max_priority) = max_priority {
                    let max_fee = max_fee.unwrap_or_default();
                    if max_priority > max_fee {
                        return Err(BlockchainError::InvalidFeeInput);
                    }
                }
                Ok(Self {
                    gas_price: max_fee,
                    max_fee_per_gas: max_fee,
                    max_priority_fee_per_gas: max_priority,
                    max_fee_per_blob_gas,
                })
            }
        }
    }
}

impl fmt::Debug for FeeDetails {
    fn fmt(&self, fmt: &mut fmt::Formatter<'_>) -> fmt::Result {
        write!(fmt, "Fees {{ ")?;
        write!(fmt, "gas_price: {:?}, ", self.gas_price)?;
        write!(fmt, "max_fee_per_gas: {:?}, ", self.max_fee_per_gas)?;
        write!(fmt, "max_priority_fee_per_gas: {:?}, ", self.max_priority_fee_per_gas)?;
        write!(fmt, "}}")?;
        Ok(())
    }
}<|MERGE_RESOLUTION|>--- conflicted
+++ resolved
@@ -1,10 +1,6 @@
 use std::{
     collections::BTreeMap,
     fmt,
-<<<<<<< HEAD
-    future::Future,
-=======
->>>>>>> 54d25611
     pin::Pin,
     sync::Arc,
     task::{Context, Poll},
@@ -117,15 +113,7 @@
     }
 
     pub fn excess_blob_gas_and_price(&self) -> Option<BlobExcessGasAndPrice> {
-<<<<<<< HEAD
-        if self.is_eip4844() {
-            Some(*self.blob_excess_gas_and_price.read())
-        } else {
-            None
-        }
-=======
         if self.is_eip4844() { Some(*self.blob_excess_gas_and_price.read()) } else { None }
->>>>>>> 54d25611
     }
 
     pub fn base_fee_per_blob_gas(&self) -> u128 {
