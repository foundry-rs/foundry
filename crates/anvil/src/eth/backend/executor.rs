--- conflicted
+++ resolved
@@ -14,12 +14,8 @@
     mem::inspector::AnvilInspector,
 };
 use alloy_consensus::{
-<<<<<<< HEAD
-    Receipt, ReceiptWithBloom, Transaction, constants::EMPTY_WITHDRAWALS,
+    Header, Receipt, ReceiptWithBloom, Transaction, constants::EMPTY_WITHDRAWALS,
     proofs::calculate_receipt_root,
-=======
-    Header, Receipt, ReceiptWithBloom, constants::EMPTY_WITHDRAWALS, proofs::calculate_receipt_root,
->>>>>>> ac00e0bb
 };
 use alloy_eips::{eip7685::EMPTY_REQUESTS_HASH, eip7840::BlobParams};
 use alloy_evm::{
