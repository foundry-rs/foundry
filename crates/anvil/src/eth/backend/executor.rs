use crate::{
    eth::{
        backend::{
<<<<<<< HEAD
            db::Db, mem::op_haltreason_to_instruction_result, validate::TransactionValidator,
=======
            db::Db, env::Env, mem::op_haltreason_to_instruction_result,
            validate::TransactionValidator,
>>>>>>> 031e060c
        },
        error::InvalidTransactionError,
        pool::transactions::PoolTransaction,
    },
    // inject_precompiles,
    mem::inspector::AnvilInspector,
    PrecompileFactory,
};
<<<<<<< HEAD
use alloy_consensus::{constants::EMPTY_WITHDRAWALS, Receipt, ReceiptWithBloom};
use alloy_eips::{eip2718::Encodable2718, eip7685::EMPTY_REQUESTS_HASH};
=======
use alloy_consensus::{
    constants::EMPTY_WITHDRAWALS, proofs::calculate_receipt_root, Receipt, ReceiptWithBloom,
};
use alloy_eips::eip7685::EMPTY_REQUESTS_HASH;
>>>>>>> 031e060c
use alloy_evm::{eth::EthEvmContext, EthEvm, Evm};
use alloy_op_evm::OpEvm;
use alloy_primitives::{Bloom, BloomInput, Log, B256};
use anvil_core::eth::{
    block::{Block, BlockInfo, PartialHeader},
    transaction::{
        DepositReceipt, PendingTransaction, TransactionInfo, TypedReceipt, TypedTransaction,
    },
};
<<<<<<< HEAD
use foundry_evm::{backend::DatabaseError, traces::CallTraceNode, Env};
use foundry_evm_core::{either_evm::EitherEvm, evm::FoundryPrecompiles};
use op_revm::{
    transaction::deposit::DEPOSIT_TRANSACTION_TYPE, L1BlockInfo, OpContext, OpTransaction,
    OpTransactionError,
};
=======
use foundry_evm::{backend::DatabaseError, traces::CallTraceNode};
use foundry_evm_core::{either_evm::EitherEvm, evm::FoundryPrecompiles};
use op_revm::{L1BlockInfo, OpContext};
>>>>>>> 031e060c
use revm::{
    context::{Block as RevmBlock, BlockEnv, CfgEnv, Evm as RevmEvm, JournalTr},
    context_interface::result::{EVMError, ExecutionResult, Output},
    database::WrapDatabaseRef,
    handler::instructions::EthInstructions,
    interpreter::InstructionResult,
    primitives::hardfork::SpecId,
    Database, DatabaseRef, Inspector, Journal,
};
use std::sync::Arc;

/// Represents an executed transaction (transacted on the DB)
#[derive(Debug)]
pub struct ExecutedTransaction {
    transaction: Arc<PoolTransaction>,
    exit_reason: InstructionResult,
    out: Option<Output>,
    gas_used: u64,
    logs: Vec<Log>,
    traces: Vec<CallTraceNode>,
    nonce: u64,
}

// == impl ExecutedTransaction ==

impl ExecutedTransaction {
    /// Creates the receipt for the transaction
    fn create_receipt(&self, cumulative_gas_used: &mut u64) -> TypedReceipt {
        let logs = self.logs.clone();
        *cumulative_gas_used = cumulative_gas_used.saturating_add(self.gas_used);

        // successful return see [Return]
        let status_code = u8::from(self.exit_reason as u8 <= InstructionResult::SelfDestruct as u8);
        let receipt_with_bloom: ReceiptWithBloom = Receipt {
            status: (status_code == 1).into(),
            cumulative_gas_used: *cumulative_gas_used,
            logs,
        }
        .into();

        match &self.transaction.pending_transaction.transaction.transaction {
            TypedTransaction::Legacy(_) => TypedReceipt::Legacy(receipt_with_bloom),
            TypedTransaction::EIP2930(_) => TypedReceipt::EIP2930(receipt_with_bloom),
            TypedTransaction::EIP1559(_) => TypedReceipt::EIP1559(receipt_with_bloom),
            TypedTransaction::EIP4844(_) => TypedReceipt::EIP4844(receipt_with_bloom),
            TypedTransaction::EIP7702(_) => TypedReceipt::EIP7702(receipt_with_bloom),
            TypedTransaction::Deposit(tx) => TypedReceipt::Deposit(DepositReceipt {
                inner: receipt_with_bloom,
                deposit_nonce: Some(tx.nonce),
                deposit_receipt_version: Some(1),
            }),
        }
    }
}

/// Represents the outcome of mining a new block
#[derive(Clone, Debug)]
pub struct ExecutedTransactions {
    /// The block created after executing the `included` transactions
    pub block: BlockInfo,
    /// All transactions included in the block
    pub included: Vec<Arc<PoolTransaction>>,
    /// All transactions that were invalid at the point of their execution and were not included in
    /// the block
    pub invalid: Vec<Arc<PoolTransaction>>,
}

/// An executor for a series of transactions
pub struct TransactionExecutor<'a, Db: ?Sized, V: TransactionValidator> {
    /// where to insert the transactions
    pub db: &'a mut Db,
    /// type used to validate before inclusion
    pub validator: &'a V,
    /// all pending transactions
    pub pending: std::vec::IntoIter<Arc<PoolTransaction>>,
    pub block_env: BlockEnv,
    /// The configuration environment and spec id
    pub cfg_env: CfgEnv,
    pub parent_hash: B256,
    /// Cumulative gas used by all executed transactions
    pub gas_used: u64,
    /// Cumulative blob gas used by all executed transactions
    pub blob_gas_used: u64,
    pub enable_steps_tracing: bool,
    pub odyssey: bool,
    pub optimism: bool,
    pub print_logs: bool,
    pub print_traces: bool,
    /// Precompiles to inject to the EVM.
    pub precompile_factory: Option<Arc<dyn PrecompileFactory>>,
}

impl<DB: Db + ?Sized, V: TransactionValidator> TransactionExecutor<'_, DB, V> {
    /// Executes all transactions and puts them in a new block with the provided `timestamp`
    pub fn execute(mut self) -> ExecutedTransactions {
        let mut transactions = Vec::new();
        let mut transaction_infos = Vec::new();
        let mut receipts = Vec::new();
        let mut bloom = Bloom::default();
        let mut cumulative_gas_used = 0u64;
        let mut invalid = Vec::new();
        let mut included = Vec::new();
        let gas_limit = self.block_env.gas_limit;
        let parent_hash = self.parent_hash;
        let block_number = self.block_env.number;
        let difficulty = self.block_env.difficulty;
        let beneficiary = self.block_env.beneficiary;
        let timestamp = self.block_env.timestamp;
        let base_fee = if self.cfg_env.spec.is_enabled_in(SpecId::LONDON) {
            Some(self.block_env.basefee)
        } else {
            None
        };

        let is_shanghai = self.cfg_env.spec >= SpecId::SHANGHAI;
        let is_cancun = self.cfg_env.spec >= SpecId::CANCUN;
        let is_prague = self.cfg_env.spec >= SpecId::PRAGUE;
        let excess_blob_gas = if is_cancun { self.block_env.blob_excess_gas() } else { None };
        let mut cumulative_blob_gas_used = if is_cancun { Some(0u64) } else { None };

        for tx in self.into_iter() {
            let tx = match tx {
                TransactionExecutionOutcome::Executed(tx) => {
                    included.push(tx.transaction.clone());
                    tx
                }
                TransactionExecutionOutcome::Exhausted(tx) => {
                    trace!(target: "backend",  tx_gas_limit = %tx.pending_transaction.transaction.gas_limit(), ?tx,  "block gas limit exhausting, skipping transaction");
                    continue
                }
                TransactionExecutionOutcome::BlobGasExhausted(tx) => {
                    trace!(target: "backend",  blob_gas = %tx.pending_transaction.transaction.blob_gas().unwrap_or_default(), ?tx,  "block blob gas limit exhausting, skipping transaction");
                    continue
                }
                TransactionExecutionOutcome::Invalid(tx, _) => {
                    trace!(target: "backend", ?tx,  "skipping invalid transaction");
                    invalid.push(tx);
                    continue
                }
                TransactionExecutionOutcome::DatabaseError(_, err) => {
                    // Note: this is only possible in forking mode, if for example a rpc request
                    // failed
                    trace!(target: "backend", ?err,  "Failed to execute transaction due to database error");
                    continue
                }
            };
            if is_cancun {
                let tx_blob_gas = tx
                    .transaction
                    .pending_transaction
                    .transaction
                    .transaction
                    .blob_gas()
                    .unwrap_or(0);
                cumulative_blob_gas_used =
                    Some(cumulative_blob_gas_used.unwrap_or(0u64).saturating_add(tx_blob_gas));
            }
            let receipt = tx.create_receipt(&mut cumulative_gas_used);

            let ExecutedTransaction { transaction, logs, out, traces, exit_reason: exit, .. } = tx;
            build_logs_bloom(logs.clone(), &mut bloom);

            let contract_address = out.as_ref().and_then(|out| {
                if let Output::Create(_, contract_address) = out {
                    trace!(target: "backend", "New contract deployed: at {:?}", contract_address);
                    *contract_address
                } else {
                    None
                }
            });

            let transaction_index = transaction_infos.len() as u64;
            let info = TransactionInfo {
                transaction_hash: transaction.hash(),
                transaction_index,
                from: *transaction.pending_transaction.sender(),
                to: transaction.pending_transaction.transaction.to(),
                contract_address,
                traces,
                exit,
                out: out.map(Output::into_data),
                nonce: tx.nonce,
                gas_used: tx.gas_used,
            };

            transaction_infos.push(info);
            receipts.push(receipt);
            transactions.push(transaction.pending_transaction.transaction.clone());
        }

        let receipts_root = calculate_receipt_root(&receipts);

        let partial_header = PartialHeader {
            parent_hash,
            beneficiary,
            state_root: self.db.maybe_state_root().unwrap_or_default(),
            receipts_root,
            logs_bloom: bloom,
            difficulty,
            number: block_number,
            gas_limit,
            gas_used: cumulative_gas_used,
            timestamp,
            extra_data: Default::default(),
            mix_hash: Default::default(),
            nonce: Default::default(),
            base_fee,
            parent_beacon_block_root: is_cancun.then_some(Default::default()),
            blob_gas_used: cumulative_blob_gas_used,
            excess_blob_gas,
            withdrawals_root: is_shanghai.then_some(EMPTY_WITHDRAWALS),
            requests_hash: is_prague.then_some(EMPTY_REQUESTS_HASH),
        };

        let block = Block::new(partial_header, transactions.clone());
        let block = BlockInfo { block, transactions: transaction_infos, receipts };
        ExecutedTransactions { block, included, invalid }
    }

    fn env_for(&self, tx: &PendingTransaction) -> Env {
<<<<<<< HEAD
        let (tx_env, maybe_deposit) = tx.to_revm_tx_env();

        let mut env = Env::from(self.cfg_env.clone(), self.block_env.clone(), tx_env);
        if env.tx.tx_type == DEPOSIT_TRANSACTION_TYPE {
            env = env.with_deposit(maybe_deposit.unwrap());
        }

=======
        let mut tx_env = tx.to_revm_tx_env();

        if self.optimism {
            tx_env.enveloped_tx = Some(alloy_rlp::encode(&tx.transaction.transaction).into());
        }

        let mut env = Env::new(self.cfg_env.clone(), self.block_env.clone(), tx_env);
        env.is_optimism = self.optimism;

>>>>>>> 031e060c
        env
    }
}

/// Represents the result of a single transaction execution attempt
#[derive(Debug)]
pub enum TransactionExecutionOutcome {
    /// Transaction successfully executed
    Executed(ExecutedTransaction),
    /// Invalid transaction not executed
    Invalid(Arc<PoolTransaction>, InvalidTransactionError),
    /// Execution skipped because could exceed gas limit
    Exhausted(Arc<PoolTransaction>),
    /// Execution skipped because it exceeded the blob gas limit
    BlobGasExhausted(Arc<PoolTransaction>),
    /// When an error occurred during execution
    DatabaseError(Arc<PoolTransaction>, DatabaseError),
}

impl<DB: Db + ?Sized, V: TransactionValidator> Iterator for &mut TransactionExecutor<'_, DB, V> {
    type Item = TransactionExecutionOutcome;

    fn next(&mut self) -> Option<Self::Item> {
        let transaction = self.pending.next()?;
        let sender = *transaction.pending_transaction.sender();
        let account = match self.db.basic(sender).map(|acc| acc.unwrap_or_default()) {
            Ok(account) => account,
            Err(err) => return Some(TransactionExecutionOutcome::DatabaseError(transaction, err)),
        };
        let env = self.env_for(&transaction.pending_transaction);

        // check that we comply with the block's gas limit, if not disabled
<<<<<<< HEAD
        let max_gas = self.gas_used.saturating_add(env.tx.gas_limit);
=======
        let max_gas = self.gas_used.saturating_add(env.tx.base.gas_limit);
>>>>>>> 031e060c
        if !env.evm_env.cfg_env.disable_block_gas_limit && max_gas > env.evm_env.block_env.gas_limit
        {
            return Some(TransactionExecutionOutcome::Exhausted(transaction))
        }

        // check that we comply with the block's blob gas limit
        let max_blob_gas = self.blob_gas_used.saturating_add(
            transaction.pending_transaction.transaction.transaction.blob_gas().unwrap_or(0),
        );
        if max_blob_gas >
            (alloy_eips::eip4844::DATA_GAS_PER_BLOB *
                alloy_eips::eip7691::MAX_BLOBS_PER_BLOCK_ELECTRA)
        {
            return Some(TransactionExecutionOutcome::BlobGasExhausted(transaction))
        }

        // validate before executing
        if let Err(err) = self.validator.validate_pool_transaction_for(
            &transaction.pending_transaction,
            &account,
            &env,
        ) {
            warn!(target: "backend", "Skipping invalid tx execution [{:?}] {}", transaction.hash(), err);
            return Some(TransactionExecutionOutcome::Invalid(transaction, err));
        }

        let nonce = account.nonce;

        let mut inspector = AnvilInspector::default().with_tracing();
        if self.enable_steps_tracing {
            inspector = inspector.with_steps_tracing();
        }
        if self.print_logs {
            inspector = inspector.with_log_collector();
        }
        if self.print_traces {
            inspector = inspector.with_trace_printer();
        }

<<<<<<< HEAD
        let mut evm = evm_with_inspector(
            &mut *self.db,
            &env,
            &mut inspector,
            transaction.tx_type() == DEPOSIT_TRANSACTION_TYPE,
        );

        let tx_commit = if transaction.tx_type() == DEPOSIT_TRANSACTION_TYPE {
            // Unwrap is safe. This should always be set if the transaction is a deposit
            evm.transact_deposit_commit(env.tx, env.deposit.unwrap())
        } else {
            evm.transact_commit(env.tx)
        };
        trace!(target: "backend", "[{:?}] executing", transaction.hash());
        let exec_result = match tx_commit {
            Ok(exec_result) => exec_result,
            Err(err) => {
                warn!(target: "backend", "[{:?}] failed to execute: {:?}", transaction.hash(), err);
                match err {
                    EVMError::Database(err) => {
                        return Some(TransactionExecutionOutcome::DatabaseError(transaction, err))
=======
        let exec_result = {
            let mut evm = new_evm_with_inspector(&mut *self.db, &env, &mut inspector);
            // if let Some(factory) = &self.precompile_factory {
            //     inject_precompiles(&mut evm, factory.precompiles());
            // }

            trace!(target: "backend", "[{:?}] executing", transaction.hash());
            // transact and commit the transaction
            match evm.transact_commit(env.tx) {
                Ok(exec_result) => exec_result,
                Err(err) => {
                    warn!(target: "backend", "[{:?}] failed to execute: {:?}", transaction.hash(), err);
                    match err {
                        EVMError::Database(err) => {
                            return Some(TransactionExecutionOutcome::DatabaseError(
                                transaction,
                                err,
                            ))
                        }
                        EVMError::Transaction(err) => {
                            return Some(TransactionExecutionOutcome::Invalid(
                                transaction,
                                err.into(),
                            ))
                        }
                        // This will correspond to prevrandao not set, and it should never happen.
                        // If it does, it's a bug.
                        e => panic!("failed to execute transaction: {e}"),
>>>>>>> 031e060c
                    }
                    EVMError::Transaction(err) => {
                        let err = match err {
                            OpTransactionError::Base(err) => err.into(),
                            OpTransactionError::HaltedDepositPostRegolith |
                            OpTransactionError::DepositSystemTxPostRegolith => {
                                InvalidTransactionError::DepositTxErrorPostRegolith
                            }
                        };
                        return Some(TransactionExecutionOutcome::Invalid(transaction, err))
                    }
                    e => panic!("failed to execute transaction: {e}"),
                }
            }
        };

        if self.print_traces {
            inspector.print_traces();
        }
        inspector.print_logs();

        let (exit_reason, gas_used, out, logs) = match exec_result {
            ExecutionResult::Success { reason, gas_used, logs, output, .. } => {
                (reason.into(), gas_used, Some(output), Some(logs))
            }
            ExecutionResult::Revert { gas_used, output } => {
                (InstructionResult::Revert, gas_used, Some(Output::Call(output)), None)
            }
            ExecutionResult::Halt { reason, gas_used } => {
                (op_haltreason_to_instruction_result(reason), gas_used, None, None)
            }
        };

        if exit_reason == InstructionResult::OutOfGas {
            // this currently useful for debugging estimations
            warn!(target: "backend", "[{:?}] executed with out of gas", transaction.hash())
        }

        trace!(target: "backend", ?exit_reason, ?gas_used, "[{:?}] executed with out={:?}", transaction.hash(), out);

        // Track the total gas used for total gas per block checks
        self.gas_used = self.gas_used.saturating_add(gas_used);

        // Track the total blob gas used for total blob gas per blob checks
        if let Some(blob_gas) = transaction.pending_transaction.transaction.transaction.blob_gas() {
            self.blob_gas_used = self.blob_gas_used.saturating_add(blob_gas);
        }

        trace!(target: "backend::executor", "transacted [{:?}], result: {:?} gas {}", transaction.hash(), exit_reason, gas_used);

        let tx = ExecutedTransaction {
            transaction,
            exit_reason,
            out,
            gas_used,
            logs: logs.unwrap_or_default(),
            traces: inspector.tracer.map(|t| t.into_traces().into_nodes()).unwrap_or_default(),
            nonce,
        };

        Some(TransactionExecutionOutcome::Executed(tx))
    }
}

/// Inserts all logs into the bloom
fn build_logs_bloom(logs: Vec<Log>, bloom: &mut Bloom) {
    for log in logs {
        bloom.accrue(BloomInput::Raw(&log.address[..]));
        for topic in log.topics() {
            bloom.accrue(BloomInput::Raw(&topic[..]));
        }
    }
}

/// Creates a database with given database and inspector, optionally enabling odyssey features.
<<<<<<< HEAD
pub fn evm_with_inspector<DB, I>(
    db: DB,
    env: &Env,
    inspector: I,
    is_optimism: bool,
=======
pub fn new_evm_with_inspector<DB, I>(
    db: DB,
    env: &Env,
    inspector: I,
>>>>>>> 031e060c
) -> EitherEvm<DB, I, FoundryPrecompiles>
where
    DB: Database<Error = DatabaseError>,
    I: Inspector<EthEvmContext<DB>> + Inspector<OpContext<DB>>,
{
<<<<<<< HEAD
    if is_optimism {
=======
    if env.is_optimism {
>>>>>>> 031e060c
        let op_context = OpContext {
            journaled_state: {
                let mut journal = Journal::new(db);
                // Converting SpecId into OpSpecId
                journal.set_spec_id(env.evm_env.cfg_env.spec);
                journal
            },
            block: env.evm_env.block_env.clone(),
            cfg: env.evm_env.cfg_env.clone().with_spec(op_revm::OpSpecId::BEDROCK),
<<<<<<< HEAD
            tx: OpTransaction::new(env.tx.clone()),
            chain: L1BlockInfo::default(),
            local: (),
=======
            tx: env.tx.clone(),
            chain: L1BlockInfo::default(),
>>>>>>> 031e060c
            error: Ok(()),
        };

        let evm = op_revm::OpEvm(RevmEvm::new_with_inspector(
            op_context,
            inspector,
            EthInstructions::default(),
            FoundryPrecompiles::default(),
        ));

        let op = OpEvm::new(evm, true);

        EitherEvm::Op(op)
    } else {
        let evm_context = EthEvmContext {
            journaled_state: {
                let mut journal = Journal::new(db);
                journal.set_spec_id(env.evm_env.cfg_env.spec);
                journal
            },
            block: env.evm_env.block_env.clone(),
            cfg: env.evm_env.cfg_env.clone(),
<<<<<<< HEAD
            tx: env.tx.clone(),
            chain: (),
            local: (),
=======
            tx: env.tx.base.clone(),
            chain: (),
>>>>>>> 031e060c
            error: Ok(()),
        };

        let evm = RevmEvm::new_with_inspector(
            evm_context,
            inspector,
            EthInstructions::default(),
            FoundryPrecompiles::new(),
        );

        let eth = EthEvm::new(evm, true);

        EitherEvm::Eth(eth)
    }
}

/// Creates a new EVM with the given inspector and wraps the database in a `WrapDatabaseRef`.
<<<<<<< HEAD
pub fn evm_with_inspector_ref<'db, DB, I>(
    db: &'db DB,
    env: &Env,
    inspector: &'db mut I,
    is_optimism: bool,
=======
pub fn new_evm_with_inspector_ref<'db, DB, I>(
    db: &'db DB,
    env: &Env,
    inspector: &'db mut I,
>>>>>>> 031e060c
) -> EitherEvm<WrapDatabaseRef<&'db DB>, &'db mut I, FoundryPrecompiles>
where
    DB: DatabaseRef<Error = DatabaseError> + 'db + ?Sized,
    I: Inspector<EthEvmContext<WrapDatabaseRef<&'db DB>>>
        + Inspector<OpContext<WrapDatabaseRef<&'db DB>>>,
    WrapDatabaseRef<&'db DB>: Database<Error = DatabaseError>,
{
<<<<<<< HEAD
    evm_with_inspector(WrapDatabaseRef(db), env, inspector, is_optimism)
=======
    new_evm_with_inspector(WrapDatabaseRef(db), env, inspector)
>>>>>>> 031e060c
}<|MERGE_RESOLUTION|>--- conflicted
+++ resolved
@@ -1,12 +1,8 @@
 use crate::{
     eth::{
         backend::{
-<<<<<<< HEAD
-            db::Db, mem::op_haltreason_to_instruction_result, validate::TransactionValidator,
-=======
             db::Db, env::Env, mem::op_haltreason_to_instruction_result,
             validate::TransactionValidator,
->>>>>>> 031e060c
         },
         error::InvalidTransactionError,
         pool::transactions::PoolTransaction,
@@ -15,15 +11,8 @@
     mem::inspector::AnvilInspector,
     PrecompileFactory,
 };
-<<<<<<< HEAD
 use alloy_consensus::{constants::EMPTY_WITHDRAWALS, Receipt, ReceiptWithBloom};
 use alloy_eips::{eip2718::Encodable2718, eip7685::EMPTY_REQUESTS_HASH};
-=======
-use alloy_consensus::{
-    constants::EMPTY_WITHDRAWALS, proofs::calculate_receipt_root, Receipt, ReceiptWithBloom,
-};
-use alloy_eips::eip7685::EMPTY_REQUESTS_HASH;
->>>>>>> 031e060c
 use alloy_evm::{eth::EthEvmContext, EthEvm, Evm};
 use alloy_op_evm::OpEvm;
 use alloy_primitives::{Bloom, BloomInput, Log, B256};
@@ -33,18 +22,9 @@
         DepositReceipt, PendingTransaction, TransactionInfo, TypedReceipt, TypedTransaction,
     },
 };
-<<<<<<< HEAD
-use foundry_evm::{backend::DatabaseError, traces::CallTraceNode, Env};
-use foundry_evm_core::{either_evm::EitherEvm, evm::FoundryPrecompiles};
-use op_revm::{
-    transaction::deposit::DEPOSIT_TRANSACTION_TYPE, L1BlockInfo, OpContext, OpTransaction,
-    OpTransactionError,
-};
-=======
 use foundry_evm::{backend::DatabaseError, traces::CallTraceNode};
 use foundry_evm_core::{either_evm::EitherEvm, evm::FoundryPrecompiles};
 use op_revm::{L1BlockInfo, OpContext};
->>>>>>> 031e060c
 use revm::{
     context::{Block as RevmBlock, BlockEnv, CfgEnv, Evm as RevmEvm, JournalTr},
     context_interface::result::{EVMError, ExecutionResult, Output},
@@ -265,15 +245,6 @@
     }
 
     fn env_for(&self, tx: &PendingTransaction) -> Env {
-<<<<<<< HEAD
-        let (tx_env, maybe_deposit) = tx.to_revm_tx_env();
-
-        let mut env = Env::from(self.cfg_env.clone(), self.block_env.clone(), tx_env);
-        if env.tx.tx_type == DEPOSIT_TRANSACTION_TYPE {
-            env = env.with_deposit(maybe_deposit.unwrap());
-        }
-
-=======
         let mut tx_env = tx.to_revm_tx_env();
 
         if self.optimism {
@@ -283,7 +254,6 @@
         let mut env = Env::new(self.cfg_env.clone(), self.block_env.clone(), tx_env);
         env.is_optimism = self.optimism;
 
->>>>>>> 031e060c
         env
     }
 }
@@ -316,11 +286,7 @@
         let env = self.env_for(&transaction.pending_transaction);
 
         // check that we comply with the block's gas limit, if not disabled
-<<<<<<< HEAD
-        let max_gas = self.gas_used.saturating_add(env.tx.gas_limit);
-=======
         let max_gas = self.gas_used.saturating_add(env.tx.base.gas_limit);
->>>>>>> 031e060c
         if !env.evm_env.cfg_env.disable_block_gas_limit && max_gas > env.evm_env.block_env.gas_limit
         {
             return Some(TransactionExecutionOutcome::Exhausted(transaction))
@@ -360,29 +326,6 @@
             inspector = inspector.with_trace_printer();
         }
 
-<<<<<<< HEAD
-        let mut evm = evm_with_inspector(
-            &mut *self.db,
-            &env,
-            &mut inspector,
-            transaction.tx_type() == DEPOSIT_TRANSACTION_TYPE,
-        );
-
-        let tx_commit = if transaction.tx_type() == DEPOSIT_TRANSACTION_TYPE {
-            // Unwrap is safe. This should always be set if the transaction is a deposit
-            evm.transact_deposit_commit(env.tx, env.deposit.unwrap())
-        } else {
-            evm.transact_commit(env.tx)
-        };
-        trace!(target: "backend", "[{:?}] executing", transaction.hash());
-        let exec_result = match tx_commit {
-            Ok(exec_result) => exec_result,
-            Err(err) => {
-                warn!(target: "backend", "[{:?}] failed to execute: {:?}", transaction.hash(), err);
-                match err {
-                    EVMError::Database(err) => {
-                        return Some(TransactionExecutionOutcome::DatabaseError(transaction, err))
-=======
         let exec_result = {
             let mut evm = new_evm_with_inspector(&mut *self.db, &env, &mut inspector);
             // if let Some(factory) = &self.precompile_factory {
@@ -411,19 +354,7 @@
                         // This will correspond to prevrandao not set, and it should never happen.
                         // If it does, it's a bug.
                         e => panic!("failed to execute transaction: {e}"),
->>>>>>> 031e060c
                     }
-                    EVMError::Transaction(err) => {
-                        let err = match err {
-                            OpTransactionError::Base(err) => err.into(),
-                            OpTransactionError::HaltedDepositPostRegolith |
-                            OpTransactionError::DepositSystemTxPostRegolith => {
-                                InvalidTransactionError::DepositTxErrorPostRegolith
-                            }
-                        };
-                        return Some(TransactionExecutionOutcome::Invalid(transaction, err))
-                    }
-                    e => panic!("failed to execute transaction: {e}"),
                 }
             }
         };
@@ -487,28 +418,16 @@
 }
 
 /// Creates a database with given database and inspector, optionally enabling odyssey features.
-<<<<<<< HEAD
-pub fn evm_with_inspector<DB, I>(
-    db: DB,
-    env: &Env,
-    inspector: I,
-    is_optimism: bool,
-=======
 pub fn new_evm_with_inspector<DB, I>(
     db: DB,
     env: &Env,
     inspector: I,
->>>>>>> 031e060c
 ) -> EitherEvm<DB, I, FoundryPrecompiles>
 where
     DB: Database<Error = DatabaseError>,
     I: Inspector<EthEvmContext<DB>> + Inspector<OpContext<DB>>,
 {
-<<<<<<< HEAD
-    if is_optimism {
-=======
     if env.is_optimism {
->>>>>>> 031e060c
         let op_context = OpContext {
             journaled_state: {
                 let mut journal = Journal::new(db);
@@ -518,14 +437,9 @@
             },
             block: env.evm_env.block_env.clone(),
             cfg: env.evm_env.cfg_env.clone().with_spec(op_revm::OpSpecId::BEDROCK),
-<<<<<<< HEAD
-            tx: OpTransaction::new(env.tx.clone()),
+            tx: env.tx.clone(),
             chain: L1BlockInfo::default(),
             local: (),
-=======
-            tx: env.tx.clone(),
-            chain: L1BlockInfo::default(),
->>>>>>> 031e060c
             error: Ok(()),
         };
 
@@ -548,14 +462,9 @@
             },
             block: env.evm_env.block_env.clone(),
             cfg: env.evm_env.cfg_env.clone(),
-<<<<<<< HEAD
-            tx: env.tx.clone(),
+            tx: env.tx.base.clone(),
             chain: (),
             local: (),
-=======
-            tx: env.tx.base.clone(),
-            chain: (),
->>>>>>> 031e060c
             error: Ok(()),
         };
 
@@ -573,18 +482,10 @@
 }
 
 /// Creates a new EVM with the given inspector and wraps the database in a `WrapDatabaseRef`.
-<<<<<<< HEAD
-pub fn evm_with_inspector_ref<'db, DB, I>(
-    db: &'db DB,
-    env: &Env,
-    inspector: &'db mut I,
-    is_optimism: bool,
-=======
 pub fn new_evm_with_inspector_ref<'db, DB, I>(
     db: &'db DB,
     env: &Env,
     inspector: &'db mut I,
->>>>>>> 031e060c
 ) -> EitherEvm<WrapDatabaseRef<&'db DB>, &'db mut I, FoundryPrecompiles>
 where
     DB: DatabaseRef<Error = DatabaseError> + 'db + ?Sized,
@@ -592,9 +493,5 @@
         + Inspector<OpContext<WrapDatabaseRef<&'db DB>>>,
     WrapDatabaseRef<&'db DB>: Database<Error = DatabaseError>,
 {
-<<<<<<< HEAD
-    evm_with_inspector(WrapDatabaseRef(db), env, inspector, is_optimism)
-=======
     new_evm_with_inspector(WrapDatabaseRef(db), env, inspector)
->>>>>>> 031e060c
 }