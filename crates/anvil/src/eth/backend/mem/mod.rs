--- conflicted
+++ resolved
@@ -1,2537 +1,3 @@
-<<<<<<< HEAD
-//! In-memory blockchain backend.
-
-use self::state::trie_storage;
-use crate::{
-    config::PruneStateHistoryConfig,
-    eth::{
-        backend::{
-            cheats::CheatsManager,
-            db::{Db, MaybeFullDatabase, SerializableState},
-            executor::{ExecutedTransactions, TransactionExecutor},
-            fork::ClientFork,
-            genesis::GenesisConfig,
-            mem::{
-                state::{storage_root, trie_accounts},
-                storage::MinedTransactionReceipt,
-            },
-            notifications::{NewBlockNotification, NewBlockNotifications},
-            time::{utc_from_secs, TimeManager},
-            validate::TransactionValidator,
-        },
-        error::{BlockchainError, ErrDetail, InvalidTransactionError},
-        fees::{FeeDetails, FeeManager, MIN_SUGGESTED_PRIORITY_FEE},
-        macros::node_info,
-        pool::transactions::PoolTransaction,
-        util::get_precompiles_for,
-    },
-    inject_precompiles,
-    mem::{
-        inspector::Inspector,
-        storage::{BlockchainStorage, InMemoryBlockStates, MinedBlockOutcome},
-    },
-    revm::{db::DatabaseRef, primitives::AccountInfo},
-    NodeConfig, PrecompileFactory,
-};
-use alloy_consensus::{Header, Receipt, ReceiptWithBloom};
-use alloy_eips::eip4844::MAX_BLOBS_PER_BLOCK;
-use alloy_primitives::{keccak256, Address, Bytes, TxHash, TxKind, B256, U256, U64};
-use alloy_rpc_types::{
-    anvil::Forking,
-    request::TransactionRequest,
-    serde_helpers::JsonStorageKey,
-    state::StateOverride,
-    trace::{
-        geth::{DefaultFrame, GethDebugTracingOptions, GethDefaultTracingOptions, GethTrace},
-        parity::LocalizedTransactionTrace,
-    },
-    AccessList, Block as AlloyBlock, BlockId, BlockNumberOrTag as BlockNumber,
-    EIP1186AccountProofResponse as AccountProof, EIP1186StorageProof as StorageProof, Filter,
-    FilteredParams, Header as AlloyHeader, Index, Log, Transaction, TransactionReceipt,
-};
-use alloy_serde::WithOtherFields;
-use alloy_trie::{proof::ProofRetainer, HashBuilder, Nibbles};
-use anvil_core::eth::{
-    block::{Block, BlockInfo},
-    transaction::{
-        DepositReceipt, MaybeImpersonatedTransaction, PendingTransaction, ReceiptResponse,
-        TransactionInfo, TypedReceipt, TypedTransaction,
-    },
-    utils::meets_eip155,
-};
-use anvil_rpc::error::RpcError;
-use flate2::{read::GzDecoder, write::GzEncoder, Compression};
-use foundry_evm::{
-    backend::{DatabaseError, DatabaseResult, RevertSnapshotAction},
-    constants::DEFAULT_CREATE2_DEPLOYER_RUNTIME_CODE,
-    decode::RevertDecoder,
-    inspectors::AccessListInspector,
-    revm::{
-        db::CacheDB,
-        interpreter::InstructionResult,
-        primitives::{
-            BlockEnv, CfgEnvWithHandlerCfg, EnvWithHandlerCfg, ExecutionResult, Output, SpecId,
-            TxEnv, KECCAK_EMPTY,
-        },
-    },
-    utils::new_evm_with_inspector_ref,
-    InspectorExt,
-};
-use futures::channel::mpsc::{unbounded, UnboundedSender};
-use parking_lot::{Mutex, RwLock};
-use revm::{
-    db::WrapDatabaseRef,
-    primitives::{
-        calc_blob_gasprice, BlobExcessGasAndPrice, HashMap, OptimismFields, ResultAndState,
-    },
-};
-use std::{
-    collections::BTreeMap,
-    io::{Read, Write},
-    sync::Arc,
-    time::Duration,
-};
-use storage::{Blockchain, MinedTransaction};
-use tokio::sync::RwLock as AsyncRwLock;
-
-pub mod cache;
-pub mod fork_db;
-pub mod in_memory_db;
-pub mod inspector;
-pub mod state;
-pub mod storage;
-
-// Gas per transaction not creating a contract.
-pub const MIN_TRANSACTION_GAS: u128 = 21000;
-// Gas per transaction creating a contract.
-pub const MIN_CREATE_GAS: u128 = 53000;
-
-pub type State = foundry_evm::utils::StateChangeset;
-
-/// A block request, which includes the Pool Transactions if it's Pending
-#[derive(Debug)]
-pub enum BlockRequest {
-    Pending(Vec<Arc<PoolTransaction>>),
-    Number(u64),
-}
-
-impl BlockRequest {
-    pub fn block_number(&self) -> BlockNumber {
-        match *self {
-            Self::Pending(_) => BlockNumber::Pending,
-            Self::Number(n) => BlockNumber::Number(n),
-        }
-    }
-}
-
-/// Gives access to the [revm::Database]
-#[derive(Clone)]
-pub struct Backend {
-    /// Access to [`revm::Database`] abstraction.
-    ///
-    /// This will be used in combination with [`revm::Evm`] and is responsible for feeding data to
-    /// the evm during its execution.
-    ///
-    /// At time of writing, there are two different types of `Db`:
-    ///   - [`MemDb`](crate::mem::in_memory_db::MemDb): everything is stored in memory
-    ///   - [`ForkDb`](crate::mem::fork_db::ForkedDatabase): forks off a remote client, missing
-    ///     data is retrieved via RPC-calls
-    ///
-    /// In order to commit changes to the [`revm::Database`], the [`revm::Evm`] requires mutable
-    /// access, which requires a write-lock from this `db`. In forking mode, the time during
-    /// which the write-lock is active depends on whether the `ForkDb` can provide all requested
-    /// data from memory or whether it has to retrieve it via RPC calls first. This means that it
-    /// potentially blocks for some time, even taking into account the rate limits of RPC
-    /// endpoints. Therefor the `Db` is guarded by a `tokio::sync::RwLock` here so calls that
-    /// need to read from it, while it's currently written to, don't block. E.g. a new block is
-    /// currently mined and a new [`Self::set_storage_at()`] request is being executed.
-    db: Arc<AsyncRwLock<Box<dyn Db>>>,
-    /// stores all block related data in memory
-    blockchain: Blockchain,
-    /// Historic states of previous blocks
-    states: Arc<RwLock<InMemoryBlockStates>>,
-    /// env data of the chain
-    env: Arc<RwLock<EnvWithHandlerCfg>>,
-    /// this is set if this is currently forked off another client
-    fork: Arc<RwLock<Option<ClientFork>>>,
-    /// provides time related info, like timestamp
-    time: TimeManager,
-    /// Contains state of custom overrides
-    cheats: CheatsManager,
-    /// contains fee data
-    fees: FeeManager,
-    /// initialised genesis
-    genesis: GenesisConfig,
-    /// listeners for new blocks that get notified when a new block was imported
-    new_block_listeners: Arc<Mutex<Vec<UnboundedSender<NewBlockNotification>>>>,
-    /// keeps track of active snapshots at a specific block
-    active_snapshots: Arc<Mutex<HashMap<U256, (u64, B256)>>>,
-    enable_steps_tracing: bool,
-    /// How to keep history state
-    prune_state_history_config: PruneStateHistoryConfig,
-    /// max number of blocks with transactions in memory
-    transaction_block_keeper: Option<usize>,
-    node_config: Arc<AsyncRwLock<NodeConfig>>,
-    /// Slots in an epoch
-    slots_in_an_epoch: u64,
-    /// Precompiles to inject to the EVM.
-    precompile_factory: Option<Arc<dyn PrecompileFactory>>,
-}
-
-impl Backend {
-    /// Initialises the balance of the given accounts
-    #[allow(clippy::too_many_arguments)]
-    pub async fn with_genesis(
-        db: Arc<AsyncRwLock<Box<dyn Db>>>,
-        env: Arc<RwLock<EnvWithHandlerCfg>>,
-        genesis: GenesisConfig,
-        fees: FeeManager,
-        fork: Arc<RwLock<Option<ClientFork>>>,
-        enable_steps_tracing: bool,
-        prune_state_history_config: PruneStateHistoryConfig,
-        transaction_block_keeper: Option<usize>,
-        automine_block_time: Option<Duration>,
-        node_config: Arc<AsyncRwLock<NodeConfig>>,
-    ) -> Self {
-        // if this is a fork then adjust the blockchain storage
-        let blockchain = if let Some(fork) = fork.read().as_ref() {
-            trace!(target: "backend", "using forked blockchain at {}", fork.block_number());
-            Blockchain::forked(fork.block_number(), fork.block_hash(), fork.total_difficulty())
-        } else {
-            Blockchain::new(
-                &env.read(),
-                fees.is_eip1559().then(|| fees.base_fee()),
-                genesis.timestamp,
-            )
-        };
-
-        let start_timestamp = if let Some(fork) = fork.read().as_ref() {
-            fork.timestamp()
-        } else {
-            genesis.timestamp
-        };
-
-        let states = if prune_state_history_config.is_config_enabled() {
-            // if prune state history is enabled, configure the state cache only for memory
-            prune_state_history_config
-                .max_memory_history
-                .map(InMemoryBlockStates::new)
-                .unwrap_or_default()
-                .memory_only()
-        } else {
-            Default::default()
-        };
-
-        let (slots_in_an_epoch, precompile_factory) = {
-            let cfg = node_config.read().await;
-            (cfg.slots_in_an_epoch, cfg.precompile_factory.clone())
-        };
-
-        let backend = Self {
-            db,
-            blockchain,
-            states: Arc::new(RwLock::new(states)),
-            env,
-            fork,
-            time: TimeManager::new(start_timestamp),
-            cheats: Default::default(),
-            new_block_listeners: Default::default(),
-            fees,
-            genesis,
-            active_snapshots: Arc::new(Mutex::new(Default::default())),
-            enable_steps_tracing,
-            prune_state_history_config,
-            transaction_block_keeper,
-            node_config,
-            slots_in_an_epoch,
-            precompile_factory,
-        };
-
-        if let Some(interval_block_time) = automine_block_time {
-            backend.update_interval_mine_block_time(interval_block_time);
-        }
-
-        // Note: this can only fail in forking mode, in which case we can't recover
-        backend.apply_genesis().await.expect("Failed to create genesis");
-        backend
-    }
-
-    /// Writes the CREATE2 deployer code directly to the database at the address provided.
-    pub async fn set_create2_deployer(&self, address: Address) -> DatabaseResult<()> {
-        self.set_code(address, Bytes::from_static(DEFAULT_CREATE2_DEPLOYER_RUNTIME_CODE)).await?;
-
-        Ok(())
-    }
-
-    /// Updates memory limits that should be more strict when auto-mine is enabled
-    pub(crate) fn update_interval_mine_block_time(&self, block_time: Duration) {
-        self.states.write().update_interval_mine_block_time(block_time)
-    }
-
-    /// Applies the configured genesis settings
-    ///
-    /// This will fund, create the genesis accounts
-    async fn apply_genesis(&self) -> DatabaseResult<()> {
-        trace!(target: "backend", "setting genesis balances");
-
-        if self.fork.read().is_some() {
-            // fetch all account first
-            let mut genesis_accounts_futures = Vec::with_capacity(self.genesis.accounts.len());
-            for address in self.genesis.accounts.iter().copied() {
-                let db = Arc::clone(&self.db);
-
-                // The forking Database backend can handle concurrent requests, we can fetch all dev
-                // accounts concurrently by spawning the job to a new task
-                genesis_accounts_futures.push(tokio::task::spawn(async move {
-                    let db = db.read().await;
-                    let info = db.basic_ref(address)?.unwrap_or_default();
-                    Ok::<_, DatabaseError>((address, info))
-                }));
-            }
-
-            let genesis_accounts = futures::future::join_all(genesis_accounts_futures).await;
-
-            let mut db = self.db.write().await;
-
-            // in fork mode we only set the balance, this way the accountinfo is fetched from the
-            // remote client, preserving code and nonce. The reason for that is private keys for dev
-            // accounts are commonly known and are used on testnets
-            let mut fork_genesis_infos = self.genesis.fork_genesis_account_infos.lock();
-            fork_genesis_infos.clear();
-
-            for res in genesis_accounts {
-                let (address, mut info) = res.map_err(DatabaseError::display)??;
-                info.balance = self.genesis.balance;
-                db.insert_account(address, info.clone());
-
-                // store the fetched AccountInfo, so we can cheaply reset in [Self::reset_fork()]
-                fork_genesis_infos.push(info);
-            }
-        } else {
-            let mut db = self.db.write().await;
-            for (account, info) in self.genesis.account_infos() {
-                db.insert_account(account, info);
-            }
-
-            // insert the new genesis hash to the database so it's available for the next block in
-            // the evm
-            db.insert_block_hash(U256::from(self.best_number()), self.best_hash());
-        }
-
-        let db = self.db.write().await;
-        // apply the genesis.json alloc
-        self.genesis.apply_genesis_json_alloc(db)?;
-        Ok(())
-    }
-
-    /// Sets the account to impersonate
-    ///
-    /// Returns `true` if the account is already impersonated
-    pub async fn impersonate(&self, addr: Address) -> DatabaseResult<bool> {
-        if self.cheats.impersonated_accounts().contains(&addr) {
-            return Ok(true);
-        }
-        // Ensure EIP-3607 is disabled
-        let mut env = self.env.write();
-        env.cfg.disable_eip3607 = true;
-        Ok(self.cheats.impersonate(addr))
-    }
-
-    /// Removes the account that from the impersonated set
-    ///
-    /// If the impersonated `addr` is a contract then we also reset the code here
-    pub async fn stop_impersonating(&self, addr: Address) -> DatabaseResult<()> {
-        self.cheats.stop_impersonating(&addr);
-        Ok(())
-    }
-
-    /// If set to true will make every account impersonated
-    pub async fn auto_impersonate_account(&self, enabled: bool) {
-        self.cheats.set_auto_impersonate_account(enabled);
-    }
-
-    /// Returns the configured fork, if any
-    pub fn get_fork(&self) -> Option<ClientFork> {
-        self.fork.read().clone()
-    }
-
-    /// Returns the database
-    pub fn get_db(&self) -> &Arc<AsyncRwLock<Box<dyn Db>>> {
-        &self.db
-    }
-
-    /// Returns the `AccountInfo` from the database
-    pub async fn get_account(&self, address: Address) -> DatabaseResult<AccountInfo> {
-        Ok(self.db.read().await.basic_ref(address)?.unwrap_or_default())
-    }
-
-    /// Whether we're forked off some remote client
-    pub fn is_fork(&self) -> bool {
-        self.fork.read().is_some()
-    }
-
-    pub fn precompiles(&self) -> Vec<Address> {
-        get_precompiles_for(self.env.read().handler_cfg.spec_id)
-    }
-
-    /// Resets the fork to a fresh state
-    pub async fn reset_fork(&self, forking: Forking) -> Result<(), BlockchainError> {
-        if !self.is_fork() {
-            if let Some(eth_rpc_url) = forking.clone().json_rpc_url {
-                let mut env = self.env.read().clone();
-
-                let (db, config) = {
-                    let mut node_config = self.node_config.write().await;
-
-                    // we want to force the correct base fee for the next block during
-                    // `setup_fork_db_config`
-                    node_config.base_fee.take();
-
-                    node_config.setup_fork_db_config(eth_rpc_url, &mut env, &self.fees).await
-                };
-
-                *self.db.write().await = Box::new(db);
-
-                let fork = ClientFork::new(config, Arc::clone(&self.db));
-
-                *self.env.write() = env;
-                *self.fork.write() = Some(fork);
-            } else {
-                return Err(RpcError::invalid_params(
-                    "Forking not enabled and RPC URL not provided to start forking",
-                )
-                .into());
-            }
-        }
-
-        if let Some(fork) = self.get_fork() {
-            let block_number =
-                forking.block_number.map(BlockNumber::from).unwrap_or(BlockNumber::Latest);
-            // reset the fork entirely and reapply the genesis config
-            fork.reset(forking.json_rpc_url.clone(), block_number).await?;
-            let fork_block_number = fork.block_number();
-            let fork_block = fork
-                .block_by_number(fork_block_number)
-                .await?
-                .ok_or(BlockchainError::BlockNotFound)?;
-            // update all settings related to the forked block
-            {
-                let mut env = self.env.write();
-                env.cfg.chain_id = fork.chain_id();
-
-                env.block = BlockEnv {
-                    number: U256::from(fork_block_number),
-                    timestamp: U256::from(fork_block.header.timestamp),
-                    gas_limit: U256::from(fork_block.header.gas_limit),
-                    difficulty: fork_block.header.difficulty,
-                    prevrandao: Some(fork_block.header.mix_hash.unwrap_or_default()),
-                    // Keep previous `coinbase` and `basefee` value
-                    coinbase: env.block.coinbase,
-                    basefee: env.block.basefee,
-                    ..env.block.clone()
-                };
-
-                self.time.reset(env.block.timestamp.to::<u64>());
-
-                // this is the base fee of the current block, but we need the base fee of
-                // the next block
-                let next_block_base_fee = self.fees.get_next_block_base_fee_per_gas(
-                    fork_block.header.gas_used,
-                    fork_block.header.gas_limit,
-                    fork_block.header.base_fee_per_gas.unwrap_or_default(),
-                );
-
-                self.fees.set_base_fee(next_block_base_fee);
-
-                // also reset the total difficulty
-                self.blockchain.storage.write().total_difficulty = fork.total_difficulty();
-            }
-
-            // reset storage
-            *self.blockchain.storage.write() = BlockchainStorage::forked(
-                fork.block_number(),
-                fork.block_hash(),
-                fork.total_difficulty(),
-            );
-            self.states.write().clear();
-
-            // insert back all genesis accounts, by reusing cached `AccountInfo`s we don't need to
-            // fetch the data via RPC again
-            let mut db = self.db.write().await;
-
-            // clear database
-            db.clear();
-
-            let fork_genesis_infos = self.genesis.fork_genesis_account_infos.lock();
-            for (address, info) in
-                self.genesis.accounts.iter().copied().zip(fork_genesis_infos.iter().cloned())
-            {
-                db.insert_account(address, info);
-            }
-
-            // reset the genesis.json alloc
-            self.genesis.apply_genesis_json_alloc(db)?;
-
-            Ok(())
-        } else {
-            Err(RpcError::invalid_params("Forking not enabled").into())
-        }
-    }
-
-    /// Returns the `TimeManager` responsible for timestamps
-    pub fn time(&self) -> &TimeManager {
-        &self.time
-    }
-
-    /// Returns the `CheatsManager` responsible for executing cheatcodes
-    pub fn cheats(&self) -> &CheatsManager {
-        &self.cheats
-    }
-
-    /// Returns the `FeeManager` that manages fee/pricings
-    pub fn fees(&self) -> &FeeManager {
-        &self.fees
-    }
-
-    /// The env data of the blockchain
-    pub fn env(&self) -> &Arc<RwLock<EnvWithHandlerCfg>> {
-        &self.env
-    }
-
-    /// Returns the current best hash of the chain
-    pub fn best_hash(&self) -> B256 {
-        self.blockchain.storage.read().best_hash
-    }
-
-    /// Returns the current best number of the chain
-    pub fn best_number(&self) -> u64 {
-        self.blockchain.storage.read().best_number.try_into().unwrap_or(u64::MAX)
-    }
-
-    /// Sets the block number
-    pub fn set_block_number(&self, number: U256) {
-        let mut env = self.env.write();
-        env.block.number = number;
-    }
-
-    /// Returns the client coinbase address.
-    pub fn coinbase(&self) -> Address {
-        self.env.read().block.coinbase
-    }
-
-    /// Returns the client coinbase address.
-    pub fn chain_id(&self) -> U256 {
-        U256::from(self.env.read().cfg.chain_id)
-    }
-
-    pub fn set_chain_id(&self, chain_id: u64) {
-        self.env.write().cfg.chain_id = chain_id;
-    }
-
-    /// Returns balance of the given account.
-    pub async fn current_balance(&self, address: Address) -> DatabaseResult<U256> {
-        Ok(self.get_account(address).await?.balance)
-    }
-
-    /// Returns balance of the given account.
-    pub async fn current_nonce(&self, address: Address) -> DatabaseResult<u64> {
-        Ok(self.get_account(address).await?.nonce)
-    }
-
-    /// Sets the coinbase address
-    pub fn set_coinbase(&self, address: Address) {
-        self.env.write().block.coinbase = address;
-    }
-
-    /// Sets the nonce of the given address
-    pub async fn set_nonce(&self, address: Address, nonce: U256) -> DatabaseResult<()> {
-        self.db.write().await.set_nonce(address, nonce.try_into().unwrap_or(u64::MAX))
-    }
-
-    /// Sets the balance of the given address
-    pub async fn set_balance(&self, address: Address, balance: U256) -> DatabaseResult<()> {
-        self.db.write().await.set_balance(address, balance)
-    }
-
-    /// Sets the code of the given address
-    pub async fn set_code(&self, address: Address, code: Bytes) -> DatabaseResult<()> {
-        self.db.write().await.set_code(address, code.0.into())
-    }
-
-    /// Sets the value for the given slot of the given address
-    pub async fn set_storage_at(
-        &self,
-        address: Address,
-        slot: U256,
-        val: B256,
-    ) -> DatabaseResult<()> {
-        self.db.write().await.set_storage_at(address, B256::from(slot), val)
-    }
-
-    /// Returns the configured specid
-    pub fn spec_id(&self) -> SpecId {
-        self.env.read().handler_cfg.spec_id
-    }
-
-    /// Returns true for post London
-    pub fn is_eip1559(&self) -> bool {
-        (self.spec_id() as u8) >= (SpecId::LONDON as u8)
-    }
-
-    /// Returns true for post Merge
-    pub fn is_eip3675(&self) -> bool {
-        (self.spec_id() as u8) >= (SpecId::MERGE as u8)
-    }
-
-    /// Returns true for post Berlin
-    pub fn is_eip2930(&self) -> bool {
-        (self.spec_id() as u8) >= (SpecId::BERLIN as u8)
-    }
-
-    /// Returns true for post Cancun
-    pub fn is_eip4844(&self) -> bool {
-        (self.spec_id() as u8) >= (SpecId::CANCUN as u8)
-    }
-
-    /// Returns true if op-stack deposits are active
-    pub fn is_optimism(&self) -> bool {
-        self.env.read().handler_cfg.is_optimism
-    }
-
-    /// Returns an error if EIP1559 is not active (pre Berlin)
-    pub fn ensure_eip1559_active(&self) -> Result<(), BlockchainError> {
-        if self.is_eip1559() {
-            return Ok(());
-        }
-        Err(BlockchainError::EIP1559TransactionUnsupportedAtHardfork)
-    }
-
-    /// Returns an error if EIP1559 is not active (pre muirGlacier)
-    pub fn ensure_eip2930_active(&self) -> Result<(), BlockchainError> {
-        if self.is_eip2930() {
-            return Ok(());
-        }
-        Err(BlockchainError::EIP2930TransactionUnsupportedAtHardfork)
-    }
-
-    pub fn ensure_eip4844_active(&self) -> Result<(), BlockchainError> {
-        if self.is_eip4844() {
-            return Ok(());
-        }
-        Err(BlockchainError::EIP4844TransactionUnsupportedAtHardfork)
-    }
-
-    /// Returns an error if op-stack deposits are not active
-    pub fn ensure_op_deposits_active(&self) -> Result<(), BlockchainError> {
-        if self.is_optimism() {
-            return Ok(())
-        }
-        Err(BlockchainError::DepositTransactionUnsupported)
-    }
-
-    /// Returns the block gas limit
-    pub fn gas_limit(&self) -> u128 {
-        self.env.read().block.gas_limit.to()
-    }
-
-    /// Sets the block gas limit
-    pub fn set_gas_limit(&self, gas_limit: u128) {
-        self.env.write().block.gas_limit = U256::from(gas_limit);
-    }
-
-    /// Returns the current base fee
-    pub fn base_fee(&self) -> u128 {
-        self.fees.base_fee()
-    }
-
-    pub fn excess_blob_gas_and_price(&self) -> Option<BlobExcessGasAndPrice> {
-        self.fees.excess_blob_gas_and_price()
-    }
-
-    /// Sets the current basefee
-    pub fn set_base_fee(&self, basefee: u128) {
-        self.fees.set_base_fee(basefee)
-    }
-
-    /// Sets the gas price
-    pub fn set_gas_price(&self, price: u128) {
-        self.fees.set_gas_price(price)
-    }
-
-    pub fn elasticity(&self) -> f64 {
-        self.fees.elasticity()
-    }
-
-    /// Returns the total difficulty of the chain until this block
-    ///
-    /// Note: this will always be `0` in memory mode
-    /// In forking mode this will always be the total difficulty of the forked block
-    pub fn total_difficulty(&self) -> U256 {
-        self.blockchain.storage.read().total_difficulty
-    }
-
-    /// Creates a new `evm_snapshot` at the current height
-    ///
-    /// Returns the id of the snapshot created
-    pub async fn create_snapshot(&self) -> U256 {
-        let num = self.best_number();
-        let hash = self.best_hash();
-        let id = self.db.write().await.snapshot();
-        trace!(target: "backend", "creating snapshot {} at {}", id, num);
-        self.active_snapshots.lock().insert(id, (num, hash));
-        id
-    }
-
-    /// Reverts the state to the snapshot identified by the given `id`.
-    pub async fn revert_snapshot(&self, id: U256) -> Result<bool, BlockchainError> {
-        let block = { self.active_snapshots.lock().remove(&id) };
-        if let Some((num, hash)) = block {
-            let best_block_hash = {
-                // revert the storage that's newer than the snapshot
-                let current_height = self.best_number();
-                let mut storage = self.blockchain.storage.write();
-
-                for n in ((num + 1)..=current_height).rev() {
-                    trace!(target: "backend", "reverting block {}", n);
-                    let n = U64::from(n);
-                    if let Some(hash) = storage.hashes.remove(&n) {
-                        if let Some(block) = storage.blocks.remove(&hash) {
-                            for tx in block.transactions {
-                                let _ = storage.transactions.remove(&tx.hash());
-                            }
-                        }
-                    }
-                }
-
-                storage.best_number = U64::from(num);
-                storage.best_hash = hash;
-                hash
-            };
-            let block =
-                self.block_by_hash(best_block_hash).await?.ok_or(BlockchainError::BlockNotFound)?;
-
-            let reset_time = block.header.timestamp;
-            self.time.reset(reset_time);
-
-            let mut env = self.env.write();
-            env.block = BlockEnv {
-                number: U256::from(num),
-                timestamp: U256::from(block.header.timestamp),
-                difficulty: block.header.difficulty,
-                // ensures prevrandao is set
-                prevrandao: Some(block.header.mix_hash.unwrap_or_default()),
-                gas_limit: U256::from(block.header.gas_limit),
-                // Keep previous `coinbase` and `basefee` value
-                coinbase: env.block.coinbase,
-                basefee: env.block.basefee,
-                ..Default::default()
-            };
-        }
-        Ok(self.db.write().await.revert(id, RevertSnapshotAction::RevertRemove))
-    }
-
-    pub fn list_snapshots(&self) -> BTreeMap<U256, (u64, B256)> {
-        self.active_snapshots.lock().clone().into_iter().collect()
-    }
-
-    /// Get the current state.
-    pub async fn serialized_state(&self) -> Result<SerializableState, BlockchainError> {
-        let at = self.env.read().block.clone();
-        let best_number = self.blockchain.storage.read().best_number;
-        let blocks = self.blockchain.storage.read().serialized_blocks();
-        let state = self.db.read().await.dump_state(at, best_number, blocks)?;
-        state.ok_or_else(|| {
-            RpcError::invalid_params("Dumping state not supported with the current configuration")
-                .into()
-        })
-    }
-
-    /// Write all chain data to serialized bytes buffer
-    pub async fn dump_state(&self) -> Result<Bytes, BlockchainError> {
-        let state = self.serialized_state().await?;
-        let mut encoder = GzEncoder::new(Vec::new(), Compression::default());
-        encoder
-            .write_all(&serde_json::to_vec(&state).unwrap_or_default())
-            .map_err(|_| BlockchainError::DataUnavailable)?;
-        Ok(encoder.finish().unwrap_or_default().into())
-    }
-
-    /// Apply [SerializableState] data to the backend storage.
-    pub async fn load_state(&self, state: SerializableState) -> Result<bool, BlockchainError> {
-        // reset the block env
-        if let Some(block) = state.block.clone() {
-            self.env.write().block = block.clone();
-
-            // Set the current best block number.
-            // Defaults to block number for compatibility with existing state files.
-            self.blockchain.storage.write().best_number =
-                state.best_block_number.unwrap_or(block.number.to::<U64>());
-        }
-
-        if !self.db.write().await.load_state(state.clone())? {
-            return Err(RpcError::invalid_params(
-                "Loading state not supported with the current configuration",
-            )
-            .into());
-        }
-
-        self.blockchain.storage.write().load_blocks(state.blocks.clone());
-
-        Ok(true)
-    }
-
-    /// Deserialize and add all chain data to the backend storage
-    pub async fn load_state_bytes(&self, buf: Bytes) -> Result<bool, BlockchainError> {
-        let orig_buf = &buf.0[..];
-        let mut decoder = GzDecoder::new(orig_buf);
-        let mut decoded_data = Vec::new();
-
-        let state: SerializableState = serde_json::from_slice(if decoder.header().is_some() {
-            decoder
-                .read_to_end(decoded_data.as_mut())
-                .map_err(|_| BlockchainError::FailedToDecodeStateDump)?;
-            &decoded_data
-        } else {
-            &buf.0
-        })
-        .map_err(|_| BlockchainError::FailedToDecodeStateDump)?;
-
-        self.load_state(state).await
-    }
-
-    /// Returns the environment for the next block
-    fn next_env(&self) -> EnvWithHandlerCfg {
-        let mut env = self.env.read().clone();
-        // increase block number for this block
-        env.block.number = env.block.number.saturating_add(U256::from(1));
-        env.block.basefee = U256::from(self.base_fee());
-        env.block.timestamp = U256::from(self.time.current_call_timestamp());
-        env
-    }
-
-    /// Creates an EVM instance with optionally injected precompiles.
-    fn new_evm_with_inspector_ref<DB, I>(
-        &self,
-        db: DB,
-        env: EnvWithHandlerCfg,
-        inspector: I,
-    ) -> revm::Evm<'_, I, WrapDatabaseRef<DB>>
-    where
-        DB: revm::DatabaseRef,
-        I: InspectorExt<WrapDatabaseRef<DB>>,
-    {
-        let mut evm = new_evm_with_inspector_ref(db, env, inspector);
-        if let Some(factory) = &self.precompile_factory {
-            inject_precompiles(&mut evm, factory.precompiles());
-        }
-        evm
-    }
-
-    /// executes the transactions without writing to the underlying database
-    pub async fn inspect_tx(
-        &self,
-        tx: Arc<PoolTransaction>,
-    ) -> Result<
-        (InstructionResult, Option<Output>, u64, State, Vec<revm::primitives::Log>),
-        BlockchainError,
-    > {
-        let mut env = self.next_env();
-        env.tx = tx.pending_transaction.to_revm_tx_env();
-
-        if env.handler_cfg.is_optimism {
-            env.tx.optimism.enveloped_tx =
-                Some(alloy_rlp::encode(&tx.pending_transaction.transaction.transaction).into());
-        }
-
-        let db = self.db.read().await;
-        let mut inspector = Inspector::default();
-        let mut evm = self.new_evm_with_inspector_ref(&**db, env, &mut inspector);
-        let ResultAndState { result, state } = evm.transact()?;
-        let (exit_reason, gas_used, out, logs) = match result {
-            ExecutionResult::Success { reason, gas_used, logs, output, .. } => {
-                (reason.into(), gas_used, Some(output), Some(logs))
-            }
-            ExecutionResult::Revert { gas_used, output } => {
-                (InstructionResult::Revert, gas_used, Some(Output::Call(output)), None)
-            }
-            ExecutionResult::Halt { reason, gas_used } => (reason.into(), gas_used, None, None),
-        };
-
-        drop(evm);
-        inspector.print_logs();
-
-        Ok((exit_reason, out, gas_used, state, logs.unwrap_or_default()))
-    }
-
-    /// Creates the pending block
-    ///
-    /// This will execute all transaction in the order they come but will not mine the block
-    pub async fn pending_block(&self, pool_transactions: Vec<Arc<PoolTransaction>>) -> BlockInfo {
-        self.with_pending_block(pool_transactions, |_, block| block).await
-    }
-
-    /// Creates the pending block
-    ///
-    /// This will execute all transaction in the order they come but will not mine the block
-    pub async fn with_pending_block<F, T>(
-        &self,
-        pool_transactions: Vec<Arc<PoolTransaction>>,
-        f: F,
-    ) -> T
-    where
-        F: FnOnce(Box<dyn MaybeFullDatabase + '_>, BlockInfo) -> T,
-    {
-        let db = self.db.read().await;
-        let env = self.next_env();
-
-        let mut cache_db = CacheDB::new(&*db);
-
-        let storage = self.blockchain.storage.read();
-
-        let cfg_env = CfgEnvWithHandlerCfg::new(env.cfg.clone(), env.handler_cfg);
-        let executor = TransactionExecutor {
-            db: &mut cache_db,
-            validator: self,
-            pending: pool_transactions.into_iter(),
-            block_env: env.block.clone(),
-            cfg_env,
-            parent_hash: storage.best_hash,
-            gas_used: 0,
-            blob_gas_used: 0,
-            enable_steps_tracing: self.enable_steps_tracing,
-            precompile_factory: self.precompile_factory.clone(),
-        };
-
-        // create a new pending block
-        let executed = executor.execute();
-        f(Box::new(cache_db), executed.block)
-    }
-
-    /// Mines a new block and stores it.
-    ///
-    /// this will execute all transaction in the order they come in and return all the markers they
-    /// provide.
-    pub async fn mine_block(
-        &self,
-        pool_transactions: Vec<Arc<PoolTransaction>>,
-    ) -> MinedBlockOutcome {
-        self.do_mine_block(pool_transactions).await
-    }
-
-    async fn do_mine_block(
-        &self,
-        pool_transactions: Vec<Arc<PoolTransaction>>,
-    ) -> MinedBlockOutcome {
-        trace!(target: "backend", "creating new block with {} transactions", pool_transactions.len());
-
-        let (outcome, header, block_hash) = {
-            let current_base_fee = self.base_fee();
-            let current_excess_blob_gas_and_price = self.excess_blob_gas_and_price();
-
-            let mut env = self.env.read().clone();
-
-            if env.block.basefee.is_zero() {
-                // this is an edge case because the evm fails if `tx.effective_gas_price < base_fee`
-                // 0 is only possible if it's manually set
-                env.cfg.disable_base_fee = true;
-            }
-
-            // increase block number for this block
-            env.block.number = env.block.number.saturating_add(U256::from(1));
-            env.block.basefee = U256::from(current_base_fee);
-            env.block.blob_excess_gas_and_price = current_excess_blob_gas_and_price;
-            env.block.timestamp = U256::from(self.time.next_timestamp());
-
-            // pick a random value for prevrandao
-            env.block.prevrandao = Some(B256::random());
-
-            let best_hash = self.blockchain.storage.read().best_hash;
-
-            if self.prune_state_history_config.is_state_history_supported() {
-                let db = self.db.read().await.current_state();
-                // store current state before executing all transactions
-                self.states.write().insert(best_hash, db);
-            }
-
-            let (executed_tx, block_hash) = {
-                let mut db = self.db.write().await;
-                let executor = TransactionExecutor {
-                    db: &mut *db,
-                    validator: self,
-                    pending: pool_transactions.into_iter(),
-                    block_env: env.block.clone(),
-                    cfg_env: CfgEnvWithHandlerCfg::new(env.cfg.clone(), env.handler_cfg),
-                    parent_hash: best_hash,
-                    gas_used: 0,
-                    blob_gas_used: 0,
-                    enable_steps_tracing: self.enable_steps_tracing,
-                    precompile_factory: self.precompile_factory.clone(),
-                };
-                let executed_tx = executor.execute();
-
-                // we also need to update the new blockhash in the db itself
-                let block_hash = executed_tx.block.block.header.hash_slow();
-                db.insert_block_hash(U256::from(executed_tx.block.block.header.number), block_hash);
-
-                (executed_tx, block_hash)
-            };
-
-            // create the new block with the current timestamp
-            let ExecutedTransactions { block, included, invalid } = executed_tx;
-            let BlockInfo { block, transactions, receipts } = block;
-
-            let mut storage = self.blockchain.storage.write();
-            let header = block.header.clone();
-            let block_number = storage.best_number.saturating_add(U64::from(1));
-
-            trace!(
-                target: "backend",
-                "Mined block {} with {} tx {:?}",
-                block_number,
-                transactions.len(),
-                transactions.iter().map(|tx| tx.transaction_hash).collect::<Vec<_>>()
-            );
-
-            // update block metadata
-            storage.best_number = block_number;
-            storage.best_hash = block_hash;
-            // Difficulty is removed and not used after Paris (aka TheMerge). Value is replaced with
-            // prevrandao. https://github.com/bluealloy/revm/blob/1839b3fce8eaeebb85025576f2519b80615aca1e/crates/interpreter/src/instructions/host_env.rs#L27
-            if !self.is_eip3675() {
-                storage.total_difficulty =
-                    storage.total_difficulty.saturating_add(header.difficulty);
-            }
-
-            storage.blocks.insert(block_hash, block);
-            storage.hashes.insert(block_number, block_hash);
-
-            node_info!("");
-            // insert all transactions
-            for (info, receipt) in transactions.into_iter().zip(receipts) {
-                // log some tx info
-                node_info!("    Transaction: {:?}", info.transaction_hash);
-                if let Some(contract) = &info.contract_address {
-                    node_info!("    Contract created: {contract:?}");
-                }
-                node_info!("    Gas used: {}", receipt.cumulative_gas_used());
-                if !info.exit.is_ok() {
-                    let r = RevertDecoder::new().decode(
-                        info.out.as_ref().map(|b| &b[..]).unwrap_or_default(),
-                        Some(info.exit),
-                    );
-                    node_info!("    Error: reverted with: {r}");
-                }
-                node_info!("");
-
-                let mined_tx = MinedTransaction {
-                    info,
-                    receipt,
-                    block_hash,
-                    block_number: block_number.to::<u64>(),
-                };
-                storage.transactions.insert(mined_tx.info.transaction_hash, mined_tx);
-            }
-
-            // remove old transactions that exceed the transaction block keeper
-            if let Some(transaction_block_keeper) = self.transaction_block_keeper {
-                if storage.blocks.len() > transaction_block_keeper {
-                    let to_clear = block_number
-                        .to::<u64>()
-                        .saturating_sub(transaction_block_keeper.try_into().unwrap());
-                    storage.remove_block_transactions_by_number(to_clear)
-                }
-            }
-
-            // we intentionally set the difficulty to `0` for newer blocks
-            env.block.difficulty = U256::from(0);
-
-            // update env with new values
-            *self.env.write() = env;
-
-            let timestamp = utc_from_secs(header.timestamp);
-
-            node_info!("    Block Number: {}", block_number);
-            node_info!("    Block Hash: {:?}", block_hash);
-            node_info!("    Block Time: {:?}\n", timestamp.to_rfc2822());
-
-            let outcome = MinedBlockOutcome { block_number, included, invalid };
-
-            (outcome, header, block_hash)
-        };
-        let next_block_base_fee = self.fees.get_next_block_base_fee_per_gas(
-            header.gas_used,
-            header.gas_limit,
-            header.base_fee_per_gas.unwrap_or_default(),
-        );
-        let next_block_excess_blob_gas = self.fees.get_next_block_blob_excess_gas(
-            header.excess_blob_gas.unwrap_or_default(),
-            header.blob_gas_used.unwrap_or_default(),
-        );
-
-        // update next base fee
-        self.fees.set_base_fee(next_block_base_fee);
-        self.fees
-            .set_blob_excess_gas_and_price(BlobExcessGasAndPrice::new(next_block_excess_blob_gas));
-
-        // notify all listeners
-        self.notify_on_new_block(header, block_hash);
-
-        outcome
-    }
-
-    /// Executes the [TransactionRequest] without writing to the DB
-    ///
-    /// # Errors
-    ///
-    /// Returns an error if the `block_number` is greater than the current height
-    pub async fn call(
-        &self,
-        request: WithOtherFields<TransactionRequest>,
-        fee_details: FeeDetails,
-        block_request: Option<BlockRequest>,
-        overrides: Option<StateOverride>,
-    ) -> Result<(InstructionResult, Option<Output>, u128, State), BlockchainError> {
-        self.with_database_at(block_request, |state, block| {
-            let block_number = block.number.to::<u64>();
-            let (exit, out, gas, state) = match overrides {
-                None => self.call_with_state(state, request, fee_details, block),
-                Some(overrides) => {
-                    let state = state::apply_state_override(overrides.into_iter().collect(), state)?;
-                    self.call_with_state(state, request, fee_details, block)
-                },
-            }?;
-            trace!(target: "backend", "call return {:?} out: {:?} gas {} on block {}", exit, out, gas, block_number);
-            Ok((exit, out, gas, state))
-        }).await?
-    }
-
-    fn build_call_env(
-        &self,
-        request: WithOtherFields<TransactionRequest>,
-        fee_details: FeeDetails,
-        block_env: BlockEnv,
-    ) -> EnvWithHandlerCfg {
-        let WithOtherFields::<TransactionRequest> {
-            inner:
-                TransactionRequest {
-                    from,
-                    to,
-                    gas,
-                    value,
-                    input,
-                    nonce,
-                    access_list,
-                    blob_versioned_hashes,
-                    sidecar: _,
-                    chain_id: _,
-                    transaction_type: _,
-                    .. // Rest of the gas fees related fields are taken from `fee_details`
-                },
-            ..
-        } = request;
-
-        let FeeDetails {
-            gas_price,
-            max_fee_per_gas,
-            max_priority_fee_per_gas,
-            max_fee_per_blob_gas,
-        } = fee_details;
-
-        let gas_limit = gas.unwrap_or(block_env.gas_limit.to());
-        let mut env = self.env.read().clone();
-        env.block = block_env;
-        // we want to disable this in eth_call, since this is common practice used by other node
-        // impls and providers <https://github.com/foundry-rs/foundry/issues/4388>
-        env.cfg.disable_block_gas_limit = true;
-
-        if let Some(base) = max_fee_per_gas {
-            env.block.basefee = U256::from(base);
-        }
-
-        let gas_price = gas_price.or(max_fee_per_gas).unwrap_or_else(|| {
-            self.fees().raw_gas_price().saturating_add(MIN_SUGGESTED_PRIORITY_FEE)
-        });
-        let caller = from.unwrap_or_default();
-        let to = to.as_ref().and_then(TxKind::to);
-        env.tx = TxEnv {
-            caller,
-            gas_limit: gas_limit as u64,
-            gas_price: U256::from(gas_price),
-            gas_priority_fee: max_priority_fee_per_gas.map(U256::from),
-            max_fee_per_blob_gas: max_fee_per_blob_gas.map(U256::from),
-            transact_to: match to {
-                Some(addr) => TxKind::Call(*addr),
-                None => TxKind::Create,
-            },
-            value: value.unwrap_or_default(),
-            data: input.into_input().unwrap_or_default(),
-            chain_id: None,
-            nonce,
-            access_list: access_list.unwrap_or_default().flattened(),
-            blob_hashes: blob_versioned_hashes.unwrap_or_default(),
-            optimism: OptimismFields { enveloped_tx: Some(Bytes::new()), ..Default::default() },
-        };
-
-        if env.block.basefee == revm::primitives::U256::ZERO {
-            // this is an edge case because the evm fails if `tx.effective_gas_price < base_fee`
-            // 0 is only possible if it's manually set
-            env.cfg.disable_base_fee = true;
-        }
-
-        env
-    }
-
-    pub fn call_with_state<D>(
-        &self,
-        state: D,
-        request: WithOtherFields<TransactionRequest>,
-        fee_details: FeeDetails,
-        block_env: BlockEnv,
-    ) -> Result<(InstructionResult, Option<Output>, u128, State), BlockchainError>
-    where
-        D: DatabaseRef<Error = DatabaseError>,
-    {
-        let mut inspector = Inspector::default();
-
-        let env = self.build_call_env(request, fee_details, block_env);
-        let mut evm = self.new_evm_with_inspector_ref(state, env, &mut inspector);
-        let ResultAndState { result, state } = evm.transact()?;
-        let (exit_reason, gas_used, out) = match result {
-            ExecutionResult::Success { reason, gas_used, output, .. } => {
-                (reason.into(), gas_used, Some(output))
-            }
-            ExecutionResult::Revert { gas_used, output } => {
-                (InstructionResult::Revert, gas_used, Some(Output::Call(output)))
-            }
-            ExecutionResult::Halt { reason, gas_used } => (reason.into(), gas_used, None),
-        };
-        drop(evm);
-        inspector.print_logs();
-        Ok((exit_reason, out, gas_used as u128, state))
-    }
-
-    pub async fn call_with_tracing(
-        &self,
-        request: WithOtherFields<TransactionRequest>,
-        fee_details: FeeDetails,
-        block_request: Option<BlockRequest>,
-        opts: GethDefaultTracingOptions,
-    ) -> Result<DefaultFrame, BlockchainError> {
-        self.with_database_at(block_request, |state, block| {
-            let mut inspector = Inspector::default().with_steps_tracing();
-            let block_number = block.number;
-
-            let env = self.build_call_env(request, fee_details, block);
-            let mut evm = self.new_evm_with_inspector_ref(state, env, &mut inspector);
-            let ResultAndState { result, state: _ } = evm.transact()?;
-
-            let (exit_reason, gas_used, out) = match result {
-                ExecutionResult::Success { reason, gas_used, output, .. } => {
-                    (reason.into(), gas_used, Some(output))
-                }
-                ExecutionResult::Revert { gas_used, output } => {
-                    (InstructionResult::Revert, gas_used, Some(Output::Call(output)))
-                }
-                ExecutionResult::Halt { reason, gas_used } => (reason.into(), gas_used, None),
-            };
-
-            drop(evm);
-            let tracer = inspector.tracer.expect("tracer disappeared");
-            let return_value = out.as_ref().map(|o| o.data().clone()).unwrap_or_default();
-            let res = tracer.into_geth_builder().geth_traces(gas_used, return_value, opts);
-            trace!(target: "backend", ?exit_reason, ?out, %gas_used, %block_number, "trace call");
-            Ok(res)
-        })
-        .await?
-    }
-
-    pub fn build_access_list_with_state<D>(
-        &self,
-        state: D,
-        request: WithOtherFields<TransactionRequest>,
-        fee_details: FeeDetails,
-        block_env: BlockEnv,
-    ) -> Result<(InstructionResult, Option<Output>, u64, AccessList), BlockchainError>
-    where
-        D: DatabaseRef<Error = DatabaseError>,
-    {
-        let from = request.from.unwrap_or_default();
-        let to = if let Some(TxKind::Call(to)) = request.to {
-            to
-        } else {
-            let nonce = state.basic_ref(from)?.unwrap_or_default().nonce;
-            from.create(nonce)
-        };
-
-        let mut inspector = AccessListInspector::new(
-            request.access_list.clone().unwrap_or_default(),
-            from,
-            to,
-            self.precompiles(),
-        );
-
-        let env = self.build_call_env(request, fee_details, block_env);
-        let mut evm = self.new_evm_with_inspector_ref(state, env, &mut inspector);
-        let ResultAndState { result, state: _ } = evm.transact()?;
-        let (exit_reason, gas_used, out) = match result {
-            ExecutionResult::Success { reason, gas_used, output, .. } => {
-                (reason.into(), gas_used, Some(output))
-            }
-            ExecutionResult::Revert { gas_used, output } => {
-                (InstructionResult::Revert, gas_used, Some(Output::Call(output)))
-            }
-            ExecutionResult::Halt { reason, gas_used } => (reason.into(), gas_used, None),
-        };
-        drop(evm);
-        let access_list = inspector.access_list();
-        Ok((exit_reason, out, gas_used, access_list))
-    }
-
-    /// returns all receipts for the given transactions
-    fn get_receipts(&self, tx_hashes: impl IntoIterator<Item = TxHash>) -> Vec<TypedReceipt> {
-        let storage = self.blockchain.storage.read();
-        let mut receipts = vec![];
-
-        for hash in tx_hashes {
-            if let Some(tx) = storage.transactions.get(&hash) {
-                receipts.push(tx.receipt.clone());
-            }
-        }
-
-        receipts
-    }
-
-    /// Returns the logs of the block that match the filter
-    async fn logs_for_block(
-        &self,
-        filter: Filter,
-        hash: B256,
-    ) -> Result<Vec<Log>, BlockchainError> {
-        if let Some(block) = self.blockchain.get_block_by_hash(&hash) {
-            return Ok(self.mined_logs_for_block(filter, block));
-        }
-
-        if let Some(fork) = self.get_fork() {
-            return Ok(fork.logs(&filter).await?);
-        }
-
-        Ok(Vec::new())
-    }
-
-    /// Returns all `Log`s mined by the node that were emitted in the `block` and match the `Filter`
-    fn mined_logs_for_block(&self, filter: Filter, block: Block) -> Vec<Log> {
-        let params = FilteredParams::new(Some(filter.clone()));
-        let mut all_logs = Vec::new();
-        let block_hash = block.header.hash_slow();
-        let mut block_log_index = 0u32;
-
-        let storage = self.blockchain.storage.read();
-
-        for tx in block.transactions {
-            let Some(tx) = storage.transactions.get(&tx.hash()) else {
-                continue;
-            };
-            let logs = tx.receipt.logs();
-            let transaction_hash = tx.info.transaction_hash;
-
-            for log in logs {
-                let mut is_match: bool = true;
-                if !filter.address.is_empty() && filter.has_topics() {
-                    if !params.filter_address(&log.address) || !params.filter_topics(log.topics()) {
-                        is_match = false;
-                    }
-                } else if !filter.address.is_empty() {
-                    if !params.filter_address(&log.address) {
-                        is_match = false;
-                    }
-                } else if filter.has_topics() && !params.filter_topics(log.topics()) {
-                    is_match = false;
-                }
-
-                if is_match {
-                    let log = Log {
-                        inner: log.clone(),
-                        block_hash: Some(block_hash),
-                        block_number: Some(block.header.number),
-                        block_timestamp: Some(block.header.timestamp),
-                        transaction_hash: Some(transaction_hash),
-                        transaction_index: Some(tx.info.transaction_index),
-                        log_index: Some(block_log_index as u64),
-                        removed: false,
-                    };
-                    all_logs.push(log);
-                }
-                block_log_index += 1;
-            }
-        }
-
-        all_logs
-    }
-
-    /// Returns the logs that match the filter in the given range of blocks
-    async fn logs_for_range(
-        &self,
-        filter: &Filter,
-        mut from: u64,
-        to: u64,
-    ) -> Result<Vec<Log>, BlockchainError> {
-        let mut all_logs = Vec::new();
-
-        // get the range that predates the fork if any
-        if let Some(fork) = self.get_fork() {
-            let mut to_on_fork = to;
-
-            if !fork.predates_fork(to) {
-                // adjust the ranges
-                to_on_fork = fork.block_number();
-            }
-
-            if fork.predates_fork(from) {
-                // this data is only available on the forked client
-                let filter = filter.clone().from_block(from).to_block(to_on_fork);
-                all_logs = fork.logs(&filter).await?;
-
-                // update the range
-                from = fork.block_number() + 1;
-            }
-        }
-
-        for number in from..=to {
-            if let Some(block) = self.get_block(number) {
-                all_logs.extend(self.mined_logs_for_block(filter.clone(), block));
-            }
-        }
-
-        Ok(all_logs)
-    }
-
-    /// Returns the logs according to the filter
-    pub async fn logs(&self, filter: Filter) -> Result<Vec<Log>, BlockchainError> {
-        trace!(target: "backend", "get logs [{:?}]", filter);
-        if let Some(hash) = filter.get_block_hash() {
-            self.logs_for_block(filter, hash).await
-        } else {
-            let best = self.best_number();
-            let to_block =
-                self.convert_block_number(filter.block_option.get_to_block().copied()).min(best);
-            let from_block =
-                self.convert_block_number(filter.block_option.get_from_block().copied());
-            if from_block > best {
-                // requested log range does not exist yet
-                return Ok(vec![]);
-            }
-
-            self.logs_for_range(&filter, from_block, to_block).await
-        }
-    }
-
-    pub async fn block_by_hash(&self, hash: B256) -> Result<Option<AlloyBlock>, BlockchainError> {
-        trace!(target: "backend", "get block by hash {:?}", hash);
-        if let tx @ Some(_) = self.mined_block_by_hash(hash) {
-            return Ok(tx);
-        }
-
-        if let Some(fork) = self.get_fork() {
-            return Ok(fork.block_by_hash(hash).await?);
-        }
-
-        Ok(None)
-    }
-
-    pub async fn block_by_hash_full(
-        &self,
-        hash: B256,
-    ) -> Result<Option<AlloyBlock>, BlockchainError> {
-        trace!(target: "backend", "get block by hash {:?}", hash);
-        if let tx @ Some(_) = self.get_full_block(hash) {
-            return Ok(tx);
-        }
-
-        if let Some(fork) = self.get_fork() {
-            return Ok(fork.block_by_hash_full(hash).await?)
-        }
-
-        Ok(None)
-    }
-
-    fn mined_block_by_hash(&self, hash: B256) -> Option<AlloyBlock> {
-        let block = self.blockchain.get_block_by_hash(&hash)?;
-        Some(self.convert_block(block))
-    }
-
-    pub(crate) async fn mined_transactions_by_block_number(
-        &self,
-        number: BlockNumber,
-    ) -> Option<Vec<WithOtherFields<Transaction>>> {
-        if let Some(block) = self.get_block(number) {
-            return self.mined_transactions_in_block(&block);
-        }
-        None
-    }
-
-    /// Returns all transactions given a block
-    pub(crate) fn mined_transactions_in_block(
-        &self,
-        block: &Block,
-    ) -> Option<Vec<WithOtherFields<Transaction>>> {
-        let mut transactions = Vec::with_capacity(block.transactions.len());
-        let base_fee = block.header.base_fee_per_gas;
-        let storage = self.blockchain.storage.read();
-        for hash in block.transactions.iter().map(|tx| tx.hash()) {
-            let info = storage.transactions.get(&hash)?.info.clone();
-            let tx = block.transactions.get(info.transaction_index as usize)?.clone();
-
-            let tx = transaction_build(Some(hash), tx, Some(block), Some(info), base_fee);
-            transactions.push(tx);
-        }
-        Some(transactions)
-    }
-
-    pub async fn block_by_number(
-        &self,
-        number: BlockNumber,
-    ) -> Result<Option<AlloyBlock>, BlockchainError> {
-        trace!(target: "backend", "get block by number {:?}", number);
-        if let tx @ Some(_) = self.mined_block_by_number(number) {
-            return Ok(tx);
-        }
-
-        if let Some(fork) = self.get_fork() {
-            let number = self.convert_block_number(Some(number));
-            if fork.predates_fork_inclusive(number) {
-                return Ok(fork.block_by_number(number).await?)
-            }
-        }
-
-        Ok(None)
-    }
-
-    pub async fn block_by_number_full(
-        &self,
-        number: BlockNumber,
-    ) -> Result<Option<AlloyBlock>, BlockchainError> {
-        trace!(target: "backend", "get block by number {:?}", number);
-        if let tx @ Some(_) = self.get_full_block(number) {
-            return Ok(tx);
-        }
-
-        if let Some(fork) = self.get_fork() {
-            let number = self.convert_block_number(Some(number));
-            if fork.predates_fork_inclusive(number) {
-                return Ok(fork.block_by_number_full(number).await?)
-            }
-        }
-
-        Ok(None)
-    }
-
-    pub fn get_block(&self, id: impl Into<BlockId>) -> Option<Block> {
-        let hash = match id.into() {
-            BlockId::Hash(hash) => hash.block_hash,
-            BlockId::Number(number) => {
-                let storage = self.blockchain.storage.read();
-                let slots_in_an_epoch = U64::from(self.slots_in_an_epoch);
-                match number {
-                    BlockNumber::Latest => storage.best_hash,
-                    BlockNumber::Earliest => storage.genesis_hash,
-                    BlockNumber::Pending => return None,
-                    BlockNumber::Number(num) => *storage.hashes.get(&U64::from(num))?,
-                    BlockNumber::Safe => {
-                        if storage.best_number > (slots_in_an_epoch) {
-                            *storage.hashes.get(&(storage.best_number - (slots_in_an_epoch)))?
-                        } else {
-                            storage.genesis_hash // treat the genesis block as safe "by definition"
-                        }
-                    }
-                    BlockNumber::Finalized => {
-                        if storage.best_number > (slots_in_an_epoch * U64::from(2)) {
-                            *storage
-                                .hashes
-                                .get(&(storage.best_number - (slots_in_an_epoch * U64::from(2))))?
-                        } else {
-                            storage.genesis_hash
-                        }
-                    }
-                }
-            }
-        };
-        self.get_block_by_hash(hash)
-    }
-
-    pub fn get_block_by_hash(&self, hash: B256) -> Option<Block> {
-        self.blockchain.get_block_by_hash(&hash)
-    }
-
-    pub fn mined_block_by_number(&self, number: BlockNumber) -> Option<AlloyBlock> {
-        let block = self.get_block(number)?;
-        let mut block = self.convert_block(block);
-        block.transactions.convert_to_hashes();
-        Some(block)
-    }
-
-    pub fn get_full_block(&self, id: impl Into<BlockId>) -> Option<AlloyBlock> {
-        let block = self.get_block(id)?;
-        let transactions = self.mined_transactions_in_block(&block)?;
-        let block = self.convert_block(block);
-        Some(block.into_full_block(transactions.into_iter().map(|t| t.inner).collect()))
-    }
-
-    /// Takes a block as it's stored internally and returns the eth api conform block format
-    pub fn convert_block(&self, block: Block) -> AlloyBlock {
-        let size = U256::from(alloy_rlp::encode(&block).len() as u32);
-
-        let Block { header, transactions, .. } = block;
-
-        let hash = header.hash_slow();
-        let Header {
-            parent_hash,
-            ommers_hash,
-            beneficiary,
-            state_root,
-            transactions_root,
-            receipts_root,
-            logs_bloom,
-            difficulty,
-            number,
-            gas_limit,
-            gas_used,
-            timestamp,
-            requests_root,
-            extra_data,
-            mix_hash,
-            nonce,
-            base_fee_per_gas,
-            withdrawals_root: _,
-            blob_gas_used,
-            excess_blob_gas,
-            parent_beacon_block_root,
-        } = header;
-
-        AlloyBlock {
-            header: AlloyHeader {
-                hash: Some(hash),
-                parent_hash,
-                uncles_hash: ommers_hash,
-                miner: beneficiary,
-                state_root,
-                transactions_root,
-                receipts_root,
-                number: Some(number),
-                gas_used,
-                gas_limit,
-                extra_data: extra_data.0.into(),
-                logs_bloom,
-                timestamp,
-                total_difficulty: Some(self.total_difficulty()),
-                difficulty,
-                mix_hash: Some(mix_hash),
-                nonce: Some(nonce),
-                base_fee_per_gas,
-                withdrawals_root: None,
-                blob_gas_used,
-                excess_blob_gas,
-                parent_beacon_block_root,
-                requests_root,
-            },
-            size: Some(size),
-            transactions: alloy_rpc_types::BlockTransactions::Hashes(
-                transactions.into_iter().map(|tx| tx.hash()).collect(),
-            ),
-            uncles: vec![],
-            withdrawals: None,
-            other: Default::default(),
-        }
-    }
-
-    /// Converts the `BlockNumber` into a numeric value
-    ///
-    /// # Errors
-    ///
-    /// returns an error if the requested number is larger than the current height
-    pub async fn ensure_block_number<T: Into<BlockId>>(
-        &self,
-        block_id: Option<T>,
-    ) -> Result<u64, BlockchainError> {
-        let current = self.best_number();
-        let requested =
-            match block_id.map(Into::into).unwrap_or(BlockId::Number(BlockNumber::Latest)) {
-                BlockId::Hash(hash) => self
-                    .block_by_hash(hash.block_hash)
-                    .await?
-                    .ok_or(BlockchainError::BlockNotFound)?
-                    .header
-                    .number
-                    .ok_or(BlockchainError::BlockNotFound)?,
-                BlockId::Number(num) => match num {
-                    BlockNumber::Latest | BlockNumber::Pending => self.best_number(),
-                    BlockNumber::Earliest => U64::ZERO.to::<u64>(),
-                    BlockNumber::Number(num) => num,
-                    BlockNumber::Safe => current.saturating_sub(self.slots_in_an_epoch),
-                    BlockNumber::Finalized => current.saturating_sub(self.slots_in_an_epoch * 2),
-                },
-            };
-
-        if requested > current {
-            Err(BlockchainError::BlockOutOfRange(current, requested))
-        } else {
-            Ok(requested)
-        }
-    }
-
-    pub fn convert_block_number(&self, block: Option<BlockNumber>) -> u64 {
-        let current = self.best_number();
-        match block.unwrap_or(BlockNumber::Latest) {
-            BlockNumber::Latest | BlockNumber::Pending => current,
-            BlockNumber::Earliest => 0,
-            BlockNumber::Number(num) => num,
-            BlockNumber::Safe => current.saturating_sub(self.slots_in_an_epoch),
-            BlockNumber::Finalized => current.saturating_sub(self.slots_in_an_epoch * 2),
-        }
-    }
-
-    /// Helper function to execute a closure with the database at a specific block
-    pub async fn with_database_at<F, T>(
-        &self,
-        block_request: Option<BlockRequest>,
-        f: F,
-    ) -> Result<T, BlockchainError>
-    where
-        F: FnOnce(Box<dyn MaybeFullDatabase + '_>, BlockEnv) -> T,
-    {
-        let block_number = match block_request {
-            Some(BlockRequest::Pending(pool_transactions)) => {
-                let result = self
-                    .with_pending_block(pool_transactions, |state, block| {
-                        let block = block.block;
-                        let block = BlockEnv {
-                            number: U256::from(block.header.number),
-                            coinbase: block.header.beneficiary,
-                            timestamp: U256::from(block.header.timestamp),
-                            difficulty: block.header.difficulty,
-                            prevrandao: Some(block.header.mix_hash),
-                            basefee: U256::from(block.header.base_fee_per_gas.unwrap_or_default()),
-                            gas_limit: U256::from(block.header.gas_limit),
-                            ..Default::default()
-                        };
-                        f(state, block)
-                    })
-                    .await;
-                return Ok(result);
-            }
-            Some(BlockRequest::Number(bn)) => Some(BlockNumber::Number(bn)),
-            None => None,
-        };
-        let block_number: U256 = U256::from(self.convert_block_number(block_number));
-
-        if block_number < self.env.read().block.number {
-            {
-                let mut states = self.states.write();
-
-                if let Some((state, block)) = self
-                    .get_block(block_number.to::<u64>())
-                    .and_then(|block| Some((states.get(&block.header.hash_slow())?, block)))
-                {
-                    let block = BlockEnv {
-                        number: U256::from(block.header.number),
-                        coinbase: block.header.beneficiary,
-                        timestamp: U256::from(block.header.timestamp),
-                        difficulty: block.header.difficulty,
-                        prevrandao: Some(block.header.mix_hash),
-                        basefee: U256::from(block.header.base_fee_per_gas.unwrap_or_default()),
-                        gas_limit: U256::from(block.header.gas_limit),
-                        ..Default::default()
-                    };
-                    return Ok(f(Box::new(state), block));
-                }
-            }
-
-            // there's an edge case in forking mode if the requested `block_number` is __exactly__
-            // the forked block, which should be fetched from remote but since we allow genesis
-            // accounts this may not be accurate data because an account could be provided via
-            // genesis
-            // So this provides calls the given provided function `f` with a genesis aware database
-            if let Some(fork) = self.get_fork() {
-                if block_number == U256::from(fork.block_number()) {
-                    let mut block = self.env.read().block.clone();
-                    let db = self.db.read().await;
-                    let gen_db = self.genesis.state_db_at_genesis(Box::new(&*db));
-
-                    block.number = block_number;
-                    block.timestamp = U256::from(fork.timestamp());
-                    block.basefee = U256::from(fork.base_fee().unwrap_or_default());
-
-                    return Ok(f(Box::new(&gen_db), block));
-                }
-            }
-
-            warn!(target: "backend", "Not historic state found for block={}", block_number);
-            return Err(BlockchainError::BlockOutOfRange(
-                self.env.read().block.number.to::<u64>(),
-                block_number.to::<u64>(),
-            ));
-        }
-
-        let db = self.db.read().await;
-        let block = self.env.read().block.clone();
-        Ok(f(Box::new(&*db), block))
-    }
-
-    pub async fn storage_at(
-        &self,
-        address: Address,
-        index: U256,
-        block_request: Option<BlockRequest>,
-    ) -> Result<B256, BlockchainError> {
-        self.with_database_at(block_request, |db, _| {
-            trace!(target: "backend", "get storage for {:?} at {:?}", address, index);
-            let val = db.storage_ref(address, index)?;
-            Ok(val.into())
-        })
-        .await?
-    }
-
-    /// Returns the code of the address
-    ///
-    /// If the code is not present and fork mode is enabled then this will try to fetch it from the
-    /// forked client
-    pub async fn get_code(
-        &self,
-        address: Address,
-        block_request: Option<BlockRequest>,
-    ) -> Result<Bytes, BlockchainError> {
-        self.with_database_at(block_request, |db, _| self.get_code_with_state(db, address)).await?
-    }
-
-    pub fn get_code_with_state<D>(
-        &self,
-        state: D,
-        address: Address,
-    ) -> Result<Bytes, BlockchainError>
-    where
-        D: DatabaseRef<Error = DatabaseError>,
-    {
-        trace!(target: "backend", "get code for {:?}", address);
-        let account = state.basic_ref(address)?.unwrap_or_default();
-        if account.code_hash == KECCAK_EMPTY {
-            // if the code hash is `KECCAK_EMPTY`, we check no further
-            return Ok(Default::default());
-        }
-        let code = if let Some(code) = account.code {
-            code
-        } else {
-            state.code_by_hash_ref(account.code_hash)?
-        };
-        Ok(code.bytes()[..code.len()].to_vec().into())
-    }
-
-    /// Returns the balance of the address
-    ///
-    /// If the requested number predates the fork then this will fetch it from the endpoint
-    pub async fn get_balance(
-        &self,
-        address: Address,
-        block_request: Option<BlockRequest>,
-    ) -> Result<U256, BlockchainError> {
-        self.with_database_at(block_request, |db, _| self.get_balance_with_state(db, address))
-            .await?
-    }
-
-    pub fn get_balance_with_state<D>(
-        &self,
-        state: D,
-        address: Address,
-    ) -> Result<U256, BlockchainError>
-    where
-        D: DatabaseRef<Error = DatabaseError>,
-    {
-        trace!(target: "backend", "get balance for {:?}", address);
-        Ok(state.basic_ref(address)?.unwrap_or_default().balance)
-    }
-
-    /// Returns the nonce of the address
-    ///
-    /// If the requested number predates the fork then this will fetch it from the endpoint
-    pub async fn get_nonce(
-        &self,
-        address: Address,
-        block_request: BlockRequest,
-    ) -> Result<u64, BlockchainError> {
-        if let BlockRequest::Pending(pool_transactions) = &block_request {
-            if let Some(value) = get_pool_transactions_nonce(pool_transactions, address) {
-                return Ok(value);
-            }
-        }
-        let final_block_request = match block_request {
-            BlockRequest::Pending(_) => BlockRequest::Number(self.best_number()),
-            BlockRequest::Number(bn) => BlockRequest::Number(bn),
-        };
-
-        self.with_database_at(Some(final_block_request), |db, _| {
-            trace!(target: "backend", "get nonce for {:?}", address);
-            Ok(db.basic_ref(address)?.unwrap_or_default().nonce)
-        })
-        .await?
-    }
-
-    /// Returns the traces for the given transaction
-    pub async fn trace_transaction(
-        &self,
-        hash: B256,
-    ) -> Result<Vec<LocalizedTransactionTrace>, BlockchainError> {
-        if let Some(traces) = self.mined_parity_trace_transaction(hash) {
-            return Ok(traces);
-        }
-
-        if let Some(fork) = self.get_fork() {
-            return Ok(fork.trace_transaction(hash).await?)
-        }
-
-        Ok(vec![])
-    }
-
-    /// Returns the traces for the given transaction
-    pub(crate) fn mined_parity_trace_transaction(
-        &self,
-        hash: B256,
-    ) -> Option<Vec<LocalizedTransactionTrace>> {
-        self.blockchain.storage.read().transactions.get(&hash).map(|tx| tx.parity_traces())
-    }
-
-    /// Returns the traces for the given transaction
-    pub(crate) fn mined_transaction(&self, hash: B256) -> Option<MinedTransaction> {
-        self.blockchain.storage.read().transactions.get(&hash).cloned()
-    }
-
-    /// Returns the traces for the given block
-    pub(crate) fn mined_parity_trace_block(
-        &self,
-        block: u64,
-    ) -> Option<Vec<LocalizedTransactionTrace>> {
-        let block = self.get_block(block)?;
-        let mut traces = vec![];
-        let storage = self.blockchain.storage.read();
-        for tx in block.transactions {
-            traces.extend(storage.transactions.get(&tx.hash())?.parity_traces());
-        }
-        Some(traces)
-    }
-
-    /// Returns the traces for the given transaction
-    pub async fn debug_trace_transaction(
-        &self,
-        hash: B256,
-        opts: GethDebugTracingOptions,
-    ) -> Result<GethTrace, BlockchainError> {
-        if let Some(traces) = self.mined_geth_trace_transaction(hash, opts.clone()) {
-            return Ok(GethTrace::Default(traces));
-        }
-
-        if let Some(fork) = self.get_fork() {
-            return Ok(fork.debug_trace_transaction(hash, opts).await?)
-        }
-
-        Ok(GethTrace::Default(Default::default()))
-    }
-
-    fn mined_geth_trace_transaction(
-        &self,
-        hash: B256,
-        opts: GethDebugTracingOptions,
-    ) -> Option<DefaultFrame> {
-        self.blockchain.storage.read().transactions.get(&hash).map(|tx| tx.geth_trace(opts.config))
-    }
-
-    /// Returns the traces for the given block
-    pub async fn trace_block(
-        &self,
-        block: BlockNumber,
-    ) -> Result<Vec<LocalizedTransactionTrace>, BlockchainError> {
-        let number = self.convert_block_number(Some(block));
-        if let Some(traces) = self.mined_parity_trace_block(number) {
-            return Ok(traces);
-        }
-
-        if let Some(fork) = self.get_fork() {
-            if fork.predates_fork(number) {
-                return Ok(fork.trace_block(number).await?)
-            }
-        }
-
-        Ok(vec![])
-    }
-
-    pub async fn transaction_receipt(
-        &self,
-        hash: B256,
-    ) -> Result<Option<ReceiptResponse>, BlockchainError> {
-        if let Some(receipt) = self.mined_transaction_receipt(hash) {
-            return Ok(Some(receipt.inner));
-        }
-
-        if let Some(fork) = self.get_fork() {
-            let receipt = fork.transaction_receipt(hash).await?;
-            let number = self.convert_block_number(
-                receipt.clone().and_then(|r| r.block_number).map(BlockNumber::from),
-            );
-
-            if fork.predates_fork_inclusive(number) {
-                return Ok(receipt);
-            }
-        }
-
-        Ok(None)
-    }
-
-    /// Returns all receipts of the block
-    pub fn mined_receipts(&self, hash: B256) -> Option<Vec<TypedReceipt>> {
-        let block = self.mined_block_by_hash(hash)?;
-        let mut receipts = Vec::new();
-        let storage = self.blockchain.storage.read();
-        for tx in block.transactions.hashes() {
-            let receipt = storage.transactions.get(tx)?.receipt.clone();
-            receipts.push(receipt);
-        }
-        Some(receipts)
-    }
-
-    /// Returns all transaction receipts of the block
-    pub fn mined_block_receipts(&self, id: impl Into<BlockId>) -> Option<Vec<ReceiptResponse>> {
-        let mut receipts = Vec::new();
-        let block = self.get_block(id)?;
-
-        for transaction in block.transactions {
-            let receipt = self.mined_transaction_receipt(transaction.hash())?;
-            receipts.push(receipt.inner);
-        }
-
-        Some(receipts)
-    }
-
-    /// Returns the transaction receipt for the given hash
-    pub(crate) fn mined_transaction_receipt(&self, hash: B256) -> Option<MinedTransactionReceipt> {
-        let MinedTransaction { info, receipt: tx_receipt, block_hash, .. } =
-            self.blockchain.get_transaction_by_hash(&hash)?;
-
-        let index = info.transaction_index as usize;
-        let block = self.blockchain.get_block_by_hash(&block_hash)?;
-        let transaction = block.transactions[index].clone();
-
-        // Cancun specific
-        let excess_blob_gas = block.header.excess_blob_gas;
-        let blob_gas_price = calc_blob_gasprice(excess_blob_gas.map_or(0, |g| g as u64));
-        let blob_gas_used = transaction.blob_gas();
-
-        let effective_gas_price = match transaction.transaction {
-            TypedTransaction::Legacy(t) => t.tx().gas_price,
-            TypedTransaction::EIP2930(t) => t.tx().gas_price,
-            TypedTransaction::EIP1559(t) => block
-                .header
-                .base_fee_per_gas
-                .unwrap_or_else(|| self.base_fee())
-                .saturating_add(t.tx().max_priority_fee_per_gas),
-            TypedTransaction::EIP4844(t) => block
-                .header
-                .base_fee_per_gas
-                .unwrap_or_else(|| self.base_fee())
-                .saturating_add(t.tx().tx().max_priority_fee_per_gas),
-            TypedTransaction::Deposit(_) => 0_u128,
-        };
-
-        let receipts = self.get_receipts(block.transactions.iter().map(|tx| tx.hash()));
-        let next_log_index = receipts[..index].iter().map(|r| r.logs().len()).sum::<usize>();
-
-        let receipt = tx_receipt.as_receipt_with_bloom().receipt.clone();
-        let receipt = Receipt {
-            status: receipt.status,
-            cumulative_gas_used: receipt.cumulative_gas_used,
-            logs: receipt
-                .logs
-                .into_iter()
-                .enumerate()
-                .map(|(index, log)| alloy_rpc_types::Log {
-                    inner: log,
-                    block_hash: Some(block_hash),
-                    block_number: Some(block.header.number),
-                    block_timestamp: Some(block.header.timestamp),
-                    transaction_hash: Some(info.transaction_hash),
-                    transaction_index: Some(info.transaction_index),
-                    log_index: Some((next_log_index + index) as u64),
-                    removed: false,
-                })
-                .collect(),
-        };
-        let receipt_with_bloom =
-            ReceiptWithBloom { receipt, logs_bloom: tx_receipt.as_receipt_with_bloom().logs_bloom };
-
-        let inner = match tx_receipt {
-            TypedReceipt::EIP1559(_) => TypedReceipt::EIP1559(receipt_with_bloom),
-            TypedReceipt::Legacy(_) => TypedReceipt::Legacy(receipt_with_bloom),
-            TypedReceipt::EIP2930(_) => TypedReceipt::EIP2930(receipt_with_bloom),
-            TypedReceipt::EIP4844(_) => TypedReceipt::EIP4844(receipt_with_bloom),
-            TypedReceipt::Deposit(r) => TypedReceipt::Deposit(DepositReceipt {
-                inner: receipt_with_bloom,
-                deposit_nonce: r.deposit_nonce,
-                deposit_receipt_version: r.deposit_receipt_version,
-            }),
-        };
-
-        let inner = TransactionReceipt {
-            inner,
-            transaction_hash: info.transaction_hash,
-            transaction_index: Some(info.transaction_index),
-            block_number: Some(block.header.number),
-            gas_used: info.gas_used,
-            contract_address: info.contract_address,
-            effective_gas_price,
-            block_hash: Some(block_hash),
-            from: info.from,
-            to: info.to,
-            state_root: Some(block.header.state_root),
-            blob_gas_price: Some(blob_gas_price),
-            blob_gas_used,
-        };
-
-        Some(MinedTransactionReceipt { inner, out: info.out.map(|o| o.0.into()) })
-    }
-
-    /// Returns the blocks receipts for the given number
-    pub async fn block_receipts(
-        &self,
-        number: BlockNumber,
-    ) -> Result<Option<Vec<ReceiptResponse>>, BlockchainError> {
-        if let Some(receipts) = self.mined_block_receipts(number) {
-            return Ok(Some(receipts));
-        }
-
-        if let Some(fork) = self.get_fork() {
-            let number = self.convert_block_number(Some(number));
-
-            if fork.predates_fork_inclusive(number) {
-                let receipts = fork.block_receipts(number).await?;
-
-                return Ok(receipts);
-            }
-        }
-
-        Ok(None)
-    }
-
-    pub async fn transaction_by_block_number_and_index(
-        &self,
-        number: BlockNumber,
-        index: Index,
-    ) -> Result<Option<WithOtherFields<Transaction>>, BlockchainError> {
-        if let Some(hash) = self.mined_block_by_number(number).and_then(|b| b.header.hash) {
-            return Ok(self.mined_transaction_by_block_hash_and_index(hash, index));
-        }
-
-        if let Some(fork) = self.get_fork() {
-            let number = self.convert_block_number(Some(number));
-            if fork.predates_fork(number) {
-                return Ok(fork.transaction_by_block_number_and_index(number, index.into()).await?)
-            }
-        }
-
-        Ok(None)
-    }
-
-    pub async fn transaction_by_block_hash_and_index(
-        &self,
-        hash: B256,
-        index: Index,
-    ) -> Result<Option<WithOtherFields<Transaction>>, BlockchainError> {
-        if let tx @ Some(_) = self.mined_transaction_by_block_hash_and_index(hash, index) {
-            return Ok(tx);
-        }
-
-        if let Some(fork) = self.get_fork() {
-            return Ok(fork.transaction_by_block_hash_and_index(hash, index.into()).await?)
-        }
-
-        Ok(None)
-    }
-
-    fn mined_transaction_by_block_hash_and_index(
-        &self,
-        block_hash: B256,
-        index: Index,
-    ) -> Option<WithOtherFields<Transaction>> {
-        let (info, block, tx) = {
-            let storage = self.blockchain.storage.read();
-            let block = storage.blocks.get(&block_hash).cloned()?;
-            let index: usize = index.into();
-            let tx = block.transactions.get(index)?.clone();
-            let info = storage.transactions.get(&tx.hash())?.info.clone();
-            (info, block, tx)
-        };
-
-        Some(transaction_build(
-            Some(info.transaction_hash),
-            tx,
-            Some(&block),
-            Some(info),
-            block.header.base_fee_per_gas,
-        ))
-    }
-
-    pub async fn transaction_by_hash(
-        &self,
-        hash: B256,
-    ) -> Result<Option<WithOtherFields<Transaction>>, BlockchainError> {
-        trace!(target: "backend", "transaction_by_hash={:?}", hash);
-        if let tx @ Some(_) = self.mined_transaction_by_hash(hash) {
-            return Ok(tx);
-        }
-
-        if let Some(fork) = self.get_fork() {
-            return fork.transaction_by_hash(hash).await.map_err(BlockchainError::AlloyForkProvider)
-        }
-
-        Ok(None)
-    }
-
-    fn mined_transaction_by_hash(&self, hash: B256) -> Option<WithOtherFields<Transaction>> {
-        let (info, block) = {
-            let storage = self.blockchain.storage.read();
-            let MinedTransaction { info, block_hash, .. } =
-                storage.transactions.get(&hash)?.clone();
-            let block = storage.blocks.get(&block_hash).cloned()?;
-            (info, block)
-        };
-        let tx = block.transactions.get(info.transaction_index as usize)?.clone();
-
-        Some(transaction_build(
-            Some(info.transaction_hash),
-            tx,
-            Some(&block),
-            Some(info),
-            block.header.base_fee_per_gas,
-        ))
-    }
-
-    /// Prove an account's existence or nonexistence in the state trie.
-    ///
-    /// Returns a merkle proof of the account's trie node, `account_key` == keccak(address)
-    pub async fn prove_account_at(
-        &self,
-        address: Address,
-        keys: Vec<B256>,
-        block_request: Option<BlockRequest>,
-    ) -> Result<AccountProof, BlockchainError> {
-        let block_number = block_request.as_ref().map(|r| r.block_number());
-
-        self.with_database_at(block_request, |block_db, _| {
-            trace!(target: "backend", "get proof for {:?} at {:?}", address, block_number);
-            let db = block_db.maybe_as_full_db().ok_or(BlockchainError::DataUnavailable)?;
-            let account = db.get(&address).cloned().unwrap_or_default();
-
-            let mut builder = HashBuilder::default()
-                .with_proof_retainer(ProofRetainer::new(vec![Nibbles::unpack(keccak256(address))]));
-
-            for (key, account) in trie_accounts(db) {
-                builder.add_leaf(key, &account);
-            }
-
-            let _ = builder.root();
-
-            let proof = builder.take_proofs().values().cloned().collect::<Vec<_>>();
-            let storage_proofs = prove_storage(&account.storage, &keys);
-
-            let account_proof = AccountProof {
-                address,
-                balance: account.info.balance,
-                nonce: U64::from(account.info.nonce),
-                code_hash: account.info.code_hash,
-                storage_hash: storage_root(&account.storage),
-                account_proof: proof,
-                storage_proof: keys
-                    .into_iter()
-                    .zip(storage_proofs)
-                    .map(|(key, proof)| {
-                        let storage_key: U256 = key.into();
-                        let value = account.storage.get(&storage_key).cloned().unwrap_or_default();
-                        StorageProof { key: JsonStorageKey(key), value, proof }
-                    })
-                    .collect(),
-            };
-
-            Ok(account_proof)
-        })
-        .await?
-    }
-
-    /// Returns a new block event stream
-    pub fn new_block_notifications(&self) -> NewBlockNotifications {
-        let (tx, rx) = unbounded();
-        self.new_block_listeners.lock().push(tx);
-        trace!(target: "backed", "added new block listener");
-        rx
-    }
-
-    /// Notifies all `new_block_listeners` about the new block
-    fn notify_on_new_block(&self, header: Header, hash: B256) {
-        // cleanup closed notification streams first, if the channel is closed we can remove the
-        // sender half for the set
-        self.new_block_listeners.lock().retain(|tx| !tx.is_closed());
-
-        let notification = NewBlockNotification { hash, header: Arc::new(header) };
-
-        self.new_block_listeners
-            .lock()
-            .retain(|tx| tx.unbounded_send(notification.clone()).is_ok());
-    }
-}
-
-/// Get max nonce from transaction pool by address
-fn get_pool_transactions_nonce(
-    pool_transactions: &[Arc<PoolTransaction>],
-    address: Address,
-) -> Option<u64> {
-    if let Some(highest_nonce) = pool_transactions
-        .iter()
-        .filter(|tx| *tx.pending_transaction.sender() == address)
-        .map(|tx| tx.pending_transaction.nonce())
-        .max()
-    {
-        let tx_count = highest_nonce.saturating_add(1);
-        return Some(tx_count)
-    }
-    None
-}
-
-#[async_trait::async_trait]
-impl TransactionValidator for Backend {
-    async fn validate_pool_transaction(
-        &self,
-        tx: &PendingTransaction,
-    ) -> Result<(), BlockchainError> {
-        let address = *tx.sender();
-        let account = self.get_account(address).await?;
-        let env = self.next_env();
-        Ok(self.validate_pool_transaction_for(tx, &account, &env)?)
-    }
-
-    fn validate_pool_transaction_for(
-        &self,
-        pending: &PendingTransaction,
-        account: &AccountInfo,
-        env: &EnvWithHandlerCfg,
-    ) -> Result<(), InvalidTransactionError> {
-        let tx = &pending.transaction;
-
-        if let Some(tx_chain_id) = tx.chain_id() {
-            let chain_id = self.chain_id();
-            if chain_id.to::<u64>() != tx_chain_id {
-                if let Some(legacy) = tx.as_legacy() {
-                    // <https://github.com/ethereum/EIPs/blob/master/EIPS/eip-155.md>
-                    if env.handler_cfg.spec_id >= SpecId::SPURIOUS_DRAGON &&
-                        !meets_eip155(chain_id.to::<u64>(), legacy.signature().v())
-                    {
-                        warn!(target: "backend", ?chain_id, ?tx_chain_id, "incompatible EIP155-based V");
-                        return Err(InvalidTransactionError::IncompatibleEIP155);
-                    }
-                } else {
-                    warn!(target: "backend", ?chain_id, ?tx_chain_id, "invalid chain id");
-                    return Err(InvalidTransactionError::InvalidChainId);
-                }
-            }
-        }
-
-        if tx.gas_limit() < MIN_TRANSACTION_GAS {
-            warn!(target: "backend", "[{:?}] gas too low", tx.hash());
-            return Err(InvalidTransactionError::GasTooLow);
-        }
-
-        // Check gas limit, iff block gas limit is set.
-        if !env.cfg.disable_block_gas_limit && tx.gas_limit() > env.block.gas_limit.to() {
-            warn!(target: "backend", "[{:?}] gas too high", tx.hash());
-            return Err(InvalidTransactionError::GasTooHigh(ErrDetail {
-                detail: String::from("tx.gas_limit > env.block.gas_limit"),
-            }));
-        }
-
-        // check nonce
-        let is_deposit_tx =
-            matches!(&pending.transaction.transaction, TypedTransaction::Deposit(_));
-        let nonce = tx.nonce();
-        if nonce < account.nonce && !is_deposit_tx {
-            warn!(target: "backend", "[{:?}] nonce too low", tx.hash());
-            return Err(InvalidTransactionError::NonceTooLow);
-        }
-
-        if (env.handler_cfg.spec_id as u8) >= (SpecId::LONDON as u8) {
-            if tx.gas_price() < env.block.basefee.to() && !is_deposit_tx {
-                warn!(target: "backend", "max fee per gas={}, too low, block basefee={}",tx.gas_price(),  env.block.basefee);
-                return Err(InvalidTransactionError::FeeCapTooLow);
-            }
-
-            if let (Some(max_priority_fee_per_gas), Some(max_fee_per_gas)) =
-                (tx.essentials().max_priority_fee_per_gas, tx.essentials().max_fee_per_gas)
-            {
-                if max_priority_fee_per_gas > max_fee_per_gas {
-                    warn!(target: "backend", "max priority fee per gas={}, too high, max fee per gas={}", max_priority_fee_per_gas, max_fee_per_gas);
-                    return Err(InvalidTransactionError::TipAboveFeeCap);
-                }
-            }
-        }
-
-        // EIP-4844 Cancun hard fork validation steps
-        if env.spec_id() >= SpecId::CANCUN && tx.transaction.is_eip4844() {
-            // Light checks first: see if the blob fee cap is too low.
-            if let Some(max_fee_per_blob_gas) = tx.essentials().max_fee_per_blob_gas {
-                if let Some(blob_gas_and_price) = &env.block.blob_excess_gas_and_price {
-                    if max_fee_per_blob_gas.to::<u128>() < blob_gas_and_price.blob_gasprice {
-                        warn!(target: "backend", "max fee per blob gas={}, too low, block blob gas price={}", max_fee_per_blob_gas, blob_gas_and_price.blob_gasprice);
-                        return Err(InvalidTransactionError::BlobFeeCapTooLow);
-                    }
-                }
-            }
-
-            // Heavy (blob validation) checks
-            let tx = match &tx.transaction {
-                TypedTransaction::EIP4844(tx) => tx.tx(),
-                _ => unreachable!(),
-            };
-
-            let blob_count = tx.tx().blob_versioned_hashes.len();
-
-            // Ensure there are blob hashes.
-            if blob_count == 0 {
-                return Err(InvalidTransactionError::NoBlobHashes)
-            }
-
-            // Ensure the tx does not exceed the max blobs per block.
-            if blob_count > MAX_BLOBS_PER_BLOCK {
-                return Err(InvalidTransactionError::TooManyBlobs(MAX_BLOBS_PER_BLOCK, blob_count))
-            }
-
-            // Check for any blob validation errors
-            if let Err(err) = tx.validate(env.cfg.kzg_settings.get()) {
-                return Err(InvalidTransactionError::BlobTransactionValidationError(err))
-            }
-        }
-
-        let max_cost = tx.max_cost();
-        let value = tx.value();
-        // check sufficient funds: `gas * price + value`
-        let req_funds = max_cost.checked_add(value.to()).ok_or_else(|| {
-            warn!(target: "backend", "[{:?}] cost too high",
-            tx.hash());
-            InvalidTransactionError::InsufficientFunds
-        })?;
-        if account.balance < U256::from(req_funds) {
-            warn!(target: "backend", "[{:?}] insufficient allowance={}, required={} account={:?}", tx.hash(), account.balance, req_funds, *pending.sender());
-            return Err(InvalidTransactionError::InsufficientFunds);
-        }
-        Ok(())
-    }
-
-    fn validate_for(
-        &self,
-        tx: &PendingTransaction,
-        account: &AccountInfo,
-        env: &EnvWithHandlerCfg,
-    ) -> Result<(), InvalidTransactionError> {
-        self.validate_pool_transaction_for(tx, account, env)?;
-        if tx.nonce() > account.nonce {
-            return Err(InvalidTransactionError::NonceTooHigh);
-        }
-        Ok(())
-    }
-}
-
-/// Creates a `Transaction` as it's expected for the `eth` RPC api from storage data
-#[allow(clippy::too_many_arguments)]
-pub fn transaction_build(
-    tx_hash: Option<B256>,
-    eth_transaction: MaybeImpersonatedTransaction,
-    block: Option<&Block>,
-    info: Option<TransactionInfo>,
-    base_fee: Option<u128>,
-) -> WithOtherFields<Transaction> {
-    let mut transaction: Transaction = eth_transaction.clone().into();
-    if info.is_some() && transaction.transaction_type == Some(0x7E) {
-        transaction.nonce = info.as_ref().unwrap().nonce;
-    }
-
-    if eth_transaction.is_dynamic_fee() {
-        if block.is_none() && info.is_none() {
-            // transaction is not mined yet, gas price is considered just `max_fee_per_gas`
-            transaction.gas_price = transaction.max_fee_per_gas;
-        } else {
-            // if transaction is already mined, gas price is considered base fee + priority fee: the
-            // effective gas price.
-            let base_fee = base_fee.unwrap_or(0u128);
-            let max_priority_fee_per_gas = transaction.max_priority_fee_per_gas.unwrap_or(0);
-            transaction.gas_price = Some(base_fee.saturating_add(max_priority_fee_per_gas));
-        }
-    } else {
-        transaction.max_fee_per_gas = None;
-        transaction.max_priority_fee_per_gas = None;
-    }
-
-    transaction.block_hash =
-        block.as_ref().map(|block| B256::from(keccak256(alloy_rlp::encode(&block.header))));
-
-    transaction.block_number = block.as_ref().map(|block| block.header.number);
-
-    transaction.transaction_index = info.as_ref().map(|info| info.transaction_index);
-
-    // need to check if the signature of the transaction is impersonated, if so then we
-    // can't recover the sender, instead we use the sender from the executed transaction and set the
-    // impersonated hash.
-    if eth_transaction.is_impersonated() {
-        transaction.from = info.as_ref().map(|info| info.from).unwrap_or_default();
-        transaction.hash = eth_transaction.impersonated_hash(transaction.from);
-    } else {
-        transaction.from = eth_transaction.recover().expect("can recover signed tx");
-    }
-
-    // if a specific hash was provided we update the transaction's hash
-    // This is important for impersonated transactions since they all use the `BYPASS_SIGNATURE`
-    // which would result in different hashes
-    // Note: for impersonated transactions this only concerns pending transactions because there's
-    // no `info` yet.
-    if let Some(tx_hash) = tx_hash {
-        transaction.hash = tx_hash;
-    }
-
-    transaction.to = info.as_ref().map_or(eth_transaction.to(), |status| status.to);
-    WithOtherFields::new(transaction)
-}
-
-/// Prove a storage key's existence or nonexistence in the account's storage
-/// trie.
-/// `storage_key` is the hash of the desired storage key, meaning
-/// this will only work correctly under a secure trie.
-/// `storage_key` == keccak(key)
-pub fn prove_storage(storage: &HashMap<U256, U256>, keys: &[B256]) -> Vec<Vec<Bytes>> {
-    let keys: Vec<_> = keys.iter().map(|key| Nibbles::unpack(keccak256(key))).collect();
-
-    let mut builder = HashBuilder::default().with_proof_retainer(ProofRetainer::new(keys.clone()));
-
-    for (key, value) in trie_storage(storage) {
-        builder.add_leaf(key, &value);
-    }
-
-    let _ = builder.root();
-
-    let mut proofs = Vec::new();
-    let all_proof_nodes = builder.take_proofs();
-
-    for proof_key in keys {
-        // Iterate over all proof nodes and find the matching ones.
-        // The filtered results are guaranteed to be in order.
-        let matching_proof_nodes = all_proof_nodes
-            .iter()
-            .filter(|(path, _)| proof_key.starts_with(path))
-            .map(|(_, node)| node.clone());
-        proofs.push(matching_proof_nodes.collect());
-    }
-
-    proofs
-}
-=======
 //! In-memory blockchain backend.
 
 use self::state::trie_storage;
@@ -5340,5 +2806,4 @@
     }
 
     proofs
-}
->>>>>>> 32022238
+}