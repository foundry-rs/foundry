//! In-memory blockchain backend.

use self::state::trie_storage;
use crate::{
    config::PruneStateHistoryConfig,
    eth::{
        backend::{
            cheats::CheatsManager,
            db::{Db, MaybeFullDatabase, SerializableState},
            env::Env,
            executor::{ExecutedTransactions, TransactionExecutor},
            fork::ClientFork,
            genesis::GenesisConfig,
            mem::{
                state::{storage_root, trie_accounts},
                storage::MinedTransactionReceipt,
            },
            notifications::{NewBlockNotification, NewBlockNotifications},
            time::{utc_from_secs, TimeManager},
            validate::TransactionValidator,
        },
        error::{BlockchainError, ErrDetail, InvalidTransactionError},
        fees::{FeeDetails, FeeManager, MIN_SUGGESTED_PRIORITY_FEE},
        macros::node_info,
        pool::transactions::PoolTransaction,
        sign::build_typed_transaction,
        util::get_precompiles_for,
    },
    inject_precompiles,
    mem::{
        inspector::AnvilInspector,
        storage::{BlockchainStorage, InMemoryBlockStates, MinedBlockOutcome},
    },
    ForkChoice, NodeConfig, PrecompileFactory,
};
use alloy_chains::NamedChain;
use alloy_consensus::{
    proofs::{calculate_receipt_root, calculate_transaction_root},
    transaction::Recovered,
    Account, BlockHeader, EnvKzgSettings, Header, Receipt, ReceiptWithBloom, Signed,
    Transaction as TransactionTrait, TxEnvelope,
};
use alloy_eips::{
    eip1559::BaseFeeParams,
    eip2718::{
        EIP1559_TX_TYPE_ID, EIP2930_TX_TYPE_ID, EIP4844_TX_TYPE_ID, EIP7702_TX_TYPE_ID,
        LEGACY_TX_TYPE_ID,
    },
    eip7840::BlobParams,
};
use alloy_evm::{eth::EthEvmContext, precompiles::PrecompilesMap, Database, Evm};
use alloy_network::{
    AnyHeader, AnyRpcBlock, AnyRpcHeader, AnyRpcTransaction, AnyTxEnvelope, AnyTxType,
    EthereumWallet, UnknownTxEnvelope, UnknownTypedTransaction,
};
use alloy_primitives::{
    address, hex, keccak256, logs_bloom, map::HashMap, utils::Unit, Address, Bytes, TxHash, TxKind,
    B256, U256, U64,
};
use alloy_rpc_types::{
    anvil::Forking,
    request::TransactionRequest,
    serde_helpers::JsonStorageKey,
    simulate::{SimBlock, SimCallResult, SimulatePayload, SimulatedBlock},
    state::EvmOverrides,
    trace::{
        filter::TraceFilter,
        geth::{
            GethDebugBuiltInTracerType, GethDebugTracerType, GethDebugTracingCallOptions,
            GethDebugTracingOptions, GethTrace, NoopFrame,
        },
        parity::LocalizedTransactionTrace,
    },
    AccessList, Block as AlloyBlock, BlockId, BlockNumberOrTag as BlockNumber, BlockTransactions,
    EIP1186AccountProofResponse as AccountProof, EIP1186StorageProof as StorageProof, Filter,
    FilteredParams, Header as AlloyHeader, Index, Log, Transaction, TransactionReceipt,
};
use alloy_serde::{OtherFields, WithOtherFields};
use alloy_signer::Signature;
use alloy_signer_local::PrivateKeySigner;
use alloy_trie::{proof::ProofRetainer, HashBuilder, Nibbles};
use anvil_core::eth::{
    block::{Block, BlockInfo},
    transaction::{
        has_optimism_fields, optimism::DepositTransaction, transaction_request_to_typed,
        DepositReceipt, MaybeImpersonatedTransaction, PendingTransaction, ReceiptResponse,
        TransactionInfo, TypedReceipt, TypedTransaction,
    },
    wallet::{Capabilities, DelegationCapability, WalletCapabilities},
};
use anvil_rpc::error::RpcError;
use chrono::Datelike;
use eyre::{Context, Result};
use flate2::{read::GzDecoder, write::GzEncoder, Compression};
use foundry_evm::{
    backend::{DatabaseError, DatabaseResult, RevertStateSnapshotAction},
    constants::DEFAULT_CREATE2_DEPLOYER_RUNTIME_CODE,
    decode::RevertDecoder,
    inspectors::AccessListInspector,
    traces::TracingInspectorConfig,
};
use foundry_evm_core::either_evm::EitherEvm;
use futures::channel::mpsc::{unbounded, UnboundedSender};
use op_alloy_consensus::{TxDeposit, DEPOSIT_TX_TYPE_ID};
use op_revm::{
    transaction::deposit::DepositTransactionParts, OpContext, OpHaltReason, OpTransaction,
};
use parking_lot::{Mutex, RwLock};
use revm::{
    context::{Block as RevmBlock, BlockEnv, TxEnv},
    context_interface::{
        block::BlobExcessGasAndPrice,
        result::{ExecutionResult, Output, ResultAndState},
    },
    database::{CacheDB, DatabaseRef, WrapDatabaseRef},
    interpreter::InstructionResult,
    primitives::{hardfork::SpecId, KECCAK_EMPTY},
    state::AccountInfo,
    DatabaseCommit, Inspector,
};
use revm_inspectors::transfer::TransferInspector;
use std::{
    collections::BTreeMap,
    io::{Read, Write},
    ops::Not,
    path::PathBuf,
    sync::Arc,
    time::Duration,
};
use storage::{Blockchain, MinedTransaction, DEFAULT_HISTORY_LIMIT};
use tokio::sync::RwLock as AsyncRwLock;

use super::executor::new_evm_with_inspector_ref;

pub mod cache;
pub mod fork_db;
pub mod in_memory_db;
pub mod inspector;
pub mod state;
pub mod storage;

// Gas per transaction not creating a contract.
pub const MIN_TRANSACTION_GAS: u128 = 21000;
// Gas per transaction creating a contract.
pub const MIN_CREATE_GAS: u128 = 53000;
// Executor
pub const EXECUTOR: Address = address!("0x6634F723546eCc92277e8a2F93d4f248bf1189ea");
pub const EXECUTOR_PK: &str = "0x502d47e1421cb9abef497096728e69f07543232b93ef24de4998e18b5fd9ba0f";
// P256 Batch Delegation Contract: https://odyssey-explorer.ithaca.xyz/address/0x35202a6E6317F3CC3a177EeEE562D3BcDA4a6FcC
pub const P256_DELEGATION_CONTRACT: Address =
    address!("0x35202a6e6317f3cc3a177eeee562d3bcda4a6fcc");
// Runtime code of the P256 delegation contract
pub const P256_DELEGATION_RUNTIME_CODE: &[u8] = &hex!("60806040526004361015610018575b361561001657005b005b5f3560e01c806309c5eabe146100c75780630cb6aaf1146100c257806330f6a8e5146100bd5780635fce1927146100b8578063641cdfe2146100b357806376ba882d146100ae5780638d80ff0a146100a9578063972ce4bc146100a4578063a78fc2441461009f578063a82e44e01461009a5763b34893910361000e576108e1565b6108b5565b610786565b610646565b6105ba565b610529565b6103f8565b6103a2565b61034c565b6102c0565b61020b565b634e487b7160e01b5f52604160045260245ffd5b6040810190811067ffffffffffffffff8211176100fc57604052565b6100cc565b6080810190811067ffffffffffffffff8211176100fc57604052565b60a0810190811067ffffffffffffffff8211176100fc57604052565b90601f8019910116810190811067ffffffffffffffff8211176100fc57604052565b6040519061016a608083610139565b565b67ffffffffffffffff81116100fc57601f01601f191660200190565b9291926101948261016c565b916101a26040519384610139565b8294818452818301116101be578281602093845f960137010152565b5f80fd5b9080601f830112156101be578160206101dd93359101610188565b90565b60206003198201126101be576004359067ffffffffffffffff82116101be576101dd916004016101c2565b346101be57610219366101e0565b3033036102295761001690610ae6565b636f6a1b8760e11b5f5260045ffd5b634e487b7160e01b5f52603260045260245ffd5b5f54811015610284575f8080526005919091027f290decd9548b62a8d60345a988386fc84ba6bc95484008f6362f93160ef3e5630191565b610238565b8054821015610284575f52600560205f20910201905f90565b906040516102af816100e0565b602060018294805484520154910152565b346101be5760203660031901126101be576004355f548110156101be576102e69061024c565b5060ff815416600182015491610306600360ff60028401541692016102a2565b926040519215158352602083015260028110156103385760a09260209160408401528051606084015201516080820152f35b634e487b7160e01b5f52602160045260245ffd5b346101be575f3660031901126101be576020600254604051908152f35b6004359063ffffffff821682036101be57565b6064359063ffffffff821682036101be57565b6084359063ffffffff821682036101be57565b346101be5760203660031901126101be576103bb610369565b303303610229576103cb9061024c565b50805460ff19169055005b60609060231901126101be57602490565b60609060831901126101be57608490565b346101be5760803660031901126101be57610411610369565b60205f61041d366103d6565b60015461043161042c82610a0b565b600155565b60405184810191825260e086901b6001600160e01b031916602083015261046581602484015b03601f198101835282610139565b51902060ff61047660408401610a19565b161583146104fe576104b2601b925b85813591013590604051948594859094939260ff6060936080840197845216602083015260408201520152565b838052039060015afa156104f9575f51306001600160a01b03909116036104ea576104df6100169161024c565b50805460ff19169055565b638baa579f60e01b5f5260045ffd5b610a27565b6104b2601c92610485565b60409060031901126101be57600490565b6044359060028210156101be57565b346101be5760803660031901126101be5761054336610509565b61054b61051a565b606435903033036102295761059192610580610587926040519461056e86610101565b60018652602086015260408501610a32565b36906105f3565b6060820152610a3e565b5f545f1981019081116105b55760405163ffffffff919091168152602090f35b0390f35b6109f7565b6100166105c6366101e0565b610ae6565b60409060231901126101be57604051906105e4826100e0565b60243582526044356020830152565b91908260409103126101be5760405161060b816100e0565b6020808294803584520135910152565b6084359081151582036101be57565b60a4359081151582036101be57565b359081151582036101be57565b346101be5760a03660031901126101be5760043567ffffffffffffffff81116101be576106779036906004016101c2565b610680366105cb565b61068861037c565b61069061061b565b906002546106a56106a082610a0b565b600255565b6040516106bb8161045788602083019586610b6a565b51902091610747575b6106d06106d69161024c565b50610b7b565b906106e86106e48351151590565b1590565b610738576020820151801515908161072e575b5061071f576107129260606106e493015191610ce3565b6104ea5761001690610ae6565b632572e3a960e01b5f5260045ffd5b905042115f6106fb565b637dd286d760e11b5f5260045ffd5b905f61077361045761076760209460405192839187830160209181520190565b60405191828092610b58565b039060025afa156104f9575f51906106c4565b346101be5760e03660031901126101be576107a036610509565b6107a861051a565b6064359060205f6107b8366103e7565b6001546107c761042c82610a0b565b60408051808601928352883560208401528589013591830191909152606082018790526107f78160808401610457565b51902060ff61080860408401610a19565b161583146108aa5760408051918252601b602083015282359082015290830135606082015280608081015b838052039060015afa156104f9575f51306001600160a01b03909116036104ea5761087a926105806105879261086761015b565b6001815294602086015260408501610a32565b6105b161089361088a5f54610ad8565b63ffffffff1690565b60405163ffffffff90911681529081906020820190565b610833601c92610485565b346101be575f3660031901126101be576020600154604051908152f35b359061ffff821682036101be57565b346101be5760c03660031901126101be5760043567ffffffffffffffff81116101be576109129036906004016101c2565b61091b366105cb565b906064359167ffffffffffffffff83116101be5760a060031984360301126101be576040516109498161011d565b836004013567ffffffffffffffff81116101be5761096d90600436918701016101c2565b8152602484013567ffffffffffffffff81116101be57840193366023860112156101be5760846109db916109ae610016973690602460048201359101610188565b60208501526109bf604482016108d2565b60408501526109d0606482016108d2565b606085015201610639565b60808201526109e861038f565b916109f161062a565b93610bc3565b634e487b7160e01b5f52601160045260245ffd5b5f1981146105b55760010190565b3560ff811681036101be5790565b6040513d5f823e3d90fd5b60028210156103385752565b5f54680100000000000000008110156100fc57806001610a6192015f555f610289565b610ac557610a7e82511515829060ff801983541691151516179055565b6020820151600182015560028101604083015160028110156103385761016a9360039260609260ff8019835416911617905501519101906020600191805184550151910155565b634e487b7160e01b5f525f60045260245ffd5b5f198101919082116105b557565b80519060205b828110610af857505050565b808201805160f81c600182015160601c91601581015160358201519384915f9493845f14610b4257505050506001146101be575b15610b3a5701605501610aec565b3d5f803e3d5ffd5b5f95508594506055019130811502175af1610b2c565b805191908290602001825e015f815290565b6020906101dd939281520190610b58565b90604051610b8881610101565b6060610bbe6003839560ff8154161515855260018101546020860152610bb860ff60028301541660408701610a32565b016102a2565b910152565b93909192600254610bd66106a082610a0b565b604051610bec8161045789602083019586610b6a565b51902091610c50575b6106d0610c019161024c565b91610c0f6106e48451151590565b6107385760208301518015159081610c46575b5061071f57610c399360606106e494015192610e0d565b6104ea5761016a90610ae6565b905042115f610c22565b905f610c7061045761076760209460405192839187830160209181520190565b039060025afa156104f9575f5190610bf5565b3d15610cad573d90610c948261016c565b91610ca26040519384610139565b82523d5f602084013e565b606090565b8051601f101561028457603f0190565b8051602010156102845760400190565b908151811015610284570160200190565b5f9291839260208251920151906020815191015191604051936020850195865260408501526060840152608083015260a082015260a08152610d2660c082610139565b519060145afa610d34610c83565b81610d74575b81610d43575090565b600160f81b91506001600160f81b031990610d6f90610d6190610cb2565b516001600160f81b03191690565b161490565b80516020149150610d3a565b60405190610d8f604083610139565b6015825274113a3cb832911d113bb2b130baba34371733b2ba1160591b6020830152565b9061016a6001610de3936040519485916c1131b430b63632b733b2911d1160991b6020840152602d830190610b58565b601160f91b815203601e19810185520183610139565b610e069060209392610b58565b9081520190565b92919281516025815110908115610f0a575b50610ef957610e2c610d80565b90610e596106e460208501938451610e53610e4c606089015161ffff1690565b61ffff1690565b91610f9b565b610f01576106e4610e8d610e88610457610e83610ea1956040519283916020830160209181520190565b611012565b610db3565b8351610e53610e4c604088015161ffff1690565b610ef9575f610eb96020925160405191828092610b58565b039060025afa156104f9575f610ee360209261076783519151610457604051938492888401610df9565b039060025afa156104f9576101dd915f51610ce3565b505050505f90565b50505050505f90565b610f2b9150610f1e610d616106e492610cc2565b6080850151151590610f31565b5f610e1f565b906001600160f81b0319600160f81b831601610f955780610f85575b610f8057601f60fb1b600160fb1b821601610f69575b50600190565b600160fc1b90811614610f7c575f610f63565b5f90565b505f90565b50600160fa1b8181161415610f4d565b50505f90565b80519282515f5b858110610fb457505050505050600190565b8083018084116105b5578281101561100757610fe56001600160f81b0319610fdc8488610cd2565b51169187610cd2565b516001600160f81b03191603610ffd57600101610fa2565b5050505050505f90565b505050505050505f90565b80516060929181611021575050565b9092506003600284010460021b604051937f4142434445464748494a4b4c4d4e4f505152535455565758595a616263646566601f527f6768696a6b6c6d6e6f707172737475767778797a303132333435363738392d5f603f52602085019282860191602083019460208284010190600460038351955f85525b0191603f8351818160121c16515f538181600c1c1651600153818160061c165160025316516003535f5181520190878210156110db5760049060039061109a565b5095505f93600393604092520160405206600204809303613d3d60f01b81525203825256fea26469706673582212200ba93b78f286a25ece47e9403c47be9862f9b8b70ba1a95098667b90c47308b064736f6c634300081a0033");
// Experimental ERC20
pub const EXP_ERC20_CONTRACT: Address = address!("0x238c8CD93ee9F8c7Edf395548eF60c0d2e46665E");
// Runtime code of the experimental ERC20 contract
pub const EXP_ERC20_RUNTIME_CODE: &[u8] = &hex!("60806040526004361015610010575b005b5f3560e01c806306fdde03146106f7578063095ea7b31461068c57806318160ddd1461066757806323b872dd146105a15780632bb7c5951461050e578063313ce567146104f35780633644e5151461045557806340c10f191461043057806370a08231146103fe5780637ecebe00146103cc57806395d89b4114610366578063a9059cbb146102ea578063ad0c8fdd146102ad578063d505accf146100fb5763dd62ed3e0361000e57346100f75760403660031901126100f7576100d261075c565b6100da610772565b602052637f5e9f20600c525f5260206034600c2054604051908152f35b5f80fd5b346100f75760e03660031901126100f75761011461075c565b61011c610772565b6084359160643560443560ff851685036100f757610138610788565b60208101906e04578706572696d656e74455243323608c1b8252519020908242116102a0576040519360018060a01b03169460018060a01b03169565383775081901600e52855f5260c06020600c20958654957f8b73c3c69bb8fe3d512ecc4cf759cc79239f7b179b0ffacaa9a75d522b39400f8252602082019586528660408301967fc89efdaa54c0f20c7adf612882df0950f5a951637e0307cdcb4c672f298b8bc688528b6060850198468a528c608087019330855260a08820602e527f6e71edae12b1b97f4d1f60370fef10105fa2faae0126114a169c64845d6126c9885252528688525260a082015220604e526042602c205f5260ff1660205260a43560405260c43560605260208060805f60015afa93853d5103610293577f8c5be1e5ebec7d5bd14f71427d1e84f3dd0314c0f7b2291e5b200ac8c7c3b92594602094019055856303faf4f960a51b176040526034602c2055a3005b63ddafbaef5f526004601cfd5b631a15a3cc5f526004601cfd5b5f3660031901126100f7576103e834023481046103e814341517156102d65761000e90336107ac565b634e487b7160e01b5f52601160045260245ffd5b346100f75760403660031901126100f75761030361075c565b602435906387a211a2600c52335f526020600c2080548084116103595783900390555f526020600c20818154019055602052600c5160601c335f51602061080d5f395f51905f52602080a3602060405160018152f35b63f4d678b85f526004601cfd5b346100f7575f3660031901126100f757604051604081019080821067ffffffffffffffff8311176103b8576103b491604052600381526204558560ec1b602082015260405191829182610732565b0390f35b634e487b7160e01b5f52604160045260245ffd5b346100f75760203660031901126100f7576103e561075c565b6338377508600c525f52602080600c2054604051908152f35b346100f75760203660031901126100f75761041761075c565b6387a211a2600c525f52602080600c2054604051908152f35b346100f75760403660031901126100f75761000e61044c61075c565b602435906107ac565b346100f7575f3660031901126100f757602060a0610471610788565b828101906e04578706572696d656e74455243323608c1b8252519020604051907f8b73c3c69bb8fe3d512ecc4cf759cc79239f7b179b0ffacaa9a75d522b39400f8252838201527fc89efdaa54c0f20c7adf612882df0950f5a951637e0307cdcb4c672f298b8bc6604082015246606082015230608082015220604051908152f35b346100f7575f3660031901126100f757602060405160128152f35b346100f75760203660031901126100f7576004356387a211a2600c52335f526020600c2090815490818111610359575f80806103e88487839688039055806805345cdf77eb68f44c54036805345cdf77eb68f44c5580835282335f51602061080d5f395f51905f52602083a304818115610598575b3390f11561058d57005b6040513d5f823e3d90fd5b506108fc610583565b346100f75760603660031901126100f7576105ba61075c565b6105c2610772565b604435908260601b33602052637f5e9f208117600c526034600c20908154918219610643575b506387a211a2915017600c526020600c2080548084116103595783900390555f526020600c20818154019055602052600c5160601c9060018060a01b03165f51602061080d5f395f51905f52602080a3602060405160018152f35b82851161065a57846387a211a293039055856105e8565b6313be252b5f526004601cfd5b346100f7575f3660031901126100f75760206805345cdf77eb68f44c54604051908152f35b346100f75760403660031901126100f7576106a561075c565b60243590602052637f5e9f20600c52335f52806034600c20555f52602c5160601c337f8c5be1e5ebec7d5bd14f71427d1e84f3dd0314c0f7b2291e5b200ac8c7c3b92560205fa3602060405160018152f35b346100f7575f3660031901126100f7576103b4610712610788565b6e04578706572696d656e74455243323608c1b6020820152604051918291825b602060409281835280519182918282860152018484015e5f828201840152601f01601f1916010190565b600435906001600160a01b03821682036100f757565b602435906001600160a01b03821682036100f757565b604051906040820182811067ffffffffffffffff8211176103b857604052600f8252565b6805345cdf77eb68f44c548281019081106107ff576805345cdf77eb68f44c556387a211a2600c525f526020600c20818154019055602052600c5160601c5f5f51602061080d5f395f51905f52602080a3565b63e5cfe9575f526004601cfdfeddf252ad1be2c89b69c2b068fc378daa952ba7f163c4a11628f55a4df523b3efa2646970667358221220fbe302881d9891005ba1448ba48547cc1cb17dea1a5c4011dfcb035de325bb1d64736f6c634300081b0033");

pub type State = foundry_evm::utils::StateChangeset;

/// A block request, which includes the Pool Transactions if it's Pending
#[derive(Debug)]
pub enum BlockRequest {
    Pending(Vec<Arc<PoolTransaction>>),
    Number(u64),
}

impl BlockRequest {
    pub fn block_number(&self) -> BlockNumber {
        match *self {
            Self::Pending(_) => BlockNumber::Pending,
            Self::Number(n) => BlockNumber::Number(n),
        }
    }
}

/// Gives access to the [revm::Database]
#[derive(Clone)]
pub struct Backend {
    /// Access to [`revm::Database`] abstraction.
    ///
    /// This will be used in combination with [`alloy_evm::Evm`] and is responsible for feeding
    /// data to the evm during its execution.
    ///
    /// At time of writing, there are two different types of `Db`:
    ///   - [`MemDb`](crate::mem::in_memory_db::MemDb): everything is stored in memory
    ///   - [`ForkDb`](crate::mem::fork_db::ForkedDatabase): forks off a remote client, missing
    ///     data is retrieved via RPC-calls
    ///
    /// In order to commit changes to the [`revm::Database`], the [`alloy_evm::Evm`] requires
    /// mutable access, which requires a write-lock from this `db`. In forking mode, the time
    /// during which the write-lock is active depends on whether the `ForkDb` can provide all
    /// requested data from memory or whether it has to retrieve it via RPC calls first. This
    /// means that it potentially blocks for some time, even taking into account the rate
    /// limits of RPC endpoints. Therefore the `Db` is guarded by a `tokio::sync::RwLock` here
    /// so calls that need to read from it, while it's currently written to, don't block. E.g.
    /// a new block is currently mined and a new [`Self::set_storage_at()`] request is being
    /// executed.
    db: Arc<AsyncRwLock<Box<dyn Db>>>,
    /// stores all block related data in memory.
    blockchain: Blockchain,
    /// Historic states of previous blocks.
    states: Arc<RwLock<InMemoryBlockStates>>,
    /// Env data of the chain
    env: Arc<RwLock<Env>>,
    /// This is set if this is currently forked off another client.
    fork: Arc<RwLock<Option<ClientFork>>>,
    /// Provides time related info, like timestamp.
    time: TimeManager,
    /// Contains state of custom overrides.
    cheats: CheatsManager,
    /// Contains fee data.
    fees: FeeManager,
    /// Initialised genesis.
    genesis: GenesisConfig,
    /// Listeners for new blocks that get notified when a new block was imported.
    new_block_listeners: Arc<Mutex<Vec<UnboundedSender<NewBlockNotification>>>>,
    /// Keeps track of active state snapshots at a specific block.
    active_state_snapshots: Arc<Mutex<HashMap<U256, (u64, B256)>>>,
    enable_steps_tracing: bool,
    print_logs: bool,
    print_traces: bool,
    odyssey: bool,
    /// How to keep history state
    prune_state_history_config: PruneStateHistoryConfig,
    /// max number of blocks with transactions in memory
    transaction_block_keeper: Option<usize>,
    node_config: Arc<AsyncRwLock<NodeConfig>>,
    /// Slots in an epoch
    slots_in_an_epoch: u64,
    /// Precompiles to inject to the EVM.
    precompile_factory: Option<Arc<dyn PrecompileFactory>>,
    /// Prevent race conditions during mining
    mining: Arc<tokio::sync::Mutex<()>>,
    // === wallet === //
    capabilities: Arc<RwLock<WalletCapabilities>>,
    executor_wallet: Arc<RwLock<Option<EthereumWallet>>>,
}

impl Backend {
    /// Initialises the balance of the given accounts
    #[expect(clippy::too_many_arguments)]
    pub async fn with_genesis(
        db: Arc<AsyncRwLock<Box<dyn Db>>>,
        env: Arc<RwLock<Env>>,
        genesis: GenesisConfig,
        fees: FeeManager,
        fork: Arc<RwLock<Option<ClientFork>>>,
        enable_steps_tracing: bool,
        print_logs: bool,
        print_traces: bool,
        odyssey: bool,
        prune_state_history_config: PruneStateHistoryConfig,
        max_persisted_states: Option<usize>,
        transaction_block_keeper: Option<usize>,
        automine_block_time: Option<Duration>,
        cache_path: Option<PathBuf>,
        node_config: Arc<AsyncRwLock<NodeConfig>>,
    ) -> Result<Self> {
        // if this is a fork then adjust the blockchain storage
        let blockchain = if let Some(fork) = fork.read().as_ref() {
            trace!(target: "backend", "using forked blockchain at {}", fork.block_number());
            Blockchain::forked(fork.block_number(), fork.block_hash(), fork.total_difficulty())
        } else {
            let env = env.read();
            Blockchain::new(
                &env,
                env.evm_env.cfg_env.spec,
                fees.is_eip1559().then(|| fees.base_fee()),
                genesis.timestamp,
                genesis.number,
            )
        };

        let start_timestamp = if let Some(fork) = fork.read().as_ref() {
            fork.timestamp()
        } else {
            genesis.timestamp
        };

        let mut states = if prune_state_history_config.is_config_enabled() {
            // if prune state history is enabled, configure the state cache only for memory
            prune_state_history_config
                .max_memory_history
                .map(|limit| InMemoryBlockStates::new(limit, 0))
                .unwrap_or_default()
                .memory_only()
        } else if max_persisted_states.is_some() {
            max_persisted_states
                .map(|limit| InMemoryBlockStates::new(DEFAULT_HISTORY_LIMIT, limit))
                .unwrap_or_default()
        } else {
            Default::default()
        };

        if let Some(cache_path) = cache_path {
            states = states.disk_path(cache_path);
        }

        let (slots_in_an_epoch, precompile_factory) = {
            let cfg = node_config.read().await;
            (cfg.slots_in_an_epoch, cfg.precompile_factory.clone())
        };

        let (capabilities, executor_wallet) = if odyssey {
            // Insert account that sponsors the delegated txs. And deploy P256 delegation contract.
            let mut db = db.write().await;

            let _ = db.set_code(
                P256_DELEGATION_CONTRACT,
                Bytes::from_static(P256_DELEGATION_RUNTIME_CODE),
            );

            // Insert EXP ERC20 contract
            let _ = db.set_code(EXP_ERC20_CONTRACT, Bytes::from_static(EXP_ERC20_RUNTIME_CODE));

            let init_balance = Unit::ETHER.wei().saturating_mul(U256::from(10_000)); // 10K ETH

            // Add ETH
            let _ = db.set_balance(EXP_ERC20_CONTRACT, init_balance);
            let _ = db.set_balance(EXECUTOR, init_balance);

            let mut capabilities = WalletCapabilities::default();

            let chain_id = env.read().evm_env.cfg_env.chain_id;
            capabilities.insert(
                chain_id,
                Capabilities {
                    delegation: DelegationCapability { addresses: vec![P256_DELEGATION_CONTRACT] },
                },
            );

            let signer: PrivateKeySigner = EXECUTOR_PK.parse().unwrap();

            let executor_wallet = EthereumWallet::new(signer);

            (capabilities, Some(executor_wallet))
        } else {
            (WalletCapabilities::default(), None)
        };

        let backend = Self {
            db,
            blockchain,
            states: Arc::new(RwLock::new(states)),
            env,
            fork,
            time: TimeManager::new(start_timestamp),
            cheats: Default::default(),
            new_block_listeners: Default::default(),
            fees,
            genesis,
            active_state_snapshots: Arc::new(Mutex::new(Default::default())),
            enable_steps_tracing,
            print_logs,
            print_traces,
            odyssey,
            prune_state_history_config,
            transaction_block_keeper,
            node_config,
            slots_in_an_epoch,
            precompile_factory,
            mining: Arc::new(tokio::sync::Mutex::new(())),
            capabilities: Arc::new(RwLock::new(capabilities)),
            executor_wallet: Arc::new(RwLock::new(executor_wallet)),
        };

        if let Some(interval_block_time) = automine_block_time {
            backend.update_interval_mine_block_time(interval_block_time);
        }

        // Note: this can only fail in forking mode, in which case we can't recover
        backend.apply_genesis().await.wrap_err("failed to create genesis")?;
        Ok(backend)
    }

    /// Writes the CREATE2 deployer code directly to the database at the address provided.
    pub async fn set_create2_deployer(&self, address: Address) -> DatabaseResult<()> {
        self.set_code(address, Bytes::from_static(DEFAULT_CREATE2_DEPLOYER_RUNTIME_CODE)).await?;

        Ok(())
    }

    /// Get the capabilities of the wallet.
    ///
    /// Currently the only capability is [`DelegationCapability`].
    ///
    /// [`DelegationCapability`]: anvil_core::eth::wallet::DelegationCapability
    pub(crate) fn get_capabilities(&self) -> WalletCapabilities {
        self.capabilities.read().clone()
    }

    /// Updates memory limits that should be more strict when auto-mine is enabled
    pub(crate) fn update_interval_mine_block_time(&self, block_time: Duration) {
        self.states.write().update_interval_mine_block_time(block_time)
    }

    pub(crate) fn executor_wallet(&self) -> Option<EthereumWallet> {
        self.executor_wallet.read().clone()
    }

    /// Adds an address to the [`DelegationCapability`] of the wallet.
    pub(crate) fn add_capability(&self, address: Address) {
        let chain_id = self.env.read().evm_env.cfg_env.chain_id;
        let mut capabilities = self.capabilities.write();
        let mut capability = capabilities.get(chain_id).cloned().unwrap_or_default();
        capability.delegation.addresses.push(address);
        capabilities.insert(chain_id, capability);
    }

    pub(crate) fn set_executor(&self, executor_pk: String) -> Result<Address, BlockchainError> {
        let signer: PrivateKeySigner =
            executor_pk.parse().map_err(|_| RpcError::invalid_params("Invalid private key"))?;

        let executor = signer.address();
        let wallet = EthereumWallet::new(signer);

        *self.executor_wallet.write() = Some(wallet);

        Ok(executor)
    }

    /// Applies the configured genesis settings
    ///
    /// This will fund, create the genesis accounts
    async fn apply_genesis(&self) -> Result<(), DatabaseError> {
        trace!(target: "backend", "setting genesis balances");

        if self.fork.read().is_some() {
            // fetch all account first
            let mut genesis_accounts_futures = Vec::with_capacity(self.genesis.accounts.len());
            for address in self.genesis.accounts.iter().copied() {
                let db = Arc::clone(&self.db);

                // The forking Database backend can handle concurrent requests, we can fetch all dev
                // accounts concurrently by spawning the job to a new task
                genesis_accounts_futures.push(tokio::task::spawn(async move {
                    let db = db.read().await;
                    let info = db.basic_ref(address)?.unwrap_or_default();
                    Ok::<_, DatabaseError>((address, info))
                }));
            }

            let genesis_accounts = futures::future::join_all(genesis_accounts_futures).await;

            let mut db = self.db.write().await;

            for res in genesis_accounts {
                let (address, mut info) = res.unwrap()?;
                info.balance = self.genesis.balance;
                db.insert_account(address, info.clone());
            }
        } else {
            let mut db = self.db.write().await;
            for (account, info) in self.genesis.account_infos() {
                db.insert_account(account, info);
            }

            // insert the new genesis hash to the database so it's available for the next block in
            // the evm
            db.insert_block_hash(U256::from(self.best_number()), self.best_hash());
        }

        let db = self.db.write().await;
        // apply the genesis.json alloc
        self.genesis.apply_genesis_json_alloc(db)?;

        trace!(target: "backend", "set genesis balances");

        Ok(())
    }

    /// Sets the account to impersonate
    ///
    /// Returns `true` if the account is already impersonated
    pub fn impersonate(&self, addr: Address) -> bool {
        if self.cheats.impersonated_accounts().contains(&addr) {
            return true
        }
        // Ensure EIP-3607 is disabled
        let mut env = self.env.write();
        env.evm_env.cfg_env.disable_eip3607 = true;
        self.cheats.impersonate(addr)
    }

    /// Removes the account that from the impersonated set
    ///
    /// If the impersonated `addr` is a contract then we also reset the code here
    pub fn stop_impersonating(&self, addr: Address) {
        self.cheats.stop_impersonating(&addr);
    }

    /// If set to true will make every account impersonated
    pub fn auto_impersonate_account(&self, enabled: bool) {
        self.cheats.set_auto_impersonate_account(enabled);
    }

    /// Returns the configured fork, if any
    pub fn get_fork(&self) -> Option<ClientFork> {
        self.fork.read().clone()
    }

    /// Returns the database
    pub fn get_db(&self) -> &Arc<AsyncRwLock<Box<dyn Db>>> {
        &self.db
    }

    /// Returns the `AccountInfo` from the database
    pub async fn get_account(&self, address: Address) -> DatabaseResult<AccountInfo> {
        Ok(self.db.read().await.basic_ref(address)?.unwrap_or_default())
    }

    /// Whether we're forked off some remote client
    pub fn is_fork(&self) -> bool {
        self.fork.read().is_some()
    }

    pub fn precompiles(&self) -> Vec<Address> {
        get_precompiles_for(self.env.read().evm_env.cfg_env.spec)
    }

    /// Resets the fork to a fresh state
    pub async fn reset_fork(&self, forking: Forking) -> Result<(), BlockchainError> {
        if !self.is_fork() {
            if let Some(eth_rpc_url) = forking.clone().json_rpc_url {
                let mut env = self.env.read().clone();

                let (db, config) = {
                    let mut node_config = self.node_config.write().await;

                    // we want to force the correct base fee for the next block during
                    // `setup_fork_db_config`
                    node_config.base_fee.take();

                    node_config.setup_fork_db_config(eth_rpc_url, &mut env, &self.fees).await?
                };

                *self.db.write().await = Box::new(db);

                let fork = ClientFork::new(config, Arc::clone(&self.db));

                *self.env.write() = env;
                *self.fork.write() = Some(fork);
            } else {
                return Err(RpcError::invalid_params(
                    "Forking not enabled and RPC URL not provided to start forking",
                )
                .into());
            }
        }

        if let Some(fork) = self.get_fork() {
            let block_number =
                forking.block_number.map(BlockNumber::from).unwrap_or(BlockNumber::Latest);
            // reset the fork entirely and reapply the genesis config
            fork.reset(forking.json_rpc_url.clone(), block_number).await?;
            let fork_block_number = fork.block_number();
            let fork_block = fork
                .block_by_number(fork_block_number)
                .await?
                .ok_or(BlockchainError::BlockNotFound)?;
            // update all settings related to the forked block
            {
                if let Some(fork_url) = forking.json_rpc_url {
                    self.reset_block_number(fork_url, fork_block_number).await?;
                } else {
                    // If rpc url is unspecified, then update the fork with the new block number and
                    // existing rpc url, this updates the cache path
                    {
                        let maybe_fork_url = { self.node_config.read().await.eth_rpc_url.clone() };
                        if let Some(fork_url) = maybe_fork_url {
                            self.reset_block_number(fork_url, fork_block_number).await?;
                        }
                    }

                    let gas_limit = self.node_config.read().await.fork_gas_limit(&fork_block);
                    let mut env = self.env.write();

                    env.evm_env.cfg_env.chain_id = fork.chain_id();
                    env.evm_env.block_env = BlockEnv {
                        number: fork_block_number,
                        timestamp: fork_block.header.timestamp,
                        gas_limit,
                        difficulty: fork_block.header.difficulty,
                        prevrandao: Some(fork_block.header.mix_hash.unwrap_or_default()),
                        // Keep previous `beneficiary` and `basefee` value
                        beneficiary: env.evm_env.block_env.beneficiary,
                        basefee: env.evm_env.block_env.basefee,
                        ..env.evm_env.block_env.clone()
                    };

                    // this is the base fee of the current block, but we need the base fee of
                    // the next block
                    let next_block_base_fee = self.fees.get_next_block_base_fee_per_gas(
                        fork_block.header.gas_used,
                        gas_limit,
                        fork_block.header.base_fee_per_gas.unwrap_or_default(),
                    );

                    self.fees.set_base_fee(next_block_base_fee);
                }

                // reset the time to the timestamp of the forked block
                self.time.reset(fork_block.header.timestamp);

                // also reset the total difficulty
                self.blockchain.storage.write().total_difficulty = fork.total_difficulty();
            }
            // reset storage
            *self.blockchain.storage.write() = BlockchainStorage::forked(
                fork.block_number(),
                fork.block_hash(),
                fork.total_difficulty(),
            );
            self.states.write().clear();
            self.db.write().await.clear();

            self.apply_genesis().await?;

            trace!(target: "backend", "reset fork");

            Ok(())
        } else {
            Err(RpcError::invalid_params("Forking not enabled").into())
        }
    }

    async fn reset_block_number(
        &self,
        fork_url: String,
        fork_block_number: u64,
    ) -> Result<(), BlockchainError> {
        let mut node_config = self.node_config.write().await;
        node_config.fork_choice = Some(ForkChoice::Block(fork_block_number as i128));

        let mut env = self.env.read().clone();
        let (forked_db, client_fork_config) =
            node_config.setup_fork_db_config(fork_url, &mut env, &self.fees).await?;

        *self.db.write().await = Box::new(forked_db);
        let fork = ClientFork::new(client_fork_config, Arc::clone(&self.db));
        *self.fork.write() = Some(fork);
        *self.env.write() = env;

        Ok(())
    }

    /// Returns the `TimeManager` responsible for timestamps
    pub fn time(&self) -> &TimeManager {
        &self.time
    }

    /// Returns the `CheatsManager` responsible for executing cheatcodes
    pub fn cheats(&self) -> &CheatsManager {
        &self.cheats
    }

    /// Whether to skip blob validation
    pub fn skip_blob_validation(&self, impersonator: Option<Address>) -> bool {
        self.cheats().auto_impersonate_accounts() ||
            impersonator
                .is_some_and(|addr| self.cheats().impersonated_accounts().contains(&addr))
    }

    /// Returns the `FeeManager` that manages fee/pricings
    pub fn fees(&self) -> &FeeManager {
        &self.fees
    }

    /// The env data of the blockchain
    pub fn env(&self) -> &Arc<RwLock<Env>> {
        &self.env
    }

    /// Returns the current best hash of the chain
    pub fn best_hash(&self) -> B256 {
        self.blockchain.storage.read().best_hash
    }

    /// Returns the current best number of the chain
    pub fn best_number(&self) -> u64 {
        self.blockchain.storage.read().best_number
    }

    /// Sets the block number
    pub fn set_block_number(&self, number: u64) {
        let mut env = self.env.write();
        env.evm_env.block_env.number = number;
    }

    /// Returns the client coinbase address.
    pub fn coinbase(&self) -> Address {
        self.env.read().evm_env.block_env.beneficiary
    }

    /// Returns the client coinbase address.
    pub fn chain_id(&self) -> U256 {
        U256::from(self.env.read().evm_env.cfg_env.chain_id)
    }

    pub fn set_chain_id(&self, chain_id: u64) {
        self.env.write().evm_env.cfg_env.chain_id = chain_id;
    }

    /// Returns balance of the given account.
    pub async fn current_balance(&self, address: Address) -> DatabaseResult<U256> {
        Ok(self.get_account(address).await?.balance)
    }

    /// Returns balance of the given account.
    pub async fn current_nonce(&self, address: Address) -> DatabaseResult<u64> {
        Ok(self.get_account(address).await?.nonce)
    }

    /// Sets the coinbase address
    pub fn set_coinbase(&self, address: Address) {
        self.env.write().evm_env.block_env.beneficiary = address;
    }

    /// Sets the nonce of the given address
    pub async fn set_nonce(&self, address: Address, nonce: U256) -> DatabaseResult<()> {
        self.db.write().await.set_nonce(address, nonce.try_into().unwrap_or(u64::MAX))
    }

    /// Sets the balance of the given address
    pub async fn set_balance(&self, address: Address, balance: U256) -> DatabaseResult<()> {
        self.db.write().await.set_balance(address, balance)
    }

    /// Sets the code of the given address
    pub async fn set_code(&self, address: Address, code: Bytes) -> DatabaseResult<()> {
        self.db.write().await.set_code(address, code.0.into())
    }

    /// Sets the value for the given slot of the given address
    pub async fn set_storage_at(
        &self,
        address: Address,
        slot: U256,
        val: B256,
    ) -> DatabaseResult<()> {
        self.db.write().await.set_storage_at(address, slot.into(), val)
    }

    /// Returns the configured specid
    pub fn spec_id(&self) -> SpecId {
        self.env.read().evm_env.cfg_env.spec
    }

    /// Returns true for post London
    pub fn is_eip1559(&self) -> bool {
        (self.spec_id() as u8) >= (SpecId::LONDON as u8)
    }

    /// Returns true for post Merge
    pub fn is_eip3675(&self) -> bool {
        (self.spec_id() as u8) >= (SpecId::MERGE as u8)
    }

    /// Returns true for post Berlin
    pub fn is_eip2930(&self) -> bool {
        (self.spec_id() as u8) >= (SpecId::BERLIN as u8)
    }

    /// Returns true for post Cancun
    pub fn is_eip4844(&self) -> bool {
        (self.spec_id() as u8) >= (SpecId::CANCUN as u8)
    }

    /// Returns true for post Prague
    pub fn is_eip7702(&self) -> bool {
        (self.spec_id() as u8) >= (SpecId::PRAGUE as u8)
    }

    /// Returns true if op-stack deposits are active
    pub fn is_optimism(&self) -> bool {
        self.env.read().is_optimism
    }

    /// Returns [`BlobParams`] corresponding to the current spec.
    pub fn blob_params(&self) -> BlobParams {
        if self.env.read().evm_env.cfg_env.spec >= SpecId::PRAGUE {
            BlobParams::prague()
        } else {
            BlobParams::cancun()
        }
    }

    /// Returns an error if EIP1559 is not active (pre Berlin)
    pub fn ensure_eip1559_active(&self) -> Result<(), BlockchainError> {
        if self.is_eip1559() {
            return Ok(());
        }
        Err(BlockchainError::EIP1559TransactionUnsupportedAtHardfork)
    }

    /// Returns an error if EIP1559 is not active (pre muirGlacier)
    pub fn ensure_eip2930_active(&self) -> Result<(), BlockchainError> {
        if self.is_eip2930() {
            return Ok(());
        }
        Err(BlockchainError::EIP2930TransactionUnsupportedAtHardfork)
    }

    pub fn ensure_eip4844_active(&self) -> Result<(), BlockchainError> {
        if self.is_eip4844() {
            return Ok(());
        }
        Err(BlockchainError::EIP4844TransactionUnsupportedAtHardfork)
    }

    pub fn ensure_eip7702_active(&self) -> Result<(), BlockchainError> {
        if self.is_eip7702() {
            return Ok(());
        }
        Err(BlockchainError::EIP7702TransactionUnsupportedAtHardfork)
    }

    /// Returns an error if op-stack deposits are not active
    pub fn ensure_op_deposits_active(&self) -> Result<(), BlockchainError> {
        if self.is_optimism() {
            return Ok(())
        }
        Err(BlockchainError::DepositTransactionUnsupported)
    }

    /// Returns the block gas limit
    pub fn gas_limit(&self) -> u64 {
        self.env.read().evm_env.block_env.gas_limit
    }

    /// Sets the block gas limit
    pub fn set_gas_limit(&self, gas_limit: u64) {
        self.env.write().evm_env.block_env.gas_limit = gas_limit;
    }

    /// Returns the current base fee
    pub fn base_fee(&self) -> u64 {
        self.fees.base_fee()
    }

    /// Returns whether the minimum suggested priority fee is enforced
    pub fn is_min_priority_fee_enforced(&self) -> bool {
        self.fees.is_min_priority_fee_enforced()
    }

    pub fn excess_blob_gas_and_price(&self) -> Option<BlobExcessGasAndPrice> {
        self.fees.excess_blob_gas_and_price()
    }

    /// Sets the current basefee
    pub fn set_base_fee(&self, basefee: u64) {
        self.fees.set_base_fee(basefee)
    }

    /// Sets the gas price
    pub fn set_gas_price(&self, price: u128) {
        self.fees.set_gas_price(price)
    }

    pub fn elasticity(&self) -> f64 {
        self.fees.elasticity()
    }

    /// Returns the total difficulty of the chain until this block
    ///
    /// Note: this will always be `0` in memory mode
    /// In forking mode this will always be the total difficulty of the forked block
    pub fn total_difficulty(&self) -> U256 {
        self.blockchain.storage.read().total_difficulty
    }

    /// Creates a new `evm_snapshot` at the current height.
    ///
    /// Returns the id of the snapshot created.
    pub async fn create_state_snapshot(&self) -> U256 {
        let num = self.best_number();
        let hash = self.best_hash();
        let id = self.db.write().await.snapshot_state();
        trace!(target: "backend", "creating snapshot {} at {}", id, num);
        self.active_state_snapshots.lock().insert(id, (num, hash));
        id
    }

    /// Reverts the state to the state snapshot identified by the given `id`.
    pub async fn revert_state_snapshot(&self, id: U256) -> Result<bool, BlockchainError> {
        let block = { self.active_state_snapshots.lock().remove(&id) };
        if let Some((num, hash)) = block {
            let best_block_hash = {
                // revert the storage that's newer than the snapshot
                let current_height = self.best_number();
                let mut storage = self.blockchain.storage.write();

                for n in ((num + 1)..=current_height).rev() {
                    trace!(target: "backend", "reverting block {}", n);
                    if let Some(hash) = storage.hashes.remove(&n) {
                        if let Some(block) = storage.blocks.remove(&hash) {
                            for tx in block.transactions {
                                let _ = storage.transactions.remove(&tx.hash());
                            }
                        }
                    }
                }

                storage.best_number = num;
                storage.best_hash = hash;
                hash
            };
            let block =
                self.block_by_hash(best_block_hash).await?.ok_or(BlockchainError::BlockNotFound)?;

            let reset_time = block.header.timestamp;
            self.time.reset(reset_time);

            let mut env = self.env.write();
            env.evm_env.block_env = BlockEnv {
                number: num,
                timestamp: block.header.timestamp,
                difficulty: block.header.difficulty,
                // ensures prevrandao is set
                prevrandao: Some(block.header.mix_hash.unwrap_or_default()),
                gas_limit: block.header.gas_limit,
                // Keep previous `beneficiary` and `basefee` value
                beneficiary: env.evm_env.block_env.beneficiary,
                basefee: env.evm_env.block_env.basefee,
                ..Default::default()
            }
        }
        Ok(self.db.write().await.revert_state(id, RevertStateSnapshotAction::RevertRemove))
    }

    pub fn list_state_snapshots(&self) -> BTreeMap<U256, (u64, B256)> {
        self.active_state_snapshots.lock().clone().into_iter().collect()
    }

    /// Get the current state.
    pub async fn serialized_state(
        &self,
        preserve_historical_states: bool,
    ) -> Result<SerializableState, BlockchainError> {
        let at = self.env.read().evm_env.block_env.clone();
        let best_number = self.blockchain.storage.read().best_number;
        let blocks = self.blockchain.storage.read().serialized_blocks();
        let transactions = self.blockchain.storage.read().serialized_transactions();
        let historical_states = if preserve_historical_states {
            Some(self.states.write().serialized_states())
        } else {
            None
        };

        let state = self.db.read().await.dump_state(
            at,
            best_number,
            blocks,
            transactions,
            historical_states,
        )?;
        state.ok_or_else(|| {
            RpcError::invalid_params("Dumping state not supported with the current configuration")
                .into()
        })
    }

    /// Write all chain data to serialized bytes buffer
    pub async fn dump_state(
        &self,
        preserve_historical_states: bool,
    ) -> Result<Bytes, BlockchainError> {
        let state = self.serialized_state(preserve_historical_states).await?;
        let mut encoder = GzEncoder::new(Vec::new(), Compression::default());
        encoder
            .write_all(&serde_json::to_vec(&state).unwrap_or_default())
            .map_err(|_| BlockchainError::DataUnavailable)?;
        Ok(encoder.finish().unwrap_or_default().into())
    }

    /// Apply [SerializableState] data to the backend storage.
    pub async fn load_state(&self, state: SerializableState) -> Result<bool, BlockchainError> {
        // load the blocks and transactions into the storage
        self.blockchain.storage.write().load_blocks(state.blocks.clone());
        self.blockchain.storage.write().load_transactions(state.transactions.clone());
        // reset the block env
        if let Some(block) = state.block.clone() {
            self.env.write().evm_env.block_env = block.clone();

            // Set the current best block number.
            // Defaults to block number for compatibility with existing state files.
            let fork_num_and_hash = self.get_fork().map(|f| (f.block_number(), f.block_hash()));

            if let Some((number, hash)) = fork_num_and_hash {
                let best_number = state.best_block_number.unwrap_or(block.number);
                trace!(target: "backend", state_block_number=?best_number, fork_block_number=?number);
                // If the state.block_number is greater than the fork block number, set best number
                // to the state block number.
                // Ref: https://github.com/foundry-rs/foundry/issues/9539
                if best_number > number {
                    self.blockchain.storage.write().best_number = best_number;
                    let best_hash =
                        self.blockchain.storage.read().hash(best_number.into()).ok_or_else(
                            || {
                                BlockchainError::RpcError(RpcError::internal_error_with(format!(
                                    "Best hash not found for best number {best_number}",
                                )))
                            },
                        )?;
                    self.blockchain.storage.write().best_hash = best_hash;
                } else {
                    // If loading state file on a fork, set best number to the fork block number.
                    // Ref: https://github.com/foundry-rs/foundry/pull/9215#issue-2618681838
                    self.blockchain.storage.write().best_number = number;
                    self.blockchain.storage.write().best_hash = hash;
                }
            } else {
                let best_number = state.best_block_number.unwrap_or(block.number);
                self.blockchain.storage.write().best_number = best_number;

                // Set the current best block hash;
                let best_hash =
                    self.blockchain.storage.read().hash(best_number.into()).ok_or_else(|| {
                        BlockchainError::RpcError(RpcError::internal_error_with(format!(
                            "Best hash not found for best number {best_number}",
                        )))
                    })?;

                self.blockchain.storage.write().best_hash = best_hash;
            }
        }

        if let Some(latest) = state.blocks.iter().max_by_key(|b| b.header.number) {
            let header = &latest.header;
            let next_block_base_fee = self.fees.get_next_block_base_fee_per_gas(
                header.gas_used,
                header.gas_limit,
                header.base_fee_per_gas.unwrap_or_default(),
            );
            let next_block_excess_blob_gas = self.fees.get_next_block_blob_excess_gas(
                header.excess_blob_gas.unwrap_or_default(),
                header.blob_gas_used.unwrap_or_default(),
            );

            // update next base fee
            self.fees.set_base_fee(next_block_base_fee);
            self.fees.set_blob_excess_gas_and_price(BlobExcessGasAndPrice::new(
                next_block_excess_blob_gas,
                false,
            ));
        }

        if !self.db.write().await.load_state(state.clone())? {
            return Err(RpcError::invalid_params(
                "Loading state not supported with the current configuration",
            )
            .into());
        }

        if let Some(historical_states) = state.historical_states {
            self.states.write().load_states(historical_states);
        }

        Ok(true)
    }

    /// Deserialize and add all chain data to the backend storage
    pub async fn load_state_bytes(&self, buf: Bytes) -> Result<bool, BlockchainError> {
        let orig_buf = &buf.0[..];
        let mut decoder = GzDecoder::new(orig_buf);
        let mut decoded_data = Vec::new();

        let state: SerializableState = serde_json::from_slice(if decoder.header().is_some() {
            decoder
                .read_to_end(decoded_data.as_mut())
                .map_err(|_| BlockchainError::FailedToDecodeStateDump)?;
            &decoded_data
        } else {
            &buf.0
        })
        .map_err(|_| BlockchainError::FailedToDecodeStateDump)?;

        self.load_state(state).await
    }

    /// Returns the environment for the next block
    fn next_env(&self) -> Env {
        let mut env = self.env.read().clone();
        // increase block number for this block
        env.evm_env.block_env.number = env.evm_env.block_env.number.saturating_add(1);
        env.evm_env.block_env.basefee = self.base_fee();
        env.evm_env.block_env.timestamp = self.time.current_call_timestamp();
        env
    }

    /// Creates an EVM instance with optionally injected precompiles.
    fn new_evm_with_inspector_ref<'db, I>(
        &self,
        db: &'db dyn DatabaseRef<Error = DatabaseError>,
        env: &Env,
        inspector: &'db mut I,
    ) -> EitherEvm<
        WrapDatabaseRef<&'db dyn DatabaseRef<Error = DatabaseError>>,
        &'db mut I,
        PrecompilesMap,
    >
    where
        I: Inspector<EthEvmContext<WrapDatabaseRef<&'db dyn DatabaseRef<Error = DatabaseError>>>>
            + Inspector<OpContext<WrapDatabaseRef<&'db dyn DatabaseRef<Error = DatabaseError>>>>,
        WrapDatabaseRef<&'db dyn DatabaseRef<Error = DatabaseError>>:
            Database<Error = DatabaseError>,
    {
        let mut evm = new_evm_with_inspector_ref(db, env, inspector);

        if let Some(factory) = &self.precompile_factory {
            inject_precompiles(&mut evm, factory.precompiles());
        }

        evm
    }

    /// executes the transactions without writing to the underlying database
    pub async fn inspect_tx(
        &self,
        tx: Arc<PoolTransaction>,
    ) -> Result<
        (InstructionResult, Option<Output>, u64, State, Vec<revm::primitives::Log>),
        BlockchainError,
    > {
        let mut env = self.next_env();
        env.tx = tx.pending_transaction.to_revm_tx_env();

        if env.is_optimism {
            env.tx.enveloped_tx =
                Some(alloy_rlp::encode(&tx.pending_transaction.transaction.transaction).into());
        }

        let db = self.db.read().await;
        let mut inspector = self.build_inspector();
        let mut evm = self.new_evm_with_inspector_ref(db.as_dyn(), &env, &mut inspector);
        let ResultAndState { result, state } = evm.transact(env.tx)?;
        let (exit_reason, gas_used, out, logs) = match result {
            ExecutionResult::Success { reason, gas_used, logs, output, .. } => {
                (reason.into(), gas_used, Some(output), Some(logs))
            }
            ExecutionResult::Revert { gas_used, output } => {
                (InstructionResult::Revert, gas_used, Some(Output::Call(output)), None)
            }
            ExecutionResult::Halt { reason, gas_used } => {
                let eth_reason = op_haltreason_to_instruction_result(reason);
                (eth_reason, gas_used, None, None)
            }
        };

        drop(evm);
        inspector.print_logs();

        if self.print_traces {
            inspector.print_traces();
        }

        Ok((exit_reason, out, gas_used, state, logs.unwrap_or_default()))
    }

    /// Creates the pending block
    ///
    /// This will execute all transaction in the order they come but will not mine the block
    pub async fn pending_block(&self, pool_transactions: Vec<Arc<PoolTransaction>>) -> BlockInfo {
        self.with_pending_block(pool_transactions, |_, block| block).await
    }

    /// Creates the pending block
    ///
    /// This will execute all transaction in the order they come but will not mine the block
    pub async fn with_pending_block<F, T>(
        &self,
        pool_transactions: Vec<Arc<PoolTransaction>>,
        f: F,
    ) -> T
    where
        F: FnOnce(Box<dyn MaybeFullDatabase + '_>, BlockInfo) -> T,
    {
        let db = self.db.read().await;
        let env = self.next_env();

        let mut cache_db = CacheDB::new(&*db);

        let storage = self.blockchain.storage.read();

        let executor = TransactionExecutor {
            db: &mut cache_db,
            validator: self,
            pending: pool_transactions.into_iter(),
            block_env: env.evm_env.block_env.clone(),
            cfg_env: env.evm_env.cfg_env,
            parent_hash: storage.best_hash,
            gas_used: 0,
            blob_gas_used: 0,
            enable_steps_tracing: self.enable_steps_tracing,
            print_logs: self.print_logs,
            print_traces: self.print_traces,
            precompile_factory: self.precompile_factory.clone(),
            odyssey: self.odyssey,
            optimism: self.is_optimism(),
            blob_params: self.blob_params(),
        };

        // create a new pending block
        let executed = executor.execute();
        f(Box::new(cache_db), executed.block)
    }

    /// Mines a new block and stores it.
    ///
    /// this will execute all transaction in the order they come in and return all the markers they
    /// provide.
    pub async fn mine_block(
        &self,
        pool_transactions: Vec<Arc<PoolTransaction>>,
    ) -> MinedBlockOutcome {
        self.do_mine_block(pool_transactions).await
    }

    async fn do_mine_block(
        &self,
        pool_transactions: Vec<Arc<PoolTransaction>>,
    ) -> MinedBlockOutcome {
        let _mining_guard = self.mining.lock().await;
        trace!(target: "backend", "creating new block with {} transactions", pool_transactions.len());

        let (outcome, header, block_hash) = {
            let current_base_fee = self.base_fee();
            let current_excess_blob_gas_and_price = self.excess_blob_gas_and_price();

            let mut env = self.env.read().clone();

            if env.evm_env.block_env.basefee == 0 {
                // this is an edge case because the evm fails if `tx.effective_gas_price < base_fee`
                // 0 is only possible if it's manually set
                env.evm_env.cfg_env.disable_base_fee = true;
            }

            let block_number = self.blockchain.storage.read().best_number.saturating_add(1);

            // increase block number for this block
            if is_arbitrum(env.evm_env.cfg_env.chain_id) {
                // Temporary set `env.block.number` to `block_number` for Arbitrum chains.
                env.evm_env.block_env.number = block_number;
            } else {
                env.evm_env.block_env.number = env.evm_env.block_env.number.saturating_add(1);
            }

            env.evm_env.block_env.basefee = current_base_fee;
            env.evm_env.block_env.blob_excess_gas_and_price = current_excess_blob_gas_and_price;

            // pick a random value for prevrandao
            env.evm_env.block_env.prevrandao = Some(B256::random());

            let best_hash = self.blockchain.storage.read().best_hash;

            if self.prune_state_history_config.is_state_history_supported() {
                let db = self.db.read().await.current_state();
                // store current state before executing all transactions
                self.states.write().insert(best_hash, db);
            }

            let (executed_tx, block_hash) = {
                let mut db = self.db.write().await;

                // finally set the next block timestamp, this is done just before execution, because
                // there can be concurrent requests that can delay acquiring the db lock and we want
                // to ensure the timestamp is as close as possible to the actual execution.
                env.evm_env.block_env.timestamp = self.time.next_timestamp();

                let executor = TransactionExecutor {
                    db: &mut **db,
                    validator: self,
                    pending: pool_transactions.into_iter(),
                    block_env: env.evm_env.block_env.clone(),
                    cfg_env: env.evm_env.cfg_env.clone(),
                    parent_hash: best_hash,
                    gas_used: 0,
                    blob_gas_used: 0,
                    enable_steps_tracing: self.enable_steps_tracing,
                    print_logs: self.print_logs,
                    print_traces: self.print_traces,
                    odyssey: self.odyssey,
                    precompile_factory: self.precompile_factory.clone(),
                    optimism: self.is_optimism(),
                    blob_params: self.blob_params(),
                };
                let executed_tx = executor.execute();

                // we also need to update the new blockhash in the db itself
                let block_hash = executed_tx.block.block.header.hash_slow();
                db.insert_block_hash(U256::from(executed_tx.block.block.header.number), block_hash);

                (executed_tx, block_hash)
            };

            // create the new block with the current timestamp
            let ExecutedTransactions { block, included, invalid } = executed_tx;
            let BlockInfo { block, transactions, receipts } = block;

            let header = block.header.clone();

            trace!(
                target: "backend",
                "Mined block {} with {} tx {:?}",
                block_number,
                transactions.len(),
                transactions.iter().map(|tx| tx.transaction_hash).collect::<Vec<_>>()
            );
            let mut storage = self.blockchain.storage.write();
            // update block metadata
            storage.best_number = block_number;
            storage.best_hash = block_hash;
            // Difficulty is removed and not used after Paris (aka TheMerge). Value is replaced with
            // prevrandao. https://github.com/bluealloy/revm/blob/1839b3fce8eaeebb85025576f2519b80615aca1e/crates/interpreter/src/instructions/host_env.rs#L27
            if !self.is_eip3675() {
                storage.total_difficulty =
                    storage.total_difficulty.saturating_add(header.difficulty);
            }

            storage.blocks.insert(block_hash, block);
            storage.hashes.insert(block_number, block_hash);

            node_info!("");
            // insert all transactions
            for (info, receipt) in transactions.into_iter().zip(receipts) {
                // log some tx info
                node_info!("    Transaction: {:?}", info.transaction_hash);
                if let Some(contract) = &info.contract_address {
                    node_info!("    Contract created: {contract}");
                }
                node_info!("    Gas used: {}", receipt.cumulative_gas_used());
                if !info.exit.is_ok() {
                    let r = RevertDecoder::new().decode(
                        info.out.as_ref().map(|b| &b[..]).unwrap_or_default(),
                        Some(info.exit),
                    );
                    node_info!("    Error: reverted with: {r}");
                }
                node_info!("");

                let mined_tx = MinedTransaction { info, receipt, block_hash, block_number };
                storage.transactions.insert(mined_tx.info.transaction_hash, mined_tx);
            }

            // remove old transactions that exceed the transaction block keeper
            if let Some(transaction_block_keeper) = self.transaction_block_keeper {
                if storage.blocks.len() > transaction_block_keeper {
                    let to_clear = block_number
                        .saturating_sub(transaction_block_keeper.try_into().unwrap_or(u64::MAX));
                    storage.remove_block_transactions_by_number(to_clear)
                }
            }

            // we intentionally set the difficulty to `0` for newer blocks
            env.evm_env.block_env.difficulty = U256::from(0);

            // update env with new values
            *self.env.write() = env;

            let timestamp = utc_from_secs(header.timestamp);

            node_info!("    Block Number: {}", block_number);
            node_info!("    Block Hash: {:?}", block_hash);
            if timestamp.year() > 9999 {
                // rf2822 panics with more than 4 digits
                node_info!("    Block Time: {:?}\n", timestamp.to_rfc3339());
            } else {
                node_info!("    Block Time: {:?}\n", timestamp.to_rfc2822());
            }

            let outcome = MinedBlockOutcome { block_number, included, invalid };

            (outcome, header, block_hash)
        };
        let next_block_base_fee = self.fees.get_next_block_base_fee_per_gas(
            header.gas_used,
            header.gas_limit,
            header.base_fee_per_gas.unwrap_or_default(),
        );
        let next_block_excess_blob_gas = self.fees.get_next_block_blob_excess_gas(
            header.excess_blob_gas.unwrap_or_default(),
            header.blob_gas_used.unwrap_or_default(),
        );

        // update next base fee
        self.fees.set_base_fee(next_block_base_fee);
        self.fees.set_blob_excess_gas_and_price(BlobExcessGasAndPrice::new(
            next_block_excess_blob_gas,
            false,
        ));

        // notify all listeners
        self.notify_on_new_block(header, block_hash);

        outcome
    }

    /// Executes the [TransactionRequest] without writing to the DB
    ///
    /// # Errors
    ///
    /// Returns an error if the `block_number` is greater than the current height
    pub async fn call(
        &self,
        request: WithOtherFields<TransactionRequest>,
        fee_details: FeeDetails,
        block_request: Option<BlockRequest>,
        overrides: EvmOverrides,
    ) -> Result<(InstructionResult, Option<Output>, u128, State), BlockchainError> {
<<<<<<< HEAD
        self.with_database_at(block_request, |state, mut block| {
            let block_number = block.number.to::<u64>();
            let (exit, out, gas, state) = {
                let mut cache_db = CacheDB::new(state);
                if let Some(state_overrides) = overrides.state {
                    state::apply_state_overrides(state_overrides.into_iter().collect(), &mut cache_db)?;
                }
                if let Some(block_overrides) = overrides.block {
                    state::apply_block_overrides(*block_overrides, &mut cache_db, &mut block);
                }
                self.call_with_state(cache_db.as_dyn(), request, fee_details, block)
=======
        self.with_database_at(block_request, |state, block| {
            let block_number = block.number;
            let (exit, out, gas, state) = match overrides {
                None => self.call_with_state(state.as_dyn(), request, fee_details, block),
                Some(overrides) => {
                    let state = state::apply_state_override(overrides.into_iter().collect(), state)?;
                    self.call_with_state(state.as_dyn(), request, fee_details, block)
                },
>>>>>>> 0ca8dd47
            }?;
            trace!(target: "backend", "call return {:?} out: {:?} gas {} on block {}", exit, out, gas, block_number);
            Ok((exit, out, gas, state))
        }).await?
    }

    /// ## EVM settings
    ///
    /// This modifies certain EVM settings to mirror geth's `SkipAccountChecks` when transacting requests, see also: <https://github.com/ethereum/go-ethereum/blob/380688c636a654becc8f114438c2a5d93d2db032/core/state_transition.go#L145-L148>:
    ///
    ///  - `disable_eip3607` is set to `true`
    ///  - `disable_base_fee` is set to `true`
    ///  - `nonce` check is skipped if `request.nonce` is None
    fn build_call_env(
        &self,
        request: WithOtherFields<TransactionRequest>,
        fee_details: FeeDetails,
        block_env: BlockEnv,
    ) -> Env {
        let WithOtherFields::<TransactionRequest> {
            inner:
                TransactionRequest {
                    from,
                    to,
                    gas,
                    value,
                    input,
                    access_list,
                    blob_versioned_hashes,
                    authorization_list,
                    nonce,
                    sidecar: _,
                    chain_id,
                    transaction_type,
                    max_fee_per_gas,
                    max_priority_fee_per_gas,
                    .. // Rest of the gas fees related fields are taken from `fee_details`
                },
            other,
        } = request;

        let tx_type = transaction_type.unwrap_or_else(|| {
            if authorization_list.is_some() {
                EIP7702_TX_TYPE_ID
            } else if blob_versioned_hashes.is_some() {
                EIP4844_TX_TYPE_ID
            } else if max_fee_per_gas.is_some() || max_priority_fee_per_gas.is_some() {
                EIP1559_TX_TYPE_ID
            } else if access_list.is_some() {
                EIP2930_TX_TYPE_ID
            } else {
                LEGACY_TX_TYPE_ID
            }
        });

        let FeeDetails {
            gas_price,
            max_fee_per_gas,
            max_priority_fee_per_gas,
            max_fee_per_blob_gas,
        } = fee_details;

        let gas_limit = gas.unwrap_or(block_env.gas_limit);
        let mut env = self.env.read().clone();
        env.evm_env.block_env = block_env;
        // we want to disable this in eth_call, since this is common practice used by other node
        // impls and providers <https://github.com/foundry-rs/foundry/issues/4388>
        env.evm_env.cfg_env.disable_block_gas_limit = true;

        // The basefee should be ignored for calls against state for
        // - eth_call
        // - eth_estimateGas
        // - eth_createAccessList
        // - tracing
        env.evm_env.cfg_env.disable_base_fee = true;

        let gas_price = gas_price.or(max_fee_per_gas).unwrap_or_else(|| {
            self.fees().raw_gas_price().saturating_add(MIN_SUGGESTED_PRIORITY_FEE)
        });
        let caller = from.unwrap_or_default();
        let to = to.as_ref().and_then(TxKind::to);
        let blob_hashes = blob_versioned_hashes.unwrap_or_default();
        let mut base = TxEnv {
            caller,
            gas_limit,
            gas_price,
            gas_priority_fee: max_priority_fee_per_gas,
            max_fee_per_blob_gas: max_fee_per_blob_gas
                .or_else(|| {
                    if !blob_hashes.is_empty() {
                        env.evm_env.block_env.blob_gasprice()
                    } else {
                        Some(0)
                    }
                })
                .unwrap_or_default(),
            kind: match to {
                Some(addr) => TxKind::Call(*addr),
                None => TxKind::Create,
            },
            tx_type,
            value: value.unwrap_or_default(),
            data: input.into_input().unwrap_or_default(),
            chain_id: Some(chain_id.unwrap_or(self.env.read().evm_env.cfg_env.chain_id)),
            access_list: access_list.unwrap_or_default(),
            blob_hashes,
            ..Default::default()
        };
        base.set_signed_authorization(authorization_list.unwrap_or_default());
        env.tx = OpTransaction { base, ..Default::default() };

        if let Some(nonce) = nonce {
            env.tx.base.nonce = nonce;
        } else {
            // Disable nonce check in revm
            env.evm_env.cfg_env.disable_nonce_check = true;
        }

        if env.evm_env.block_env.basefee == 0 {
            // this is an edge case because the evm fails if `tx.effective_gas_price < base_fee`
            // 0 is only possible if it's manually set
            env.evm_env.cfg_env.disable_base_fee = true;
        }

        // Deposit transaction?
        if transaction_type == Some(DEPOSIT_TX_TYPE_ID) && has_optimism_fields(&other) {
            let deposit = DepositTransactionParts {
                source_hash: other
                    .get_deserialized::<B256>("sourceHash")
                    .map(|sh| sh.unwrap_or_default())
                    .unwrap_or_default(),
                mint: other
                    .get_deserialized::<u128>("mint")
                    .map(|m| m.unwrap_or_default())
                    .or(None),
                is_system_transaction: other
                    .get_deserialized::<bool>("isSystemTx")
                    .map(|st| st.unwrap_or_default())
                    .unwrap_or_default(),
            };
            env.tx.deposit = deposit;
        }

        env
    }

    /// Builds [`Inspector`] with the configured options.
    fn build_inspector(&self) -> AnvilInspector {
        let mut inspector = AnvilInspector::default();

        if self.print_logs {
            inspector = inspector.with_log_collector();
        }
        if self.print_traces {
            inspector = inspector.with_trace_printer();
        }

        inspector
    }

    /// Simulates the payload by executing the calls in request.
    pub async fn simulate(
        &self,
        request: SimulatePayload,
        block_request: Option<BlockRequest>,
    ) -> Result<Vec<SimulatedBlock<AnyRpcBlock>>, BlockchainError> {
        self.with_database_at(block_request, |state, mut block_env| {
            let SimulatePayload {
                block_state_calls,
                trace_transfers,
                validation,
                return_full_transactions,
            } = request;
            let mut cache_db = CacheDB::new(state);
            let mut block_res = Vec::with_capacity(block_state_calls.len());

            // execute the blocks
            for block in block_state_calls {
                let SimBlock { block_overrides, state_overrides, calls } = block;
                let mut call_res = Vec::with_capacity(calls.len());
                let mut log_index = 0;
                let mut gas_used = 0;
                let mut transactions = Vec::with_capacity(calls.len());
<<<<<<< HEAD
                // apply state and block overrides before executing the transactions
=======
                let mut receipts = Vec::new();
                let mut logs= Vec::new();
                // apply state overrides before executing the transactions
>>>>>>> 0ca8dd47
                if let Some(state_overrides) = state_overrides {
                    state::apply_state_overrides(state_overrides, &mut cache_db)?;
                }
<<<<<<< HEAD
                if let Some(block_overrides) = block_overrides {
                    state::apply_block_overrides(block_overrides, &mut cache_db, &mut block_env);
=======

                // apply block overrides
                if let Some(overrides) = block_overrides {
                    if let Some(number) = overrides.number {
                        block_env.number = number.saturating_to();
                    }
                    if let Some(difficulty) = overrides.difficulty {
                        block_env.difficulty = difficulty;
                    }
                    if let Some(time) = overrides.time {
                        block_env.timestamp = time;
                    }
                    if let Some(gas_limit) = overrides.gas_limit {
                        block_env.gas_limit = gas_limit;
                    }
                    if let Some(coinbase) = overrides.coinbase {
                        block_env.beneficiary = coinbase;
                    }
                    if let Some(random) = overrides.random {
                        block_env.prevrandao = Some(random);
                    }
                    if let Some(base_fee) = overrides.base_fee {
                        block_env.basefee = base_fee.saturating_to();
                    }
>>>>>>> 0ca8dd47
                }

                // execute all calls in that block
                for (req_idx, request) in calls.into_iter().enumerate() {
                    let fee_details = FeeDetails::new(
                        request.gas_price,
                        request.max_fee_per_gas,
                        request.max_priority_fee_per_gas,
                        request.max_fee_per_blob_gas,
                    )?
                    .or_zero_fees();

                    let mut env = self.build_call_env(
                        WithOtherFields::new(request.clone()),
                        fee_details,
                        block_env.clone(),
                    );

                    // Always disable EIP-3607
                    env.evm_env.cfg_env.disable_eip3607 = true;

                    if !validation {
                        env.evm_env.cfg_env.disable_base_fee = !validation;
                        env.evm_env.block_env.basefee = 0;
                    }

                    // transact
                    let ResultAndState { result, state } = if trace_transfers {
                        // prepare inspector to capture transfer inside the evm so they are
                        // recorded and included in logs
                        let mut inspector = TransferInspector::new(false).with_logs(true);
                        let mut evm= self.new_evm_with_inspector_ref(
                            cache_db.as_dyn(),
                            &env,
                            &mut inspector,
                        );

                        trace!(target: "backend", env=?env.evm_env, spec=?env.evm_env.spec_id(),"simulate evm env");
                        evm.transact(env.tx)?
                    } else {
                        let mut inspector = self.build_inspector();
                        let mut evm = self.new_evm_with_inspector_ref(
                            cache_db.as_dyn(),
                            &env,
                            &mut inspector,
                        );
                        trace!(target: "backend", env=?env.evm_env, spec=?env.evm_env.spec_id(),"simulate evm env");
                        evm.transact(env.tx)?
                    };
                    trace!(target: "backend", ?result, ?request, "simulate call");

                    // commit the transaction
                    cache_db.commit(state);
                    gas_used += result.gas_used();

                    // TODO: this is likely incomplete
                    // create the transaction from a request
                    let from = request.from.unwrap_or_default();
                    let request =
                        transaction_request_to_typed(WithOtherFields::new(request)).unwrap();
                    let tx = build_typed_transaction(
                        request,
                        Signature::new(Default::default(), Default::default(), false),
                    )?;
                    let rpc_tx = transaction_build(
                        None,
                        MaybeImpersonatedTransaction::impersonated(tx, from),
                        None,
                        None,
                        Some(block_env.basefee),
                    );
                    transactions.push(rpc_tx);

                    let return_data = result.output().cloned().unwrap_or_default();
                    let sim_res = SimCallResult {
                        return_data,
                        gas_used: result.gas_used(),
                        status: result.is_success(),
                        error: result.is_success().not().then(|| {
                            alloy_rpc_types::simulate::SimulateError {
                                code: -3200,
                                message: "execution failed".to_string(),
                            }
                        }),
                        logs: result.clone()
                            .into_logs()
                            .into_iter()
                            .enumerate()
                            .map(|(idx, log)| Log {
                                inner: log,
                                block_number: Some(block_env.number),
                                block_timestamp: Some(block_env.timestamp),
                                transaction_index: Some(req_idx as u64),
                                log_index: Some((idx + log_index) as u64),
                                removed: false,

                                block_hash: None,
                                transaction_hash: None,
                            })
                            .collect(),
                    };
                    let receipt = Receipt {
                        status: result.is_success().into(),
                        cumulative_gas_used: result.gas_used(),
                        logs:sim_res.logs.clone()
                    };
                    receipts.push(receipt.with_bloom());
                    logs.extend(sim_res.logs.clone().iter().map(|log| log.inner.clone()));
                    log_index += sim_res.logs.len();
                    call_res.push(sim_res);
                }
                let transactions_envelopes: Vec<AnyTxEnvelope> = transactions
                .iter()
                .map(|tx| AnyTxEnvelope::from(tx.clone()))
                .collect();
                let header = Header {
                    logs_bloom: logs_bloom(logs.iter()),
                    transactions_root: calculate_transaction_root(&transactions_envelopes),
                    receipts_root: calculate_receipt_root(&transactions_envelopes),
                    parent_hash: Default::default(),
                    ommers_hash: Default::default(),
                    beneficiary: block_env.beneficiary,
                    state_root: Default::default(),
                    difficulty: Default::default(),
                    number: block_env.number,
                    gas_limit: block_env.gas_limit,
                    gas_used,
                    timestamp: block_env.timestamp,
                    extra_data: Default::default(),
                    mix_hash: Default::default(),
                    nonce: Default::default(),
                    base_fee_per_gas: Some(block_env.basefee),
                    withdrawals_root: None,
                    blob_gas_used: None,
                    excess_blob_gas: None,
                    parent_beacon_block_root: None,
                    requests_hash: None,
                };
                let mut block = alloy_rpc_types::Block {
                    header: AnyRpcHeader {
                        hash: header.hash_slow(),
                        inner: header.into(),
                        total_difficulty: None,
                        size: None,
                    },
                    uncles: vec![],
                    transactions: BlockTransactions::Full(transactions),
                    withdrawals: None,
                };

                if !return_full_transactions {
                    block.transactions.convert_to_hashes();
                }

                let simulated_block = SimulatedBlock {
                    inner: AnyRpcBlock::new(WithOtherFields::new(block)),
                    calls: call_res,
                };

                // update block env
                block_env.number += 1;
                block_env.timestamp += 12;
                block_env.basefee = simulated_block
                    .inner
                    .header
                    .next_block_base_fee(BaseFeeParams::ethereum())
                    .unwrap_or_default();

                block_res.push(simulated_block);
            }

            Ok(block_res)
        })
        .await?
    }

    pub fn call_with_state(
        &self,
        state: &dyn DatabaseRef<Error = DatabaseError>,
        request: WithOtherFields<TransactionRequest>,
        fee_details: FeeDetails,
        block_env: BlockEnv,
    ) -> Result<(InstructionResult, Option<Output>, u128, State), BlockchainError> {
        let mut inspector = self.build_inspector();

        let env = self.build_call_env(request, fee_details, block_env);
        let mut evm = self.new_evm_with_inspector_ref(state, &env, &mut inspector);
        let ResultAndState { result, state } = evm.transact(env.tx)?;
        let (exit_reason, gas_used, out) = match result {
            ExecutionResult::Success { reason, gas_used, output, .. } => {
                (reason.into(), gas_used, Some(output))
            }
            ExecutionResult::Revert { gas_used, output } => {
                (InstructionResult::Revert, gas_used, Some(Output::Call(output)))
            }
            ExecutionResult::Halt { reason, gas_used } => {
                (op_haltreason_to_instruction_result(reason), gas_used, None)
            }
        };
        drop(evm);
        inspector.print_logs();

        if self.print_traces {
            inspector.into_print_traces();
        }

        Ok((exit_reason, out, gas_used as u128, state))
    }

    pub async fn call_with_tracing(
        &self,
        request: WithOtherFields<TransactionRequest>,
        fee_details: FeeDetails,
        block_request: Option<BlockRequest>,
        opts: GethDebugTracingCallOptions,
    ) -> Result<GethTrace, BlockchainError> {
        let GethDebugTracingCallOptions { tracing_options, block_overrides, state_overrides } =
            opts;
        let GethDebugTracingOptions { config, tracer, tracer_config, .. } = tracing_options;

        self.with_database_at(block_request, |state, mut block| {
            let block_number = block.number;

            let mut cache_db = CacheDB::new(state);
            if let Some(state_overrides) = state_overrides {
                state::apply_state_overrides(state_overrides, &mut cache_db)?;
            }
            if let Some(block_overrides) = block_overrides {
                state::apply_block_overrides(block_overrides, &mut cache_db, &mut block);
            }

            if let Some(tracer) = tracer {
                return match tracer {
                    GethDebugTracerType::BuiltInTracer(tracer) => match tracer {
                        GethDebugBuiltInTracerType::CallTracer => {
                            let call_config = tracer_config
                                .into_call_config()
                                .map_err(|e| (RpcError::invalid_params(e.to_string())))?;

                            let mut inspector = self.build_inspector().with_tracing_config(
                                TracingInspectorConfig::from_geth_call_config(&call_config),
                            );

                            let env = self.build_call_env(request, fee_details, block);
                            let mut evm = self.new_evm_with_inspector_ref(
<<<<<<< HEAD
                                cache_db.as_dyn(),
                                env,
=======
                                state.as_dyn(),
                                &env,
>>>>>>> 0ca8dd47
                                &mut inspector,
                            );
                            let ResultAndState { result, state: _ } = evm.transact(env.tx)?;

                            drop(evm);
                            let tracing_inspector = inspector.tracer.expect("tracer disappeared");

                            Ok(tracing_inspector
                                .into_geth_builder()
                                .geth_call_traces(call_config, result.gas_used())
                                .into())
                        }
                        GethDebugBuiltInTracerType::NoopTracer => Ok(NoopFrame::default().into()),
                        GethDebugBuiltInTracerType::FourByteTracer |
                        GethDebugBuiltInTracerType::PreStateTracer |
                        GethDebugBuiltInTracerType::MuxTracer |
                        GethDebugBuiltInTracerType::FlatCallTracer => {
                            Err(RpcError::invalid_params("unsupported tracer type").into())
                        }
                    },

                    GethDebugTracerType::JsTracer(_code) => {
                        Err(RpcError::invalid_params("unsupported tracer type").into())
                    }
                }
            }

            // defaults to StructLog tracer used since no tracer is specified
            let mut inspector = self
                .build_inspector()
                .with_tracing_config(TracingInspectorConfig::from_geth_config(&config));

            let env = self.build_call_env(request, fee_details, block);
<<<<<<< HEAD
            let mut evm = self.new_evm_with_inspector_ref(cache_db.as_dyn(), env, &mut inspector);
            let ResultAndState { result, state: _ } = evm.transact()?;
=======
            let mut evm = self.new_evm_with_inspector_ref(state.as_dyn(), &env, &mut inspector);
            let ResultAndState { result, state: _ } = evm.transact(env.tx)?;
>>>>>>> 0ca8dd47

            let (exit_reason, gas_used, out) = match result {
                ExecutionResult::Success { reason, gas_used, output, .. } => {
                    (reason.into(), gas_used, Some(output))
                }
                ExecutionResult::Revert { gas_used, output } => {
                    (InstructionResult::Revert, gas_used, Some(Output::Call(output)))
                }
                ExecutionResult::Halt { reason, gas_used } => {
                    (op_haltreason_to_instruction_result(reason), gas_used, None)
                }
            };

            drop(evm);
            let tracing_inspector = inspector.tracer.expect("tracer disappeared");
            let return_value = out.as_ref().map(|o| o.data().clone()).unwrap_or_default();

            trace!(target: "backend", ?exit_reason, ?out, %gas_used, %block_number, "trace call");

            let res = tracing_inspector
                .into_geth_builder()
                .geth_traces(gas_used, return_value, config)
                .into();

            Ok(res)
        })
        .await?
    }

    pub fn build_access_list_with_state(
        &self,
        state: &dyn DatabaseRef<Error = DatabaseError>,
        request: WithOtherFields<TransactionRequest>,
        fee_details: FeeDetails,
        block_env: BlockEnv,
    ) -> Result<(InstructionResult, Option<Output>, u64, AccessList), BlockchainError> {
        let mut inspector =
            AccessListInspector::new(request.access_list.clone().unwrap_or_default());

        let env = self.build_call_env(request, fee_details, block_env);
        let mut evm = self.new_evm_with_inspector_ref(state, &env, &mut inspector);
        let ResultAndState { result, state: _ } = evm.transact(env.tx)?;
        let (exit_reason, gas_used, out) = match result {
            ExecutionResult::Success { reason, gas_used, output, .. } => {
                (reason.into(), gas_used, Some(output))
            }
            ExecutionResult::Revert { gas_used, output } => {
                (InstructionResult::Revert, gas_used, Some(Output::Call(output)))
            }
            ExecutionResult::Halt { reason, gas_used } => {
                (op_haltreason_to_instruction_result(reason), gas_used, None)
            }
        };
        drop(evm);
        let access_list = inspector.access_list();
        Ok((exit_reason, out, gas_used, access_list))
    }

    /// returns all receipts for the given transactions
    fn get_receipts(&self, tx_hashes: impl IntoIterator<Item = TxHash>) -> Vec<TypedReceipt> {
        let storage = self.blockchain.storage.read();
        let mut receipts = vec![];

        for hash in tx_hashes {
            if let Some(tx) = storage.transactions.get(&hash) {
                receipts.push(tx.receipt.clone());
            }
        }

        receipts
    }

    /// Returns the logs of the block that match the filter
    async fn logs_for_block(
        &self,
        filter: Filter,
        hash: B256,
    ) -> Result<Vec<Log>, BlockchainError> {
        if let Some(block) = self.blockchain.get_block_by_hash(&hash) {
            return Ok(self.mined_logs_for_block(filter, block));
        }

        if let Some(fork) = self.get_fork() {
            return Ok(fork.logs(&filter).await?);
        }

        Ok(Vec::new())
    }

    /// Returns all `Log`s mined by the node that were emitted in the `block` and match the `Filter`
    fn mined_logs_for_block(&self, filter: Filter, block: Block) -> Vec<Log> {
        let params = FilteredParams::new(Some(filter.clone()));
        let mut all_logs = Vec::new();
        let block_hash = block.header.hash_slow();
        let mut block_log_index = 0u32;

        let storage = self.blockchain.storage.read();

        for tx in block.transactions {
            let Some(tx) = storage.transactions.get(&tx.hash()) else {
                continue;
            };
            let logs = tx.receipt.logs();
            let transaction_hash = tx.info.transaction_hash;

            for log in logs {
                let mut is_match: bool = true;
                if !filter.address.is_empty() && filter.has_topics() {
                    if !params.filter_address(&log.address) || !params.filter_topics(log.topics()) {
                        is_match = false;
                    }
                } else if !filter.address.is_empty() {
                    if !params.filter_address(&log.address) {
                        is_match = false;
                    }
                } else if filter.has_topics() && !params.filter_topics(log.topics()) {
                    is_match = false;
                }

                if is_match {
                    let log = Log {
                        inner: log.clone(),
                        block_hash: Some(block_hash),
                        block_number: Some(block.header.number),
                        block_timestamp: Some(block.header.timestamp),
                        transaction_hash: Some(transaction_hash),
                        transaction_index: Some(tx.info.transaction_index),
                        log_index: Some(block_log_index as u64),
                        removed: false,
                    };
                    all_logs.push(log);
                }
                block_log_index += 1;
            }
        }

        all_logs
    }

    /// Returns the logs that match the filter in the given range of blocks
    async fn logs_for_range(
        &self,
        filter: &Filter,
        mut from: u64,
        to: u64,
    ) -> Result<Vec<Log>, BlockchainError> {
        let mut all_logs = Vec::new();

        // get the range that predates the fork if any
        if let Some(fork) = self.get_fork() {
            let mut to_on_fork = to;

            if !fork.predates_fork(to) {
                // adjust the ranges
                to_on_fork = fork.block_number();
            }

            if fork.predates_fork_inclusive(from) {
                // this data is only available on the forked client
                let filter = filter.clone().from_block(from).to_block(to_on_fork);
                all_logs = fork.logs(&filter).await?;

                // update the range
                from = fork.block_number() + 1;
            }
        }

        for number in from..=to {
            if let Some(block) = self.get_block(number) {
                all_logs.extend(self.mined_logs_for_block(filter.clone(), block));
            }
        }

        Ok(all_logs)
    }

    /// Returns the logs according to the filter
    pub async fn logs(&self, filter: Filter) -> Result<Vec<Log>, BlockchainError> {
        trace!(target: "backend", "get logs [{:?}]", filter);
        if let Some(hash) = filter.get_block_hash() {
            self.logs_for_block(filter, hash).await
        } else {
            let best = self.best_number();
            let to_block =
                self.convert_block_number(filter.block_option.get_to_block().copied()).min(best);
            let from_block =
                self.convert_block_number(filter.block_option.get_from_block().copied());
            if from_block > best {
                // requested log range does not exist yet
                return Ok(vec![]);
            }

            self.logs_for_range(&filter, from_block, to_block).await
        }
    }

    pub async fn block_by_hash(&self, hash: B256) -> Result<Option<AnyRpcBlock>, BlockchainError> {
        trace!(target: "backend", "get block by hash {:?}", hash);
        if let tx @ Some(_) = self.mined_block_by_hash(hash) {
            return Ok(tx);
        }

        if let Some(fork) = self.get_fork() {
            return Ok(fork.block_by_hash(hash).await?);
        }

        Ok(None)
    }

    pub async fn block_by_hash_full(
        &self,
        hash: B256,
    ) -> Result<Option<AnyRpcBlock>, BlockchainError> {
        trace!(target: "backend", "get block by hash {:?}", hash);
        if let tx @ Some(_) = self.get_full_block(hash) {
            return Ok(tx);
        }

        if let Some(fork) = self.get_fork() {
            return Ok(fork.block_by_hash_full(hash).await?)
        }

        Ok(None)
    }

    fn mined_block_by_hash(&self, hash: B256) -> Option<AnyRpcBlock> {
        let block = self.blockchain.get_block_by_hash(&hash)?;
        Some(self.convert_block(block))
    }

    pub(crate) async fn mined_transactions_by_block_number(
        &self,
        number: BlockNumber,
    ) -> Option<Vec<AnyRpcTransaction>> {
        if let Some(block) = self.get_block(number) {
            return self.mined_transactions_in_block(&block);
        }
        None
    }

    /// Returns all transactions given a block
    pub(crate) fn mined_transactions_in_block(
        &self,
        block: &Block,
    ) -> Option<Vec<AnyRpcTransaction>> {
        let mut transactions = Vec::with_capacity(block.transactions.len());
        let base_fee = block.header.base_fee_per_gas;
        let storage = self.blockchain.storage.read();
        for hash in block.transactions.iter().map(|tx| tx.hash()) {
            let info = storage.transactions.get(&hash)?.info.clone();
            let tx = block.transactions.get(info.transaction_index as usize)?.clone();

            let tx = transaction_build(Some(hash), tx, Some(block), Some(info), base_fee);
            transactions.push(tx);
        }
        Some(transactions)
    }

    pub async fn block_by_number(
        &self,
        number: BlockNumber,
    ) -> Result<Option<AnyRpcBlock>, BlockchainError> {
        trace!(target: "backend", "get block by number {:?}", number);
        if let tx @ Some(_) = self.mined_block_by_number(number) {
            return Ok(tx);
        }

        if let Some(fork) = self.get_fork() {
            let number = self.convert_block_number(Some(number));
            if fork.predates_fork_inclusive(number) {
                return Ok(fork.block_by_number(number).await?)
            }
        }

        Ok(None)
    }

    pub async fn block_by_number_full(
        &self,
        number: BlockNumber,
    ) -> Result<Option<AnyRpcBlock>, BlockchainError> {
        trace!(target: "backend", "get block by number {:?}", number);
        if let tx @ Some(_) = self.get_full_block(number) {
            return Ok(tx);
        }

        if let Some(fork) = self.get_fork() {
            let number = self.convert_block_number(Some(number));
            if fork.predates_fork_inclusive(number) {
                return Ok(fork.block_by_number_full(number).await?)
            }
        }

        Ok(None)
    }

    pub fn get_block(&self, id: impl Into<BlockId>) -> Option<Block> {
        let hash = match id.into() {
            BlockId::Hash(hash) => hash.block_hash,
            BlockId::Number(number) => {
                let storage = self.blockchain.storage.read();
                let slots_in_an_epoch = self.slots_in_an_epoch;
                match number {
                    BlockNumber::Latest => storage.best_hash,
                    BlockNumber::Earliest => storage.genesis_hash,
                    BlockNumber::Pending => return None,
                    BlockNumber::Number(num) => *storage.hashes.get(&num)?,
                    BlockNumber::Safe => {
                        if storage.best_number > (slots_in_an_epoch) {
                            *storage.hashes.get(&(storage.best_number - (slots_in_an_epoch)))?
                        } else {
                            storage.genesis_hash // treat the genesis block as safe "by definition"
                        }
                    }
                    BlockNumber::Finalized => {
                        if storage.best_number > (slots_in_an_epoch * 2) {
                            *storage.hashes.get(&(storage.best_number - (slots_in_an_epoch * 2)))?
                        } else {
                            storage.genesis_hash
                        }
                    }
                }
            }
        };
        self.get_block_by_hash(hash)
    }

    pub fn get_block_by_hash(&self, hash: B256) -> Option<Block> {
        self.blockchain.get_block_by_hash(&hash)
    }

    pub fn mined_block_by_number(&self, number: BlockNumber) -> Option<AnyRpcBlock> {
        let block = self.get_block(number)?;
        let mut block = self.convert_block(block);
        block.transactions.convert_to_hashes();
        Some(block)
    }

    pub fn get_full_block(&self, id: impl Into<BlockId>) -> Option<AnyRpcBlock> {
        let block = self.get_block(id)?;
        let transactions = self.mined_transactions_in_block(&block)?;
        let mut block = self.convert_block(block);
        block.inner.transactions = BlockTransactions::Full(transactions);

        Some(block)
    }

    /// Takes a block as it's stored internally and returns the eth api conform block format.
    pub fn convert_block(&self, block: Block) -> AnyRpcBlock {
        let size = U256::from(alloy_rlp::encode(&block).len() as u32);

        let Block { header, transactions, .. } = block;

        let hash = header.hash_slow();
        let Header { number, withdrawals_root, .. } = header;

        let block = AlloyBlock {
            header: AlloyHeader {
                inner: AnyHeader::from(header),
                hash,
                total_difficulty: Some(self.total_difficulty()),
                size: Some(size),
            },
            transactions: alloy_rpc_types::BlockTransactions::Hashes(
                transactions.into_iter().map(|tx| tx.hash()).collect(),
            ),
            uncles: vec![],
            withdrawals: withdrawals_root.map(|_| Default::default()),
        };

        let mut block = WithOtherFields::new(block);

        // If Arbitrum, apply chain specifics to converted block.
        if is_arbitrum(self.env.read().evm_env.cfg_env.chain_id) {
            // Set `l1BlockNumber` field.
            block.other.insert("l1BlockNumber".to_string(), number.into());
        }

        AnyRpcBlock::from(block)
    }

    /// Converts the `BlockNumber` into a numeric value
    ///
    /// # Errors
    ///
    /// returns an error if the requested number is larger than the current height
    pub async fn ensure_block_number<T: Into<BlockId>>(
        &self,
        block_id: Option<T>,
    ) -> Result<u64, BlockchainError> {
        let current = self.best_number();
        let requested =
            match block_id.map(Into::into).unwrap_or(BlockId::Number(BlockNumber::Latest)) {
                BlockId::Hash(hash) => {
                    self.block_by_hash(hash.block_hash)
                        .await?
                        .ok_or(BlockchainError::BlockNotFound)?
                        .header
                        .number
                }
                BlockId::Number(num) => match num {
                    BlockNumber::Latest | BlockNumber::Pending => self.best_number(),
                    BlockNumber::Earliest => U64::ZERO.to::<u64>(),
                    BlockNumber::Number(num) => num,
                    BlockNumber::Safe => current.saturating_sub(self.slots_in_an_epoch),
                    BlockNumber::Finalized => current.saturating_sub(self.slots_in_an_epoch * 2),
                },
            };

        if requested > current {
            Err(BlockchainError::BlockOutOfRange(current, requested))
        } else {
            Ok(requested)
        }
    }

    pub fn convert_block_number(&self, block: Option<BlockNumber>) -> u64 {
        let current = self.best_number();
        match block.unwrap_or(BlockNumber::Latest) {
            BlockNumber::Latest | BlockNumber::Pending => current,
            BlockNumber::Earliest => 0,
            BlockNumber::Number(num) => num,
            BlockNumber::Safe => current.saturating_sub(self.slots_in_an_epoch),
            BlockNumber::Finalized => current.saturating_sub(self.slots_in_an_epoch * 2),
        }
    }

    /// Helper function to execute a closure with the database at a specific block
    pub async fn with_database_at<F, T>(
        &self,
        block_request: Option<BlockRequest>,
        f: F,
    ) -> Result<T, BlockchainError>
    where
        F: FnOnce(Box<dyn MaybeFullDatabase + '_>, BlockEnv) -> T,
    {
        let block_number = match block_request {
            Some(BlockRequest::Pending(pool_transactions)) => {
                let result = self
                    .with_pending_block(pool_transactions, |state, block| {
                        let block = block.block;
                        let block = BlockEnv {
                            number: block.header.number,
                            beneficiary: block.header.beneficiary,
                            timestamp: block.header.timestamp,
                            difficulty: block.header.difficulty,
                            prevrandao: Some(block.header.mix_hash),
                            basefee: block.header.base_fee_per_gas.unwrap_or_default(),
                            gas_limit: block.header.gas_limit,
                            ..Default::default()
                        };
                        f(state, block)
                    })
                    .await;
                return Ok(result);
            }
            Some(BlockRequest::Number(bn)) => Some(BlockNumber::Number(bn)),
            None => None,
        };
        let block_number = self.convert_block_number(block_number);

        if block_number < self.env.read().evm_env.block_env.number {
            if let Some((block_hash, block)) = self
                .block_by_number(BlockNumber::Number(block_number))
                .await?
                .map(|block| (block.header.hash, block))
            {
                if let Some(state) = self.states.write().get(&block_hash) {
                    let block = BlockEnv {
                        number: block_number,
                        beneficiary: block.header.beneficiary,
                        timestamp: block.header.timestamp,
                        difficulty: block.header.difficulty,
                        prevrandao: block.header.mix_hash,
                        basefee: block.header.base_fee_per_gas.unwrap_or_default(),
                        gas_limit: block.header.gas_limit,
                        ..Default::default()
                    };
                    return Ok(f(Box::new(state), block));
                }
            }

            warn!(target: "backend", "Not historic state found for block={}", block_number);
            return Err(BlockchainError::BlockOutOfRange(
                self.env.read().evm_env.block_env.number,
                block_number,
            ));
        }

        let db = self.db.read().await;
        let block = self.env.read().evm_env.block_env.clone();
        Ok(f(Box::new(&**db), block))
    }

    pub async fn storage_at(
        &self,
        address: Address,
        index: U256,
        block_request: Option<BlockRequest>,
    ) -> Result<B256, BlockchainError> {
        self.with_database_at(block_request, |db, _| {
            trace!(target: "backend", "get storage for {:?} at {:?}", address, index);
            let val = db.storage_ref(address, index)?;
            Ok(val.into())
        })
        .await?
    }

    /// Returns the code of the address
    ///
    /// If the code is not present and fork mode is enabled then this will try to fetch it from the
    /// forked client
    pub async fn get_code(
        &self,
        address: Address,
        block_request: Option<BlockRequest>,
    ) -> Result<Bytes, BlockchainError> {
        self.with_database_at(block_request, |db, _| self.get_code_with_state(&db, address)).await?
    }

    pub fn get_code_with_state(
        &self,
        state: &dyn DatabaseRef<Error = DatabaseError>,
        address: Address,
    ) -> Result<Bytes, BlockchainError> {
        trace!(target: "backend", "get code for {:?}", address);
        let account = state.basic_ref(address)?.unwrap_or_default();
        if account.code_hash == KECCAK_EMPTY {
            // if the code hash is `KECCAK_EMPTY`, we check no further
            return Ok(Default::default());
        }
        let code = if let Some(code) = account.code {
            code
        } else {
            state.code_by_hash_ref(account.code_hash)?
        };
        Ok(code.bytes()[..code.len()].to_vec().into())
    }

    /// Returns the balance of the address
    ///
    /// If the requested number predates the fork then this will fetch it from the endpoint
    pub async fn get_balance(
        &self,
        address: Address,
        block_request: Option<BlockRequest>,
    ) -> Result<U256, BlockchainError> {
        self.with_database_at(block_request, |db, _| self.get_balance_with_state(db, address))
            .await?
    }

    pub async fn get_account_at_block(
        &self,
        address: Address,
        block_request: Option<BlockRequest>,
    ) -> Result<Account, BlockchainError> {
        self.with_database_at(block_request, |block_db, _| {
            let db = block_db.maybe_as_full_db().ok_or(BlockchainError::DataUnavailable)?;
            let account = db.get(&address).cloned().unwrap_or_default();
            let storage_root = storage_root(&account.storage);
            let code_hash = account.info.code_hash;
            let balance = account.info.balance;
            let nonce = account.info.nonce;
            Ok(Account { balance, nonce, code_hash, storage_root })
        })
        .await?
    }

    pub fn get_balance_with_state<D>(
        &self,
        state: D,
        address: Address,
    ) -> Result<U256, BlockchainError>
    where
        D: DatabaseRef<Error = DatabaseError>,
    {
        trace!(target: "backend", "get balance for {:?}", address);
        Ok(state.basic_ref(address)?.unwrap_or_default().balance)
    }

    /// Returns the nonce of the address
    ///
    /// If the requested number predates the fork then this will fetch it from the endpoint
    pub async fn get_nonce(
        &self,
        address: Address,
        block_request: BlockRequest,
    ) -> Result<u64, BlockchainError> {
        if let BlockRequest::Pending(pool_transactions) = &block_request {
            if let Some(value) = get_pool_transactions_nonce(pool_transactions, address) {
                return Ok(value);
            }
        }
        let final_block_request = match block_request {
            BlockRequest::Pending(_) => BlockRequest::Number(self.best_number()),
            BlockRequest::Number(bn) => BlockRequest::Number(bn),
        };

        self.with_database_at(Some(final_block_request), |db, _| {
            trace!(target: "backend", "get nonce for {:?}", address);
            Ok(db.basic_ref(address)?.unwrap_or_default().nonce)
        })
        .await?
    }

    /// Returns the traces for the given transaction
    pub async fn trace_transaction(
        &self,
        hash: B256,
    ) -> Result<Vec<LocalizedTransactionTrace>, BlockchainError> {
        if let Some(traces) = self.mined_parity_trace_transaction(hash) {
            return Ok(traces);
        }

        if let Some(fork) = self.get_fork() {
            return Ok(fork.trace_transaction(hash).await?)
        }

        Ok(vec![])
    }

    /// Returns the traces for the given transaction
    pub(crate) fn mined_parity_trace_transaction(
        &self,
        hash: B256,
    ) -> Option<Vec<LocalizedTransactionTrace>> {
        self.blockchain.storage.read().transactions.get(&hash).map(|tx| tx.parity_traces())
    }

    /// Returns the traces for the given transaction
    pub(crate) fn mined_transaction(&self, hash: B256) -> Option<MinedTransaction> {
        self.blockchain.storage.read().transactions.get(&hash).cloned()
    }

    /// Returns the traces for the given block
    pub(crate) fn mined_parity_trace_block(
        &self,
        block: u64,
    ) -> Option<Vec<LocalizedTransactionTrace>> {
        let block = self.get_block(block)?;
        let mut traces = vec![];
        let storage = self.blockchain.storage.read();
        for tx in block.transactions {
            traces.extend(storage.transactions.get(&tx.hash())?.parity_traces());
        }
        Some(traces)
    }

    /// Returns the traces for the given transaction
    pub async fn debug_trace_transaction(
        &self,
        hash: B256,
        opts: GethDebugTracingOptions,
    ) -> Result<GethTrace, BlockchainError> {
        if let Some(trace) = self.mined_geth_trace_transaction(hash, opts.clone()) {
            return trace;
        }

        if let Some(fork) = self.get_fork() {
            return Ok(fork.debug_trace_transaction(hash, opts).await?)
        }

        Ok(GethTrace::Default(Default::default()))
    }

    fn mined_geth_trace_transaction(
        &self,
        hash: B256,
        opts: GethDebugTracingOptions,
    ) -> Option<Result<GethTrace, BlockchainError>> {
        self.blockchain.storage.read().transactions.get(&hash).map(|tx| tx.geth_trace(opts))
    }

    /// Returns the traces for the given block
    pub async fn trace_block(
        &self,
        block: BlockNumber,
    ) -> Result<Vec<LocalizedTransactionTrace>, BlockchainError> {
        let number = self.convert_block_number(Some(block));
        if let Some(traces) = self.mined_parity_trace_block(number) {
            return Ok(traces);
        }

        if let Some(fork) = self.get_fork() {
            if fork.predates_fork(number) {
                return Ok(fork.trace_block(number).await?)
            }
        }

        Ok(vec![])
    }

    pub async fn transaction_receipt(
        &self,
        hash: B256,
    ) -> Result<Option<ReceiptResponse>, BlockchainError> {
        if let Some(receipt) = self.mined_transaction_receipt(hash) {
            return Ok(Some(receipt.inner));
        }

        if let Some(fork) = self.get_fork() {
            let receipt = fork.transaction_receipt(hash).await?;
            let number = self.convert_block_number(
                receipt.clone().and_then(|r| r.block_number).map(BlockNumber::from),
            );

            if fork.predates_fork_inclusive(number) {
                return Ok(receipt);
            }
        }

        Ok(None)
    }

    // Returns the traces matching a given filter
    pub async fn trace_filter(
        &self,
        filter: TraceFilter,
    ) -> Result<Vec<LocalizedTransactionTrace>, BlockchainError> {
        let matcher = filter.matcher();
        let start = filter.from_block.unwrap_or(0);
        let end = filter.to_block.unwrap_or_else(|| self.best_number());

        if start > end {
            return Err(BlockchainError::RpcError(RpcError::invalid_params(
                "invalid block range, ensure that to block is greater than from block".to_string(),
            )));
        }

        let dist = end - start;
        if dist > 300 {
            return Err(BlockchainError::RpcError(RpcError::invalid_params(
                "block range too large, currently limited to 300".to_string(),
            )));
        }

        // Accumulate tasks for block range
        let mut trace_tasks = vec![];
        for num in start..=end {
            trace_tasks.push(self.trace_block(num.into()));
        }

        // Execute tasks and filter traces
        let traces = futures::future::try_join_all(trace_tasks).await?;
        let filtered_traces =
            traces.into_iter().flatten().filter(|trace| matcher.matches(&trace.trace));

        // Apply after and count
        let filtered_traces: Vec<_> = if let Some(after) = filter.after {
            filtered_traces.skip(after as usize).collect()
        } else {
            filtered_traces.collect()
        };

        let filtered_traces: Vec<_> = if let Some(count) = filter.count {
            filtered_traces.into_iter().take(count as usize).collect()
        } else {
            filtered_traces
        };

        Ok(filtered_traces)
    }

    /// Returns all receipts of the block
    pub fn mined_receipts(&self, hash: B256) -> Option<Vec<TypedReceipt>> {
        let block = self.mined_block_by_hash(hash)?;
        let mut receipts = Vec::new();
        let storage = self.blockchain.storage.read();
        for tx in block.transactions.hashes() {
            let receipt = storage.transactions.get(&tx)?.receipt.clone();
            receipts.push(receipt);
        }
        Some(receipts)
    }

    /// Returns all transaction receipts of the block
    pub fn mined_block_receipts(&self, id: impl Into<BlockId>) -> Option<Vec<ReceiptResponse>> {
        let mut receipts = Vec::new();
        let block = self.get_block(id)?;

        for transaction in block.transactions {
            let receipt = self.mined_transaction_receipt(transaction.hash())?;
            receipts.push(receipt.inner);
        }

        Some(receipts)
    }

    /// Returns the transaction receipt for the given hash
    pub(crate) fn mined_transaction_receipt(&self, hash: B256) -> Option<MinedTransactionReceipt> {
        let MinedTransaction { info, receipt: tx_receipt, block_hash, .. } =
            self.blockchain.get_transaction_by_hash(&hash)?;

        let index = info.transaction_index as usize;
        let block = self.blockchain.get_block_by_hash(&block_hash)?;
        let transaction = block.transactions[index].clone();

        // Cancun specific
        let excess_blob_gas = block.header.excess_blob_gas;
        let blob_gas_price =
            alloy_eips::eip4844::calc_blob_gasprice(excess_blob_gas.unwrap_or_default());
        let blob_gas_used = transaction.blob_gas();

        let effective_gas_price = match transaction.transaction {
            TypedTransaction::Legacy(t) => t.tx().gas_price,
            TypedTransaction::EIP2930(t) => t.tx().gas_price,
            TypedTransaction::EIP1559(t) => block
                .header
                .base_fee_per_gas
                .map_or(self.base_fee() as u128, |g| g as u128)
                .saturating_add(t.tx().max_priority_fee_per_gas),
            TypedTransaction::EIP4844(t) => block
                .header
                .base_fee_per_gas
                .map_or(self.base_fee() as u128, |g| g as u128)
                .saturating_add(t.tx().tx().max_priority_fee_per_gas),
            TypedTransaction::EIP7702(t) => block
                .header
                .base_fee_per_gas
                .map_or(self.base_fee() as u128, |g| g as u128)
                .saturating_add(t.tx().max_priority_fee_per_gas),
            TypedTransaction::Deposit(_) => 0_u128,
        };

        let receipts = self.get_receipts(block.transactions.iter().map(|tx| tx.hash()));
        let next_log_index = receipts[..index].iter().map(|r| r.logs().len()).sum::<usize>();

        let receipt = tx_receipt.as_receipt_with_bloom().receipt.clone();
        let receipt = Receipt {
            status: receipt.status,
            cumulative_gas_used: receipt.cumulative_gas_used,
            logs: receipt
                .logs
                .into_iter()
                .enumerate()
                .map(|(index, log)| alloy_rpc_types::Log {
                    inner: log,
                    block_hash: Some(block_hash),
                    block_number: Some(block.header.number),
                    block_timestamp: Some(block.header.timestamp),
                    transaction_hash: Some(info.transaction_hash),
                    transaction_index: Some(info.transaction_index),
                    log_index: Some((next_log_index + index) as u64),
                    removed: false,
                })
                .collect(),
        };
        let receipt_with_bloom =
            ReceiptWithBloom { receipt, logs_bloom: tx_receipt.as_receipt_with_bloom().logs_bloom };

        let inner = match tx_receipt {
            TypedReceipt::EIP1559(_) => TypedReceipt::EIP1559(receipt_with_bloom),
            TypedReceipt::Legacy(_) => TypedReceipt::Legacy(receipt_with_bloom),
            TypedReceipt::EIP2930(_) => TypedReceipt::EIP2930(receipt_with_bloom),
            TypedReceipt::EIP4844(_) => TypedReceipt::EIP4844(receipt_with_bloom),
            TypedReceipt::EIP7702(_) => TypedReceipt::EIP7702(receipt_with_bloom),
            TypedReceipt::Deposit(r) => TypedReceipt::Deposit(DepositReceipt {
                inner: receipt_with_bloom,
                deposit_nonce: r.deposit_nonce,
                deposit_receipt_version: r.deposit_receipt_version,
            }),
        };

        let inner = TransactionReceipt {
            inner,
            transaction_hash: info.transaction_hash,
            transaction_index: Some(info.transaction_index),
            block_number: Some(block.header.number),
            gas_used: info.gas_used,
            contract_address: info.contract_address,
            effective_gas_price,
            block_hash: Some(block_hash),
            from: info.from,
            to: info.to,
            blob_gas_price: Some(blob_gas_price),
            blob_gas_used,
        };

        Some(MinedTransactionReceipt { inner, out: info.out.map(|o| o.0.into()) })
    }

    /// Returns the blocks receipts for the given number
    pub async fn block_receipts(
        &self,
        number: BlockId,
    ) -> Result<Option<Vec<ReceiptResponse>>, BlockchainError> {
        if let Some(receipts) = self.mined_block_receipts(number) {
            return Ok(Some(receipts));
        }

        if let Some(fork) = self.get_fork() {
            let number = match self.ensure_block_number(Some(number)).await {
                Err(_) => return Ok(None),
                Ok(n) => n,
            };

            if fork.predates_fork_inclusive(number) {
                let receipts = fork.block_receipts(number).await?;

                return Ok(receipts);
            }
        }

        Ok(None)
    }

    pub async fn transaction_by_block_number_and_index(
        &self,
        number: BlockNumber,
        index: Index,
    ) -> Result<Option<AnyRpcTransaction>, BlockchainError> {
        if let Some(block) = self.mined_block_by_number(number) {
            return Ok(self.mined_transaction_by_block_hash_and_index(block.header.hash, index));
        }

        if let Some(fork) = self.get_fork() {
            let number = self.convert_block_number(Some(number));
            if fork.predates_fork(number) {
                return Ok(fork.transaction_by_block_number_and_index(number, index.into()).await?)
            }
        }

        Ok(None)
    }

    pub async fn transaction_by_block_hash_and_index(
        &self,
        hash: B256,
        index: Index,
    ) -> Result<Option<AnyRpcTransaction>, BlockchainError> {
        if let tx @ Some(_) = self.mined_transaction_by_block_hash_and_index(hash, index) {
            return Ok(tx);
        }

        if let Some(fork) = self.get_fork() {
            return Ok(fork.transaction_by_block_hash_and_index(hash, index.into()).await?)
        }

        Ok(None)
    }

    pub fn mined_transaction_by_block_hash_and_index(
        &self,
        block_hash: B256,
        index: Index,
    ) -> Option<AnyRpcTransaction> {
        let (info, block, tx) = {
            let storage = self.blockchain.storage.read();
            let block = storage.blocks.get(&block_hash).cloned()?;
            let index: usize = index.into();
            let tx = block.transactions.get(index)?.clone();
            let info = storage.transactions.get(&tx.hash())?.info.clone();
            (info, block, tx)
        };

        Some(transaction_build(
            Some(info.transaction_hash),
            tx,
            Some(&block),
            Some(info),
            block.header.base_fee_per_gas,
        ))
    }

    pub async fn transaction_by_hash(
        &self,
        hash: B256,
    ) -> Result<Option<AnyRpcTransaction>, BlockchainError> {
        trace!(target: "backend", "transaction_by_hash={:?}", hash);
        if let tx @ Some(_) = self.mined_transaction_by_hash(hash) {
            return Ok(tx);
        }

        if let Some(fork) = self.get_fork() {
            return fork.transaction_by_hash(hash).await.map_err(BlockchainError::AlloyForkProvider)
        }

        Ok(None)
    }

    pub fn mined_transaction_by_hash(&self, hash: B256) -> Option<AnyRpcTransaction> {
        let (info, block) = {
            let storage = self.blockchain.storage.read();
            let MinedTransaction { info, block_hash, .. } =
                storage.transactions.get(&hash)?.clone();
            let block = storage.blocks.get(&block_hash).cloned()?;
            (info, block)
        };
        let tx = block.transactions.get(info.transaction_index as usize)?.clone();

        Some(transaction_build(
            Some(info.transaction_hash),
            tx,
            Some(&block),
            Some(info),
            block.header.base_fee_per_gas,
        ))
    }

    /// Prove an account's existence or nonexistence in the state trie.
    ///
    /// Returns a merkle proof of the account's trie node, `account_key` == keccak(address)
    pub async fn prove_account_at(
        &self,
        address: Address,
        keys: Vec<B256>,
        block_request: Option<BlockRequest>,
    ) -> Result<AccountProof, BlockchainError> {
        let block_number = block_request.as_ref().map(|r| r.block_number());

        self.with_database_at(block_request, |block_db, _| {
            trace!(target: "backend", "get proof for {:?} at {:?}", address, block_number);
            let db = block_db.maybe_as_full_db().ok_or(BlockchainError::DataUnavailable)?;
            let account = db.get(&address).cloned().unwrap_or_default();

            let mut builder = HashBuilder::default()
                .with_proof_retainer(ProofRetainer::new(vec![Nibbles::unpack(keccak256(address))]));

            for (key, account) in trie_accounts(db) {
                builder.add_leaf(key, &account);
            }

            let _ = builder.root();

            let proof = builder
                .take_proof_nodes()
                .into_nodes_sorted()
                .into_iter()
                .map(|(_, v)| v)
                .collect();
            let storage_proofs = prove_storage(&account.storage, &keys);

            let account_proof = AccountProof {
                address,
                balance: account.info.balance,
                nonce: account.info.nonce,
                code_hash: account.info.code_hash,
                storage_hash: storage_root(&account.storage),
                account_proof: proof,
                storage_proof: keys
                    .into_iter()
                    .zip(storage_proofs)
                    .map(|(key, proof)| {
                        let storage_key: U256 = key.into();
                        let value = account.storage.get(&storage_key).cloned().unwrap_or_default();
                        StorageProof { key: JsonStorageKey::Hash(key), value, proof }
                    })
                    .collect(),
            };

            Ok(account_proof)
        })
        .await?
    }

    /// Returns a new block event stream
    pub fn new_block_notifications(&self) -> NewBlockNotifications {
        let (tx, rx) = unbounded();
        self.new_block_listeners.lock().push(tx);
        trace!(target: "backed", "added new block listener");
        rx
    }

    /// Notifies all `new_block_listeners` about the new block
    fn notify_on_new_block(&self, header: Header, hash: B256) {
        // cleanup closed notification streams first, if the channel is closed we can remove the
        // sender half for the set
        self.new_block_listeners.lock().retain(|tx| !tx.is_closed());

        let notification = NewBlockNotification { hash, header: Arc::new(header) };

        self.new_block_listeners
            .lock()
            .retain(|tx| tx.unbounded_send(notification.clone()).is_ok());
    }

    /// Reorg the chain to a common height and execute blocks to build new chain.
    ///
    /// The state of the chain is rewound using `rewind` to the common block, including the db,
    /// storage, and env.
    ///
    /// Finally, `do_mine_block` is called to create the new chain.
    pub async fn reorg(
        &self,
        depth: u64,
        tx_pairs: HashMap<u64, Vec<Arc<PoolTransaction>>>,
        common_block: Block,
    ) -> Result<(), BlockchainError> {
        self.rollback(common_block).await?;
        // Create the new reorged chain, filling the blocks with transactions if supplied
        for i in 0..depth {
            let to_be_mined = tx_pairs.get(&i).cloned().unwrap_or_else(Vec::new);
            let outcome = self.do_mine_block(to_be_mined).await;
            node_info!(
                "    Mined reorg block number {}. With {} valid txs and with invalid {} txs",
                outcome.block_number,
                outcome.included.len(),
                outcome.invalid.len()
            );
        }

        Ok(())
    }

    /// Rollback the chain to a common height.
    ///
    /// The state of the chain is rewound using `rewind` to the common block, including the db,
    /// storage, and env.
    pub async fn rollback(&self, common_block: Block) -> Result<(), BlockchainError> {
        // Get the database at the common block
        let common_state = {
            let mut state = self.states.write();
            let state_db = state
                .get(&common_block.header.hash_slow())
                .ok_or(BlockchainError::DataUnavailable)?;
            let db_full = state_db.maybe_as_full_db().ok_or(BlockchainError::DataUnavailable)?;
            db_full.clone()
        };

        {
            // Set state to common state
            self.db.write().await.clear();
            for (address, acc) in common_state {
                for (key, value) in acc.storage {
                    self.db.write().await.set_storage_at(address, key.into(), value.into())?;
                }
                self.db.write().await.insert_account(address, acc.info);
            }
        }

        {
            // Unwind the storage back to the common ancestor
            self.blockchain
                .storage
                .write()
                .unwind_to(common_block.header.number, common_block.header.hash_slow());

            // Set environment back to common block
            let mut env = self.env.write();
            env.evm_env.block_env.number = common_block.header.number;
            env.evm_env.block_env.timestamp = common_block.header.timestamp;
            env.evm_env.block_env.gas_limit = common_block.header.gas_limit;
            env.evm_env.block_env.difficulty = common_block.header.difficulty;
            env.evm_env.block_env.prevrandao = Some(common_block.header.mix_hash);

            self.time.reset(env.evm_env.block_env.timestamp);
        }
        Ok(())
    }
}

/// Get max nonce from transaction pool by address
fn get_pool_transactions_nonce(
    pool_transactions: &[Arc<PoolTransaction>],
    address: Address,
) -> Option<u64> {
    if let Some(highest_nonce) = pool_transactions
        .iter()
        .filter(|tx| *tx.pending_transaction.sender() == address)
        .map(|tx| tx.pending_transaction.nonce())
        .max()
    {
        let tx_count = highest_nonce.saturating_add(1);
        return Some(tx_count)
    }
    None
}

#[async_trait::async_trait]
impl TransactionValidator for Backend {
    async fn validate_pool_transaction(
        &self,
        tx: &PendingTransaction,
    ) -> Result<(), BlockchainError> {
        let address = *tx.sender();
        let account = self.get_account(address).await?;
        let env = self.next_env();
        Ok(self.validate_pool_transaction_for(tx, &account, &env)?)
    }

    fn validate_pool_transaction_for(
        &self,
        pending: &PendingTransaction,
        account: &AccountInfo,
        env: &Env,
    ) -> Result<(), InvalidTransactionError> {
        let tx = &pending.transaction;

        if let Some(tx_chain_id) = tx.chain_id() {
            let chain_id = self.chain_id();
            if chain_id.to::<u64>() != tx_chain_id {
                if let Some(legacy) = tx.as_legacy() {
                    // <https://github.com/ethereum/EIPs/blob/master/EIPS/eip-155.md>
                    if env.evm_env.cfg_env.spec >= SpecId::SPURIOUS_DRAGON &&
                        legacy.tx().chain_id.is_none()
                    {
                        warn!(target: "backend", ?chain_id, ?tx_chain_id, "incompatible EIP155-based V");
                        return Err(InvalidTransactionError::IncompatibleEIP155);
                    }
                } else {
                    warn!(target: "backend", ?chain_id, ?tx_chain_id, "invalid chain id");
                    return Err(InvalidTransactionError::InvalidChainId);
                }
            }
        }

        if tx.gas_limit() < MIN_TRANSACTION_GAS as u64 {
            warn!(target: "backend", "[{:?}] gas too low", tx.hash());
            return Err(InvalidTransactionError::GasTooLow);
        }

        // Check gas limit, iff block gas limit is set.
        if !env.evm_env.cfg_env.disable_block_gas_limit &&
            tx.gas_limit() > env.evm_env.block_env.gas_limit
        {
            warn!(target: "backend", "[{:?}] gas too high", tx.hash());
            return Err(InvalidTransactionError::GasTooHigh(ErrDetail {
                detail: String::from("tx.gas_limit > env.block.gas_limit"),
            }));
        }

        // check nonce
        let is_deposit_tx =
            matches!(&pending.transaction.transaction, TypedTransaction::Deposit(_));
        let nonce = tx.nonce();
        if nonce < account.nonce && !is_deposit_tx {
            warn!(target: "backend", "[{:?}] nonce too low", tx.hash());
            return Err(InvalidTransactionError::NonceTooLow);
        }

        if env.evm_env.cfg_env.spec >= SpecId::LONDON {
            if tx.gas_price() < env.evm_env.block_env.basefee.into() && !is_deposit_tx {
                warn!(target: "backend", "max fee per gas={}, too low, block basefee={}",tx.gas_price(),  env.evm_env.block_env.basefee);
                return Err(InvalidTransactionError::FeeCapTooLow);
            }

            if let (Some(max_priority_fee_per_gas), Some(max_fee_per_gas)) =
                (tx.essentials().max_priority_fee_per_gas, tx.essentials().max_fee_per_gas)
            {
                if max_priority_fee_per_gas > max_fee_per_gas {
                    warn!(target: "backend", "max priority fee per gas={}, too high, max fee per gas={}", max_priority_fee_per_gas, max_fee_per_gas);
                    return Err(InvalidTransactionError::TipAboveFeeCap);
                }
            }
        }

        // EIP-4844 Cancun hard fork validation steps
        if env.evm_env.cfg_env.spec >= SpecId::CANCUN && tx.transaction.is_eip4844() {
            // Light checks first: see if the blob fee cap is too low.
            if let Some(max_fee_per_blob_gas) = tx.essentials().max_fee_per_blob_gas {
                if let Some(blob_gas_and_price) = &env.evm_env.block_env.blob_excess_gas_and_price {
                    if max_fee_per_blob_gas < blob_gas_and_price.blob_gasprice {
                        warn!(target: "backend", "max fee per blob gas={}, too low, block blob gas price={}", max_fee_per_blob_gas, blob_gas_and_price.blob_gasprice);
                        return Err(InvalidTransactionError::BlobFeeCapTooLow);
                    }
                }
            }

            // Heavy (blob validation) checks
            let tx = match &tx.transaction {
                TypedTransaction::EIP4844(tx) => tx.tx(),
                _ => unreachable!(),
            };

            let blob_count = tx.tx().blob_versioned_hashes.len();

            // Ensure there are blob hashes.
            if blob_count == 0 {
                return Err(InvalidTransactionError::NoBlobHashes)
            }

            // Ensure the tx does not exceed the max blobs per block.
            let max_blob_count = self.blob_params().max_blob_count as usize;
            if blob_count > max_blob_count {
                return Err(InvalidTransactionError::TooManyBlobs(blob_count, max_blob_count))
            }

            // Check for any blob validation errors if not impersonating.
            if !self.skip_blob_validation(Some(*pending.sender())) {
                if let Err(err) = tx.validate(EnvKzgSettings::default().get()) {
                    return Err(InvalidTransactionError::BlobTransactionValidationError(err))
                }
            }
        }

        let max_cost = tx.max_cost();
        let value = tx.value();

        match &tx.transaction {
            TypedTransaction::Deposit(deposit_tx) => {
                // Deposit transactions
                // https://specs.optimism.io/protocol/deposits.html#execution
                // 1. no gas cost check required since already have prepaid gas from L1
                // 2. increment account balance by deposited amount before checking for sufficient
                //    funds `tx.value <= existing account value + deposited value`
                if value > account.balance + deposit_tx.mint {
                    warn!(target: "backend", "[{:?}] insufficient balance={}, required={} account={:?}", tx.hash(), account.balance + deposit_tx.mint, value, *pending.sender());
                    return Err(InvalidTransactionError::InsufficientFunds);
                }
            }
            _ => {
                // check sufficient funds: `gas * price + value`
                let req_funds = max_cost.checked_add(value.saturating_to()).ok_or_else(|| {
                    warn!(target: "backend", "[{:?}] cost too high", tx.hash());
                    InvalidTransactionError::InsufficientFunds
                })?;
                if account.balance < U256::from(req_funds) {
                    warn!(target: "backend", "[{:?}] insufficient allowance={}, required={} account={:?}", tx.hash(), account.balance, req_funds, *pending.sender());
                    return Err(InvalidTransactionError::InsufficientFunds);
                }
            }
        }

        Ok(())
    }

    fn validate_for(
        &self,
        tx: &PendingTransaction,
        account: &AccountInfo,
        env: &Env,
    ) -> Result<(), InvalidTransactionError> {
        self.validate_pool_transaction_for(tx, account, env)?;
        if tx.nonce() > account.nonce {
            return Err(InvalidTransactionError::NonceTooHigh);
        }
        Ok(())
    }
}

/// Creates a `AnyRpcTransaction` as it's expected for the `eth` RPC api from storage data
pub fn transaction_build(
    tx_hash: Option<B256>,
    eth_transaction: MaybeImpersonatedTransaction,
    block: Option<&Block>,
    info: Option<TransactionInfo>,
    base_fee: Option<u64>,
) -> AnyRpcTransaction {
    if let TypedTransaction::Deposit(ref deposit_tx) = eth_transaction.transaction {
        let DepositTransaction {
            nonce,
            source_hash,
            from: deposit_from,
            kind,
            mint,
            gas_limit,
            is_system_tx,
            input,
            value,
        } = deposit_tx.clone();

        let dep_tx = TxDeposit {
            source_hash,
            input,
            from: deposit_from,
            mint: Some(mint.to()),
            to: kind,
            is_system_transaction: is_system_tx,
            value,
            gas_limit,
        };

        let ser = serde_json::to_value(&dep_tx).expect("could not serialize TxDeposit");
        let maybe_deposit_fields = OtherFields::try_from(ser);

        match maybe_deposit_fields {
            Ok(mut fields) => {
                // Add zeroed signature fields for backwards compatibility
                // https://specs.optimism.io/protocol/deposits.html#the-deposited-transaction-type
                fields.insert("v".to_string(), serde_json::to_value("0x0").unwrap());
                fields.insert("r".to_string(), serde_json::to_value(B256::ZERO).unwrap());
                fields.insert(String::from("s"), serde_json::to_value(B256::ZERO).unwrap());
                fields.insert(
                    String::from("nonce"),
                    serde_json::to_value(format!("0x{nonce}")).unwrap(),
                );

                let inner = UnknownTypedTransaction {
                    ty: AnyTxType(DEPOSIT_TX_TYPE_ID),
                    fields,
                    memo: Default::default(),
                };

                let envelope = AnyTxEnvelope::Unknown(UnknownTxEnvelope {
                    hash: eth_transaction.hash(),
                    inner,
                });

                let tx = Transaction {
                    inner: Recovered::new_unchecked(envelope, deposit_from),
                    block_hash: block
                        .as_ref()
                        .map(|block| B256::from(keccak256(alloy_rlp::encode(&block.header)))),
                    block_number: block.as_ref().map(|block| block.header.number),
                    transaction_index: info.as_ref().map(|info| info.transaction_index),
                    effective_gas_price: None,
                };

                return AnyRpcTransaction::from(WithOtherFields::new(tx));
            }
            Err(_) => {
                error!(target: "backend", "failed to serialize deposit transaction");
            }
        }
    }

    let mut transaction: Transaction = eth_transaction.clone().into();

    let effective_gas_price = if !eth_transaction.is_dynamic_fee() {
        transaction.effective_gas_price(base_fee)
    } else if block.is_none() && info.is_none() {
        // transaction is not mined yet, gas price is considered just `max_fee_per_gas`
        transaction.max_fee_per_gas()
    } else {
        // if transaction is already mined, gas price is considered base fee + priority
        // fee: the effective gas price.
        let base_fee = base_fee.map_or(0u128, |g| g as u128);
        let max_priority_fee_per_gas = transaction.max_priority_fee_per_gas().unwrap_or(0);

        base_fee.saturating_add(max_priority_fee_per_gas)
    };

    transaction.effective_gas_price = Some(effective_gas_price);

    let envelope = transaction.inner;

    // if a specific hash was provided we update the transaction's hash
    // This is important for impersonated transactions since they all use the
    // `BYPASS_SIGNATURE` which would result in different hashes
    // Note: for impersonated transactions this only concerns pending transactions because
    // there's // no `info` yet.
    let hash = tx_hash.unwrap_or(*envelope.tx_hash());

    let envelope = match envelope.into_inner() {
        TxEnvelope::Legacy(signed_tx) => {
            let (t, sig, _) = signed_tx.into_parts();
            let new_signed = Signed::new_unchecked(t, sig, hash);
            AnyTxEnvelope::Ethereum(TxEnvelope::Legacy(new_signed))
        }
        TxEnvelope::Eip1559(signed_tx) => {
            let (t, sig, _) = signed_tx.into_parts();
            let new_signed = Signed::new_unchecked(t, sig, hash);
            AnyTxEnvelope::Ethereum(TxEnvelope::Eip1559(new_signed))
        }
        TxEnvelope::Eip2930(signed_tx) => {
            let (t, sig, _) = signed_tx.into_parts();
            let new_signed = Signed::new_unchecked(t, sig, hash);
            AnyTxEnvelope::Ethereum(TxEnvelope::Eip2930(new_signed))
        }
        TxEnvelope::Eip4844(signed_tx) => {
            let (t, sig, _) = signed_tx.into_parts();
            let new_signed = Signed::new_unchecked(t, sig, hash);
            AnyTxEnvelope::Ethereum(TxEnvelope::Eip4844(new_signed))
        }
        TxEnvelope::Eip7702(signed_tx) => {
            let (t, sig, _) = signed_tx.into_parts();
            let new_signed = Signed::new_unchecked(t, sig, hash);
            AnyTxEnvelope::Ethereum(TxEnvelope::Eip7702(new_signed))
        }
    };

    let tx = Transaction {
        inner: Recovered::new_unchecked(
            envelope,
            eth_transaction.recover().expect("can recover signed tx"),
        ),
        block_hash: block
            .as_ref()
            .map(|block| B256::from(keccak256(alloy_rlp::encode(&block.header)))),
        block_number: block.as_ref().map(|block| block.header.number),
        transaction_index: info.as_ref().map(|info| info.transaction_index),
        // deprecated
        effective_gas_price: Some(effective_gas_price),
    };
    AnyRpcTransaction::from(WithOtherFields::new(tx))
}

/// Prove a storage key's existence or nonexistence in the account's storage trie.
///
/// `storage_key` is the hash of the desired storage key, meaning
/// this will only work correctly under a secure trie.
/// `storage_key` == keccak(key)
pub fn prove_storage(storage: &HashMap<U256, U256>, keys: &[B256]) -> Vec<Vec<Bytes>> {
    let keys: Vec<_> = keys.iter().map(|key| Nibbles::unpack(keccak256(key))).collect();

    let mut builder = HashBuilder::default().with_proof_retainer(ProofRetainer::new(keys.clone()));

    for (key, value) in trie_storage(storage) {
        builder.add_leaf(key, &value);
    }

    let _ = builder.root();

    let mut proofs = Vec::new();
    let all_proof_nodes = builder.take_proof_nodes();

    for proof_key in keys {
        // Iterate over all proof nodes and find the matching ones.
        // The filtered results are guaranteed to be in order.
        let matching_proof_nodes =
            all_proof_nodes.matching_nodes_sorted(&proof_key).into_iter().map(|(_, node)| node);
        proofs.push(matching_proof_nodes.collect());
    }

    proofs
}

pub fn is_arbitrum(chain_id: u64) -> bool {
    if let Ok(chain) = NamedChain::try_from(chain_id) {
        return chain.is_arbitrum()
    }
    false
}

pub fn op_haltreason_to_instruction_result(op_reason: OpHaltReason) -> InstructionResult {
    match op_reason {
        OpHaltReason::Base(eth_h) => eth_h.into(),
        OpHaltReason::FailedDeposit => InstructionResult::Stop,
    }
}<|MERGE_RESOLUTION|>--- conflicted
+++ resolved
@@ -1408,9 +1408,8 @@
         block_request: Option<BlockRequest>,
         overrides: EvmOverrides,
     ) -> Result<(InstructionResult, Option<Output>, u128, State), BlockchainError> {
-<<<<<<< HEAD
         self.with_database_at(block_request, |state, mut block| {
-            let block_number = block.number.to::<u64>();
+            let block_number = block.number;
             let (exit, out, gas, state) = {
                 let mut cache_db = CacheDB::new(state);
                 if let Some(state_overrides) = overrides.state {
@@ -1420,16 +1419,6 @@
                     state::apply_block_overrides(*block_overrides, &mut cache_db, &mut block);
                 }
                 self.call_with_state(cache_db.as_dyn(), request, fee_details, block)
-=======
-        self.with_database_at(block_request, |state, block| {
-            let block_number = block.number;
-            let (exit, out, gas, state) = match overrides {
-                None => self.call_with_state(state.as_dyn(), request, fee_details, block),
-                Some(overrides) => {
-                    let state = state::apply_state_override(overrides.into_iter().collect(), state)?;
-                    self.call_with_state(state.as_dyn(), request, fee_details, block)
-                },
->>>>>>> 0ca8dd47
             }?;
             trace!(target: "backend", "call return {:?} out: {:?} gas {} on block {}", exit, out, gas, block_number);
             Ok((exit, out, gas, state))
@@ -1613,45 +1602,15 @@
                 let mut log_index = 0;
                 let mut gas_used = 0;
                 let mut transactions = Vec::with_capacity(calls.len());
-<<<<<<< HEAD
-                // apply state and block overrides before executing the transactions
-=======
                 let mut receipts = Vec::new();
                 let mut logs= Vec::new();
+                
                 // apply state overrides before executing the transactions
->>>>>>> 0ca8dd47
                 if let Some(state_overrides) = state_overrides {
                     state::apply_state_overrides(state_overrides, &mut cache_db)?;
                 }
-<<<<<<< HEAD
                 if let Some(block_overrides) = block_overrides {
                     state::apply_block_overrides(block_overrides, &mut cache_db, &mut block_env);
-=======
-
-                // apply block overrides
-                if let Some(overrides) = block_overrides {
-                    if let Some(number) = overrides.number {
-                        block_env.number = number.saturating_to();
-                    }
-                    if let Some(difficulty) = overrides.difficulty {
-                        block_env.difficulty = difficulty;
-                    }
-                    if let Some(time) = overrides.time {
-                        block_env.timestamp = time;
-                    }
-                    if let Some(gas_limit) = overrides.gas_limit {
-                        block_env.gas_limit = gas_limit;
-                    }
-                    if let Some(coinbase) = overrides.coinbase {
-                        block_env.beneficiary = coinbase;
-                    }
-                    if let Some(random) = overrides.random {
-                        block_env.prevrandao = Some(random);
-                    }
-                    if let Some(base_fee) = overrides.base_fee {
-                        block_env.basefee = base_fee.saturating_to();
-                    }
->>>>>>> 0ca8dd47
                 }
 
                 // execute all calls in that block
@@ -1822,7 +1781,7 @@
 
                 block_res.push(simulated_block);
             }
-
+        
             Ok(block_res)
         })
         .await?
@@ -1897,13 +1856,8 @@
 
                             let env = self.build_call_env(request, fee_details, block);
                             let mut evm = self.new_evm_with_inspector_ref(
-<<<<<<< HEAD
                                 cache_db.as_dyn(),
-                                env,
-=======
-                                state.as_dyn(),
                                 &env,
->>>>>>> 0ca8dd47
                                 &mut inspector,
                             );
                             let ResultAndState { result, state: _ } = evm.transact(env.tx)?;
@@ -1937,13 +1891,8 @@
                 .with_tracing_config(TracingInspectorConfig::from_geth_config(&config));
 
             let env = self.build_call_env(request, fee_details, block);
-<<<<<<< HEAD
-            let mut evm = self.new_evm_with_inspector_ref(cache_db.as_dyn(), env, &mut inspector);
-            let ResultAndState { result, state: _ } = evm.transact()?;
-=======
-            let mut evm = self.new_evm_with_inspector_ref(state.as_dyn(), &env, &mut inspector);
+            let mut evm = self.new_evm_with_inspector_ref(cache_db.as_dyn(), &env, &mut inspector);
             let ResultAndState { result, state: _ } = evm.transact(env.tx)?;
->>>>>>> 0ca8dd47
 
             let (exit_reason, gas_used, out) = match result {
                 ExecutionResult::Success { reason, gas_used, output, .. } => {
