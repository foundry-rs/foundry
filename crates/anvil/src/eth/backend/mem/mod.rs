--- conflicted
+++ resolved
@@ -104,17 +104,7 @@
 use op_revm::{
     OpContext, OpHaltReason, OpTransaction, transaction::deposit::DepositTransactionParts,
 };
-<<<<<<< HEAD
-use futures::channel::mpsc::{unbounded, UnboundedSender};
-use op_alloy_consensus::{TxDeposit, DEPOSIT_TX_TYPE_ID};
 use parking_lot::{Mutex, RwLock, RwLockUpgradableReadGuard};
-use revm::{
-    db::{DbAccount, WrapDatabaseRef},
-    interpreter::Host,
-    primitives::{BlobExcessGasAndPrice, HashMap, OptimismFields, ResultAndState},
-    DatabaseCommit,
-=======
-use parking_lot::{Mutex, RwLock};
 use revm::{
     DatabaseCommit, Inspector,
     context::{Block as RevmBlock, BlockEnv, TxEnv},
@@ -127,7 +117,6 @@
     precompile::secp256r1::{P256VERIFY, P256VERIFY_BASE_GAS_FEE},
     primitives::{KECCAK_EMPTY, hardfork::SpecId},
     state::AccountInfo,
->>>>>>> 33e4b4b6
 };
 use std::{
     collections::BTreeMap,
@@ -2460,7 +2449,6 @@
                 .map(|block| (block.header.hash, block))
                 && let Some(state) = self.states.write().get(&block_hash)
             {
-<<<<<<< HEAD
                 let read_guard = self.states.upgradable_read();
 
                 if read_guard.has_state(&block_hash) {
@@ -2477,7 +2465,6 @@
                         return Ok(get_block_env(state, block_number, block, f));
                     }
                 }
-=======
                 let block = BlockEnv {
                     number: U256::from(block_number),
                     beneficiary: block.header.beneficiary,
@@ -2489,7 +2476,6 @@
                     ..Default::default()
                 };
                 return Ok(f(Box::new(state), block));
->>>>>>> 33e4b4b6
             }
 
             warn!(target: "backend", "Not historic state found for block={}", block_number);
@@ -3348,40 +3334,7 @@
     }
 }
 
-<<<<<<< HEAD
-fn get_block_env<F, T>(state: &StateDb, block_number: U256, block: AnyRpcBlock, f: F) -> T
-where
-    F: FnOnce(Box<dyn MaybeFullDatabase + '_>, BlockEnv) -> T,
-{
-    let block = BlockEnv {
-        number: block_number,
-        coinbase: block.header.beneficiary,
-        timestamp: U256::from(block.header.timestamp),
-        difficulty: block.header.difficulty,
-        prevrandao: block.header.mix_hash,
-        basefee: U256::from(block.header.base_fee_per_gas.unwrap_or_default()),
-        gas_limit: U256::from(block.header.gas_limit),
-        ..Default::default()
-    };
-
-    f(Box::new(state), block)
-}
-
-fn return_state_or_throw_err(
-    db: Option<&StateDb>,
-) -> Result<
-    HashMap<Address, DbAccount, alloy_primitives::map::foldhash::fast::RandomState>,
-    BlockchainError,
-> {
-    let state_db = db.ok_or(BlockchainError::DataUnavailable)?;
-    let db_full = state_db.maybe_as_full_db().ok_or(BlockchainError::DataUnavailable)?;
-    Ok(db_full.clone())
-}
-
-/// Get max nonce from transaction pool by address
-=======
 /// Get max nonce from transaction pool by address.
->>>>>>> 33e4b4b6
 fn get_pool_transactions_nonce(
     pool_transactions: &[Arc<PoolTransaction>],
     address: Address,
