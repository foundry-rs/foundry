//! In-memory blockchain backend.

use self::state::trie_storage;
use crate::{
    config::PruneStateHistoryConfig,
    eth::{
        backend::{
            cheats::CheatsManager,
            db::{Db, MaybeFullDatabase, SerializableState},
            env::Env,
            executor::{ExecutedTransactions, TransactionExecutor},
            fork::ClientFork,
            genesis::GenesisConfig,
            mem::{
                state::{storage_root, trie_accounts},
                storage::MinedTransactionReceipt,
            },
            notifications::{NewBlockNotification, NewBlockNotifications},
            time::{utc_from_secs, TimeManager},
            validate::TransactionValidator,
        },
        error::{BlockchainError, ErrDetail, InvalidTransactionError},
        fees::{FeeDetails, FeeManager, MIN_SUGGESTED_PRIORITY_FEE},
        macros::node_info,
        pool::transactions::PoolTransaction,
        sign::build_typed_transaction,
        util::get_precompiles_for,
    },
    // inject_precompiles,
    mem::{
        inspector::AnvilInspector,
        storage::{BlockchainStorage, InMemoryBlockStates, MinedBlockOutcome},
    },
    ForkChoice,
    NodeConfig,
    PrecompileFactory,
};
use alloy_chains::NamedChain;
use alloy_consensus::{
    proofs::{calculate_receipt_root, calculate_transaction_root},
    transaction::Recovered,
    Account, BlockHeader, EnvKzgSettings, Header, Receipt, ReceiptWithBloom, Signed,
    Transaction as TransactionTrait, TxEnvelope,
};
<<<<<<< HEAD
use alloy_eips::{eip1559::BaseFeeParams, eip7691::MAX_BLOBS_PER_BLOCK_ELECTRA};
=======
use alloy_eips::{
    eip1559::BaseFeeParams,
    eip2718::{
        EIP1559_TX_TYPE_ID, EIP2930_TX_TYPE_ID, EIP4844_TX_TYPE_ID, EIP7702_TX_TYPE_ID,
        LEGACY_TX_TYPE_ID,
    },
    eip4844::MAX_BLOBS_PER_BLOCK,
};
>>>>>>> 4e3f71d3
use alloy_evm::{eth::EthEvmContext, Database, Evm};
use alloy_network::{
    AnyHeader, AnyRpcBlock, AnyRpcHeader, AnyRpcTransaction, AnyTxEnvelope, AnyTxType,
    EthereumWallet, UnknownTxEnvelope, UnknownTypedTransaction,
};
use alloy_primitives::{
    address, hex, keccak256, logs_bloom, map::HashMap, utils::Unit, Address, Bytes, TxHash, TxKind,
    B256, U256, U64,
};
use alloy_rpc_types::{
    anvil::Forking,
    request::TransactionRequest,
    serde_helpers::JsonStorageKey,
    simulate::{SimBlock, SimCallResult, SimulatePayload, SimulatedBlock},
    state::StateOverride,
    trace::{
        filter::TraceFilter,
        geth::{
            GethDebugBuiltInTracerType, GethDebugTracerType, GethDebugTracingCallOptions,
            GethDebugTracingOptions, GethTrace, NoopFrame,
        },
        parity::LocalizedTransactionTrace,
    },
    AccessList, Block as AlloyBlock, BlockId, BlockNumberOrTag as BlockNumber, BlockTransactions,
    EIP1186AccountProofResponse as AccountProof, EIP1186StorageProof as StorageProof, Filter,
    FilteredParams, Header as AlloyHeader, Index, Log, Transaction, TransactionReceipt,
};
use alloy_serde::{OtherFields, WithOtherFields};
use alloy_signer::Signature;
use alloy_signer_local::PrivateKeySigner;
use alloy_trie::{proof::ProofRetainer, HashBuilder, Nibbles};
use anvil_core::eth::{
    block::{Block, BlockInfo},
    transaction::{
        has_optimism_fields, optimism::DepositTransaction, transaction_request_to_typed,
        DepositReceipt, MaybeImpersonatedTransaction, PendingTransaction, ReceiptResponse,
        TransactionInfo, TypedReceipt, TypedTransaction,
    },
    wallet::{Capabilities, DelegationCapability, WalletCapabilities},
};
use anvil_rpc::error::RpcError;
use chrono::Datelike;
use eyre::{Context, Result};
use flate2::{read::GzDecoder, write::GzEncoder, Compression};
use foundry_evm::{
    backend::{DatabaseError, DatabaseResult, RevertStateSnapshotAction},
    constants::DEFAULT_CREATE2_DEPLOYER_RUNTIME_CODE,
    decode::RevertDecoder,
    inspectors::AccessListInspector,
    traces::TracingInspectorConfig,
};
use foundry_evm_core::{either_evm::EitherEvm, evm::FoundryPrecompiles};
use futures::channel::mpsc::{unbounded, UnboundedSender};
use op_alloy_consensus::{TxDeposit, DEPOSIT_TX_TYPE_ID};
use op_revm::{
    transaction::deposit::DepositTransactionParts, OpContext, OpHaltReason, OpTransaction,
};
use parking_lot::{Mutex, RwLock};
use revm::{
    context::{Block as RevmBlock, BlockEnv, TxEnv},
    context_interface::{
        block::BlobExcessGasAndPrice,
        result::{ExecutionResult, Output, ResultAndState},
    },
    database::{CacheDB, DatabaseRef, WrapDatabaseRef},
    interpreter::InstructionResult,
    primitives::{hardfork::SpecId, KECCAK_EMPTY},
    state::AccountInfo,
    DatabaseCommit, Inspector,
};
use revm_inspectors::transfer::TransferInspector;
use std::{
    collections::BTreeMap,
    io::{Read, Write},
    ops::Not,
    path::PathBuf,
    sync::Arc,
    time::Duration,
};
use storage::{Blockchain, MinedTransaction, DEFAULT_HISTORY_LIMIT};
use tokio::sync::RwLock as AsyncRwLock;

use super::executor::new_evm_with_inspector_ref;

pub mod cache;
pub mod fork_db;
pub mod in_memory_db;
pub mod inspector;
pub mod state;
pub mod storage;

// Gas per transaction not creating a contract.
pub const MIN_TRANSACTION_GAS: u128 = 21000;
// Gas per transaction creating a contract.
pub const MIN_CREATE_GAS: u128 = 53000;
// Executor
pub const EXECUTOR: Address = address!("0x6634F723546eCc92277e8a2F93d4f248bf1189ea");
pub const EXECUTOR_PK: &str = "0x502d47e1421cb9abef497096728e69f07543232b93ef24de4998e18b5fd9ba0f";
// P256 Batch Delegation Contract: https://odyssey-explorer.ithaca.xyz/address/0x35202a6E6317F3CC3a177EeEE562D3BcDA4a6FcC
pub const P256_DELEGATION_CONTRACT: Address =
    address!("0x35202a6e6317f3cc3a177eeee562d3bcda4a6fcc");
// Runtime code of the P256 delegation contract
pub const P256_DELEGATION_RUNTIME_CODE: &[u8] = &hex!("60806040526004361015610018575b361561001657005b005b5f3560e01c806309c5eabe146100c75780630cb6aaf1146100c257806330f6a8e5146100bd5780635fce1927146100b8578063641cdfe2146100b357806376ba882d146100ae5780638d80ff0a146100a9578063972ce4bc146100a4578063a78fc2441461009f578063a82e44e01461009a5763b34893910361000e576108e1565b6108b5565b610786565b610646565b6105ba565b610529565b6103f8565b6103a2565b61034c565b6102c0565b61020b565b634e487b7160e01b5f52604160045260245ffd5b6040810190811067ffffffffffffffff8211176100fc57604052565b6100cc565b6080810190811067ffffffffffffffff8211176100fc57604052565b60a0810190811067ffffffffffffffff8211176100fc57604052565b90601f8019910116810190811067ffffffffffffffff8211176100fc57604052565b6040519061016a608083610139565b565b67ffffffffffffffff81116100fc57601f01601f191660200190565b9291926101948261016c565b916101a26040519384610139565b8294818452818301116101be578281602093845f960137010152565b5f80fd5b9080601f830112156101be578160206101dd93359101610188565b90565b60206003198201126101be576004359067ffffffffffffffff82116101be576101dd916004016101c2565b346101be57610219366101e0565b3033036102295761001690610ae6565b636f6a1b8760e11b5f5260045ffd5b634e487b7160e01b5f52603260045260245ffd5b5f54811015610284575f8080526005919091027f290decd9548b62a8d60345a988386fc84ba6bc95484008f6362f93160ef3e5630191565b610238565b8054821015610284575f52600560205f20910201905f90565b906040516102af816100e0565b602060018294805484520154910152565b346101be5760203660031901126101be576004355f548110156101be576102e69061024c565b5060ff815416600182015491610306600360ff60028401541692016102a2565b926040519215158352602083015260028110156103385760a09260209160408401528051606084015201516080820152f35b634e487b7160e01b5f52602160045260245ffd5b346101be575f3660031901126101be576020600254604051908152f35b6004359063ffffffff821682036101be57565b6064359063ffffffff821682036101be57565b6084359063ffffffff821682036101be57565b346101be5760203660031901126101be576103bb610369565b303303610229576103cb9061024c565b50805460ff19169055005b60609060231901126101be57602490565b60609060831901126101be57608490565b346101be5760803660031901126101be57610411610369565b60205f61041d366103d6565b60015461043161042c82610a0b565b600155565b60405184810191825260e086901b6001600160e01b031916602083015261046581602484015b03601f198101835282610139565b51902060ff61047660408401610a19565b161583146104fe576104b2601b925b85813591013590604051948594859094939260ff6060936080840197845216602083015260408201520152565b838052039060015afa156104f9575f51306001600160a01b03909116036104ea576104df6100169161024c565b50805460ff19169055565b638baa579f60e01b5f5260045ffd5b610a27565b6104b2601c92610485565b60409060031901126101be57600490565b6044359060028210156101be57565b346101be5760803660031901126101be5761054336610509565b61054b61051a565b606435903033036102295761059192610580610587926040519461056e86610101565b60018652602086015260408501610a32565b36906105f3565b6060820152610a3e565b5f545f1981019081116105b55760405163ffffffff919091168152602090f35b0390f35b6109f7565b6100166105c6366101e0565b610ae6565b60409060231901126101be57604051906105e4826100e0565b60243582526044356020830152565b91908260409103126101be5760405161060b816100e0565b6020808294803584520135910152565b6084359081151582036101be57565b60a4359081151582036101be57565b359081151582036101be57565b346101be5760a03660031901126101be5760043567ffffffffffffffff81116101be576106779036906004016101c2565b610680366105cb565b61068861037c565b61069061061b565b906002546106a56106a082610a0b565b600255565b6040516106bb8161045788602083019586610b6a565b51902091610747575b6106d06106d69161024c565b50610b7b565b906106e86106e48351151590565b1590565b610738576020820151801515908161072e575b5061071f576107129260606106e493015191610ce3565b6104ea5761001690610ae6565b632572e3a960e01b5f5260045ffd5b905042115f6106fb565b637dd286d760e11b5f5260045ffd5b905f61077361045761076760209460405192839187830160209181520190565b60405191828092610b58565b039060025afa156104f9575f51906106c4565b346101be5760e03660031901126101be576107a036610509565b6107a861051a565b6064359060205f6107b8366103e7565b6001546107c761042c82610a0b565b60408051808601928352883560208401528589013591830191909152606082018790526107f78160808401610457565b51902060ff61080860408401610a19565b161583146108aa5760408051918252601b602083015282359082015290830135606082015280608081015b838052039060015afa156104f9575f51306001600160a01b03909116036104ea5761087a926105806105879261086761015b565b6001815294602086015260408501610a32565b6105b161089361088a5f54610ad8565b63ffffffff1690565b60405163ffffffff90911681529081906020820190565b610833601c92610485565b346101be575f3660031901126101be576020600154604051908152f35b359061ffff821682036101be57565b346101be5760c03660031901126101be5760043567ffffffffffffffff81116101be576109129036906004016101c2565b61091b366105cb565b906064359167ffffffffffffffff83116101be5760a060031984360301126101be576040516109498161011d565b836004013567ffffffffffffffff81116101be5761096d90600436918701016101c2565b8152602484013567ffffffffffffffff81116101be57840193366023860112156101be5760846109db916109ae610016973690602460048201359101610188565b60208501526109bf604482016108d2565b60408501526109d0606482016108d2565b606085015201610639565b60808201526109e861038f565b916109f161062a565b93610bc3565b634e487b7160e01b5f52601160045260245ffd5b5f1981146105b55760010190565b3560ff811681036101be5790565b6040513d5f823e3d90fd5b60028210156103385752565b5f54680100000000000000008110156100fc57806001610a6192015f555f610289565b610ac557610a7e82511515829060ff801983541691151516179055565b6020820151600182015560028101604083015160028110156103385761016a9360039260609260ff8019835416911617905501519101906020600191805184550151910155565b634e487b7160e01b5f525f60045260245ffd5b5f198101919082116105b557565b80519060205b828110610af857505050565b808201805160f81c600182015160601c91601581015160358201519384915f9493845f14610b4257505050506001146101be575b15610b3a5701605501610aec565b3d5f803e3d5ffd5b5f95508594506055019130811502175af1610b2c565b805191908290602001825e015f815290565b6020906101dd939281520190610b58565b90604051610b8881610101565b6060610bbe6003839560ff8154161515855260018101546020860152610bb860ff60028301541660408701610a32565b016102a2565b910152565b93909192600254610bd66106a082610a0b565b604051610bec8161045789602083019586610b6a565b51902091610c50575b6106d0610c019161024c565b91610c0f6106e48451151590565b6107385760208301518015159081610c46575b5061071f57610c399360606106e494015192610e0d565b6104ea5761016a90610ae6565b905042115f610c22565b905f610c7061045761076760209460405192839187830160209181520190565b039060025afa156104f9575f5190610bf5565b3d15610cad573d90610c948261016c565b91610ca26040519384610139565b82523d5f602084013e565b606090565b8051601f101561028457603f0190565b8051602010156102845760400190565b908151811015610284570160200190565b5f9291839260208251920151906020815191015191604051936020850195865260408501526060840152608083015260a082015260a08152610d2660c082610139565b519060145afa610d34610c83565b81610d74575b81610d43575090565b600160f81b91506001600160f81b031990610d6f90610d6190610cb2565b516001600160f81b03191690565b161490565b80516020149150610d3a565b60405190610d8f604083610139565b6015825274113a3cb832911d113bb2b130baba34371733b2ba1160591b6020830152565b9061016a6001610de3936040519485916c1131b430b63632b733b2911d1160991b6020840152602d830190610b58565b601160f91b815203601e19810185520183610139565b610e069060209392610b58565b9081520190565b92919281516025815110908115610f0a575b50610ef957610e2c610d80565b90610e596106e460208501938451610e53610e4c606089015161ffff1690565b61ffff1690565b91610f9b565b610f01576106e4610e8d610e88610457610e83610ea1956040519283916020830160209181520190565b611012565b610db3565b8351610e53610e4c604088015161ffff1690565b610ef9575f610eb96020925160405191828092610b58565b039060025afa156104f9575f610ee360209261076783519151610457604051938492888401610df9565b039060025afa156104f9576101dd915f51610ce3565b505050505f90565b50505050505f90565b610f2b9150610f1e610d616106e492610cc2565b6080850151151590610f31565b5f610e1f565b906001600160f81b0319600160f81b831601610f955780610f85575b610f8057601f60fb1b600160fb1b821601610f69575b50600190565b600160fc1b90811614610f7c575f610f63565b5f90565b505f90565b50600160fa1b8181161415610f4d565b50505f90565b80519282515f5b858110610fb457505050505050600190565b8083018084116105b5578281101561100757610fe56001600160f81b0319610fdc8488610cd2565b51169187610cd2565b516001600160f81b03191603610ffd57600101610fa2565b5050505050505f90565b505050505050505f90565b80516060929181611021575050565b9092506003600284010460021b604051937f4142434445464748494a4b4c4d4e4f505152535455565758595a616263646566601f527f6768696a6b6c6d6e6f707172737475767778797a303132333435363738392d5f603f52602085019282860191602083019460208284010190600460038351955f85525b0191603f8351818160121c16515f538181600c1c1651600153818160061c165160025316516003535f5181520190878210156110db5760049060039061109a565b5095505f93600393604092520160405206600204809303613d3d60f01b81525203825256fea26469706673582212200ba93b78f286a25ece47e9403c47be9862f9b8b70ba1a95098667b90c47308b064736f6c634300081a0033");
// Experimental ERC20
pub const EXP_ERC20_CONTRACT: Address = address!("0x238c8CD93ee9F8c7Edf395548eF60c0d2e46665E");
// Runtime code of the experimental ERC20 contract
pub const EXP_ERC20_RUNTIME_CODE: &[u8] = &hex!("60806040526004361015610010575b005b5f3560e01c806306fdde03146106f7578063095ea7b31461068c57806318160ddd1461066757806323b872dd146105a15780632bb7c5951461050e578063313ce567146104f35780633644e5151461045557806340c10f191461043057806370a08231146103fe5780637ecebe00146103cc57806395d89b4114610366578063a9059cbb146102ea578063ad0c8fdd146102ad578063d505accf146100fb5763dd62ed3e0361000e57346100f75760403660031901126100f7576100d261075c565b6100da610772565b602052637f5e9f20600c525f5260206034600c2054604051908152f35b5f80fd5b346100f75760e03660031901126100f75761011461075c565b61011c610772565b6084359160643560443560ff851685036100f757610138610788565b60208101906e04578706572696d656e74455243323608c1b8252519020908242116102a0576040519360018060a01b03169460018060a01b03169565383775081901600e52855f5260c06020600c20958654957f8b73c3c69bb8fe3d512ecc4cf759cc79239f7b179b0ffacaa9a75d522b39400f8252602082019586528660408301967fc89efdaa54c0f20c7adf612882df0950f5a951637e0307cdcb4c672f298b8bc688528b6060850198468a528c608087019330855260a08820602e527f6e71edae12b1b97f4d1f60370fef10105fa2faae0126114a169c64845d6126c9885252528688525260a082015220604e526042602c205f5260ff1660205260a43560405260c43560605260208060805f60015afa93853d5103610293577f8c5be1e5ebec7d5bd14f71427d1e84f3dd0314c0f7b2291e5b200ac8c7c3b92594602094019055856303faf4f960a51b176040526034602c2055a3005b63ddafbaef5f526004601cfd5b631a15a3cc5f526004601cfd5b5f3660031901126100f7576103e834023481046103e814341517156102d65761000e90336107ac565b634e487b7160e01b5f52601160045260245ffd5b346100f75760403660031901126100f75761030361075c565b602435906387a211a2600c52335f526020600c2080548084116103595783900390555f526020600c20818154019055602052600c5160601c335f51602061080d5f395f51905f52602080a3602060405160018152f35b63f4d678b85f526004601cfd5b346100f7575f3660031901126100f757604051604081019080821067ffffffffffffffff8311176103b8576103b491604052600381526204558560ec1b602082015260405191829182610732565b0390f35b634e487b7160e01b5f52604160045260245ffd5b346100f75760203660031901126100f7576103e561075c565b6338377508600c525f52602080600c2054604051908152f35b346100f75760203660031901126100f75761041761075c565b6387a211a2600c525f52602080600c2054604051908152f35b346100f75760403660031901126100f75761000e61044c61075c565b602435906107ac565b346100f7575f3660031901126100f757602060a0610471610788565b828101906e04578706572696d656e74455243323608c1b8252519020604051907f8b73c3c69bb8fe3d512ecc4cf759cc79239f7b179b0ffacaa9a75d522b39400f8252838201527fc89efdaa54c0f20c7adf612882df0950f5a951637e0307cdcb4c672f298b8bc6604082015246606082015230608082015220604051908152f35b346100f7575f3660031901126100f757602060405160128152f35b346100f75760203660031901126100f7576004356387a211a2600c52335f526020600c2090815490818111610359575f80806103e88487839688039055806805345cdf77eb68f44c54036805345cdf77eb68f44c5580835282335f51602061080d5f395f51905f52602083a304818115610598575b3390f11561058d57005b6040513d5f823e3d90fd5b506108fc610583565b346100f75760603660031901126100f7576105ba61075c565b6105c2610772565b604435908260601b33602052637f5e9f208117600c526034600c20908154918219610643575b506387a211a2915017600c526020600c2080548084116103595783900390555f526020600c20818154019055602052600c5160601c9060018060a01b03165f51602061080d5f395f51905f52602080a3602060405160018152f35b82851161065a57846387a211a293039055856105e8565b6313be252b5f526004601cfd5b346100f7575f3660031901126100f75760206805345cdf77eb68f44c54604051908152f35b346100f75760403660031901126100f7576106a561075c565b60243590602052637f5e9f20600c52335f52806034600c20555f52602c5160601c337f8c5be1e5ebec7d5bd14f71427d1e84f3dd0314c0f7b2291e5b200ac8c7c3b92560205fa3602060405160018152f35b346100f7575f3660031901126100f7576103b4610712610788565b6e04578706572696d656e74455243323608c1b6020820152604051918291825b602060409281835280519182918282860152018484015e5f828201840152601f01601f1916010190565b600435906001600160a01b03821682036100f757565b602435906001600160a01b03821682036100f757565b604051906040820182811067ffffffffffffffff8211176103b857604052600f8252565b6805345cdf77eb68f44c548281019081106107ff576805345cdf77eb68f44c556387a211a2600c525f526020600c20818154019055602052600c5160601c5f5f51602061080d5f395f51905f52602080a3565b63e5cfe9575f526004601cfdfeddf252ad1be2c89b69c2b068fc378daa952ba7f163c4a11628f55a4df523b3efa2646970667358221220fbe302881d9891005ba1448ba48547cc1cb17dea1a5c4011dfcb035de325bb1d64736f6c634300081b0033");

pub type State = foundry_evm::utils::StateChangeset;

/// A block request, which includes the Pool Transactions if it's Pending
#[derive(Debug)]
pub enum BlockRequest {
    Pending(Vec<Arc<PoolTransaction>>),
    Number(u64),
}

impl BlockRequest {
    pub fn block_number(&self) -> BlockNumber {
        match *self {
            Self::Pending(_) => BlockNumber::Pending,
            Self::Number(n) => BlockNumber::Number(n),
        }
    }
}

/// Gives access to the [revm::Database]
#[derive(Clone)]
pub struct Backend {
    /// Access to [`revm::Database`] abstraction.
    ///
    /// This will be used in combination with [`alloy_evm::Evm`] and is responsible for feeding
    /// data to the evm during its execution.
    ///
    /// At time of writing, there are two different types of `Db`:
    ///   - [`MemDb`](crate::mem::in_memory_db::MemDb): everything is stored in memory
    ///   - [`ForkDb`](crate::mem::fork_db::ForkedDatabase): forks off a remote client, missing
    ///     data is retrieved via RPC-calls
    ///
    /// In order to commit changes to the [`revm::Database`], the [`alloy_evm::Evm`] requires
    /// mutable access, which requires a write-lock from this `db`. In forking mode, the time
    /// during which the write-lock is active depends on whether the `ForkDb` can provide all
    /// requested data from memory or whether it has to retrieve it via RPC calls first. This
    /// means that it potentially blocks for some time, even taking into account the rate
    /// limits of RPC endpoints. Therefore the `Db` is guarded by a `tokio::sync::RwLock` here
    /// so calls that need to read from it, while it's currently written to, don't block. E.g.
    /// a new block is currently mined and a new [`Self::set_storage_at()`] request is being
    /// executed.
    db: Arc<AsyncRwLock<Box<dyn Db>>>,
    /// stores all block related data in memory.
    blockchain: Blockchain,
    /// Historic states of previous blocks.
    states: Arc<RwLock<InMemoryBlockStates>>,
    /// Env data of the chain
    env: Arc<RwLock<Env>>,
    /// This is set if this is currently forked off another client.
    fork: Arc<RwLock<Option<ClientFork>>>,
    /// Provides time related info, like timestamp.
    time: TimeManager,
    /// Contains state of custom overrides.
    cheats: CheatsManager,
    /// Contains fee data.
    fees: FeeManager,
    /// Initialised genesis.
    genesis: GenesisConfig,
    /// Listeners for new blocks that get notified when a new block was imported.
    new_block_listeners: Arc<Mutex<Vec<UnboundedSender<NewBlockNotification>>>>,
    /// Keeps track of active state snapshots at a specific block.
    active_state_snapshots: Arc<Mutex<HashMap<U256, (u64, B256)>>>,
    enable_steps_tracing: bool,
    print_logs: bool,
    print_traces: bool,
    odyssey: bool,
    /// How to keep history state
    prune_state_history_config: PruneStateHistoryConfig,
    /// max number of blocks with transactions in memory
    transaction_block_keeper: Option<usize>,
    node_config: Arc<AsyncRwLock<NodeConfig>>,
    /// Slots in an epoch
    slots_in_an_epoch: u64,
    /// Precompiles to inject to the EVM.
    precompile_factory: Option<Arc<dyn PrecompileFactory>>,
    /// Prevent race conditions during mining
    mining: Arc<tokio::sync::Mutex<()>>,
    // === wallet === //
    capabilities: Arc<RwLock<WalletCapabilities>>,
    executor_wallet: Arc<RwLock<Option<EthereumWallet>>>,
}

impl Backend {
    /// Initialises the balance of the given accounts
    #[expect(clippy::too_many_arguments)]
    pub async fn with_genesis(
        db: Arc<AsyncRwLock<Box<dyn Db>>>,
        env: Arc<RwLock<Env>>,
        genesis: GenesisConfig,
        fees: FeeManager,
        fork: Arc<RwLock<Option<ClientFork>>>,
        enable_steps_tracing: bool,
        print_logs: bool,
        print_traces: bool,
        odyssey: bool,
        prune_state_history_config: PruneStateHistoryConfig,
        max_persisted_states: Option<usize>,
        transaction_block_keeper: Option<usize>,
        automine_block_time: Option<Duration>,
        cache_path: Option<PathBuf>,
        node_config: Arc<AsyncRwLock<NodeConfig>>,
    ) -> Result<Self> {
        // if this is a fork then adjust the blockchain storage
        let blockchain = if let Some(fork) = fork.read().as_ref() {
            trace!(target: "backend", "using forked blockchain at {}", fork.block_number());
            Blockchain::forked(fork.block_number(), fork.block_hash(), fork.total_difficulty())
        } else {
            let env = env.read();
            Blockchain::new(
                &env,
                env.evm_env.cfg_env.spec,
                fees.is_eip1559().then(|| fees.base_fee()),
                genesis.timestamp,
                genesis.number,
            )
        };

        let start_timestamp = if let Some(fork) = fork.read().as_ref() {
            fork.timestamp()
        } else {
            genesis.timestamp
        };

        let mut states = if prune_state_history_config.is_config_enabled() {
            // if prune state history is enabled, configure the state cache only for memory
            prune_state_history_config
                .max_memory_history
                .map(|limit| InMemoryBlockStates::new(limit, 0))
                .unwrap_or_default()
                .memory_only()
        } else if max_persisted_states.is_some() {
            max_persisted_states
                .map(|limit| InMemoryBlockStates::new(DEFAULT_HISTORY_LIMIT, limit))
                .unwrap_or_default()
        } else {
            Default::default()
        };

        if let Some(cache_path) = cache_path {
            states = states.disk_path(cache_path);
        }

        let (slots_in_an_epoch, precompile_factory) = {
            let cfg = node_config.read().await;
            (cfg.slots_in_an_epoch, cfg.precompile_factory.clone())
        };

        let (capabilities, executor_wallet) = if odyssey {
            // Insert account that sponsors the delegated txs. And deploy P256 delegation contract.
            let mut db = db.write().await;

            let _ = db.set_code(
                P256_DELEGATION_CONTRACT,
                Bytes::from_static(P256_DELEGATION_RUNTIME_CODE),
            );

            // Insert EXP ERC20 contract
            let _ = db.set_code(EXP_ERC20_CONTRACT, Bytes::from_static(EXP_ERC20_RUNTIME_CODE));

            let init_balance = Unit::ETHER.wei().saturating_mul(U256::from(10_000)); // 10K ETH

            // Add ETH
            let _ = db.set_balance(EXP_ERC20_CONTRACT, init_balance);
            let _ = db.set_balance(EXECUTOR, init_balance);

            let mut capabilities = WalletCapabilities::default();

            let chain_id = env.read().evm_env.cfg_env.chain_id;
            capabilities.insert(
                chain_id,
                Capabilities {
                    delegation: DelegationCapability { addresses: vec![P256_DELEGATION_CONTRACT] },
                },
            );

            let signer: PrivateKeySigner = EXECUTOR_PK.parse().unwrap();

            let executor_wallet = EthereumWallet::new(signer);

            (capabilities, Some(executor_wallet))
        } else {
            (WalletCapabilities::default(), None)
        };

        let backend = Self {
            db,
            blockchain,
            states: Arc::new(RwLock::new(states)),
            env,
            fork,
            time: TimeManager::new(start_timestamp),
            cheats: Default::default(),
            new_block_listeners: Default::default(),
            fees,
            genesis,
            active_state_snapshots: Arc::new(Mutex::new(Default::default())),
            enable_steps_tracing,
            print_logs,
            print_traces,
            odyssey,
            prune_state_history_config,
            transaction_block_keeper,
            node_config,
            slots_in_an_epoch,
            precompile_factory,
            mining: Arc::new(tokio::sync::Mutex::new(())),
            capabilities: Arc::new(RwLock::new(capabilities)),
            executor_wallet: Arc::new(RwLock::new(executor_wallet)),
        };

        if let Some(interval_block_time) = automine_block_time {
            backend.update_interval_mine_block_time(interval_block_time);
        }

        // Note: this can only fail in forking mode, in which case we can't recover
        backend.apply_genesis().await.wrap_err("failed to create genesis")?;
        Ok(backend)
    }

    /// Writes the CREATE2 deployer code directly to the database at the address provided.
    pub async fn set_create2_deployer(&self, address: Address) -> DatabaseResult<()> {
        self.set_code(address, Bytes::from_static(DEFAULT_CREATE2_DEPLOYER_RUNTIME_CODE)).await?;

        Ok(())
    }

    /// Get the capabilities of the wallet.
    ///
    /// Currently the only capability is [`DelegationCapability`].
    ///
    /// [`DelegationCapability`]: anvil_core::eth::wallet::DelegationCapability
    pub(crate) fn get_capabilities(&self) -> WalletCapabilities {
        self.capabilities.read().clone()
    }

    /// Updates memory limits that should be more strict when auto-mine is enabled
    pub(crate) fn update_interval_mine_block_time(&self, block_time: Duration) {
        self.states.write().update_interval_mine_block_time(block_time)
    }

    pub(crate) fn executor_wallet(&self) -> Option<EthereumWallet> {
        self.executor_wallet.read().clone()
    }

    /// Adds an address to the [`DelegationCapability`] of the wallet.
    pub(crate) fn add_capability(&self, address: Address) {
        let chain_id = self.env.read().evm_env.cfg_env.chain_id;
        let mut capabilities = self.capabilities.write();
        let mut capability = capabilities.get(chain_id).cloned().unwrap_or_default();
        capability.delegation.addresses.push(address);
        capabilities.insert(chain_id, capability);
    }

    pub(crate) fn set_executor(&self, executor_pk: String) -> Result<Address, BlockchainError> {
        let signer: PrivateKeySigner =
            executor_pk.parse().map_err(|_| RpcError::invalid_params("Invalid private key"))?;

        let executor = signer.address();
        let wallet = EthereumWallet::new(signer);

        *self.executor_wallet.write() = Some(wallet);

        Ok(executor)
    }

    /// Applies the configured genesis settings
    ///
    /// This will fund, create the genesis accounts
    async fn apply_genesis(&self) -> Result<(), DatabaseError> {
        trace!(target: "backend", "setting genesis balances");

        if self.fork.read().is_some() {
            // fetch all account first
            let mut genesis_accounts_futures = Vec::with_capacity(self.genesis.accounts.len());
            for address in self.genesis.accounts.iter().copied() {
                let db = Arc::clone(&self.db);

                // The forking Database backend can handle concurrent requests, we can fetch all dev
                // accounts concurrently by spawning the job to a new task
                genesis_accounts_futures.push(tokio::task::spawn(async move {
                    let db = db.read().await;
                    let info = db.basic_ref(address)?.unwrap_or_default();
                    Ok::<_, DatabaseError>((address, info))
                }));
            }

            let genesis_accounts = futures::future::join_all(genesis_accounts_futures).await;

            let mut db = self.db.write().await;

            for res in genesis_accounts {
                let (address, mut info) = res.unwrap()?;
                info.balance = self.genesis.balance;
                db.insert_account(address, info.clone());
            }
        } else {
            let mut db = self.db.write().await;
            for (account, info) in self.genesis.account_infos() {
                db.insert_account(account, info);
            }

            // insert the new genesis hash to the database so it's available for the next block in
            // the evm
            db.insert_block_hash(U256::from(self.best_number()), self.best_hash());
        }

        let db = self.db.write().await;
        // apply the genesis.json alloc
        self.genesis.apply_genesis_json_alloc(db)?;

        trace!(target: "backend", "set genesis balances");

        Ok(())
    }

    /// Sets the account to impersonate
    ///
    /// Returns `true` if the account is already impersonated
    pub fn impersonate(&self, addr: Address) -> bool {
        if self.cheats.impersonated_accounts().contains(&addr) {
            return true
        }
        // Ensure EIP-3607 is disabled
        let mut env = self.env.write();
        env.evm_env.cfg_env.disable_eip3607 = true;
        self.cheats.impersonate(addr)
    }

    /// Removes the account that from the impersonated set
    ///
    /// If the impersonated `addr` is a contract then we also reset the code here
    pub fn stop_impersonating(&self, addr: Address) {
        self.cheats.stop_impersonating(&addr);
    }

    /// If set to true will make every account impersonated
    pub fn auto_impersonate_account(&self, enabled: bool) {
        self.cheats.set_auto_impersonate_account(enabled);
    }

    /// Returns the configured fork, if any
    pub fn get_fork(&self) -> Option<ClientFork> {
        self.fork.read().clone()
    }

    /// Returns the database
    pub fn get_db(&self) -> &Arc<AsyncRwLock<Box<dyn Db>>> {
        &self.db
    }

    /// Returns the `AccountInfo` from the database
    pub async fn get_account(&self, address: Address) -> DatabaseResult<AccountInfo> {
        Ok(self.db.read().await.basic_ref(address)?.unwrap_or_default())
    }

    /// Whether we're forked off some remote client
    pub fn is_fork(&self) -> bool {
        self.fork.read().is_some()
    }

    pub fn precompiles(&self) -> Vec<Address> {
        get_precompiles_for(self.env.read().evm_env.cfg_env.spec)
    }

    /// Resets the fork to a fresh state
    pub async fn reset_fork(&self, forking: Forking) -> Result<(), BlockchainError> {
        if !self.is_fork() {
            if let Some(eth_rpc_url) = forking.clone().json_rpc_url {
                let mut env = self.env.read().clone();

                let (db, config) = {
                    let mut node_config = self.node_config.write().await;

                    // we want to force the correct base fee for the next block during
                    // `setup_fork_db_config`
                    node_config.base_fee.take();

                    node_config.setup_fork_db_config(eth_rpc_url, &mut env, &self.fees).await?
                };

                *self.db.write().await = Box::new(db);

                let fork = ClientFork::new(config, Arc::clone(&self.db));

                *self.env.write() = env;
                *self.fork.write() = Some(fork);
            } else {
                return Err(RpcError::invalid_params(
                    "Forking not enabled and RPC URL not provided to start forking",
                )
                .into());
            }
        }

        if let Some(fork) = self.get_fork() {
            let block_number =
                forking.block_number.map(BlockNumber::from).unwrap_or(BlockNumber::Latest);
            // reset the fork entirely and reapply the genesis config
            fork.reset(forking.json_rpc_url.clone(), block_number).await?;
            let fork_block_number = fork.block_number();
            let fork_block = fork
                .block_by_number(fork_block_number)
                .await?
                .ok_or(BlockchainError::BlockNotFound)?;
            // update all settings related to the forked block
            {
                if let Some(fork_url) = forking.json_rpc_url {
                    self.reset_block_number(fork_url, fork_block_number).await?;
                } else {
                    // If rpc url is unspecified, then update the fork with the new block number and
                    // existing rpc url, this updates the cache path
                    {
                        let maybe_fork_url = { self.node_config.read().await.eth_rpc_url.clone() };
                        if let Some(fork_url) = maybe_fork_url {
                            self.reset_block_number(fork_url, fork_block_number).await?;
                        }
                    }

                    let gas_limit = self.node_config.read().await.fork_gas_limit(&fork_block);
                    let mut env = self.env.write();

                    env.evm_env.cfg_env.chain_id = fork.chain_id();
                    env.evm_env.block_env = BlockEnv {
                        number: fork_block_number,
                        timestamp: fork_block.header.timestamp,
                        gas_limit,
                        difficulty: fork_block.header.difficulty,
                        prevrandao: Some(fork_block.header.mix_hash.unwrap_or_default()),
                        // Keep previous `beneficiary` and `basefee` value
                        beneficiary: env.evm_env.block_env.beneficiary,
                        basefee: env.evm_env.block_env.basefee,
                        ..env.evm_env.block_env.clone()
                    };

                    // this is the base fee of the current block, but we need the base fee of
                    // the next block
                    let next_block_base_fee = self.fees.get_next_block_base_fee_per_gas(
                        fork_block.header.gas_used,
                        gas_limit,
                        fork_block.header.base_fee_per_gas.unwrap_or_default(),
                    );

                    self.fees.set_base_fee(next_block_base_fee);
                }

                // reset the time to the timestamp of the forked block
                self.time.reset(fork_block.header.timestamp);

                // also reset the total difficulty
                self.blockchain.storage.write().total_difficulty = fork.total_difficulty();
            }
            // reset storage
            *self.blockchain.storage.write() = BlockchainStorage::forked(
                fork.block_number(),
                fork.block_hash(),
                fork.total_difficulty(),
            );
            self.states.write().clear();
            self.db.write().await.clear();

            self.apply_genesis().await?;

            trace!(target: "backend", "reset fork");

            Ok(())
        } else {
            Err(RpcError::invalid_params("Forking not enabled").into())
        }
    }

    async fn reset_block_number(
        &self,
        fork_url: String,
        fork_block_number: u64,
    ) -> Result<(), BlockchainError> {
        let mut node_config = self.node_config.write().await;
        node_config.fork_choice = Some(ForkChoice::Block(fork_block_number as i128));

        let mut env = self.env.read().clone();
        let (forked_db, client_fork_config) =
            node_config.setup_fork_db_config(fork_url, &mut env, &self.fees).await?;

        *self.db.write().await = Box::new(forked_db);
        let fork = ClientFork::new(client_fork_config, Arc::clone(&self.db));
        *self.fork.write() = Some(fork);
        *self.env.write() = env;

        Ok(())
    }

    /// Returns the `TimeManager` responsible for timestamps
    pub fn time(&self) -> &TimeManager {
        &self.time
    }

    /// Returns the `CheatsManager` responsible for executing cheatcodes
    pub fn cheats(&self) -> &CheatsManager {
        &self.cheats
    }

    /// Whether to skip blob validation
    pub fn skip_blob_validation(&self, impersonator: Option<Address>) -> bool {
        self.cheats().auto_impersonate_accounts() ||
            impersonator
                .is_some_and(|addr| self.cheats().impersonated_accounts().contains(&addr))
    }

    /// Returns the `FeeManager` that manages fee/pricings
    pub fn fees(&self) -> &FeeManager {
        &self.fees
    }

    /// The env data of the blockchain
    pub fn env(&self) -> &Arc<RwLock<Env>> {
        &self.env
    }

    /// Returns the current best hash of the chain
    pub fn best_hash(&self) -> B256 {
        self.blockchain.storage.read().best_hash
    }

    /// Returns the current best number of the chain
    pub fn best_number(&self) -> u64 {
        self.blockchain.storage.read().best_number
    }

    /// Sets the block number
    pub fn set_block_number(&self, number: u64) {
        let mut env = self.env.write();
        env.evm_env.block_env.number = number;
    }

    /// Returns the client coinbase address.
    pub fn coinbase(&self) -> Address {
        self.env.read().evm_env.block_env.beneficiary
    }

    /// Returns the client coinbase address.
    pub fn chain_id(&self) -> U256 {
        U256::from(self.env.read().evm_env.cfg_env.chain_id)
    }

    pub fn set_chain_id(&self, chain_id: u64) {
        self.env.write().evm_env.cfg_env.chain_id = chain_id;
    }

    /// Returns balance of the given account.
    pub async fn current_balance(&self, address: Address) -> DatabaseResult<U256> {
        Ok(self.get_account(address).await?.balance)
    }

    /// Returns balance of the given account.
    pub async fn current_nonce(&self, address: Address) -> DatabaseResult<u64> {
        Ok(self.get_account(address).await?.nonce)
    }

    /// Sets the coinbase address
    pub fn set_coinbase(&self, address: Address) {
        self.env.write().evm_env.block_env.beneficiary = address;
    }

    /// Sets the nonce of the given address
    pub async fn set_nonce(&self, address: Address, nonce: U256) -> DatabaseResult<()> {
        self.db.write().await.set_nonce(address, nonce.try_into().unwrap_or(u64::MAX))
    }

    /// Sets the balance of the given address
    pub async fn set_balance(&self, address: Address, balance: U256) -> DatabaseResult<()> {
        self.db.write().await.set_balance(address, balance)
    }

    /// Sets the code of the given address
    pub async fn set_code(&self, address: Address, code: Bytes) -> DatabaseResult<()> {
        self.db.write().await.set_code(address, code.0.into())
    }

    /// Sets the value for the given slot of the given address
    pub async fn set_storage_at(
        &self,
        address: Address,
        slot: U256,
        val: B256,
    ) -> DatabaseResult<()> {
        self.db.write().await.set_storage_at(address, slot.into(), val)
    }

    /// Returns the configured specid
    pub fn spec_id(&self) -> SpecId {
        self.env.read().evm_env.cfg_env.spec
    }

    /// Returns true for post London
    pub fn is_eip1559(&self) -> bool {
        (self.spec_id() as u8) >= (SpecId::LONDON as u8)
    }

    /// Returns true for post Merge
    pub fn is_eip3675(&self) -> bool {
        (self.spec_id() as u8) >= (SpecId::MERGE as u8)
    }

    /// Returns true for post Berlin
    pub fn is_eip2930(&self) -> bool {
        (self.spec_id() as u8) >= (SpecId::BERLIN as u8)
    }

    /// Returns true for post Cancun
    pub fn is_eip4844(&self) -> bool {
        (self.spec_id() as u8) >= (SpecId::CANCUN as u8)
    }

    /// Returns true for post Prague
    pub fn is_eip7702(&self) -> bool {
        (self.spec_id() as u8) >= (SpecId::PRAGUE as u8)
    }

    /// Returns true if op-stack deposits are active
    pub fn is_optimism(&self) -> bool {
        self.env.read().is_optimism
    }

    /// Returns an error if EIP1559 is not active (pre Berlin)
    pub fn ensure_eip1559_active(&self) -> Result<(), BlockchainError> {
        if self.is_eip1559() {
            return Ok(());
        }
        Err(BlockchainError::EIP1559TransactionUnsupportedAtHardfork)
    }

    /// Returns an error if EIP1559 is not active (pre muirGlacier)
    pub fn ensure_eip2930_active(&self) -> Result<(), BlockchainError> {
        if self.is_eip2930() {
            return Ok(());
        }
        Err(BlockchainError::EIP2930TransactionUnsupportedAtHardfork)
    }

    pub fn ensure_eip4844_active(&self) -> Result<(), BlockchainError> {
        if self.is_eip4844() {
            return Ok(());
        }
        Err(BlockchainError::EIP4844TransactionUnsupportedAtHardfork)
    }

    pub fn ensure_eip7702_active(&self) -> Result<(), BlockchainError> {
        if self.is_eip7702() {
            return Ok(());
        }
        Err(BlockchainError::EIP7702TransactionUnsupportedAtHardfork)
    }

    /// Returns an error if op-stack deposits are not active
    pub fn ensure_op_deposits_active(&self) -> Result<(), BlockchainError> {
        if self.is_optimism() {
            return Ok(())
        }
        Err(BlockchainError::DepositTransactionUnsupported)
    }

    /// Returns the block gas limit
    pub fn gas_limit(&self) -> u64 {
        self.env.read().evm_env.block_env.gas_limit
    }

    /// Sets the block gas limit
    pub fn set_gas_limit(&self, gas_limit: u64) {
        self.env.write().evm_env.block_env.gas_limit = gas_limit;
    }

    /// Returns the current base fee
    pub fn base_fee(&self) -> u64 {
        self.fees.base_fee()
    }

    /// Returns whether the minimum suggested priority fee is enforced
    pub fn is_min_priority_fee_enforced(&self) -> bool {
        self.fees.is_min_priority_fee_enforced()
    }

    pub fn excess_blob_gas_and_price(&self) -> Option<BlobExcessGasAndPrice> {
        self.fees.excess_blob_gas_and_price()
    }

    /// Sets the current basefee
    pub fn set_base_fee(&self, basefee: u64) {
        self.fees.set_base_fee(basefee)
    }

    /// Sets the gas price
    pub fn set_gas_price(&self, price: u128) {
        self.fees.set_gas_price(price)
    }

    pub fn elasticity(&self) -> f64 {
        self.fees.elasticity()
    }

    /// Returns the total difficulty of the chain until this block
    ///
    /// Note: this will always be `0` in memory mode
    /// In forking mode this will always be the total difficulty of the forked block
    pub fn total_difficulty(&self) -> U256 {
        self.blockchain.storage.read().total_difficulty
    }

    /// Creates a new `evm_snapshot` at the current height.
    ///
    /// Returns the id of the snapshot created.
    pub async fn create_state_snapshot(&self) -> U256 {
        let num = self.best_number();
        let hash = self.best_hash();
        let id = self.db.write().await.snapshot_state();
        trace!(target: "backend", "creating snapshot {} at {}", id, num);
        self.active_state_snapshots.lock().insert(id, (num, hash));
        id
    }

    /// Reverts the state to the state snapshot identified by the given `id`.
    pub async fn revert_state_snapshot(&self, id: U256) -> Result<bool, BlockchainError> {
        let block = { self.active_state_snapshots.lock().remove(&id) };
        if let Some((num, hash)) = block {
            let best_block_hash = {
                // revert the storage that's newer than the snapshot
                let current_height = self.best_number();
                let mut storage = self.blockchain.storage.write();

                for n in ((num + 1)..=current_height).rev() {
                    trace!(target: "backend", "reverting block {}", n);
                    if let Some(hash) = storage.hashes.remove(&n) {
                        if let Some(block) = storage.blocks.remove(&hash) {
                            for tx in block.transactions {
                                let _ = storage.transactions.remove(&tx.hash());
                            }
                        }
                    }
                }

                storage.best_number = num;
                storage.best_hash = hash;
                hash
            };
            let block =
                self.block_by_hash(best_block_hash).await?.ok_or(BlockchainError::BlockNotFound)?;

            let reset_time = block.header.timestamp;
            self.time.reset(reset_time);

            let mut env = self.env.write();
            env.evm_env.block_env = BlockEnv {
                number: num,
                timestamp: block.header.timestamp,
                difficulty: block.header.difficulty,
                // ensures prevrandao is set
                prevrandao: Some(block.header.mix_hash.unwrap_or_default()),
                gas_limit: block.header.gas_limit,
                // Keep previous `beneficiary` and `basefee` value
                beneficiary: env.evm_env.block_env.beneficiary,
                basefee: env.evm_env.block_env.basefee,
                ..Default::default()
            }
        }
        Ok(self.db.write().await.revert_state(id, RevertStateSnapshotAction::RevertRemove))
    }

    pub fn list_state_snapshots(&self) -> BTreeMap<U256, (u64, B256)> {
        self.active_state_snapshots.lock().clone().into_iter().collect()
    }

    /// Get the current state.
    pub async fn serialized_state(
        &self,
        preserve_historical_states: bool,
    ) -> Result<SerializableState, BlockchainError> {
        let at = self.env.read().evm_env.block_env.clone();
        let best_number = self.blockchain.storage.read().best_number;
        let blocks = self.blockchain.storage.read().serialized_blocks();
        let transactions = self.blockchain.storage.read().serialized_transactions();
        let historical_states = if preserve_historical_states {
            Some(self.states.write().serialized_states())
        } else {
            None
        };

        let state = self.db.read().await.dump_state(
            at,
            best_number,
            blocks,
            transactions,
            historical_states,
        )?;
        state.ok_or_else(|| {
            RpcError::invalid_params("Dumping state not supported with the current configuration")
                .into()
        })
    }

    /// Write all chain data to serialized bytes buffer
    pub async fn dump_state(
        &self,
        preserve_historical_states: bool,
    ) -> Result<Bytes, BlockchainError> {
        let state = self.serialized_state(preserve_historical_states).await?;
        let mut encoder = GzEncoder::new(Vec::new(), Compression::default());
        encoder
            .write_all(&serde_json::to_vec(&state).unwrap_or_default())
            .map_err(|_| BlockchainError::DataUnavailable)?;
        Ok(encoder.finish().unwrap_or_default().into())
    }

    /// Apply [SerializableState] data to the backend storage.
    pub async fn load_state(&self, state: SerializableState) -> Result<bool, BlockchainError> {
        // load the blocks and transactions into the storage
        self.blockchain.storage.write().load_blocks(state.blocks.clone());
        self.blockchain.storage.write().load_transactions(state.transactions.clone());
        // reset the block env
        if let Some(block) = state.block.clone() {
            self.env.write().evm_env.block_env = block.clone();

            // Set the current best block number.
            // Defaults to block number for compatibility with existing state files.
            let fork_num_and_hash = self.get_fork().map(|f| (f.block_number(), f.block_hash()));

            if let Some((number, hash)) = fork_num_and_hash {
                let best_number = state.best_block_number.unwrap_or(block.number);
                trace!(target: "backend", state_block_number=?best_number, fork_block_number=?number);
                // If the state.block_number is greater than the fork block number, set best number
                // to the state block number.
                // Ref: https://github.com/foundry-rs/foundry/issues/9539
                if best_number > number {
                    self.blockchain.storage.write().best_number = best_number;
                    let best_hash =
                        self.blockchain.storage.read().hash(best_number.into()).ok_or_else(
                            || {
                                BlockchainError::RpcError(RpcError::internal_error_with(format!(
                                    "Best hash not found for best number {best_number}",
                                )))
                            },
                        )?;
                    self.blockchain.storage.write().best_hash = best_hash;
                } else {
                    // If loading state file on a fork, set best number to the fork block number.
                    // Ref: https://github.com/foundry-rs/foundry/pull/9215#issue-2618681838
                    self.blockchain.storage.write().best_number = number;
                    self.blockchain.storage.write().best_hash = hash;
                }
            } else {
                let best_number = state.best_block_number.unwrap_or(block.number);
                self.blockchain.storage.write().best_number = best_number;

                // Set the current best block hash;
                let best_hash =
                    self.blockchain.storage.read().hash(best_number.into()).ok_or_else(|| {
                        BlockchainError::RpcError(RpcError::internal_error_with(format!(
                            "Best hash not found for best number {best_number}",
                        )))
                    })?;

                self.blockchain.storage.write().best_hash = best_hash;
            }
        }

        if !self.db.write().await.load_state(state.clone())? {
            return Err(RpcError::invalid_params(
                "Loading state not supported with the current configuration",
            )
            .into());
        }

        if let Some(historical_states) = state.historical_states {
            self.states.write().load_states(historical_states);
        }

        Ok(true)
    }

    /// Deserialize and add all chain data to the backend storage
    pub async fn load_state_bytes(&self, buf: Bytes) -> Result<bool, BlockchainError> {
        let orig_buf = &buf.0[..];
        let mut decoder = GzDecoder::new(orig_buf);
        let mut decoded_data = Vec::new();

        let state: SerializableState = serde_json::from_slice(if decoder.header().is_some() {
            decoder
                .read_to_end(decoded_data.as_mut())
                .map_err(|_| BlockchainError::FailedToDecodeStateDump)?;
            &decoded_data
        } else {
            &buf.0
        })
        .map_err(|_| BlockchainError::FailedToDecodeStateDump)?;

        self.load_state(state).await
    }

    /// Returns the environment for the next block
    fn next_env(&self) -> Env {
        let mut env = self.env.read().clone();
        // increase block number for this block
        env.evm_env.block_env.number = env.evm_env.block_env.number.saturating_add(1);
        env.evm_env.block_env.basefee = self.base_fee();
        env.evm_env.block_env.timestamp = self.time.current_call_timestamp();
        env
    }

    /// Creates an EVM instance with optionally injected precompiles.
    fn new_evm_with_inspector_ref<'db, I>(
        &self,
        db: &'db dyn DatabaseRef<Error = DatabaseError>,
        env: &Env,
        inspector: &'db mut I,
    ) -> EitherEvm<
        WrapDatabaseRef<&'db dyn DatabaseRef<Error = DatabaseError>>,
        &'db mut I,
        FoundryPrecompiles,
    >
    where
        I: Inspector<EthEvmContext<WrapDatabaseRef<&'db dyn DatabaseRef<Error = DatabaseError>>>>
            + Inspector<OpContext<WrapDatabaseRef<&'db dyn DatabaseRef<Error = DatabaseError>>>>,
        WrapDatabaseRef<&'db dyn DatabaseRef<Error = DatabaseError>>:
            Database<Error = DatabaseError>,
    {
        new_evm_with_inspector_ref(db, env, inspector)
        // TODO(yash): inject precompiles
        // if let Some(factory) = &self.precompile_factory {
        //     inject_precompiles(&mut evm, factory.precompiles());
        // }
    }

    /// executes the transactions without writing to the underlying database
    pub async fn inspect_tx(
        &self,
        tx: Arc<PoolTransaction>,
    ) -> Result<
        (InstructionResult, Option<Output>, u64, State, Vec<revm::primitives::Log>),
        BlockchainError,
    > {
        let mut env = self.next_env();
        env.tx = tx.pending_transaction.to_revm_tx_env();

        if env.is_optimism {
            env.tx.enveloped_tx =
                Some(alloy_rlp::encode(&tx.pending_transaction.transaction.transaction).into());
        }

        let db = self.db.read().await;
        let mut inspector = self.build_inspector();
        let mut evm = self.new_evm_with_inspector_ref(db.as_dyn(), &env, &mut inspector);
        let ResultAndState { result, state } = evm.transact(env.tx)?;
        let (exit_reason, gas_used, out, logs) = match result {
            ExecutionResult::Success { reason, gas_used, logs, output, .. } => {
                (reason.into(), gas_used, Some(output), Some(logs))
            }
            ExecutionResult::Revert { gas_used, output } => {
                (InstructionResult::Revert, gas_used, Some(Output::Call(output)), None)
            }
            ExecutionResult::Halt { reason, gas_used } => {
                let eth_reason = op_haltreason_to_instruction_result(reason);
                (eth_reason, gas_used, None, None)
            }
        };

        drop(evm);
        inspector.print_logs();

        if self.print_traces {
            inspector.print_traces();
        }

        Ok((exit_reason, out, gas_used, state, logs.unwrap_or_default()))
    }

    /// Creates the pending block
    ///
    /// This will execute all transaction in the order they come but will not mine the block
    pub async fn pending_block(&self, pool_transactions: Vec<Arc<PoolTransaction>>) -> BlockInfo {
        self.with_pending_block(pool_transactions, |_, block| block).await
    }

    /// Creates the pending block
    ///
    /// This will execute all transaction in the order they come but will not mine the block
    pub async fn with_pending_block<F, T>(
        &self,
        pool_transactions: Vec<Arc<PoolTransaction>>,
        f: F,
    ) -> T
    where
        F: FnOnce(Box<dyn MaybeFullDatabase + '_>, BlockInfo) -> T,
    {
        let db = self.db.read().await;
        let env = self.next_env();

        let mut cache_db = CacheDB::new(&*db);

        let storage = self.blockchain.storage.read();

        let executor = TransactionExecutor {
            db: &mut cache_db,
            validator: self,
            pending: pool_transactions.into_iter(),
            block_env: env.evm_env.block_env.clone(),
            cfg_env: env.evm_env.cfg_env,
            parent_hash: storage.best_hash,
            gas_used: 0,
            blob_gas_used: 0,
            enable_steps_tracing: self.enable_steps_tracing,
            print_logs: self.print_logs,
            print_traces: self.print_traces,
            precompile_factory: self.precompile_factory.clone(),
            odyssey: self.odyssey,
            optimism: self.is_optimism(),
        };

        // create a new pending block
        let executed = executor.execute();
        f(Box::new(cache_db), executed.block)
    }

    /// Mines a new block and stores it.
    ///
    /// this will execute all transaction in the order they come in and return all the markers they
    /// provide.
    pub async fn mine_block(
        &self,
        pool_transactions: Vec<Arc<PoolTransaction>>,
    ) -> MinedBlockOutcome {
        self.do_mine_block(pool_transactions).await
    }

    async fn do_mine_block(
        &self,
        pool_transactions: Vec<Arc<PoolTransaction>>,
    ) -> MinedBlockOutcome {
        let _mining_guard = self.mining.lock().await;
        trace!(target: "backend", "creating new block with {} transactions", pool_transactions.len());

        let (outcome, header, block_hash) = {
            let current_base_fee = self.base_fee();
            let current_excess_blob_gas_and_price = self.excess_blob_gas_and_price();

            let mut env = self.env.read().clone();

            if env.evm_env.block_env.basefee == 0 {
                // this is an edge case because the evm fails if `tx.effective_gas_price < base_fee`
                // 0 is only possible if it's manually set
                env.evm_env.cfg_env.disable_base_fee = true;
            }

            let block_number = self.blockchain.storage.read().best_number.saturating_add(1);

            // increase block number for this block
            if is_arbitrum(env.evm_env.cfg_env.chain_id) {
                // Temporary set `env.block.number` to `block_number` for Arbitrum chains.
                env.evm_env.block_env.number = block_number;
            } else {
                env.evm_env.block_env.number = env.evm_env.block_env.number.saturating_add(1);
            }

            env.evm_env.block_env.basefee = current_base_fee;
            env.evm_env.block_env.blob_excess_gas_and_price = current_excess_blob_gas_and_price;

            // pick a random value for prevrandao
            env.evm_env.block_env.prevrandao = Some(B256::random());

            let best_hash = self.blockchain.storage.read().best_hash;

            if self.prune_state_history_config.is_state_history_supported() {
                let db = self.db.read().await.current_state();
                // store current state before executing all transactions
                self.states.write().insert(best_hash, db);
            }

            let (executed_tx, block_hash) = {
                let mut db = self.db.write().await;

                // finally set the next block timestamp, this is done just before execution, because
                // there can be concurrent requests that can delay acquiring the db lock and we want
                // to ensure the timestamp is as close as possible to the actual execution.
                env.evm_env.block_env.timestamp = self.time.next_timestamp();

                let executor = TransactionExecutor {
                    db: &mut **db,
                    validator: self,
                    pending: pool_transactions.into_iter(),
                    block_env: env.evm_env.block_env.clone(),
                    cfg_env: env.evm_env.cfg_env.clone(),
                    parent_hash: best_hash,
                    gas_used: 0,
                    blob_gas_used: 0,
                    enable_steps_tracing: self.enable_steps_tracing,
                    print_logs: self.print_logs,
                    print_traces: self.print_traces,
                    odyssey: self.odyssey,
                    precompile_factory: self.precompile_factory.clone(),
                    optimism: self.is_optimism(),
                };
                let executed_tx = executor.execute();

                // we also need to update the new blockhash in the db itself
                let block_hash = executed_tx.block.block.header.hash_slow();
                db.insert_block_hash(U256::from(executed_tx.block.block.header.number), block_hash);

                (executed_tx, block_hash)
            };

            // create the new block with the current timestamp
            let ExecutedTransactions { block, included, invalid } = executed_tx;
            let BlockInfo { block, transactions, receipts } = block;

            let header = block.header.clone();

            trace!(
                target: "backend",
                "Mined block {} with {} tx {:?}",
                block_number,
                transactions.len(),
                transactions.iter().map(|tx| tx.transaction_hash).collect::<Vec<_>>()
            );
            let mut storage = self.blockchain.storage.write();
            // update block metadata
            storage.best_number = block_number;
            storage.best_hash = block_hash;
            // Difficulty is removed and not used after Paris (aka TheMerge). Value is replaced with
            // prevrandao. https://github.com/bluealloy/revm/blob/1839b3fce8eaeebb85025576f2519b80615aca1e/crates/interpreter/src/instructions/host_env.rs#L27
            if !self.is_eip3675() {
                storage.total_difficulty =
                    storage.total_difficulty.saturating_add(header.difficulty);
            }

            storage.blocks.insert(block_hash, block);
            storage.hashes.insert(block_number, block_hash);

            node_info!("");
            // insert all transactions
            for (info, receipt) in transactions.into_iter().zip(receipts) {
                // log some tx info
                node_info!("    Transaction: {:?}", info.transaction_hash);
                if let Some(contract) = &info.contract_address {
                    node_info!("    Contract created: {contract}");
                }
                node_info!("    Gas used: {}", receipt.cumulative_gas_used());
                if !info.exit.is_ok() {
                    let r = RevertDecoder::new().decode(
                        info.out.as_ref().map(|b| &b[..]).unwrap_or_default(),
                        Some(info.exit),
                    );
                    node_info!("    Error: reverted with: {r}");
                }
                node_info!("");

                let mined_tx = MinedTransaction { info, receipt, block_hash, block_number };
                storage.transactions.insert(mined_tx.info.transaction_hash, mined_tx);
            }

            // remove old transactions that exceed the transaction block keeper
            if let Some(transaction_block_keeper) = self.transaction_block_keeper {
                if storage.blocks.len() > transaction_block_keeper {
                    let to_clear = block_number
                        .saturating_sub(transaction_block_keeper.try_into().unwrap_or(u64::MAX));
                    storage.remove_block_transactions_by_number(to_clear)
                }
            }

            // we intentionally set the difficulty to `0` for newer blocks
            env.evm_env.block_env.difficulty = U256::from(0);

            // update env with new values
            *self.env.write() = env;

            let timestamp = utc_from_secs(header.timestamp);

            node_info!("    Block Number: {}", block_number);
            node_info!("    Block Hash: {:?}", block_hash);
            if timestamp.year() > 9999 {
                // rf2822 panics with more than 4 digits
                node_info!("    Block Time: {:?}\n", timestamp.to_rfc3339());
            } else {
                node_info!("    Block Time: {:?}\n", timestamp.to_rfc2822());
            }

            let outcome = MinedBlockOutcome { block_number, included, invalid };

            (outcome, header, block_hash)
        };
        let next_block_base_fee = self.fees.get_next_block_base_fee_per_gas(
            header.gas_used,
            header.gas_limit,
            header.base_fee_per_gas.unwrap_or_default(),
        );
        let next_block_excess_blob_gas = self.fees.get_next_block_blob_excess_gas(
            header.excess_blob_gas.map(|g| g as u128).unwrap_or_default(),
            header.blob_gas_used.map(|g| g as u128).unwrap_or_default(),
        );

        // update next base fee
        self.fees.set_base_fee(next_block_base_fee);
        self.fees.set_blob_excess_gas_and_price(BlobExcessGasAndPrice::new(
            next_block_excess_blob_gas,
            false,
        ));

        // notify all listeners
        self.notify_on_new_block(header, block_hash);

        outcome
    }

    /// Executes the [TransactionRequest] without writing to the DB
    ///
    /// # Errors
    ///
    /// Returns an error if the `block_number` is greater than the current height
    pub async fn call(
        &self,
        request: WithOtherFields<TransactionRequest>,
        fee_details: FeeDetails,
        block_request: Option<BlockRequest>,
        overrides: Option<StateOverride>,
    ) -> Result<(InstructionResult, Option<Output>, u128, State), BlockchainError> {
        self.with_database_at(block_request, |state, block| {
            let block_number = block.number;
            let (exit, out, gas, state) = match overrides {
                None => self.call_with_state(state.as_dyn(), request, fee_details, block),
                Some(overrides) => {
                    let state = state::apply_state_override(overrides.into_iter().collect(), state)?;
                    self.call_with_state(state.as_dyn(), request, fee_details, block)
                },
            }?;
            trace!(target: "backend", "call return {:?} out: {:?} gas {} on block {}", exit, out, gas, block_number);
            Ok((exit, out, gas, state))
        }).await?
    }

    /// ## EVM settings
    ///
    /// This modifies certain EVM settings to mirror geth's `SkipAccountChecks` when transacting requests, see also: <https://github.com/ethereum/go-ethereum/blob/380688c636a654becc8f114438c2a5d93d2db032/core/state_transition.go#L145-L148>:
    ///
    ///  - `disable_eip3607` is set to `true`
    ///  - `disable_base_fee` is set to `true`
    ///  - `nonce` check is skipped if `request.nonce` is None
    fn build_call_env(
        &self,
        request: WithOtherFields<TransactionRequest>,
        fee_details: FeeDetails,
        block_env: BlockEnv,
    ) -> Env {
        let WithOtherFields::<TransactionRequest> {
            inner:
                TransactionRequest {
                    from,
                    to,
                    gas,
                    value,
                    input,
                    access_list,
                    blob_versioned_hashes,
                    authorization_list,
                    nonce,
                    sidecar: _,
                    chain_id,
                    transaction_type,
                    .. // Rest of the gas fees related fields are taken from `fee_details`
                },
            other,
        } = request;

        let FeeDetails {
            gas_price,
            max_fee_per_gas,
            max_priority_fee_per_gas,
            max_fee_per_blob_gas,
        } = fee_details;

        let tx_type = transaction_type.unwrap_or_else(|| {
            if authorization_list.is_some() {
                EIP7702_TX_TYPE_ID
            } else if blob_versioned_hashes.is_some() {
                EIP4844_TX_TYPE_ID
            } else if max_fee_per_gas.is_some() || max_priority_fee_per_gas.is_some() {
                EIP1559_TX_TYPE_ID
            } else if access_list.is_some() {
                EIP2930_TX_TYPE_ID
            } else {
                LEGACY_TX_TYPE_ID
            }
        });

        let gas_limit = gas.unwrap_or(block_env.gas_limit);
        let mut env = self.env.read().clone();
        env.evm_env.block_env = block_env;
        // we want to disable this in eth_call, since this is common practice used by other node
        // impls and providers <https://github.com/foundry-rs/foundry/issues/4388>
        env.evm_env.cfg_env.disable_block_gas_limit = true;

        // The basefee should be ignored for calls against state for
        // - eth_call
        // - eth_estimateGas
        // - eth_createAccessList
        // - tracing
        env.evm_env.cfg_env.disable_base_fee = true;

        let gas_price = gas_price.or(max_fee_per_gas).unwrap_or_else(|| {
            self.fees().raw_gas_price().saturating_add(MIN_SUGGESTED_PRIORITY_FEE)
        });
        let caller = from.unwrap_or_default();
        let to = to.as_ref().and_then(TxKind::to);
        let blob_hashes = blob_versioned_hashes.unwrap_or_default();
<<<<<<< HEAD
        let mut base = TxEnv {
            caller,
            gas_limit,
            gas_price,
            gas_priority_fee: max_priority_fee_per_gas,
            max_fee_per_blob_gas: max_fee_per_blob_gas
                .or_else(|| {
                    if !blob_hashes.is_empty() {
                        env.evm_env.block_env.blob_gasprice()
                    } else {
                        Some(0)
                    }
                })
                .unwrap_or_default(),
            kind: match to {
                Some(addr) => TxKind::Call(*addr),
                None => TxKind::Create,
=======
        env.tx = OpTransaction {
            base: TxEnv {
                caller,
                gas_limit,
                gas_price,
                gas_priority_fee: max_priority_fee_per_gas,
                max_fee_per_blob_gas: max_fee_per_blob_gas
                    .or_else(|| {
                        if !blob_hashes.is_empty() {
                            env.evm_env.block_env.blob_gasprice()
                        } else {
                            Some(0)
                        }
                    })
                    .unwrap_or_default(),
                kind: match to {
                    Some(addr) => TxKind::Call(*addr),
                    None => TxKind::Create,
                },
                tx_type,
                value: value.unwrap_or_default(),
                data: input.into_input().unwrap_or_default(),
                chain_id: Some(chain_id.unwrap_or(self.env.read().evm_env.cfg_env.chain_id)),
                access_list: access_list.unwrap_or_default(),
                blob_hashes,
                authorization_list: authorization_list.unwrap_or_default(),
                ..Default::default()
>>>>>>> 4e3f71d3
            },
            tx_type: transaction_type.unwrap_or_default(),
            value: value.unwrap_or_default(),
            data: input.into_input().unwrap_or_default(),
            chain_id: None,
            access_list: access_list.unwrap_or_default(),
            blob_hashes,
            ..Default::default()
        };
        base.set_signed_authorization(authorization_list.unwrap_or_default());
        env.tx = OpTransaction { base, ..Default::default() };

        if let Some(nonce) = nonce {
            env.tx.base.nonce = nonce;
        } else {
            // Disable nonce check in revm
            env.evm_env.cfg_env.disable_nonce_check = true;
        }

        if env.evm_env.block_env.basefee == 0 {
            // this is an edge case because the evm fails if `tx.effective_gas_price < base_fee`
            // 0 is only possible if it's manually set
            env.evm_env.cfg_env.disable_base_fee = true;
        }

        // Deposit transaction?
        if transaction_type == Some(DEPOSIT_TX_TYPE_ID) && has_optimism_fields(&other) {
            let deposit = DepositTransactionParts {
                source_hash: other
                    .get_deserialized::<B256>("sourceHash")
                    .map(|sh| sh.unwrap_or_default())
                    .unwrap_or_default(),
                mint: other
                    .get_deserialized::<u128>("mint")
                    .map(|m| m.unwrap_or_default())
                    .or(None),
                is_system_transaction: other
                    .get_deserialized::<bool>("isSystemTx")
                    .map(|st| st.unwrap_or_default())
                    .unwrap_or_default(),
            };
            env.tx.deposit = deposit;
        }

        env
    }

    /// Builds [`Inspector`] with the configured options.
    fn build_inspector(&self) -> AnvilInspector {
        let mut inspector = AnvilInspector::default();

        if self.print_logs {
            inspector = inspector.with_log_collector();
        }
        if self.print_traces {
            inspector = inspector.with_trace_printer();
        }

        inspector
    }

    /// Simulates the payload by executing the calls in request.
    pub async fn simulate(
        &self,
        request: SimulatePayload,
        block_request: Option<BlockRequest>,
    ) -> Result<Vec<SimulatedBlock<AnyRpcBlock>>, BlockchainError> {
        self.with_database_at(block_request, |state, mut block_env| {
            let SimulatePayload {
                block_state_calls,
                trace_transfers,
                validation,
                return_full_transactions,
            } = request;
            let mut cache_db = CacheDB::new(state);
            let mut block_res = Vec::with_capacity(block_state_calls.len());

            // execute the blocks
            for block in block_state_calls {
                let SimBlock { block_overrides, state_overrides, calls } = block;
                let mut call_res = Vec::with_capacity(calls.len());
                let mut log_index = 0;
                let mut gas_used = 0;
                let mut transactions = Vec::with_capacity(calls.len());
                let mut receipts = Vec::new();
                let mut logs= Vec::new();
                // apply state overrides before executing the transactions
                if let Some(state_overrides) = state_overrides {
                    state::apply_cached_db_state_override(state_overrides, &mut cache_db)?;
                }

                // apply block overrides
                if let Some(overrides) = block_overrides {
                    if let Some(number) = overrides.number {
                        block_env.number = number.saturating_to();
                    }
                    if let Some(difficulty) = overrides.difficulty {
                        block_env.difficulty = difficulty;
                    }
                    if let Some(time) = overrides.time {
                        block_env.timestamp = time;
                    }
                    if let Some(gas_limit) = overrides.gas_limit {
                        block_env.gas_limit = gas_limit;
                    }
                    if let Some(coinbase) = overrides.coinbase {
                        block_env.beneficiary = coinbase;
                    }
                    if let Some(random) = overrides.random {
                        block_env.prevrandao = Some(random);
                    }
                    if let Some(base_fee) = overrides.base_fee {
                        block_env.basefee = base_fee.saturating_to();
                    }
                }

                // execute all calls in that block
                for (req_idx, request) in calls.into_iter().enumerate() {
                    let fee_details = FeeDetails::new(
                        request.gas_price,
                        request.max_fee_per_gas,
                        request.max_priority_fee_per_gas,
                        request.max_fee_per_blob_gas,
                    )?
                    .or_zero_fees();

                    let mut env = self.build_call_env(
                        WithOtherFields::new(request.clone()),
                        fee_details,
                        block_env.clone(),
                    );

                    // Always disable EIP-3607
                    env.evm_env.cfg_env.disable_eip3607 = true;

                    if !validation {
                        env.evm_env.cfg_env.disable_base_fee = !validation;
                        env.evm_env.block_env.basefee = 0;
                    }

                    // transact
                    let ResultAndState { result, state } = if trace_transfers {
                        // prepare inspector to capture transfer inside the evm so they are
                        // recorded and included in logs
                        let mut inspector = TransferInspector::new(false).with_logs(true);
                        let mut evm= self.new_evm_with_inspector_ref(
                            cache_db.as_dyn(),
                            &env,
                            &mut inspector,
                        );

                        trace!(target: "backend", env=?env.evm_env, spec=?env.evm_env.spec_id(),"simulate evm env");
                        evm.transact(env.tx)?
                    } else {
                        let mut inspector = self.build_inspector();
                        let mut evm = self.new_evm_with_inspector_ref(
                            cache_db.as_dyn(),
                            &env,
                            &mut inspector,
                        );
                        trace!(target: "backend", env=?env.evm_env, spec=?env.evm_env.spec_id(),"simulate evm env");
                        evm.transact(env.tx)?
                    };
                    trace!(target: "backend", ?result, ?request, "simulate call");

                    // commit the transaction
                    cache_db.commit(state);
                    gas_used += result.gas_used();

                    // TODO: this is likely incomplete
                    // create the transaction from a request
                    let from = request.from.unwrap_or_default();
                    let request =
                        transaction_request_to_typed(WithOtherFields::new(request)).unwrap();
                    let tx = build_typed_transaction(
                        request,
                        Signature::new(Default::default(), Default::default(), false),
                    )?;
                    let rpc_tx = transaction_build(
                        None,
                        MaybeImpersonatedTransaction::impersonated(tx, from),
                        None,
                        None,
                        Some(block_env.basefee),
                    );
                    transactions.push(rpc_tx);

                    let return_data = result.output().cloned().unwrap_or_default();
                    let sim_res = SimCallResult {
                        return_data,
                        gas_used: result.gas_used(),
                        status: result.is_success(),
                        error: result.is_success().not().then(|| {
                            alloy_rpc_types::simulate::SimulateError {
                                code: -3200,
                                message: "execution failed".to_string(),
                            }
                        }),
                        logs: result.clone()
                            .into_logs()
                            .into_iter()
                            .enumerate()
                            .map(|(idx, log)| Log {
                                inner: log,
                                block_number: Some(block_env.number),
                                block_timestamp: Some(block_env.timestamp),
                                transaction_index: Some(req_idx as u64),
                                log_index: Some((idx + log_index) as u64),
                                removed: false,

                                block_hash: None,
                                transaction_hash: None,
                            })
                            .collect(),
                    };
                    let receipt = Receipt {
                        status: result.is_success().into(),
                        cumulative_gas_used: result.gas_used(),
                        logs:sim_res.logs.clone()
                    };
                    receipts.push(receipt.with_bloom());
                    logs.extend(sim_res.logs.clone().iter().map(|log| log.inner.clone()));
                    log_index += sim_res.logs.len();
                    call_res.push(sim_res);
                }
                let transactions_envelopes: Vec<AnyTxEnvelope> = transactions
                .iter()
                .map(|tx| AnyTxEnvelope::from(tx.clone()))
                .collect();
                let header = Header {
                    logs_bloom: logs_bloom(logs.iter()),
                    transactions_root: calculate_transaction_root(&transactions_envelopes),
                    receipts_root: calculate_receipt_root(&transactions_envelopes),
                    parent_hash: Default::default(),
                    ommers_hash: Default::default(),
                    beneficiary: block_env.beneficiary,
                    state_root: Default::default(),
                    difficulty: Default::default(),
                    number: block_env.number,
                    gas_limit: block_env.gas_limit,
                    gas_used,
                    timestamp: block_env.timestamp,
                    extra_data: Default::default(),
                    mix_hash: Default::default(),
                    nonce: Default::default(),
                    base_fee_per_gas: Some(block_env.basefee),
                    withdrawals_root: None,
                    blob_gas_used: None,
                    excess_blob_gas: None,
                    parent_beacon_block_root: None,
                    requests_hash: None,
                };
                let mut block = alloy_rpc_types::Block {
                    header: AnyRpcHeader {
                        hash: header.hash_slow(),
                        inner: header.into(),
                        total_difficulty: None,
                        size: None,
                    },
                    uncles: vec![],
                    transactions: BlockTransactions::Full(transactions),
                    withdrawals: None,
                };

                if !return_full_transactions {
                    block.transactions.convert_to_hashes();
                }

                let simulated_block = SimulatedBlock {
                    inner: AnyRpcBlock::new(WithOtherFields::new(block)),
                    calls: call_res,
                };

                // update block env
                block_env.number += 1;
                block_env.timestamp += 12;
                block_env.basefee = simulated_block
                    .inner
                    .header
                    .next_block_base_fee(BaseFeeParams::ethereum())
                    .unwrap_or_default();

                block_res.push(simulated_block);
            }

            Ok(block_res)
        })
        .await?
    }

    pub fn call_with_state(
        &self,
        state: &dyn DatabaseRef<Error = DatabaseError>,
        request: WithOtherFields<TransactionRequest>,
        fee_details: FeeDetails,
        block_env: BlockEnv,
    ) -> Result<(InstructionResult, Option<Output>, u128, State), BlockchainError> {
        let mut inspector = self.build_inspector();

        let env = self.build_call_env(request, fee_details, block_env);
        let mut evm = self.new_evm_with_inspector_ref(state, &env, &mut inspector);
        let ResultAndState { result, state } = evm.transact(env.tx)?;
        let (exit_reason, gas_used, out) = match result {
            ExecutionResult::Success { reason, gas_used, output, .. } => {
                (reason.into(), gas_used, Some(output))
            }
            ExecutionResult::Revert { gas_used, output } => {
                (InstructionResult::Revert, gas_used, Some(Output::Call(output)))
            }
            ExecutionResult::Halt { reason, gas_used } => {
                (op_haltreason_to_instruction_result(reason), gas_used, None)
            }
        };
        drop(evm);
        inspector.print_logs();

        if self.print_traces {
            inspector.into_print_traces();
        }

        Ok((exit_reason, out, gas_used as u128, state))
    }

    pub async fn call_with_tracing(
        &self,
        request: WithOtherFields<TransactionRequest>,
        fee_details: FeeDetails,
        block_request: Option<BlockRequest>,
        opts: GethDebugTracingCallOptions,
    ) -> Result<GethTrace, BlockchainError> {
        let GethDebugTracingCallOptions { tracing_options, block_overrides: _, state_overrides } =
            opts;
        let GethDebugTracingOptions { config, tracer, tracer_config, .. } = tracing_options;

        self.with_database_at(block_request, |state, block| {
            let block_number = block.number;

            let state = if let Some(overrides) = state_overrides {
                Box::new(state::apply_state_override(overrides, state)?)
                    as Box<dyn MaybeFullDatabase>
            } else {
                state
            };

            if let Some(tracer) = tracer {
                return match tracer {
                    GethDebugTracerType::BuiltInTracer(tracer) => match tracer {
                        GethDebugBuiltInTracerType::CallTracer => {
                            let call_config = tracer_config
                                .into_call_config()
                                .map_err(|e| (RpcError::invalid_params(e.to_string())))?;

                            let mut inspector = self.build_inspector().with_tracing_config(
                                TracingInspectorConfig::from_geth_call_config(&call_config),
                            );

                            let env = self.build_call_env(request, fee_details, block);
                            let mut evm = self.new_evm_with_inspector_ref(
                                state.as_dyn(),
                                &env,
                                &mut inspector,
                            );
                            let ResultAndState { result, state: _ } = evm.transact(env.tx)?;

                            drop(evm);
                            let tracing_inspector = inspector.tracer.expect("tracer disappeared");

                            Ok(tracing_inspector
                                .into_geth_builder()
                                .geth_call_traces(call_config, result.gas_used())
                                .into())
                        }
                        GethDebugBuiltInTracerType::NoopTracer => Ok(NoopFrame::default().into()),
                        GethDebugBuiltInTracerType::FourByteTracer |
                        GethDebugBuiltInTracerType::PreStateTracer |
                        GethDebugBuiltInTracerType::MuxTracer |
                        GethDebugBuiltInTracerType::FlatCallTracer => {
                            Err(RpcError::invalid_params("unsupported tracer type").into())
                        }
                    },

                    GethDebugTracerType::JsTracer(_code) => {
                        Err(RpcError::invalid_params("unsupported tracer type").into())
                    }
                }
            }

            // defaults to StructLog tracer used since no tracer is specified
            let mut inspector = self
                .build_inspector()
                .with_tracing_config(TracingInspectorConfig::from_geth_config(&config));

            let env = self.build_call_env(request, fee_details, block);
            let mut evm = self.new_evm_with_inspector_ref(state.as_dyn(), &env, &mut inspector);
            let ResultAndState { result, state: _ } = evm.transact(env.tx)?;

            let (exit_reason, gas_used, out) = match result {
                ExecutionResult::Success { reason, gas_used, output, .. } => {
                    (reason.into(), gas_used, Some(output))
                }
                ExecutionResult::Revert { gas_used, output } => {
                    (InstructionResult::Revert, gas_used, Some(Output::Call(output)))
                }
                ExecutionResult::Halt { reason, gas_used } => {
                    (op_haltreason_to_instruction_result(reason), gas_used, None)
                }
            };

            drop(evm);
            let tracing_inspector = inspector.tracer.expect("tracer disappeared");
            let return_value = out.as_ref().map(|o| o.data().clone()).unwrap_or_default();

            trace!(target: "backend", ?exit_reason, ?out, %gas_used, %block_number, "trace call");

            let res = tracing_inspector
                .into_geth_builder()
                .geth_traces(gas_used, return_value, config)
                .into();

            Ok(res)
        })
        .await?
    }

    pub fn build_access_list_with_state(
        &self,
        state: &dyn DatabaseRef<Error = DatabaseError>,
        request: WithOtherFields<TransactionRequest>,
        fee_details: FeeDetails,
        block_env: BlockEnv,
    ) -> Result<(InstructionResult, Option<Output>, u64, AccessList), BlockchainError> {
        let mut inspector =
            AccessListInspector::new(request.access_list.clone().unwrap_or_default());

        let env = self.build_call_env(request, fee_details, block_env);
        let mut evm = self.new_evm_with_inspector_ref(state, &env, &mut inspector);
        let ResultAndState { result, state: _ } = evm.transact(env.tx)?;
        let (exit_reason, gas_used, out) = match result {
            ExecutionResult::Success { reason, gas_used, output, .. } => {
                (reason.into(), gas_used, Some(output))
            }
            ExecutionResult::Revert { gas_used, output } => {
                (InstructionResult::Revert, gas_used, Some(Output::Call(output)))
            }
            ExecutionResult::Halt { reason, gas_used } => {
                (op_haltreason_to_instruction_result(reason), gas_used, None)
            }
        };
        drop(evm);
        let access_list = inspector.access_list();
        Ok((exit_reason, out, gas_used, access_list))
    }

    /// returns all receipts for the given transactions
    fn get_receipts(&self, tx_hashes: impl IntoIterator<Item = TxHash>) -> Vec<TypedReceipt> {
        let storage = self.blockchain.storage.read();
        let mut receipts = vec![];

        for hash in tx_hashes {
            if let Some(tx) = storage.transactions.get(&hash) {
                receipts.push(tx.receipt.clone());
            }
        }

        receipts
    }

    /// Returns the logs of the block that match the filter
    async fn logs_for_block(
        &self,
        filter: Filter,
        hash: B256,
    ) -> Result<Vec<Log>, BlockchainError> {
        if let Some(block) = self.blockchain.get_block_by_hash(&hash) {
            return Ok(self.mined_logs_for_block(filter, block));
        }

        if let Some(fork) = self.get_fork() {
            return Ok(fork.logs(&filter).await?);
        }

        Ok(Vec::new())
    }

    /// Returns all `Log`s mined by the node that were emitted in the `block` and match the `Filter`
    fn mined_logs_for_block(&self, filter: Filter, block: Block) -> Vec<Log> {
        let params = FilteredParams::new(Some(filter.clone()));
        let mut all_logs = Vec::new();
        let block_hash = block.header.hash_slow();
        let mut block_log_index = 0u32;

        let storage = self.blockchain.storage.read();

        for tx in block.transactions {
            let Some(tx) = storage.transactions.get(&tx.hash()) else {
                continue;
            };
            let logs = tx.receipt.logs();
            let transaction_hash = tx.info.transaction_hash;

            for log in logs {
                let mut is_match: bool = true;
                if !filter.address.is_empty() && filter.has_topics() {
                    if !params.filter_address(&log.address) || !params.filter_topics(log.topics()) {
                        is_match = false;
                    }
                } else if !filter.address.is_empty() {
                    if !params.filter_address(&log.address) {
                        is_match = false;
                    }
                } else if filter.has_topics() && !params.filter_topics(log.topics()) {
                    is_match = false;
                }

                if is_match {
                    let log = Log {
                        inner: log.clone(),
                        block_hash: Some(block_hash),
                        block_number: Some(block.header.number),
                        block_timestamp: Some(block.header.timestamp),
                        transaction_hash: Some(transaction_hash),
                        transaction_index: Some(tx.info.transaction_index),
                        log_index: Some(block_log_index as u64),
                        removed: false,
                    };
                    all_logs.push(log);
                }
                block_log_index += 1;
            }
        }

        all_logs
    }

    /// Returns the logs that match the filter in the given range of blocks
    async fn logs_for_range(
        &self,
        filter: &Filter,
        mut from: u64,
        to: u64,
    ) -> Result<Vec<Log>, BlockchainError> {
        let mut all_logs = Vec::new();

        // get the range that predates the fork if any
        if let Some(fork) = self.get_fork() {
            let mut to_on_fork = to;

            if !fork.predates_fork(to) {
                // adjust the ranges
                to_on_fork = fork.block_number();
            }

            if fork.predates_fork_inclusive(from) {
                // this data is only available on the forked client
                let filter = filter.clone().from_block(from).to_block(to_on_fork);
                all_logs = fork.logs(&filter).await?;

                // update the range
                from = fork.block_number() + 1;
            }
        }

        for number in from..=to {
            if let Some(block) = self.get_block(number) {
                all_logs.extend(self.mined_logs_for_block(filter.clone(), block));
            }
        }

        Ok(all_logs)
    }

    /// Returns the logs according to the filter
    pub async fn logs(&self, filter: Filter) -> Result<Vec<Log>, BlockchainError> {
        trace!(target: "backend", "get logs [{:?}]", filter);
        if let Some(hash) = filter.get_block_hash() {
            self.logs_for_block(filter, hash).await
        } else {
            let best = self.best_number();
            let to_block =
                self.convert_block_number(filter.block_option.get_to_block().copied()).min(best);
            let from_block =
                self.convert_block_number(filter.block_option.get_from_block().copied());
            if from_block > best {
                // requested log range does not exist yet
                return Ok(vec![]);
            }

            self.logs_for_range(&filter, from_block, to_block).await
        }
    }

    pub async fn block_by_hash(&self, hash: B256) -> Result<Option<AnyRpcBlock>, BlockchainError> {
        trace!(target: "backend", "get block by hash {:?}", hash);
        if let tx @ Some(_) = self.mined_block_by_hash(hash) {
            return Ok(tx);
        }

        if let Some(fork) = self.get_fork() {
            return Ok(fork.block_by_hash(hash).await?);
        }

        Ok(None)
    }

    pub async fn block_by_hash_full(
        &self,
        hash: B256,
    ) -> Result<Option<AnyRpcBlock>, BlockchainError> {
        trace!(target: "backend", "get block by hash {:?}", hash);
        if let tx @ Some(_) = self.get_full_block(hash) {
            return Ok(tx);
        }

        if let Some(fork) = self.get_fork() {
            return Ok(fork.block_by_hash_full(hash).await?)
        }

        Ok(None)
    }

    fn mined_block_by_hash(&self, hash: B256) -> Option<AnyRpcBlock> {
        let block = self.blockchain.get_block_by_hash(&hash)?;
        Some(self.convert_block(block))
    }

    pub(crate) async fn mined_transactions_by_block_number(
        &self,
        number: BlockNumber,
    ) -> Option<Vec<AnyRpcTransaction>> {
        if let Some(block) = self.get_block(number) {
            return self.mined_transactions_in_block(&block);
        }
        None
    }

    /// Returns all transactions given a block
    pub(crate) fn mined_transactions_in_block(
        &self,
        block: &Block,
    ) -> Option<Vec<AnyRpcTransaction>> {
        let mut transactions = Vec::with_capacity(block.transactions.len());
        let base_fee = block.header.base_fee_per_gas;
        let storage = self.blockchain.storage.read();
        for hash in block.transactions.iter().map(|tx| tx.hash()) {
            let info = storage.transactions.get(&hash)?.info.clone();
            let tx = block.transactions.get(info.transaction_index as usize)?.clone();

            let tx = transaction_build(Some(hash), tx, Some(block), Some(info), base_fee);
            transactions.push(tx);
        }
        Some(transactions)
    }

    pub async fn block_by_number(
        &self,
        number: BlockNumber,
    ) -> Result<Option<AnyRpcBlock>, BlockchainError> {
        trace!(target: "backend", "get block by number {:?}", number);
        if let tx @ Some(_) = self.mined_block_by_number(number) {
            return Ok(tx);
        }

        if let Some(fork) = self.get_fork() {
            let number = self.convert_block_number(Some(number));
            if fork.predates_fork_inclusive(number) {
                return Ok(fork.block_by_number(number).await?)
            }
        }

        Ok(None)
    }

    pub async fn block_by_number_full(
        &self,
        number: BlockNumber,
    ) -> Result<Option<AnyRpcBlock>, BlockchainError> {
        trace!(target: "backend", "get block by number {:?}", number);
        if let tx @ Some(_) = self.get_full_block(number) {
            return Ok(tx);
        }

        if let Some(fork) = self.get_fork() {
            let number = self.convert_block_number(Some(number));
            if fork.predates_fork_inclusive(number) {
                return Ok(fork.block_by_number_full(number).await?)
            }
        }

        Ok(None)
    }

    pub fn get_block(&self, id: impl Into<BlockId>) -> Option<Block> {
        let hash = match id.into() {
            BlockId::Hash(hash) => hash.block_hash,
            BlockId::Number(number) => {
                let storage = self.blockchain.storage.read();
                let slots_in_an_epoch = self.slots_in_an_epoch;
                match number {
                    BlockNumber::Latest => storage.best_hash,
                    BlockNumber::Earliest => storage.genesis_hash,
                    BlockNumber::Pending => return None,
                    BlockNumber::Number(num) => *storage.hashes.get(&num)?,
                    BlockNumber::Safe => {
                        if storage.best_number > (slots_in_an_epoch) {
                            *storage.hashes.get(&(storage.best_number - (slots_in_an_epoch)))?
                        } else {
                            storage.genesis_hash // treat the genesis block as safe "by definition"
                        }
                    }
                    BlockNumber::Finalized => {
                        if storage.best_number > (slots_in_an_epoch * 2) {
                            *storage.hashes.get(&(storage.best_number - (slots_in_an_epoch * 2)))?
                        } else {
                            storage.genesis_hash
                        }
                    }
                }
            }
        };
        self.get_block_by_hash(hash)
    }

    pub fn get_block_by_hash(&self, hash: B256) -> Option<Block> {
        self.blockchain.get_block_by_hash(&hash)
    }

    pub fn mined_block_by_number(&self, number: BlockNumber) -> Option<AnyRpcBlock> {
        let block = self.get_block(number)?;
        let mut block = self.convert_block(block);
        block.transactions.convert_to_hashes();
        Some(block)
    }

    pub fn get_full_block(&self, id: impl Into<BlockId>) -> Option<AnyRpcBlock> {
        let block = self.get_block(id)?;
        let transactions = self.mined_transactions_in_block(&block)?;
        let mut block = self.convert_block(block);
        block.inner.transactions = BlockTransactions::Full(transactions);

        Some(block)
    }

    /// Takes a block as it's stored internally and returns the eth api conform block format.
    pub fn convert_block(&self, block: Block) -> AnyRpcBlock {
        let size = U256::from(alloy_rlp::encode(&block).len() as u32);

        let Block { header, transactions, .. } = block;

        let hash = header.hash_slow();
        let Header { number, withdrawals_root, .. } = header;

        let block = AlloyBlock {
            header: AlloyHeader {
                inner: AnyHeader::from(header),
                hash,
                total_difficulty: Some(self.total_difficulty()),
                size: Some(size),
            },
            transactions: alloy_rpc_types::BlockTransactions::Hashes(
                transactions.into_iter().map(|tx| tx.hash()).collect(),
            ),
            uncles: vec![],
            withdrawals: withdrawals_root.map(|_| Default::default()),
        };

        let mut block = WithOtherFields::new(block);

        // If Arbitrum, apply chain specifics to converted block.
        if is_arbitrum(self.env.read().evm_env.cfg_env.chain_id) {
            // Set `l1BlockNumber` field.
            block.other.insert("l1BlockNumber".to_string(), number.into());
        }

        AnyRpcBlock::from(block)
    }

    /// Converts the `BlockNumber` into a numeric value
    ///
    /// # Errors
    ///
    /// returns an error if the requested number is larger than the current height
    pub async fn ensure_block_number<T: Into<BlockId>>(
        &self,
        block_id: Option<T>,
    ) -> Result<u64, BlockchainError> {
        let current = self.best_number();
        let requested =
            match block_id.map(Into::into).unwrap_or(BlockId::Number(BlockNumber::Latest)) {
                BlockId::Hash(hash) => {
                    self.block_by_hash(hash.block_hash)
                        .await?
                        .ok_or(BlockchainError::BlockNotFound)?
                        .header
                        .number
                }
                BlockId::Number(num) => match num {
                    BlockNumber::Latest | BlockNumber::Pending => self.best_number(),
                    BlockNumber::Earliest => U64::ZERO.to::<u64>(),
                    BlockNumber::Number(num) => num,
                    BlockNumber::Safe => current.saturating_sub(self.slots_in_an_epoch),
                    BlockNumber::Finalized => current.saturating_sub(self.slots_in_an_epoch * 2),
                },
            };

        if requested > current {
            Err(BlockchainError::BlockOutOfRange(current, requested))
        } else {
            Ok(requested)
        }
    }

    pub fn convert_block_number(&self, block: Option<BlockNumber>) -> u64 {
        let current = self.best_number();
        match block.unwrap_or(BlockNumber::Latest) {
            BlockNumber::Latest | BlockNumber::Pending => current,
            BlockNumber::Earliest => 0,
            BlockNumber::Number(num) => num,
            BlockNumber::Safe => current.saturating_sub(self.slots_in_an_epoch),
            BlockNumber::Finalized => current.saturating_sub(self.slots_in_an_epoch * 2),
        }
    }

    /// Helper function to execute a closure with the database at a specific block
    pub async fn with_database_at<F, T>(
        &self,
        block_request: Option<BlockRequest>,
        f: F,
    ) -> Result<T, BlockchainError>
    where
        F: FnOnce(Box<dyn MaybeFullDatabase + '_>, BlockEnv) -> T,
    {
        let block_number = match block_request {
            Some(BlockRequest::Pending(pool_transactions)) => {
                let result = self
                    .with_pending_block(pool_transactions, |state, block| {
                        let block = block.block;
                        let block = BlockEnv {
                            number: block.header.number,
                            beneficiary: block.header.beneficiary,
                            timestamp: block.header.timestamp,
                            difficulty: block.header.difficulty,
                            prevrandao: Some(block.header.mix_hash),
                            basefee: block.header.base_fee_per_gas.unwrap_or_default(),
                            gas_limit: block.header.gas_limit,
                            ..Default::default()
                        };
                        f(state, block)
                    })
                    .await;
                return Ok(result);
            }
            Some(BlockRequest::Number(bn)) => Some(BlockNumber::Number(bn)),
            None => None,
        };
        let block_number = self.convert_block_number(block_number);

        if block_number < self.env.read().evm_env.block_env.number {
            if let Some((block_hash, block)) = self
                .block_by_number(BlockNumber::Number(block_number))
                .await?
                .map(|block| (block.header.hash, block))
            {
                if let Some(state) = self.states.write().get(&block_hash) {
                    let block = BlockEnv {
                        number: block_number,
                        beneficiary: block.header.beneficiary,
                        timestamp: block.header.timestamp,
                        difficulty: block.header.difficulty,
                        prevrandao: block.header.mix_hash,
                        basefee: block.header.base_fee_per_gas.unwrap_or_default(),
                        gas_limit: block.header.gas_limit,
                        ..Default::default()
                    };
                    return Ok(f(Box::new(state), block));
                }
            }

            warn!(target: "backend", "Not historic state found for block={}", block_number);
            return Err(BlockchainError::BlockOutOfRange(
                self.env.read().evm_env.block_env.number,
                block_number,
            ));
        }

        let db = self.db.read().await;
        let block = self.env.read().evm_env.block_env.clone();
        Ok(f(Box::new(&**db), block))
    }

    pub async fn storage_at(
        &self,
        address: Address,
        index: U256,
        block_request: Option<BlockRequest>,
    ) -> Result<B256, BlockchainError> {
        self.with_database_at(block_request, |db, _| {
            trace!(target: "backend", "get storage for {:?} at {:?}", address, index);
            let val = db.storage_ref(address, index)?;
            Ok(val.into())
        })
        .await?
    }

    /// Returns the code of the address
    ///
    /// If the code is not present and fork mode is enabled then this will try to fetch it from the
    /// forked client
    pub async fn get_code(
        &self,
        address: Address,
        block_request: Option<BlockRequest>,
    ) -> Result<Bytes, BlockchainError> {
        self.with_database_at(block_request, |db, _| self.get_code_with_state(&db, address)).await?
    }

    pub fn get_code_with_state(
        &self,
        state: &dyn DatabaseRef<Error = DatabaseError>,
        address: Address,
    ) -> Result<Bytes, BlockchainError> {
        trace!(target: "backend", "get code for {:?}", address);
        let account = state.basic_ref(address)?.unwrap_or_default();
        if account.code_hash == KECCAK_EMPTY {
            // if the code hash is `KECCAK_EMPTY`, we check no further
            return Ok(Default::default());
        }
        let code = if let Some(code) = account.code {
            code
        } else {
            state.code_by_hash_ref(account.code_hash)?
        };
        Ok(code.bytes()[..code.len()].to_vec().into())
    }

    /// Returns the balance of the address
    ///
    /// If the requested number predates the fork then this will fetch it from the endpoint
    pub async fn get_balance(
        &self,
        address: Address,
        block_request: Option<BlockRequest>,
    ) -> Result<U256, BlockchainError> {
        self.with_database_at(block_request, |db, _| self.get_balance_with_state(db, address))
            .await?
    }

    pub async fn get_account_at_block(
        &self,
        address: Address,
        block_request: Option<BlockRequest>,
    ) -> Result<Account, BlockchainError> {
        self.with_database_at(block_request, |block_db, _| {
            let db = block_db.maybe_as_full_db().ok_or(BlockchainError::DataUnavailable)?;
            let account = db.get(&address).cloned().unwrap_or_default();
            let storage_root = storage_root(&account.storage);
            let code_hash = account.info.code_hash;
            let balance = account.info.balance;
            let nonce = account.info.nonce;
            Ok(Account { balance, nonce, code_hash, storage_root })
        })
        .await?
    }

    pub fn get_balance_with_state<D>(
        &self,
        state: D,
        address: Address,
    ) -> Result<U256, BlockchainError>
    where
        D: DatabaseRef<Error = DatabaseError>,
    {
        trace!(target: "backend", "get balance for {:?}", address);
        Ok(state.basic_ref(address)?.unwrap_or_default().balance)
    }

    /// Returns the nonce of the address
    ///
    /// If the requested number predates the fork then this will fetch it from the endpoint
    pub async fn get_nonce(
        &self,
        address: Address,
        block_request: BlockRequest,
    ) -> Result<u64, BlockchainError> {
        if let BlockRequest::Pending(pool_transactions) = &block_request {
            if let Some(value) = get_pool_transactions_nonce(pool_transactions, address) {
                return Ok(value);
            }
        }
        let final_block_request = match block_request {
            BlockRequest::Pending(_) => BlockRequest::Number(self.best_number()),
            BlockRequest::Number(bn) => BlockRequest::Number(bn),
        };

        self.with_database_at(Some(final_block_request), |db, _| {
            trace!(target: "backend", "get nonce for {:?}", address);
            Ok(db.basic_ref(address)?.unwrap_or_default().nonce)
        })
        .await?
    }

    /// Returns the traces for the given transaction
    pub async fn trace_transaction(
        &self,
        hash: B256,
    ) -> Result<Vec<LocalizedTransactionTrace>, BlockchainError> {
        if let Some(traces) = self.mined_parity_trace_transaction(hash) {
            return Ok(traces);
        }

        if let Some(fork) = self.get_fork() {
            return Ok(fork.trace_transaction(hash).await?)
        }

        Ok(vec![])
    }

    /// Returns the traces for the given transaction
    pub(crate) fn mined_parity_trace_transaction(
        &self,
        hash: B256,
    ) -> Option<Vec<LocalizedTransactionTrace>> {
        self.blockchain.storage.read().transactions.get(&hash).map(|tx| tx.parity_traces())
    }

    /// Returns the traces for the given transaction
    pub(crate) fn mined_transaction(&self, hash: B256) -> Option<MinedTransaction> {
        self.blockchain.storage.read().transactions.get(&hash).cloned()
    }

    /// Returns the traces for the given block
    pub(crate) fn mined_parity_trace_block(
        &self,
        block: u64,
    ) -> Option<Vec<LocalizedTransactionTrace>> {
        let block = self.get_block(block)?;
        let mut traces = vec![];
        let storage = self.blockchain.storage.read();
        for tx in block.transactions {
            traces.extend(storage.transactions.get(&tx.hash())?.parity_traces());
        }
        Some(traces)
    }

    /// Returns the traces for the given transaction
    pub async fn debug_trace_transaction(
        &self,
        hash: B256,
        opts: GethDebugTracingOptions,
    ) -> Result<GethTrace, BlockchainError> {
        if let Some(trace) = self.mined_geth_trace_transaction(hash, opts.clone()) {
            return trace;
        }

        if let Some(fork) = self.get_fork() {
            return Ok(fork.debug_trace_transaction(hash, opts).await?)
        }

        Ok(GethTrace::Default(Default::default()))
    }

    fn mined_geth_trace_transaction(
        &self,
        hash: B256,
        opts: GethDebugTracingOptions,
    ) -> Option<Result<GethTrace, BlockchainError>> {
        self.blockchain.storage.read().transactions.get(&hash).map(|tx| tx.geth_trace(opts))
    }

    /// Returns the traces for the given block
    pub async fn trace_block(
        &self,
        block: BlockNumber,
    ) -> Result<Vec<LocalizedTransactionTrace>, BlockchainError> {
        let number = self.convert_block_number(Some(block));
        if let Some(traces) = self.mined_parity_trace_block(number) {
            return Ok(traces);
        }

        if let Some(fork) = self.get_fork() {
            if fork.predates_fork(number) {
                return Ok(fork.trace_block(number).await?)
            }
        }

        Ok(vec![])
    }

    pub async fn transaction_receipt(
        &self,
        hash: B256,
    ) -> Result<Option<ReceiptResponse>, BlockchainError> {
        if let Some(receipt) = self.mined_transaction_receipt(hash) {
            return Ok(Some(receipt.inner));
        }

        if let Some(fork) = self.get_fork() {
            let receipt = fork.transaction_receipt(hash).await?;
            let number = self.convert_block_number(
                receipt.clone().and_then(|r| r.block_number).map(BlockNumber::from),
            );

            if fork.predates_fork_inclusive(number) {
                return Ok(receipt);
            }
        }

        Ok(None)
    }

    // Returns the traces matching a given filter
    pub async fn trace_filter(
        &self,
        filter: TraceFilter,
    ) -> Result<Vec<LocalizedTransactionTrace>, BlockchainError> {
        let matcher = filter.matcher();
        let start = filter.from_block.unwrap_or(0);
        let end = filter.to_block.unwrap_or_else(|| self.best_number());

        if start > end {
            return Err(BlockchainError::RpcError(RpcError::invalid_params(
                "invalid block range, ensure that to block is greater than from block".to_string(),
            )));
        }

        let dist = end - start;
        if dist > 300 {
            return Err(BlockchainError::RpcError(RpcError::invalid_params(
                "block range too large, currently limited to 300".to_string(),
            )));
        }

        // Accumulate tasks for block range
        let mut trace_tasks = vec![];
        for num in start..=end {
            trace_tasks.push(self.trace_block(num.into()));
        }

        // Execute tasks and filter traces
        let traces = futures::future::try_join_all(trace_tasks).await?;
        let filtered_traces =
            traces.into_iter().flatten().filter(|trace| matcher.matches(&trace.trace));

        // Apply after and count
        let filtered_traces: Vec<_> = if let Some(after) = filter.after {
            filtered_traces.skip(after as usize).collect()
        } else {
            filtered_traces.collect()
        };

        let filtered_traces: Vec<_> = if let Some(count) = filter.count {
            filtered_traces.into_iter().take(count as usize).collect()
        } else {
            filtered_traces
        };

        Ok(filtered_traces)
    }

    /// Returns all receipts of the block
    pub fn mined_receipts(&self, hash: B256) -> Option<Vec<TypedReceipt>> {
        let block = self.mined_block_by_hash(hash)?;
        let mut receipts = Vec::new();
        let storage = self.blockchain.storage.read();
        for tx in block.transactions.hashes() {
            let receipt = storage.transactions.get(&tx)?.receipt.clone();
            receipts.push(receipt);
        }
        Some(receipts)
    }

    /// Returns all transaction receipts of the block
    pub fn mined_block_receipts(&self, id: impl Into<BlockId>) -> Option<Vec<ReceiptResponse>> {
        let mut receipts = Vec::new();
        let block = self.get_block(id)?;

        for transaction in block.transactions {
            let receipt = self.mined_transaction_receipt(transaction.hash())?;
            receipts.push(receipt.inner);
        }

        Some(receipts)
    }

    /// Returns the transaction receipt for the given hash
    pub(crate) fn mined_transaction_receipt(&self, hash: B256) -> Option<MinedTransactionReceipt> {
        let MinedTransaction { info, receipt: tx_receipt, block_hash, .. } =
            self.blockchain.get_transaction_by_hash(&hash)?;

        let index = info.transaction_index as usize;
        let block = self.blockchain.get_block_by_hash(&block_hash)?;
        let transaction = block.transactions[index].clone();

        // Cancun specific
        let excess_blob_gas = block.header.excess_blob_gas;
        let blob_gas_price =
            alloy_eips::eip4844::calc_blob_gasprice(excess_blob_gas.unwrap_or_default());
        let blob_gas_used = transaction.blob_gas();

        let effective_gas_price = match transaction.transaction {
            TypedTransaction::Legacy(t) => t.tx().gas_price,
            TypedTransaction::EIP2930(t) => t.tx().gas_price,
            TypedTransaction::EIP1559(t) => block
                .header
                .base_fee_per_gas
                .map_or(self.base_fee() as u128, |g| g as u128)
                .saturating_add(t.tx().max_priority_fee_per_gas),
            TypedTransaction::EIP4844(t) => block
                .header
                .base_fee_per_gas
                .map_or(self.base_fee() as u128, |g| g as u128)
                .saturating_add(t.tx().tx().max_priority_fee_per_gas),
            TypedTransaction::EIP7702(t) => block
                .header
                .base_fee_per_gas
                .map_or(self.base_fee() as u128, |g| g as u128)
                .saturating_add(t.tx().max_priority_fee_per_gas),
            TypedTransaction::Deposit(_) => 0_u128,
        };

        let receipts = self.get_receipts(block.transactions.iter().map(|tx| tx.hash()));
        let next_log_index = receipts[..index].iter().map(|r| r.logs().len()).sum::<usize>();

        let receipt = tx_receipt.as_receipt_with_bloom().receipt.clone();
        let receipt = Receipt {
            status: receipt.status,
            cumulative_gas_used: receipt.cumulative_gas_used,
            logs: receipt
                .logs
                .into_iter()
                .enumerate()
                .map(|(index, log)| alloy_rpc_types::Log {
                    inner: log,
                    block_hash: Some(block_hash),
                    block_number: Some(block.header.number),
                    block_timestamp: Some(block.header.timestamp),
                    transaction_hash: Some(info.transaction_hash),
                    transaction_index: Some(info.transaction_index),
                    log_index: Some((next_log_index + index) as u64),
                    removed: false,
                })
                .collect(),
        };
        let receipt_with_bloom =
            ReceiptWithBloom { receipt, logs_bloom: tx_receipt.as_receipt_with_bloom().logs_bloom };

        let inner = match tx_receipt {
            TypedReceipt::EIP1559(_) => TypedReceipt::EIP1559(receipt_with_bloom),
            TypedReceipt::Legacy(_) => TypedReceipt::Legacy(receipt_with_bloom),
            TypedReceipt::EIP2930(_) => TypedReceipt::EIP2930(receipt_with_bloom),
            TypedReceipt::EIP4844(_) => TypedReceipt::EIP4844(receipt_with_bloom),
            TypedReceipt::EIP7702(_) => TypedReceipt::EIP7702(receipt_with_bloom),
            TypedReceipt::Deposit(r) => TypedReceipt::Deposit(DepositReceipt {
                inner: receipt_with_bloom,
                deposit_nonce: r.deposit_nonce,
                deposit_receipt_version: r.deposit_receipt_version,
            }),
        };

        let inner = TransactionReceipt {
            inner,
            transaction_hash: info.transaction_hash,
            transaction_index: Some(info.transaction_index),
            block_number: Some(block.header.number),
            gas_used: info.gas_used,
            contract_address: info.contract_address,
            effective_gas_price,
            block_hash: Some(block_hash),
            from: info.from,
            to: info.to,
            blob_gas_price: Some(blob_gas_price),
            blob_gas_used,
        };

        Some(MinedTransactionReceipt { inner, out: info.out.map(|o| o.0.into()) })
    }

    /// Returns the blocks receipts for the given number
    pub async fn block_receipts(
        &self,
        number: BlockId,
    ) -> Result<Option<Vec<ReceiptResponse>>, BlockchainError> {
        if let Some(receipts) = self.mined_block_receipts(number) {
            return Ok(Some(receipts));
        }

        if let Some(fork) = self.get_fork() {
            let number = match self.ensure_block_number(Some(number)).await {
                Err(_) => return Ok(None),
                Ok(n) => n,
            };

            if fork.predates_fork_inclusive(number) {
                let receipts = fork.block_receipts(number).await?;

                return Ok(receipts);
            }
        }

        Ok(None)
    }

    pub async fn transaction_by_block_number_and_index(
        &self,
        number: BlockNumber,
        index: Index,
    ) -> Result<Option<AnyRpcTransaction>, BlockchainError> {
        if let Some(block) = self.mined_block_by_number(number) {
            return Ok(self.mined_transaction_by_block_hash_and_index(block.header.hash, index));
        }

        if let Some(fork) = self.get_fork() {
            let number = self.convert_block_number(Some(number));
            if fork.predates_fork(number) {
                return Ok(fork.transaction_by_block_number_and_index(number, index.into()).await?)
            }
        }

        Ok(None)
    }

    pub async fn transaction_by_block_hash_and_index(
        &self,
        hash: B256,
        index: Index,
    ) -> Result<Option<AnyRpcTransaction>, BlockchainError> {
        if let tx @ Some(_) = self.mined_transaction_by_block_hash_and_index(hash, index) {
            return Ok(tx);
        }

        if let Some(fork) = self.get_fork() {
            return Ok(fork.transaction_by_block_hash_and_index(hash, index.into()).await?)
        }

        Ok(None)
    }

    pub fn mined_transaction_by_block_hash_and_index(
        &self,
        block_hash: B256,
        index: Index,
    ) -> Option<AnyRpcTransaction> {
        let (info, block, tx) = {
            let storage = self.blockchain.storage.read();
            let block = storage.blocks.get(&block_hash).cloned()?;
            let index: usize = index.into();
            let tx = block.transactions.get(index)?.clone();
            let info = storage.transactions.get(&tx.hash())?.info.clone();
            (info, block, tx)
        };

        Some(transaction_build(
            Some(info.transaction_hash),
            tx,
            Some(&block),
            Some(info),
            block.header.base_fee_per_gas,
        ))
    }

    pub async fn transaction_by_hash(
        &self,
        hash: B256,
    ) -> Result<Option<AnyRpcTransaction>, BlockchainError> {
        trace!(target: "backend", "transaction_by_hash={:?}", hash);
        if let tx @ Some(_) = self.mined_transaction_by_hash(hash) {
            return Ok(tx);
        }

        if let Some(fork) = self.get_fork() {
            return fork.transaction_by_hash(hash).await.map_err(BlockchainError::AlloyForkProvider)
        }

        Ok(None)
    }

    pub fn mined_transaction_by_hash(&self, hash: B256) -> Option<AnyRpcTransaction> {
        let (info, block) = {
            let storage = self.blockchain.storage.read();
            let MinedTransaction { info, block_hash, .. } =
                storage.transactions.get(&hash)?.clone();
            let block = storage.blocks.get(&block_hash).cloned()?;
            (info, block)
        };
        let tx = block.transactions.get(info.transaction_index as usize)?.clone();

        Some(transaction_build(
            Some(info.transaction_hash),
            tx,
            Some(&block),
            Some(info),
            block.header.base_fee_per_gas,
        ))
    }

    /// Prove an account's existence or nonexistence in the state trie.
    ///
    /// Returns a merkle proof of the account's trie node, `account_key` == keccak(address)
    pub async fn prove_account_at(
        &self,
        address: Address,
        keys: Vec<B256>,
        block_request: Option<BlockRequest>,
    ) -> Result<AccountProof, BlockchainError> {
        let block_number = block_request.as_ref().map(|r| r.block_number());

        self.with_database_at(block_request, |block_db, _| {
            trace!(target: "backend", "get proof for {:?} at {:?}", address, block_number);
            let db = block_db.maybe_as_full_db().ok_or(BlockchainError::DataUnavailable)?;
            let account = db.get(&address).cloned().unwrap_or_default();

            let mut builder = HashBuilder::default()
                .with_proof_retainer(ProofRetainer::new(vec![Nibbles::unpack(keccak256(address))]));

            for (key, account) in trie_accounts(db) {
                builder.add_leaf(key, &account);
            }

            let _ = builder.root();

            let proof = builder
                .take_proof_nodes()
                .into_nodes_sorted()
                .into_iter()
                .map(|(_, v)| v)
                .collect();
            let storage_proofs = prove_storage(&account.storage, &keys);

            let account_proof = AccountProof {
                address,
                balance: account.info.balance,
                nonce: account.info.nonce,
                code_hash: account.info.code_hash,
                storage_hash: storage_root(&account.storage),
                account_proof: proof,
                storage_proof: keys
                    .into_iter()
                    .zip(storage_proofs)
                    .map(|(key, proof)| {
                        let storage_key: U256 = key.into();
                        let value = account.storage.get(&storage_key).cloned().unwrap_or_default();
                        StorageProof { key: JsonStorageKey::Hash(key), value, proof }
                    })
                    .collect(),
            };

            Ok(account_proof)
        })
        .await?
    }

    /// Returns a new block event stream
    pub fn new_block_notifications(&self) -> NewBlockNotifications {
        let (tx, rx) = unbounded();
        self.new_block_listeners.lock().push(tx);
        trace!(target: "backed", "added new block listener");
        rx
    }

    /// Notifies all `new_block_listeners` about the new block
    fn notify_on_new_block(&self, header: Header, hash: B256) {
        // cleanup closed notification streams first, if the channel is closed we can remove the
        // sender half for the set
        self.new_block_listeners.lock().retain(|tx| !tx.is_closed());

        let notification = NewBlockNotification { hash, header: Arc::new(header) };

        self.new_block_listeners
            .lock()
            .retain(|tx| tx.unbounded_send(notification.clone()).is_ok());
    }

    /// Reorg the chain to a common height and execute blocks to build new chain.
    ///
    /// The state of the chain is rewound using `rewind` to the common block, including the db,
    /// storage, and env.
    ///
    /// Finally, `do_mine_block` is called to create the new chain.
    pub async fn reorg(
        &self,
        depth: u64,
        tx_pairs: HashMap<u64, Vec<Arc<PoolTransaction>>>,
        common_block: Block,
    ) -> Result<(), BlockchainError> {
        self.rollback(common_block).await?;
        // Create the new reorged chain, filling the blocks with transactions if supplied
        for i in 0..depth {
            let to_be_mined = tx_pairs.get(&i).cloned().unwrap_or_else(Vec::new);
            let outcome = self.do_mine_block(to_be_mined).await;
            node_info!(
                "    Mined reorg block number {}. With {} valid txs and with invalid {} txs",
                outcome.block_number,
                outcome.included.len(),
                outcome.invalid.len()
            );
        }

        Ok(())
    }

    /// Rollback the chain to a common height.
    ///
    /// The state of the chain is rewound using `rewind` to the common block, including the db,
    /// storage, and env.
    pub async fn rollback(&self, common_block: Block) -> Result<(), BlockchainError> {
        // Get the database at the common block
        let common_state = {
            let mut state = self.states.write();
            let state_db = state
                .get(&common_block.header.hash_slow())
                .ok_or(BlockchainError::DataUnavailable)?;
            let db_full = state_db.maybe_as_full_db().ok_or(BlockchainError::DataUnavailable)?;
            db_full.clone()
        };

        {
            // Set state to common state
            self.db.write().await.clear();
            for (address, acc) in common_state {
                for (key, value) in acc.storage {
                    self.db.write().await.set_storage_at(address, key.into(), value.into())?;
                }
                self.db.write().await.insert_account(address, acc.info);
            }
        }

        {
            // Unwind the storage back to the common ancestor
            self.blockchain
                .storage
                .write()
                .unwind_to(common_block.header.number, common_block.header.hash_slow());

            // Set environment back to common block
            let mut env = self.env.write();
            env.evm_env.block_env.number = common_block.header.number;
            env.evm_env.block_env.timestamp = common_block.header.timestamp;
            env.evm_env.block_env.gas_limit = common_block.header.gas_limit;
            env.evm_env.block_env.difficulty = common_block.header.difficulty;
            env.evm_env.block_env.prevrandao = Some(common_block.header.mix_hash);

            self.time.reset(env.evm_env.block_env.timestamp);
        }
        Ok(())
    }
}

/// Get max nonce from transaction pool by address
fn get_pool_transactions_nonce(
    pool_transactions: &[Arc<PoolTransaction>],
    address: Address,
) -> Option<u64> {
    if let Some(highest_nonce) = pool_transactions
        .iter()
        .filter(|tx| *tx.pending_transaction.sender() == address)
        .map(|tx| tx.pending_transaction.nonce())
        .max()
    {
        let tx_count = highest_nonce.saturating_add(1);
        return Some(tx_count)
    }
    None
}

#[async_trait::async_trait]
impl TransactionValidator for Backend {
    async fn validate_pool_transaction(
        &self,
        tx: &PendingTransaction,
    ) -> Result<(), BlockchainError> {
        let address = *tx.sender();
        let account = self.get_account(address).await?;
        let env = self.next_env();
        Ok(self.validate_pool_transaction_for(tx, &account, &env)?)
    }

    fn validate_pool_transaction_for(
        &self,
        pending: &PendingTransaction,
        account: &AccountInfo,
        env: &Env,
    ) -> Result<(), InvalidTransactionError> {
        let tx = &pending.transaction;

        if let Some(tx_chain_id) = tx.chain_id() {
            let chain_id = self.chain_id();
            if chain_id.to::<u64>() != tx_chain_id {
                if let Some(legacy) = tx.as_legacy() {
                    // <https://github.com/ethereum/EIPs/blob/master/EIPS/eip-155.md>
                    if env.evm_env.cfg_env.spec >= SpecId::SPURIOUS_DRAGON &&
                        legacy.tx().chain_id.is_none()
                    {
                        warn!(target: "backend", ?chain_id, ?tx_chain_id, "incompatible EIP155-based V");
                        return Err(InvalidTransactionError::IncompatibleEIP155);
                    }
                } else {
                    warn!(target: "backend", ?chain_id, ?tx_chain_id, "invalid chain id");
                    return Err(InvalidTransactionError::InvalidChainId);
                }
            }
        }

        if tx.gas_limit() < MIN_TRANSACTION_GAS as u64 {
            warn!(target: "backend", "[{:?}] gas too low", tx.hash());
            return Err(InvalidTransactionError::GasTooLow);
        }

        // Check gas limit, iff block gas limit is set.
        if !env.evm_env.cfg_env.disable_block_gas_limit &&
            tx.gas_limit() > env.evm_env.block_env.gas_limit
        {
            warn!(target: "backend", "[{:?}] gas too high", tx.hash());
            return Err(InvalidTransactionError::GasTooHigh(ErrDetail {
                detail: String::from("tx.gas_limit > env.block.gas_limit"),
            }));
        }

        // check nonce
        let is_deposit_tx =
            matches!(&pending.transaction.transaction, TypedTransaction::Deposit(_));
        let nonce = tx.nonce();
        if nonce < account.nonce && !is_deposit_tx {
            warn!(target: "backend", "[{:?}] nonce too low", tx.hash());
            return Err(InvalidTransactionError::NonceTooLow);
        }

        if env.evm_env.cfg_env.spec >= SpecId::LONDON {
            if tx.gas_price() < env.evm_env.block_env.basefee.into() && !is_deposit_tx {
                warn!(target: "backend", "max fee per gas={}, too low, block basefee={}",tx.gas_price(),  env.evm_env.block_env.basefee);
                return Err(InvalidTransactionError::FeeCapTooLow);
            }

            if let (Some(max_priority_fee_per_gas), Some(max_fee_per_gas)) =
                (tx.essentials().max_priority_fee_per_gas, tx.essentials().max_fee_per_gas)
            {
                if max_priority_fee_per_gas > max_fee_per_gas {
                    warn!(target: "backend", "max priority fee per gas={}, too high, max fee per gas={}", max_priority_fee_per_gas, max_fee_per_gas);
                    return Err(InvalidTransactionError::TipAboveFeeCap);
                }
            }
        }

        // EIP-4844 Cancun hard fork validation steps
        if env.evm_env.cfg_env.spec >= SpecId::CANCUN && tx.transaction.is_eip4844() {
            // Light checks first: see if the blob fee cap is too low.
            if let Some(max_fee_per_blob_gas) = tx.essentials().max_fee_per_blob_gas {
                if let Some(blob_gas_and_price) = &env.evm_env.block_env.blob_excess_gas_and_price {
                    if max_fee_per_blob_gas < blob_gas_and_price.blob_gasprice {
                        warn!(target: "backend", "max fee per blob gas={}, too low, block blob gas price={}", max_fee_per_blob_gas, blob_gas_and_price.blob_gasprice);
                        return Err(InvalidTransactionError::BlobFeeCapTooLow);
                    }
                }
            }

            // Heavy (blob validation) checks
            let tx = match &tx.transaction {
                TypedTransaction::EIP4844(tx) => tx.tx(),
                _ => unreachable!(),
            };

            let blob_count = tx.tx().blob_versioned_hashes.len();

            // Ensure there are blob hashes.
            if blob_count == 0 {
                return Err(InvalidTransactionError::NoBlobHashes)
            }

            // Ensure the tx does not exceed the max blobs per block.
            if blob_count > MAX_BLOBS_PER_BLOCK_ELECTRA as usize {
                return Err(InvalidTransactionError::TooManyBlobs(
                    blob_count,
                    MAX_BLOBS_PER_BLOCK_ELECTRA as usize,
                ))
            }

            // Check for any blob validation errors if not impersonating.
            if !self.skip_blob_validation(Some(*pending.sender())) {
                if let Err(err) = tx.validate(EnvKzgSettings::default().get()) {
                    return Err(InvalidTransactionError::BlobTransactionValidationError(err))
                }
            }
        }

        let max_cost = tx.max_cost();
        let value = tx.value();

        match &tx.transaction {
            TypedTransaction::Deposit(deposit_tx) => {
                // Deposit transactions
                // https://specs.optimism.io/protocol/deposits.html#execution
                // 1. no gas cost check required since already have prepaid gas from L1
                // 2. increment account balance by deposited amount before checking for sufficient
                //    funds `tx.value <= existing account value + deposited value`
                if value > account.balance + deposit_tx.mint {
                    warn!(target: "backend", "[{:?}] insufficient balance={}, required={} account={:?}", tx.hash(), account.balance + deposit_tx.mint, value, *pending.sender());
                    return Err(InvalidTransactionError::InsufficientFunds);
                }
            }
            _ => {
                // check sufficient funds: `gas * price + value`
                let req_funds = max_cost.checked_add(value.to()).ok_or_else(|| {
                    warn!(target: "backend", "[{:?}] cost too high", tx.hash());
                    InvalidTransactionError::InsufficientFunds
                })?;
                if account.balance < U256::from(req_funds) {
                    warn!(target: "backend", "[{:?}] insufficient allowance={}, required={} account={:?}", tx.hash(), account.balance, req_funds, *pending.sender());
                    return Err(InvalidTransactionError::InsufficientFunds);
                }
            }
        }

        Ok(())
    }

    fn validate_for(
        &self,
        tx: &PendingTransaction,
        account: &AccountInfo,
        env: &Env,
    ) -> Result<(), InvalidTransactionError> {
        self.validate_pool_transaction_for(tx, account, env)?;
        if tx.nonce() > account.nonce {
            return Err(InvalidTransactionError::NonceTooHigh);
        }
        Ok(())
    }
}

/// Creates a `AnyRpcTransaction` as it's expected for the `eth` RPC api from storage data
pub fn transaction_build(
    tx_hash: Option<B256>,
    eth_transaction: MaybeImpersonatedTransaction,
    block: Option<&Block>,
    info: Option<TransactionInfo>,
    base_fee: Option<u64>,
) -> AnyRpcTransaction {
    if let TypedTransaction::Deposit(ref deposit_tx) = eth_transaction.transaction {
        let DepositTransaction {
            nonce,
            source_hash,
            from: deposit_from,
            kind,
            mint,
            gas_limit,
            is_system_tx,
            input,
            value,
        } = deposit_tx.clone();

        let dep_tx = TxDeposit {
            source_hash,
            input,
            from: deposit_from,
            mint: Some(mint.to()),
            to: kind,
            is_system_transaction: is_system_tx,
            value,
            gas_limit,
        };

        let ser = serde_json::to_value(&dep_tx).expect("could not serialize TxDeposit");
        let maybe_deposit_fields = OtherFields::try_from(ser);

        match maybe_deposit_fields {
            Ok(mut fields) => {
                // Add zeroed signature fields for backwards compatibility
                // https://specs.optimism.io/protocol/deposits.html#the-deposited-transaction-type
                fields.insert("v".to_string(), serde_json::to_value("0x0").unwrap());
                fields.insert("r".to_string(), serde_json::to_value(B256::ZERO).unwrap());
                fields.insert(String::from("s"), serde_json::to_value(B256::ZERO).unwrap());
                fields.insert(
                    String::from("nonce"),
                    serde_json::to_value(format!("0x{nonce}")).unwrap(),
                );

                let inner = UnknownTypedTransaction {
                    ty: AnyTxType(DEPOSIT_TX_TYPE_ID),
                    fields,
                    memo: Default::default(),
                };

                let envelope = AnyTxEnvelope::Unknown(UnknownTxEnvelope {
                    hash: eth_transaction.hash(),
                    inner,
                });

                let tx = Transaction {
                    inner: Recovered::new_unchecked(envelope, deposit_from),
                    block_hash: block
                        .as_ref()
                        .map(|block| B256::from(keccak256(alloy_rlp::encode(&block.header)))),
                    block_number: block.as_ref().map(|block| block.header.number),
                    transaction_index: info.as_ref().map(|info| info.transaction_index),
                    effective_gas_price: None,
                };

                return AnyRpcTransaction::from(WithOtherFields::new(tx));
            }
            Err(_) => {
                error!(target: "backend", "failed to serialize deposit transaction");
            }
        }
    }

    let mut transaction: Transaction = eth_transaction.clone().into();

    let effective_gas_price = if !eth_transaction.is_dynamic_fee() {
        transaction.effective_gas_price(base_fee)
    } else if block.is_none() && info.is_none() {
        // transaction is not mined yet, gas price is considered just `max_fee_per_gas`
        transaction.max_fee_per_gas()
    } else {
        // if transaction is already mined, gas price is considered base fee + priority
        // fee: the effective gas price.
        let base_fee = base_fee.map_or(0u128, |g| g as u128);
        let max_priority_fee_per_gas = transaction.max_priority_fee_per_gas().unwrap_or(0);

        base_fee.saturating_add(max_priority_fee_per_gas)
    };

    transaction.effective_gas_price = Some(effective_gas_price);

    let envelope = transaction.inner;

    // if a specific hash was provided we update the transaction's hash
    // This is important for impersonated transactions since they all use the
    // `BYPASS_SIGNATURE` which would result in different hashes
    // Note: for impersonated transactions this only concerns pending transactions because
    // there's // no `info` yet.
    let hash = tx_hash.unwrap_or(*envelope.tx_hash());

    let envelope = match envelope.into_inner() {
        TxEnvelope::Legacy(signed_tx) => {
            let (t, sig, _) = signed_tx.into_parts();
            let new_signed = Signed::new_unchecked(t, sig, hash);
            AnyTxEnvelope::Ethereum(TxEnvelope::Legacy(new_signed))
        }
        TxEnvelope::Eip1559(signed_tx) => {
            let (t, sig, _) = signed_tx.into_parts();
            let new_signed = Signed::new_unchecked(t, sig, hash);
            AnyTxEnvelope::Ethereum(TxEnvelope::Eip1559(new_signed))
        }
        TxEnvelope::Eip2930(signed_tx) => {
            let (t, sig, _) = signed_tx.into_parts();
            let new_signed = Signed::new_unchecked(t, sig, hash);
            AnyTxEnvelope::Ethereum(TxEnvelope::Eip2930(new_signed))
        }
        TxEnvelope::Eip4844(signed_tx) => {
            let (t, sig, _) = signed_tx.into_parts();
            let new_signed = Signed::new_unchecked(t, sig, hash);
            AnyTxEnvelope::Ethereum(TxEnvelope::Eip4844(new_signed))
        }
        TxEnvelope::Eip7702(signed_tx) => {
            let (t, sig, _) = signed_tx.into_parts();
            let new_signed = Signed::new_unchecked(t, sig, hash);
            AnyTxEnvelope::Ethereum(TxEnvelope::Eip7702(new_signed))
        }
    };

    let tx = Transaction {
        inner: Recovered::new_unchecked(
            envelope,
            eth_transaction.recover().expect("can recover signed tx"),
        ),
        block_hash: block
            .as_ref()
            .map(|block| B256::from(keccak256(alloy_rlp::encode(&block.header)))),
        block_number: block.as_ref().map(|block| block.header.number),
        transaction_index: info.as_ref().map(|info| info.transaction_index),
        // deprecated
        effective_gas_price: Some(effective_gas_price),
    };
    AnyRpcTransaction::from(WithOtherFields::new(tx))
}

/// Prove a storage key's existence or nonexistence in the account's storage trie.
///
/// `storage_key` is the hash of the desired storage key, meaning
/// this will only work correctly under a secure trie.
/// `storage_key` == keccak(key)
pub fn prove_storage(storage: &HashMap<U256, U256>, keys: &[B256]) -> Vec<Vec<Bytes>> {
    let keys: Vec<_> = keys.iter().map(|key| Nibbles::unpack(keccak256(key))).collect();

    let mut builder = HashBuilder::default().with_proof_retainer(ProofRetainer::new(keys.clone()));

    for (key, value) in trie_storage(storage) {
        builder.add_leaf(key, &value);
    }

    let _ = builder.root();

    let mut proofs = Vec::new();
    let all_proof_nodes = builder.take_proof_nodes();

    for proof_key in keys {
        // Iterate over all proof nodes and find the matching ones.
        // The filtered results are guaranteed to be in order.
        let matching_proof_nodes =
            all_proof_nodes.matching_nodes_sorted(&proof_key).into_iter().map(|(_, node)| node);
        proofs.push(matching_proof_nodes.collect());
    }

    proofs
}

pub fn is_arbitrum(chain_id: u64) -> bool {
    if let Ok(chain) = NamedChain::try_from(chain_id) {
        return chain.is_arbitrum()
    }
    false
}

pub fn op_haltreason_to_instruction_result(op_reason: OpHaltReason) -> InstructionResult {
    match op_reason {
        OpHaltReason::Base(eth_h) => eth_h.into(),
        OpHaltReason::FailedDeposit => InstructionResult::Stop,
    }
}<|MERGE_RESOLUTION|>--- conflicted
+++ resolved
@@ -42,18 +42,14 @@
     Account, BlockHeader, EnvKzgSettings, Header, Receipt, ReceiptWithBloom, Signed,
     Transaction as TransactionTrait, TxEnvelope,
 };
-<<<<<<< HEAD
-use alloy_eips::{eip1559::BaseFeeParams, eip7691::MAX_BLOBS_PER_BLOCK_ELECTRA};
-=======
 use alloy_eips::{
     eip1559::BaseFeeParams,
     eip2718::{
         EIP1559_TX_TYPE_ID, EIP2930_TX_TYPE_ID, EIP4844_TX_TYPE_ID, EIP7702_TX_TYPE_ID,
         LEGACY_TX_TYPE_ID,
     },
-    eip4844::MAX_BLOBS_PER_BLOCK,
+    eip7691::MAX_BLOBS_PER_BLOCK_ELECTRA,
 };
->>>>>>> 4e3f71d3
 use alloy_evm::{eth::EthEvmContext, Database, Evm};
 use alloy_network::{
     AnyHeader, AnyRpcBlock, AnyRpcHeader, AnyRpcTransaction, AnyTxEnvelope, AnyTxType,
@@ -1469,7 +1465,6 @@
         let caller = from.unwrap_or_default();
         let to = to.as_ref().and_then(TxKind::to);
         let blob_hashes = blob_versioned_hashes.unwrap_or_default();
-<<<<<<< HEAD
         let mut base = TxEnv {
             caller,
             gas_limit,
@@ -1487,40 +1482,11 @@
             kind: match to {
                 Some(addr) => TxKind::Call(*addr),
                 None => TxKind::Create,
-=======
-        env.tx = OpTransaction {
-            base: TxEnv {
-                caller,
-                gas_limit,
-                gas_price,
-                gas_priority_fee: max_priority_fee_per_gas,
-                max_fee_per_blob_gas: max_fee_per_blob_gas
-                    .or_else(|| {
-                        if !blob_hashes.is_empty() {
-                            env.evm_env.block_env.blob_gasprice()
-                        } else {
-                            Some(0)
-                        }
-                    })
-                    .unwrap_or_default(),
-                kind: match to {
-                    Some(addr) => TxKind::Call(*addr),
-                    None => TxKind::Create,
-                },
-                tx_type,
-                value: value.unwrap_or_default(),
-                data: input.into_input().unwrap_or_default(),
-                chain_id: Some(chain_id.unwrap_or(self.env.read().evm_env.cfg_env.chain_id)),
-                access_list: access_list.unwrap_or_default(),
-                blob_hashes,
-                authorization_list: authorization_list.unwrap_or_default(),
-                ..Default::default()
->>>>>>> 4e3f71d3
             },
-            tx_type: transaction_type.unwrap_or_default(),
+            tx_type,
             value: value.unwrap_or_default(),
             data: input.into_input().unwrap_or_default(),
-            chain_id: None,
+            chain_id: Some(chain_id.unwrap_or(self.env.read().evm_env.cfg_env.chain_id)),
             access_list: access_list.unwrap_or_default(),
             blob_hashes,
             ..Default::default()
