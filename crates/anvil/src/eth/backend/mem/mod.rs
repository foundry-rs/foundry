--- conflicted
+++ resolved
@@ -82,14 +82,9 @@
 use anvil_core::eth::{
     block::{Block, BlockInfo},
     transaction::{
-<<<<<<< HEAD
-        transaction_request_to_typed, DepositReceipt, MaybeImpersonatedTransaction,
-        PendingTransaction, ReceiptResponse, TransactionInfo, TypedReceipt, TypedTransaction,
-=======
-        has_optimism_fields, optimism::DepositTransaction, transaction_request_to_typed,
-        DepositReceipt, MaybeImpersonatedTransaction, PendingTransaction, ReceiptResponse,
-        TransactionInfo, TypedReceipt, TypedTransaction,
->>>>>>> 0ca8dd47
+        has_optimism_fields, transaction_request_to_typed, DepositReceipt,
+        MaybeImpersonatedTransaction, PendingTransaction, ReceiptResponse, TransactionInfo,
+        TypedReceipt, TypedTransaction,
     },
     wallet::{Capabilities, DelegationCapability, WalletCapabilities},
 };
@@ -106,14 +101,10 @@
 };
 use foundry_evm_core::either_evm::EitherEvm;
 use futures::channel::mpsc::{unbounded, UnboundedSender};
-<<<<<<< HEAD
 use op_alloy_consensus::DEPOSIT_TX_TYPE_ID;
-=======
-use op_alloy_consensus::{TxDeposit, DEPOSIT_TX_TYPE_ID};
 use op_revm::{
     transaction::deposit::DepositTransactionParts, OpContext, OpHaltReason, OpTransaction,
 };
->>>>>>> 0ca8dd47
 use parking_lot::{Mutex, RwLock};
 use revm::{
     context::{Block as RevmBlock, BlockEnv, TxEnv},
