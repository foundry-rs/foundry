--- conflicted
+++ resolved
@@ -59,11 +59,8 @@
     decode::{decode_custom_error_args, decode_revert},
     executor::{
         backend::{DatabaseError, DatabaseResult},
-<<<<<<< HEAD
         DEFAULT_CREATE2_DEPLOYER_RUNTIME_CODE,
-=======
         inspector::AccessListTracer,
->>>>>>> f7145c7f
     },
     revm::{
         self,
