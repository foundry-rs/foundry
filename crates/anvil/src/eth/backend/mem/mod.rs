--- conflicted
+++ resolved
@@ -48,11 +48,7 @@
         EIP1559_TX_TYPE_ID, EIP2930_TX_TYPE_ID, EIP4844_TX_TYPE_ID, EIP7702_TX_TYPE_ID,
         LEGACY_TX_TYPE_ID,
     },
-<<<<<<< HEAD
-    eip7691::MAX_BLOBS_PER_BLOCK_ELECTRA,
-=======
-    eip4844::MAX_BLOBS_PER_BLOCK,
->>>>>>> 4b4da4a4
+    eip4844::MAX_BLOBS_PER_BLOCK_DENCUN,
 };
 use alloy_evm::{eth::EthEvmContext, Database, Evm};
 use alloy_network::{
@@ -1423,16 +1419,19 @@
                     sidecar: _,
                     chain_id,
                     transaction_type,
-<<<<<<< HEAD
-                    max_fee_per_gas, 
-=======
                     max_fee_per_gas,
->>>>>>> 4b4da4a4
                     max_priority_fee_per_gas,
                     .. // Rest of the gas fees related fields are taken from `fee_details`
                 },
             other,
         } = request;
+
+        let FeeDetails {
+            gas_price,
+            max_fee_per_gas,
+            max_priority_fee_per_gas,
+            max_fee_per_blob_gas,
+        } = fee_details;
 
         let tx_type = transaction_type.unwrap_or_else(|| {
             if authorization_list.is_some() {
@@ -1448,27 +1447,6 @@
             }
         });
 
-        let FeeDetails {
-            gas_price,
-            max_fee_per_gas,
-            max_priority_fee_per_gas,
-            max_fee_per_blob_gas,
-        } = fee_details;
-
-        let tx_type = transaction_type.unwrap_or_else(|| {
-            if authorization_list.is_some() {
-                EIP7702_TX_TYPE_ID
-            } else if blob_versioned_hashes.is_some() {
-                EIP4844_TX_TYPE_ID
-            } else if max_fee_per_gas.is_some() || max_priority_fee_per_gas.is_some() {
-                EIP1559_TX_TYPE_ID
-            } else if access_list.is_some() {
-                EIP2930_TX_TYPE_ID
-            } else {
-                LEGACY_TX_TYPE_ID
-            }
-        });
-
         let gas_limit = gas.unwrap_or(block_env.gas_limit);
         let mut env = self.env.read().clone();
         env.evm_env.block_env = block_env;
@@ -1489,7 +1467,6 @@
         let caller = from.unwrap_or_default();
         let to = to.as_ref().and_then(TxKind::to);
         let blob_hashes = blob_versioned_hashes.unwrap_or_default();
-<<<<<<< HEAD
         let mut base = TxEnv {
             caller,
             gas_limit,
@@ -1507,35 +1484,6 @@
             kind: match to {
                 Some(addr) => TxKind::Call(*addr),
                 None => TxKind::Create,
-=======
-        env.tx = OpTransaction {
-            base: TxEnv {
-                caller,
-                gas_limit,
-                gas_price,
-                gas_priority_fee: max_priority_fee_per_gas,
-                max_fee_per_blob_gas: max_fee_per_blob_gas
-                    .or_else(|| {
-                        if !blob_hashes.is_empty() {
-                            env.evm_env.block_env.blob_gasprice()
-                        } else {
-                            Some(0)
-                        }
-                    })
-                    .unwrap_or_default(),
-                kind: match to {
-                    Some(addr) => TxKind::Call(*addr),
-                    None => TxKind::Create,
-                },
-                tx_type,
-                value: value.unwrap_or_default(),
-                data: input.into_input().unwrap_or_default(),
-                chain_id: Some(chain_id.unwrap_or(self.env.read().evm_env.cfg_env.chain_id)),
-                access_list: access_list.unwrap_or_default(),
-                blob_hashes,
-                authorization_list: authorization_list.unwrap_or_default(),
-                ..Default::default()
->>>>>>> 4b4da4a4
             },
             tx_type,
             value: value.unwrap_or_default(),
@@ -3203,10 +3151,10 @@
             }
 
             // Ensure the tx does not exceed the max blobs per block.
-            if blob_count > MAX_BLOBS_PER_BLOCK_ELECTRA as usize {
+            if blob_count > MAX_BLOBS_PER_BLOCK_DENCUN as usize {
                 return Err(InvalidTransactionError::TooManyBlobs(
                     blob_count,
-                    MAX_BLOBS_PER_BLOCK_ELECTRA as usize,
+                    MAX_BLOBS_PER_BLOCK_DENCUN as usize,
                 ))
             }
 
