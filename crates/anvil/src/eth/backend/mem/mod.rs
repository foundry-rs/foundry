//! In-memory blockchain backend.

use self::state::trie_storage;
use super::executor::new_evm_with_inspector_ref;
use crate::{
    config::PruneStateHistoryConfig,
    eth::{
        backend::{
            cheats::CheatsManager,
            db::{Db, MaybeFullDatabase, SerializableState},
            executor::{ExecutedTransactions, TransactionExecutor},
            fork::ClientFork,
            genesis::GenesisConfig,
            mem::{
                state::{storage_root, trie_accounts},
                storage::MinedTransactionReceipt,
            },
            notifications::{NewBlockNotification, NewBlockNotifications},
            time::{utc_from_secs, TimeManager},
            validate::TransactionValidator,
        },
        error::{BlockchainError, ErrDetail, InvalidTransactionError},
        fees::{FeeDetails, FeeManager, MIN_SUGGESTED_PRIORITY_FEE},
        macros::node_info,
        pool::transactions::PoolTransaction,
        sign::build_typed_transaction,
        util::get_precompiles_for,
    },
    inject_precompiles,
    mem::{
        inspector::Inspector,
        storage::{BlockchainStorage, InMemoryBlockStates, MinedBlockOutcome},
    },
    revm::{db::DatabaseRef, primitives::AccountInfo},
    ForkChoice, NodeConfig, PrecompileFactory,
};
use alloy_chains::NamedChain;
use alloy_consensus::{
    transaction::Recovered, Account, BlockHeader, Header, Receipt, ReceiptWithBloom, Signed,
    Transaction as TransactionTrait, TxEnvelope,
};
use alloy_eips::{eip1559::BaseFeeParams, eip4844::MAX_BLOBS_PER_BLOCK};
use alloy_network::{
    AnyHeader, AnyRpcBlock, AnyRpcHeader, AnyRpcTransaction, AnyTxEnvelope, AnyTxType,
    EthereumWallet, UnknownTxEnvelope, UnknownTypedTransaction,
};
use alloy_primitives::{
    address, hex, keccak256, utils::Unit, Address, Bytes, TxHash, TxKind, B256, U256, U64,
};
use alloy_rpc_types::{
    anvil::Forking,
    request::TransactionRequest,
    serde_helpers::JsonStorageKey,
    simulate::{SimBlock, SimCallResult, SimulatePayload, SimulatedBlock},
    state::StateOverride,
    trace::{
        filter::TraceFilter,
        geth::{
            GethDebugBuiltInTracerType, GethDebugTracerType, GethDebugTracingCallOptions,
            GethDebugTracingOptions, GethTrace, NoopFrame,
        },
        parity::LocalizedTransactionTrace,
    },
    AccessList, Block as AlloyBlock, BlockId, BlockNumberOrTag as BlockNumber, BlockTransactions,
    EIP1186AccountProofResponse as AccountProof, EIP1186StorageProof as StorageProof, Filter,
    FilteredParams, Header as AlloyHeader, Index, Log, Transaction, TransactionReceipt,
};
use alloy_serde::{OtherFields, WithOtherFields};
use alloy_signer::Signature;
use alloy_signer_local::PrivateKeySigner;
use alloy_trie::{proof::ProofRetainer, HashBuilder, Nibbles};
use anvil_core::eth::{
    block::{Block, BlockInfo},
    transaction::{
        optimism::DepositTransaction, transaction_request_to_typed, DepositReceipt,
        MaybeImpersonatedTransaction, PendingTransaction, ReceiptResponse, TransactionInfo,
        TypedReceipt, TypedTransaction,
    },
    wallet::{Capabilities, DelegationCapability, WalletCapabilities},
};
use anvil_rpc::error::RpcError;
use chrono::Datelike;
use eyre::{Context, Result};
use flate2::{read::GzDecoder, write::GzEncoder, Compression};
use foundry_evm::{
    backend::{DatabaseError, DatabaseResult, RevertStateSnapshotAction},
    constants::DEFAULT_CREATE2_DEPLOYER_RUNTIME_CODE,
    decode::RevertDecoder,
    inspectors::AccessListInspector,
    revm::{
        db::CacheDB,
        interpreter::InstructionResult,
        primitives::{
            BlockEnv, CfgEnvWithHandlerCfg, EnvWithHandlerCfg, ExecutionResult, Output, SpecId,
            TxEnv, KECCAK_EMPTY,
        },
    },
    traces::TracingInspectorConfig,
};
use futures::channel::mpsc::{unbounded, UnboundedSender};
use op_alloy_consensus::{TxDeposit, DEPOSIT_TX_TYPE_ID};
use parking_lot::{Mutex, RwLock};
use revm::{
<<<<<<< HEAD
    context_interface::block::BlobExcessGasAndPrice,
    database::WrapDatabaseRef,
    primitives::{HashMap, OptimismFields, ResultAndState},
=======
    db::WrapDatabaseRef,
    interpreter::Host,
    primitives::{BlobExcessGasAndPrice, HashMap, OptimismFields, ResultAndState},
    DatabaseCommit,
>>>>>>> 256cc503
};
use revm_inspectors::transfer::TransferInspector;
use std::{
    collections::BTreeMap,
    io::{Read, Write},
    ops::Not,
    path::PathBuf,
    sync::Arc,
    time::Duration,
};
use storage::{Blockchain, MinedTransaction, DEFAULT_HISTORY_LIMIT};
use tokio::sync::RwLock as AsyncRwLock;

pub mod cache;
pub mod fork_db;
pub mod in_memory_db;
pub mod inspector;
pub mod state;
pub mod storage;

// Gas per transaction not creating a contract.
pub const MIN_TRANSACTION_GAS: u128 = 21000;
// Gas per transaction creating a contract.
pub const MIN_CREATE_GAS: u128 = 53000;
// Executor
pub const EXECUTOR: Address = address!("0x6634F723546eCc92277e8a2F93d4f248bf1189ea");
pub const EXECUTOR_PK: &str = "0x502d47e1421cb9abef497096728e69f07543232b93ef24de4998e18b5fd9ba0f";
// P256 Batch Delegation Contract: https://odyssey-explorer.ithaca.xyz/address/0x35202a6E6317F3CC3a177EeEE562D3BcDA4a6FcC
pub const P256_DELEGATION_CONTRACT: Address =
    address!("0x35202a6e6317f3cc3a177eeee562d3bcda4a6fcc");
// Runtime code of the P256 delegation contract
pub const P256_DELEGATION_RUNTIME_CODE: &[u8] = &hex!("60806040526004361015610018575b361561001657005b005b5f3560e01c806309c5eabe146100c75780630cb6aaf1146100c257806330f6a8e5146100bd5780635fce1927146100b8578063641cdfe2146100b357806376ba882d146100ae5780638d80ff0a146100a9578063972ce4bc146100a4578063a78fc2441461009f578063a82e44e01461009a5763b34893910361000e576108e1565b6108b5565b610786565b610646565b6105ba565b610529565b6103f8565b6103a2565b61034c565b6102c0565b61020b565b634e487b7160e01b5f52604160045260245ffd5b6040810190811067ffffffffffffffff8211176100fc57604052565b6100cc565b6080810190811067ffffffffffffffff8211176100fc57604052565b60a0810190811067ffffffffffffffff8211176100fc57604052565b90601f8019910116810190811067ffffffffffffffff8211176100fc57604052565b6040519061016a608083610139565b565b67ffffffffffffffff81116100fc57601f01601f191660200190565b9291926101948261016c565b916101a26040519384610139565b8294818452818301116101be578281602093845f960137010152565b5f80fd5b9080601f830112156101be578160206101dd93359101610188565b90565b60206003198201126101be576004359067ffffffffffffffff82116101be576101dd916004016101c2565b346101be57610219366101e0565b3033036102295761001690610ae6565b636f6a1b8760e11b5f5260045ffd5b634e487b7160e01b5f52603260045260245ffd5b5f54811015610284575f8080526005919091027f290decd9548b62a8d60345a988386fc84ba6bc95484008f6362f93160ef3e5630191565b610238565b8054821015610284575f52600560205f20910201905f90565b906040516102af816100e0565b602060018294805484520154910152565b346101be5760203660031901126101be576004355f548110156101be576102e69061024c565b5060ff815416600182015491610306600360ff60028401541692016102a2565b926040519215158352602083015260028110156103385760a09260209160408401528051606084015201516080820152f35b634e487b7160e01b5f52602160045260245ffd5b346101be575f3660031901126101be576020600254604051908152f35b6004359063ffffffff821682036101be57565b6064359063ffffffff821682036101be57565b6084359063ffffffff821682036101be57565b346101be5760203660031901126101be576103bb610369565b303303610229576103cb9061024c565b50805460ff19169055005b60609060231901126101be57602490565b60609060831901126101be57608490565b346101be5760803660031901126101be57610411610369565b60205f61041d366103d6565b60015461043161042c82610a0b565b600155565b60405184810191825260e086901b6001600160e01b031916602083015261046581602484015b03601f198101835282610139565b51902060ff61047660408401610a19565b161583146104fe576104b2601b925b85813591013590604051948594859094939260ff6060936080840197845216602083015260408201520152565b838052039060015afa156104f9575f51306001600160a01b03909116036104ea576104df6100169161024c565b50805460ff19169055565b638baa579f60e01b5f5260045ffd5b610a27565b6104b2601c92610485565b60409060031901126101be57600490565b6044359060028210156101be57565b346101be5760803660031901126101be5761054336610509565b61054b61051a565b606435903033036102295761059192610580610587926040519461056e86610101565b60018652602086015260408501610a32565b36906105f3565b6060820152610a3e565b5f545f1981019081116105b55760405163ffffffff919091168152602090f35b0390f35b6109f7565b6100166105c6366101e0565b610ae6565b60409060231901126101be57604051906105e4826100e0565b60243582526044356020830152565b91908260409103126101be5760405161060b816100e0565b6020808294803584520135910152565b6084359081151582036101be57565b60a4359081151582036101be57565b359081151582036101be57565b346101be5760a03660031901126101be5760043567ffffffffffffffff81116101be576106779036906004016101c2565b610680366105cb565b61068861037c565b61069061061b565b906002546106a56106a082610a0b565b600255565b6040516106bb8161045788602083019586610b6a565b51902091610747575b6106d06106d69161024c565b50610b7b565b906106e86106e48351151590565b1590565b610738576020820151801515908161072e575b5061071f576107129260606106e493015191610ce3565b6104ea5761001690610ae6565b632572e3a960e01b5f5260045ffd5b905042115f6106fb565b637dd286d760e11b5f5260045ffd5b905f61077361045761076760209460405192839187830160209181520190565b60405191828092610b58565b039060025afa156104f9575f51906106c4565b346101be5760e03660031901126101be576107a036610509565b6107a861051a565b6064359060205f6107b8366103e7565b6001546107c761042c82610a0b565b60408051808601928352883560208401528589013591830191909152606082018790526107f78160808401610457565b51902060ff61080860408401610a19565b161583146108aa5760408051918252601b602083015282359082015290830135606082015280608081015b838052039060015afa156104f9575f51306001600160a01b03909116036104ea5761087a926105806105879261086761015b565b6001815294602086015260408501610a32565b6105b161089361088a5f54610ad8565b63ffffffff1690565b60405163ffffffff90911681529081906020820190565b610833601c92610485565b346101be575f3660031901126101be576020600154604051908152f35b359061ffff821682036101be57565b346101be5760c03660031901126101be5760043567ffffffffffffffff81116101be576109129036906004016101c2565b61091b366105cb565b906064359167ffffffffffffffff83116101be5760a060031984360301126101be576040516109498161011d565b836004013567ffffffffffffffff81116101be5761096d90600436918701016101c2565b8152602484013567ffffffffffffffff81116101be57840193366023860112156101be5760846109db916109ae610016973690602460048201359101610188565b60208501526109bf604482016108d2565b60408501526109d0606482016108d2565b606085015201610639565b60808201526109e861038f565b916109f161062a565b93610bc3565b634e487b7160e01b5f52601160045260245ffd5b5f1981146105b55760010190565b3560ff811681036101be5790565b6040513d5f823e3d90fd5b60028210156103385752565b5f54680100000000000000008110156100fc57806001610a6192015f555f610289565b610ac557610a7e82511515829060ff801983541691151516179055565b6020820151600182015560028101604083015160028110156103385761016a9360039260609260ff8019835416911617905501519101906020600191805184550151910155565b634e487b7160e01b5f525f60045260245ffd5b5f198101919082116105b557565b80519060205b828110610af857505050565b808201805160f81c600182015160601c91601581015160358201519384915f9493845f14610b4257505050506001146101be575b15610b3a5701605501610aec565b3d5f803e3d5ffd5b5f95508594506055019130811502175af1610b2c565b805191908290602001825e015f815290565b6020906101dd939281520190610b58565b90604051610b8881610101565b6060610bbe6003839560ff8154161515855260018101546020860152610bb860ff60028301541660408701610a32565b016102a2565b910152565b93909192600254610bd66106a082610a0b565b604051610bec8161045789602083019586610b6a565b51902091610c50575b6106d0610c019161024c565b91610c0f6106e48451151590565b6107385760208301518015159081610c46575b5061071f57610c399360606106e494015192610e0d565b6104ea5761016a90610ae6565b905042115f610c22565b905f610c7061045761076760209460405192839187830160209181520190565b039060025afa156104f9575f5190610bf5565b3d15610cad573d90610c948261016c565b91610ca26040519384610139565b82523d5f602084013e565b606090565b8051601f101561028457603f0190565b8051602010156102845760400190565b908151811015610284570160200190565b5f9291839260208251920151906020815191015191604051936020850195865260408501526060840152608083015260a082015260a08152610d2660c082610139565b519060145afa610d34610c83565b81610d74575b81610d43575090565b600160f81b91506001600160f81b031990610d6f90610d6190610cb2565b516001600160f81b03191690565b161490565b80516020149150610d3a565b60405190610d8f604083610139565b6015825274113a3cb832911d113bb2b130baba34371733b2ba1160591b6020830152565b9061016a6001610de3936040519485916c1131b430b63632b733b2911d1160991b6020840152602d830190610b58565b601160f91b815203601e19810185520183610139565b610e069060209392610b58565b9081520190565b92919281516025815110908115610f0a575b50610ef957610e2c610d80565b90610e596106e460208501938451610e53610e4c606089015161ffff1690565b61ffff1690565b91610f9b565b610f01576106e4610e8d610e88610457610e83610ea1956040519283916020830160209181520190565b611012565b610db3565b8351610e53610e4c604088015161ffff1690565b610ef9575f610eb96020925160405191828092610b58565b039060025afa156104f9575f610ee360209261076783519151610457604051938492888401610df9565b039060025afa156104f9576101dd915f51610ce3565b505050505f90565b50505050505f90565b610f2b9150610f1e610d616106e492610cc2565b6080850151151590610f31565b5f610e1f565b906001600160f81b0319600160f81b831601610f955780610f85575b610f8057601f60fb1b600160fb1b821601610f69575b50600190565b600160fc1b90811614610f7c575f610f63565b5f90565b505f90565b50600160fa1b8181161415610f4d565b50505f90565b80519282515f5b858110610fb457505050505050600190565b8083018084116105b5578281101561100757610fe56001600160f81b0319610fdc8488610cd2565b51169187610cd2565b516001600160f81b03191603610ffd57600101610fa2565b5050505050505f90565b505050505050505f90565b80516060929181611021575050565b9092506003600284010460021b604051937f4142434445464748494a4b4c4d4e4f505152535455565758595a616263646566601f527f6768696a6b6c6d6e6f707172737475767778797a303132333435363738392d5f603f52602085019282860191602083019460208284010190600460038351955f85525b0191603f8351818160121c16515f538181600c1c1651600153818160061c165160025316516003535f5181520190878210156110db5760049060039061109a565b5095505f93600393604092520160405206600204809303613d3d60f01b81525203825256fea26469706673582212200ba93b78f286a25ece47e9403c47be9862f9b8b70ba1a95098667b90c47308b064736f6c634300081a0033");
// Experimental ERC20
pub const EXP_ERC20_CONTRACT: Address = address!("0x238c8CD93ee9F8c7Edf395548eF60c0d2e46665E");
// Runtime code of the experimental ERC20 contract
pub const EXP_ERC20_RUNTIME_CODE: &[u8] = &hex!("60806040526004361015610010575b005b5f3560e01c806306fdde03146106f7578063095ea7b31461068c57806318160ddd1461066757806323b872dd146105a15780632bb7c5951461050e578063313ce567146104f35780633644e5151461045557806340c10f191461043057806370a08231146103fe5780637ecebe00146103cc57806395d89b4114610366578063a9059cbb146102ea578063ad0c8fdd146102ad578063d505accf146100fb5763dd62ed3e0361000e57346100f75760403660031901126100f7576100d261075c565b6100da610772565b602052637f5e9f20600c525f5260206034600c2054604051908152f35b5f80fd5b346100f75760e03660031901126100f75761011461075c565b61011c610772565b6084359160643560443560ff851685036100f757610138610788565b60208101906e04578706572696d656e74455243323608c1b8252519020908242116102a0576040519360018060a01b03169460018060a01b03169565383775081901600e52855f5260c06020600c20958654957f8b73c3c69bb8fe3d512ecc4cf759cc79239f7b179b0ffacaa9a75d522b39400f8252602082019586528660408301967fc89efdaa54c0f20c7adf612882df0950f5a951637e0307cdcb4c672f298b8bc688528b6060850198468a528c608087019330855260a08820602e527f6e71edae12b1b97f4d1f60370fef10105fa2faae0126114a169c64845d6126c9885252528688525260a082015220604e526042602c205f5260ff1660205260a43560405260c43560605260208060805f60015afa93853d5103610293577f8c5be1e5ebec7d5bd14f71427d1e84f3dd0314c0f7b2291e5b200ac8c7c3b92594602094019055856303faf4f960a51b176040526034602c2055a3005b63ddafbaef5f526004601cfd5b631a15a3cc5f526004601cfd5b5f3660031901126100f7576103e834023481046103e814341517156102d65761000e90336107ac565b634e487b7160e01b5f52601160045260245ffd5b346100f75760403660031901126100f75761030361075c565b602435906387a211a2600c52335f526020600c2080548084116103595783900390555f526020600c20818154019055602052600c5160601c335f51602061080d5f395f51905f52602080a3602060405160018152f35b63f4d678b85f526004601cfd5b346100f7575f3660031901126100f757604051604081019080821067ffffffffffffffff8311176103b8576103b491604052600381526204558560ec1b602082015260405191829182610732565b0390f35b634e487b7160e01b5f52604160045260245ffd5b346100f75760203660031901126100f7576103e561075c565b6338377508600c525f52602080600c2054604051908152f35b346100f75760203660031901126100f75761041761075c565b6387a211a2600c525f52602080600c2054604051908152f35b346100f75760403660031901126100f75761000e61044c61075c565b602435906107ac565b346100f7575f3660031901126100f757602060a0610471610788565b828101906e04578706572696d656e74455243323608c1b8252519020604051907f8b73c3c69bb8fe3d512ecc4cf759cc79239f7b179b0ffacaa9a75d522b39400f8252838201527fc89efdaa54c0f20c7adf612882df0950f5a951637e0307cdcb4c672f298b8bc6604082015246606082015230608082015220604051908152f35b346100f7575f3660031901126100f757602060405160128152f35b346100f75760203660031901126100f7576004356387a211a2600c52335f526020600c2090815490818111610359575f80806103e88487839688039055806805345cdf77eb68f44c54036805345cdf77eb68f44c5580835282335f51602061080d5f395f51905f52602083a304818115610598575b3390f11561058d57005b6040513d5f823e3d90fd5b506108fc610583565b346100f75760603660031901126100f7576105ba61075c565b6105c2610772565b604435908260601b33602052637f5e9f208117600c526034600c20908154918219610643575b506387a211a2915017600c526020600c2080548084116103595783900390555f526020600c20818154019055602052600c5160601c9060018060a01b03165f51602061080d5f395f51905f52602080a3602060405160018152f35b82851161065a57846387a211a293039055856105e8565b6313be252b5f526004601cfd5b346100f7575f3660031901126100f75760206805345cdf77eb68f44c54604051908152f35b346100f75760403660031901126100f7576106a561075c565b60243590602052637f5e9f20600c52335f52806034600c20555f52602c5160601c337f8c5be1e5ebec7d5bd14f71427d1e84f3dd0314c0f7b2291e5b200ac8c7c3b92560205fa3602060405160018152f35b346100f7575f3660031901126100f7576103b4610712610788565b6e04578706572696d656e74455243323608c1b6020820152604051918291825b602060409281835280519182918282860152018484015e5f828201840152601f01601f1916010190565b600435906001600160a01b03821682036100f757565b602435906001600160a01b03821682036100f757565b604051906040820182811067ffffffffffffffff8211176103b857604052600f8252565b6805345cdf77eb68f44c548281019081106107ff576805345cdf77eb68f44c556387a211a2600c525f526020600c20818154019055602052600c5160601c5f5f51602061080d5f395f51905f52602080a3565b63e5cfe9575f526004601cfdfeddf252ad1be2c89b69c2b068fc378daa952ba7f163c4a11628f55a4df523b3efa2646970667358221220fbe302881d9891005ba1448ba48547cc1cb17dea1a5c4011dfcb035de325bb1d64736f6c634300081b0033");

pub type State = foundry_evm::utils::StateChangeset;

/// A block request, which includes the Pool Transactions if it's Pending
#[derive(Debug)]
pub enum BlockRequest {
    Pending(Vec<Arc<PoolTransaction>>),
    Number(u64),
}

impl BlockRequest {
    pub fn block_number(&self) -> BlockNumber {
        match *self {
            Self::Pending(_) => BlockNumber::Pending,
            Self::Number(n) => BlockNumber::Number(n),
        }
    }
}

/// Gives access to the [revm::Database]
#[derive(Clone)]
pub struct Backend {
    /// Access to [`revm::Database`] abstraction.
    ///
    /// This will be used in combination with [`revm::Evm`] and is responsible for feeding data to
    /// the evm during its execution.
    ///
    /// At time of writing, there are two different types of `Db`:
    ///   - [`MemDb`](crate::mem::in_memory_db::MemDb): everything is stored in memory
    ///   - [`ForkDb`](crate::mem::fork_db::ForkedDatabase): forks off a remote client, missing
    ///     data is retrieved via RPC-calls
    ///
    /// In order to commit changes to the [`revm::Database`], the [`revm::Evm`] requires mutable
    /// access, which requires a write-lock from this `db`. In forking mode, the time during
    /// which the write-lock is active depends on whether the `ForkDb` can provide all requested
    /// data from memory or whether it has to retrieve it via RPC calls first. This means that it
    /// potentially blocks for some time, even taking into account the rate limits of RPC
    /// endpoints. Therefore the `Db` is guarded by a `tokio::sync::RwLock` here so calls that
    /// need to read from it, while it's currently written to, don't block. E.g. a new block is
    /// currently mined and a new [`Self::set_storage_at()`] request is being executed.
    db: Arc<AsyncRwLock<Box<dyn Db>>>,
    /// stores all block related data in memory.
    blockchain: Blockchain,
    /// Historic states of previous blocks.
    states: Arc<RwLock<InMemoryBlockStates>>,
    /// Env data of the chain
    env: Arc<RwLock<EnvWithHandlerCfg>>,
    /// This is set if this is currently forked off another client.
    fork: Arc<RwLock<Option<ClientFork>>>,
    /// Provides time related info, like timestamp.
    time: TimeManager,
    /// Contains state of custom overrides.
    cheats: CheatsManager,
    /// Contains fee data.
    fees: FeeManager,
    /// Initialised genesis.
    genesis: GenesisConfig,
    /// Listeners for new blocks that get notified when a new block was imported.
    new_block_listeners: Arc<Mutex<Vec<UnboundedSender<NewBlockNotification>>>>,
    /// Keeps track of active state snapshots at a specific block.
    active_state_snapshots: Arc<Mutex<HashMap<U256, (u64, B256)>>>,
    enable_steps_tracing: bool,
    print_logs: bool,
    print_traces: bool,
    odyssey: bool,
    /// How to keep history state
    prune_state_history_config: PruneStateHistoryConfig,
    /// max number of blocks with transactions in memory
    transaction_block_keeper: Option<usize>,
    node_config: Arc<AsyncRwLock<NodeConfig>>,
    /// Slots in an epoch
    slots_in_an_epoch: u64,
    /// Precompiles to inject to the EVM.
    precompile_factory: Option<Arc<dyn PrecompileFactory>>,
    /// Prevent race conditions during mining
    mining: Arc<tokio::sync::Mutex<()>>,
    // === wallet === //
    capabilities: Arc<RwLock<WalletCapabilities>>,
    executor_wallet: Arc<RwLock<Option<EthereumWallet>>>,
}

impl Backend {
    /// Initialises the balance of the given accounts
    #[expect(clippy::too_many_arguments)]
    pub async fn with_genesis(
        db: Arc<AsyncRwLock<Box<dyn Db>>>,
        env: Arc<RwLock<EnvWithHandlerCfg>>,
        genesis: GenesisConfig,
        fees: FeeManager,
        fork: Arc<RwLock<Option<ClientFork>>>,
        enable_steps_tracing: bool,
        print_logs: bool,
        print_traces: bool,
        odyssey: bool,
        prune_state_history_config: PruneStateHistoryConfig,
        max_persisted_states: Option<usize>,
        transaction_block_keeper: Option<usize>,
        automine_block_time: Option<Duration>,
        cache_path: Option<PathBuf>,
        node_config: Arc<AsyncRwLock<NodeConfig>>,
    ) -> Result<Self> {
        // if this is a fork then adjust the blockchain storage
        let blockchain = if let Some(fork) = fork.read().as_ref() {
            trace!(target: "backend", "using forked blockchain at {}", fork.block_number());
            Blockchain::forked(fork.block_number(), fork.block_hash(), fork.total_difficulty())
        } else {
            let env = env.read();
            Blockchain::new(
                &env,
                env.handler_cfg.spec_id,
                fees.is_eip1559().then(|| fees.base_fee()),
                genesis.timestamp,
                genesis.number,
            )
        };

        let start_timestamp = if let Some(fork) = fork.read().as_ref() {
            fork.timestamp()
        } else {
            genesis.timestamp
        };

        let mut states = if prune_state_history_config.is_config_enabled() {
            // if prune state history is enabled, configure the state cache only for memory
            prune_state_history_config
                .max_memory_history
                .map(|limit| InMemoryBlockStates::new(limit, 0))
                .unwrap_or_default()
                .memory_only()
        } else if max_persisted_states.is_some() {
            max_persisted_states
                .map(|limit| InMemoryBlockStates::new(DEFAULT_HISTORY_LIMIT, limit))
                .unwrap_or_default()
        } else {
            Default::default()
        };

        if let Some(cache_path) = cache_path {
            states = states.disk_path(cache_path);
        }

        let (slots_in_an_epoch, precompile_factory) = {
            let cfg = node_config.read().await;
            (cfg.slots_in_an_epoch, cfg.precompile_factory.clone())
        };

        let (capabilities, executor_wallet) = if odyssey {
            // Insert account that sponsors the delegated txs. And deploy P256 delegation contract.
            let mut db = db.write().await;

            let _ = db.set_code(
                P256_DELEGATION_CONTRACT,
                Bytes::from_static(P256_DELEGATION_RUNTIME_CODE),
            );

            // Insert EXP ERC20 contract
            let _ = db.set_code(EXP_ERC20_CONTRACT, Bytes::from_static(EXP_ERC20_RUNTIME_CODE));

            let init_balance = Unit::ETHER.wei().saturating_mul(U256::from(10_000)); // 10K ETH

            // Add ETH
            let _ = db.set_balance(EXP_ERC20_CONTRACT, init_balance);
            let _ = db.set_balance(EXECUTOR, init_balance);

            let mut capabilities = WalletCapabilities::default();

            let chain_id = env.read().cfg.chain_id;
            capabilities.insert(
                chain_id,
                Capabilities {
                    delegation: DelegationCapability { addresses: vec![P256_DELEGATION_CONTRACT] },
                },
            );

            let signer: PrivateKeySigner = EXECUTOR_PK.parse().unwrap();

            let executor_wallet = EthereumWallet::new(signer);

            (capabilities, Some(executor_wallet))
        } else {
            (WalletCapabilities::default(), None)
        };

        let backend = Self {
            db,
            blockchain,
            states: Arc::new(RwLock::new(states)),
            env,
            fork,
            time: TimeManager::new(start_timestamp),
            cheats: Default::default(),
            new_block_listeners: Default::default(),
            fees,
            genesis,
            active_state_snapshots: Arc::new(Mutex::new(Default::default())),
            enable_steps_tracing,
            print_logs,
            print_traces,
            odyssey,
            prune_state_history_config,
            transaction_block_keeper,
            node_config,
            slots_in_an_epoch,
            precompile_factory,
            mining: Arc::new(tokio::sync::Mutex::new(())),
            capabilities: Arc::new(RwLock::new(capabilities)),
            executor_wallet: Arc::new(RwLock::new(executor_wallet)),
        };

        if let Some(interval_block_time) = automine_block_time {
            backend.update_interval_mine_block_time(interval_block_time);
        }

        // Note: this can only fail in forking mode, in which case we can't recover
        backend.apply_genesis().await.wrap_err("failed to create genesis")?;
        Ok(backend)
    }

    /// Writes the CREATE2 deployer code directly to the database at the address provided.
    pub async fn set_create2_deployer(&self, address: Address) -> DatabaseResult<()> {
        self.set_code(address, Bytes::from_static(DEFAULT_CREATE2_DEPLOYER_RUNTIME_CODE)).await?;

        Ok(())
    }

    /// Get the capabilities of the wallet.
    ///
    /// Currently the only capability is [`DelegationCapability`].
    ///
    /// [`DelegationCapability`]: anvil_core::eth::wallet::DelegationCapability
    pub(crate) fn get_capabilities(&self) -> WalletCapabilities {
        self.capabilities.read().clone()
    }

    /// Updates memory limits that should be more strict when auto-mine is enabled
    pub(crate) fn update_interval_mine_block_time(&self, block_time: Duration) {
        self.states.write().update_interval_mine_block_time(block_time)
    }

    pub(crate) fn executor_wallet(&self) -> Option<EthereumWallet> {
        self.executor_wallet.read().clone()
    }

    /// Adds an address to the [`DelegationCapability`] of the wallet.
    pub(crate) fn add_capability(&self, address: Address) {
        let chain_id = self.env.read().cfg.chain_id;
        let mut capabilities = self.capabilities.write();
        let mut capability = capabilities.get(chain_id).cloned().unwrap_or_default();
        capability.delegation.addresses.push(address);
        capabilities.insert(chain_id, capability);
    }

    pub(crate) fn set_executor(&self, executor_pk: String) -> Result<Address, BlockchainError> {
        let signer: PrivateKeySigner =
            executor_pk.parse().map_err(|_| RpcError::invalid_params("Invalid private key"))?;

        let executor = signer.address();
        let wallet = EthereumWallet::new(signer);

        *self.executor_wallet.write() = Some(wallet);

        Ok(executor)
    }

    /// Applies the configured genesis settings
    ///
    /// This will fund, create the genesis accounts
    async fn apply_genesis(&self) -> Result<(), DatabaseError> {
        trace!(target: "backend", "setting genesis balances");

        if self.fork.read().is_some() {
            // fetch all account first
            let mut genesis_accounts_futures = Vec::with_capacity(self.genesis.accounts.len());
            for address in self.genesis.accounts.iter().copied() {
                let db = Arc::clone(&self.db);

                // The forking Database backend can handle concurrent requests, we can fetch all dev
                // accounts concurrently by spawning the job to a new task
                genesis_accounts_futures.push(tokio::task::spawn(async move {
                    let db = db.read().await;
                    let info = db.basic_ref(address)?.unwrap_or_default();
                    Ok::<_, DatabaseError>((address, info))
                }));
            }

            let genesis_accounts = futures::future::join_all(genesis_accounts_futures).await;

            let mut db = self.db.write().await;

            for res in genesis_accounts {
                let (address, mut info) = res.unwrap()?;
                info.balance = self.genesis.balance;
                db.insert_account(address, info.clone());
            }
        } else {
            let mut db = self.db.write().await;
            for (account, info) in self.genesis.account_infos() {
                db.insert_account(account, info);
            }

            // insert the new genesis hash to the database so it's available for the next block in
            // the evm
            db.insert_block_hash(U256::from(self.best_number()), self.best_hash());
        }

        let db = self.db.write().await;
        // apply the genesis.json alloc
        self.genesis.apply_genesis_json_alloc(db)?;
        Ok(())
    }

    /// Sets the account to impersonate
    ///
    /// Returns `true` if the account is already impersonated
    pub fn impersonate(&self, addr: Address) -> bool {
        if self.cheats.impersonated_accounts().contains(&addr) {
            return true
        }
        // Ensure EIP-3607 is disabled
        let mut env = self.env.write();
        env.cfg.disable_eip3607 = true;
        self.cheats.impersonate(addr)
    }

    /// Removes the account that from the impersonated set
    ///
    /// If the impersonated `addr` is a contract then we also reset the code here
    pub fn stop_impersonating(&self, addr: Address) {
        self.cheats.stop_impersonating(&addr);
    }

    /// If set to true will make every account impersonated
    pub fn auto_impersonate_account(&self, enabled: bool) {
        self.cheats.set_auto_impersonate_account(enabled);
    }

    /// Returns the configured fork, if any
    pub fn get_fork(&self) -> Option<ClientFork> {
        self.fork.read().clone()
    }

    /// Returns the database
    pub fn get_db(&self) -> &Arc<AsyncRwLock<Box<dyn Db>>> {
        &self.db
    }

    /// Returns the `AccountInfo` from the database
    pub async fn get_account(&self, address: Address) -> DatabaseResult<AccountInfo> {
        Ok(self.db.read().await.basic_ref(address)?.unwrap_or_default())
    }

    /// Whether we're forked off some remote client
    pub fn is_fork(&self) -> bool {
        self.fork.read().is_some()
    }

    pub fn precompiles(&self) -> Vec<Address> {
        get_precompiles_for(self.env.read().handler_cfg.spec_id)
    }

    /// Resets the fork to a fresh state
    pub async fn reset_fork(&self, forking: Forking) -> Result<(), BlockchainError> {
        if !self.is_fork() {
            if let Some(eth_rpc_url) = forking.clone().json_rpc_url {
                let mut env = self.env.read().clone();

                let (db, config) = {
                    let mut node_config = self.node_config.write().await;

                    // we want to force the correct base fee for the next block during
                    // `setup_fork_db_config`
                    node_config.base_fee.take();

                    node_config.setup_fork_db_config(eth_rpc_url, &mut env, &self.fees).await?
                };

                *self.db.write().await = Box::new(db);

                let fork = ClientFork::new(config, Arc::clone(&self.db));

                *self.env.write() = env;
                *self.fork.write() = Some(fork);
            } else {
                return Err(RpcError::invalid_params(
                    "Forking not enabled and RPC URL not provided to start forking",
                )
                .into());
            }
        }

        if let Some(fork) = self.get_fork() {
            let block_number =
                forking.block_number.map(BlockNumber::from).unwrap_or(BlockNumber::Latest);
            // reset the fork entirely and reapply the genesis config
            fork.reset(forking.json_rpc_url.clone(), block_number).await?;
            let fork_block_number = fork.block_number();
            let fork_block = fork
                .block_by_number(fork_block_number)
                .await?
                .ok_or(BlockchainError::BlockNotFound)?;
            // update all settings related to the forked block
            {
                if let Some(fork_url) = forking.json_rpc_url {
                    self.reset_block_number(fork_url, fork_block_number).await?;
                } else {
                    // If rpc url is unspecified, then update the fork with the new block number and
                    // existing rpc url, this updates the cache path
                    {
                        let maybe_fork_url = { self.node_config.read().await.eth_rpc_url.clone() };
                        if let Some(fork_url) = maybe_fork_url {
                            self.reset_block_number(fork_url, fork_block_number).await?;
                        }
                    }

                    let gas_limit = self.node_config.read().await.fork_gas_limit(&fork_block);
                    let mut env = self.env.write();

                    env.cfg.chain_id = fork.chain_id();
                    env.block = BlockEnv {
                        number: U256::from(fork_block_number),
                        timestamp: U256::from(fork_block.header.timestamp),
                        gas_limit: U256::from(gas_limit),
                        difficulty: fork_block.header.difficulty,
                        prevrandao: Some(fork_block.header.mix_hash.unwrap_or_default()),
                        // Keep previous `coinbase` and `basefee` value
                        coinbase: env.block.coinbase,
                        basefee: env.block.basefee,
                        ..env.block.clone()
                    };

                    // this is the base fee of the current block, but we need the base fee of
                    // the next block
                    let next_block_base_fee = self.fees.get_next_block_base_fee_per_gas(
                        fork_block.header.gas_used as u128,
                        gas_limit,
                        fork_block.header.base_fee_per_gas.unwrap_or_default(),
                    );

                    self.fees.set_base_fee(next_block_base_fee);
                }

                // reset the time to the timestamp of the forked block
                self.time.reset(fork_block.header.timestamp);

                // also reset the total difficulty
                self.blockchain.storage.write().total_difficulty = fork.total_difficulty();
            }
            // reset storage
            *self.blockchain.storage.write() = BlockchainStorage::forked(
                fork.block_number(),
                fork.block_hash(),
                fork.total_difficulty(),
            );
            self.states.write().clear();
            self.db.write().await.clear();

            self.apply_genesis().await?;

            Ok(())
        } else {
            Err(RpcError::invalid_params("Forking not enabled").into())
        }
    }

    async fn reset_block_number(
        &self,
        fork_url: String,
        fork_block_number: u64,
    ) -> Result<(), BlockchainError> {
        let mut node_config = self.node_config.write().await;
        node_config.fork_choice = Some(ForkChoice::Block(fork_block_number as i128));

        let mut env = self.env.read().clone();
        let (forked_db, client_fork_config) =
            node_config.setup_fork_db_config(fork_url, &mut env, &self.fees).await?;

        *self.db.write().await = Box::new(forked_db);
        let fork = ClientFork::new(client_fork_config, Arc::clone(&self.db));
        *self.fork.write() = Some(fork);
        *self.env.write() = env;

        Ok(())
    }

    /// Returns the `TimeManager` responsible for timestamps
    pub fn time(&self) -> &TimeManager {
        &self.time
    }

    /// Returns the `CheatsManager` responsible for executing cheatcodes
    pub fn cheats(&self) -> &CheatsManager {
        &self.cheats
    }

    /// Whether to skip blob validation
    pub fn skip_blob_validation(&self, impersonator: Option<Address>) -> bool {
        self.cheats().auto_impersonate_accounts() ||
            impersonator
                .is_some_and(|addr| self.cheats().impersonated_accounts().contains(&addr))
    }

    /// Returns the `FeeManager` that manages fee/pricings
    pub fn fees(&self) -> &FeeManager {
        &self.fees
    }

    /// The env data of the blockchain
    pub fn env(&self) -> &Arc<RwLock<EnvWithHandlerCfg>> {
        &self.env
    }

    /// Returns the current best hash of the chain
    pub fn best_hash(&self) -> B256 {
        self.blockchain.storage.read().best_hash
    }

    /// Returns the current best number of the chain
    pub fn best_number(&self) -> u64 {
        self.blockchain.storage.read().best_number.try_into().unwrap_or(u64::MAX)
    }

    /// Sets the block number
    pub fn set_block_number(&self, number: U256) {
        let mut env = self.env.write();
        env.block.number = number;
    }

    /// Returns the client coinbase address.
    pub fn coinbase(&self) -> Address {
        self.env.read().block.coinbase
    }

    /// Returns the client coinbase address.
    pub fn chain_id(&self) -> U256 {
        U256::from(self.env.read().cfg.chain_id)
    }

    pub fn set_chain_id(&self, chain_id: u64) {
        self.env.write().cfg.chain_id = chain_id;
    }

    /// Returns balance of the given account.
    pub async fn current_balance(&self, address: Address) -> DatabaseResult<U256> {
        Ok(self.get_account(address).await?.balance)
    }

    /// Returns balance of the given account.
    pub async fn current_nonce(&self, address: Address) -> DatabaseResult<u64> {
        Ok(self.get_account(address).await?.nonce)
    }

    /// Sets the coinbase address
    pub fn set_coinbase(&self, address: Address) {
        self.env.write().block.coinbase = address;
    }

    /// Sets the nonce of the given address
    pub async fn set_nonce(&self, address: Address, nonce: U256) -> DatabaseResult<()> {
        self.db.write().await.set_nonce(address, nonce.try_into().unwrap_or(u64::MAX))
    }

    /// Sets the balance of the given address
    pub async fn set_balance(&self, address: Address, balance: U256) -> DatabaseResult<()> {
        self.db.write().await.set_balance(address, balance)
    }

    /// Sets the code of the given address
    pub async fn set_code(&self, address: Address, code: Bytes) -> DatabaseResult<()> {
        self.db.write().await.set_code(address, code.0.into())
    }

    /// Sets the value for the given slot of the given address
    pub async fn set_storage_at(
        &self,
        address: Address,
        slot: U256,
        val: B256,
    ) -> DatabaseResult<()> {
        self.db.write().await.set_storage_at(address, slot.into(), val)
    }

    /// Returns the configured specid
    pub fn spec_id(&self) -> SpecId {
        self.env.read().handler_cfg.spec_id
    }

    /// Returns true for post London
    pub fn is_eip1559(&self) -> bool {
        (self.spec_id() as u8) >= (SpecId::LONDON as u8)
    }

    /// Returns true for post Merge
    pub fn is_eip3675(&self) -> bool {
        (self.spec_id() as u8) >= (SpecId::MERGE as u8)
    }

    /// Returns true for post Berlin
    pub fn is_eip2930(&self) -> bool {
        (self.spec_id() as u8) >= (SpecId::BERLIN as u8)
    }

    /// Returns true for post Cancun
    pub fn is_eip4844(&self) -> bool {
        (self.spec_id() as u8) >= (SpecId::CANCUN as u8)
    }

    /// Returns true for post Prague
    pub fn is_eip7702(&self) -> bool {
        (self.spec_id() as u8) >= (SpecId::PRAGUE as u8)
    }

    /// Returns true if op-stack deposits are active
    pub fn is_optimism(&self) -> bool {
        self.env.read().handler_cfg.is_optimism
    }

    /// Returns an error if EIP1559 is not active (pre Berlin)
    pub fn ensure_eip1559_active(&self) -> Result<(), BlockchainError> {
        if self.is_eip1559() {
            return Ok(());
        }
        Err(BlockchainError::EIP1559TransactionUnsupportedAtHardfork)
    }

    /// Returns an error if EIP1559 is not active (pre muirGlacier)
    pub fn ensure_eip2930_active(&self) -> Result<(), BlockchainError> {
        if self.is_eip2930() {
            return Ok(());
        }
        Err(BlockchainError::EIP2930TransactionUnsupportedAtHardfork)
    }

    pub fn ensure_eip4844_active(&self) -> Result<(), BlockchainError> {
        if self.is_eip4844() {
            return Ok(());
        }
        Err(BlockchainError::EIP4844TransactionUnsupportedAtHardfork)
    }

    pub fn ensure_eip7702_active(&self) -> Result<(), BlockchainError> {
        if self.is_eip7702() {
            return Ok(());
        }
        Err(BlockchainError::EIP7702TransactionUnsupportedAtHardfork)
    }

    /// Returns an error if op-stack deposits are not active
    pub fn ensure_op_deposits_active(&self) -> Result<(), BlockchainError> {
        if self.is_optimism() {
            return Ok(())
        }
        Err(BlockchainError::DepositTransactionUnsupported)
    }

    /// Returns the block gas limit
    pub fn gas_limit(&self) -> u64 {
        self.env.read().block.gas_limit.saturating_to()
    }

    /// Sets the block gas limit
    pub fn set_gas_limit(&self, gas_limit: u64) {
        self.env.write().block.gas_limit = U256::from(gas_limit);
    }

    /// Returns the current base fee
    pub fn base_fee(&self) -> u64 {
        self.fees.base_fee()
    }

    /// Returns whether the minimum suggested priority fee is enforced
    pub fn is_min_priority_fee_enforced(&self) -> bool {
        self.fees.is_min_priority_fee_enforced()
    }

    pub fn excess_blob_gas_and_price(&self) -> Option<BlobExcessGasAndPrice> {
        self.fees.excess_blob_gas_and_price()
    }

    /// Sets the current basefee
    pub fn set_base_fee(&self, basefee: u64) {
        self.fees.set_base_fee(basefee)
    }

    /// Sets the gas price
    pub fn set_gas_price(&self, price: u128) {
        self.fees.set_gas_price(price)
    }

    pub fn elasticity(&self) -> f64 {
        self.fees.elasticity()
    }

    /// Returns the total difficulty of the chain until this block
    ///
    /// Note: this will always be `0` in memory mode
    /// In forking mode this will always be the total difficulty of the forked block
    pub fn total_difficulty(&self) -> U256 {
        self.blockchain.storage.read().total_difficulty
    }

    /// Creates a new `evm_snapshot` at the current height.
    ///
    /// Returns the id of the snapshot created.
    pub async fn create_state_snapshot(&self) -> U256 {
        let num = self.best_number();
        let hash = self.best_hash();
        let id = self.db.write().await.snapshot_state();
        trace!(target: "backend", "creating snapshot {} at {}", id, num);
        self.active_state_snapshots.lock().insert(id, (num, hash));
        id
    }

    /// Reverts the state to the state snapshot identified by the given `id`.
    pub async fn revert_state_snapshot(&self, id: U256) -> Result<bool, BlockchainError> {
        let block = { self.active_state_snapshots.lock().remove(&id) };
        if let Some((num, hash)) = block {
            let best_block_hash = {
                // revert the storage that's newer than the snapshot
                let current_height = self.best_number();
                let mut storage = self.blockchain.storage.write();

                for n in ((num + 1)..=current_height).rev() {
                    trace!(target: "backend", "reverting block {}", n);
                    let n = U64::from(n);
                    if let Some(hash) = storage.hashes.remove(&n) {
                        if let Some(block) = storage.blocks.remove(&hash) {
                            for tx in block.transactions {
                                let _ = storage.transactions.remove(&tx.hash());
                            }
                        }
                    }
                }

                storage.best_number = U64::from(num);
                storage.best_hash = hash;
                hash
            };
            let block =
                self.block_by_hash(best_block_hash).await?.ok_or(BlockchainError::BlockNotFound)?;

            let reset_time = block.header.timestamp;
            self.time.reset(reset_time);

            let mut env = self.env.write();
            env.block = BlockEnv {
                number: U256::from(num),
                timestamp: U256::from(block.header.timestamp),
                difficulty: block.header.difficulty,
                // ensures prevrandao is set
                prevrandao: Some(block.header.mix_hash.unwrap_or_default()),
                gas_limit: U256::from(block.header.gas_limit),
                // Keep previous `coinbase` and `basefee` value
                coinbase: env.block.coinbase,
                basefee: env.block.basefee,
                ..Default::default()
            };
        }
        Ok(self.db.write().await.revert_state(id, RevertStateSnapshotAction::RevertRemove))
    }

    pub fn list_state_snapshots(&self) -> BTreeMap<U256, (u64, B256)> {
        self.active_state_snapshots.lock().clone().into_iter().collect()
    }

    /// Get the current state.
    pub async fn serialized_state(
        &self,
        preserve_historical_states: bool,
    ) -> Result<SerializableState, BlockchainError> {
        let at = self.env.read().block.clone();
        let best_number = self.blockchain.storage.read().best_number;
        let blocks = self.blockchain.storage.read().serialized_blocks();
        let transactions = self.blockchain.storage.read().serialized_transactions();
        let historical_states = if preserve_historical_states {
            Some(self.states.write().serialized_states())
        } else {
            None
        };

        let state = self.db.read().await.dump_state(
            at,
            best_number,
            blocks,
            transactions,
            historical_states,
        )?;
        state.ok_or_else(|| {
            RpcError::invalid_params("Dumping state not supported with the current configuration")
                .into()
        })
    }

    /// Write all chain data to serialized bytes buffer
    pub async fn dump_state(
        &self,
        preserve_historical_states: bool,
    ) -> Result<Bytes, BlockchainError> {
        let state = self.serialized_state(preserve_historical_states).await?;
        let mut encoder = GzEncoder::new(Vec::new(), Compression::default());
        encoder
            .write_all(&serde_json::to_vec(&state).unwrap_or_default())
            .map_err(|_| BlockchainError::DataUnavailable)?;
        Ok(encoder.finish().unwrap_or_default().into())
    }

    /// Apply [SerializableState] data to the backend storage.
    pub async fn load_state(&self, state: SerializableState) -> Result<bool, BlockchainError> {
        // load the blocks and transactions into the storage
        self.blockchain.storage.write().load_blocks(state.blocks.clone());
        self.blockchain.storage.write().load_transactions(state.transactions.clone());
        // reset the block env
        if let Some(block) = state.block.clone() {
            self.env.write().block = block.clone();

            // Set the current best block number.
            // Defaults to block number for compatibility with existing state files.
            let fork_num_and_hash = self.get_fork().map(|f| (f.block_number(), f.block_hash()));

            if let Some((number, hash)) = fork_num_and_hash {
                let best_number = state.best_block_number.unwrap_or(block.number.to::<U64>());
                trace!(target: "backend", state_block_number=?best_number, fork_block_number=?number);
                // If the state.block_number is greater than the fork block number, set best number
                // to the state block number.
                // Ref: https://github.com/foundry-rs/foundry/issues/9539
                if best_number.to::<u64>() > number {
                    self.blockchain.storage.write().best_number = best_number;
                    let best_hash =
                        self.blockchain.storage.read().hash(best_number.into()).ok_or_else(
                            || {
                                BlockchainError::RpcError(RpcError::internal_error_with(format!(
                                    "Best hash not found for best number {best_number}",
                                )))
                            },
                        )?;
                    self.blockchain.storage.write().best_hash = best_hash;
                } else {
                    // If loading state file on a fork, set best number to the fork block number.
                    // Ref: https://github.com/foundry-rs/foundry/pull/9215#issue-2618681838
                    self.blockchain.storage.write().best_number = U64::from(number);
                    self.blockchain.storage.write().best_hash = hash;
                }
            } else {
                let best_number = state.best_block_number.unwrap_or(block.number.to::<U64>());
                self.blockchain.storage.write().best_number = best_number;

                // Set the current best block hash;
                let best_hash =
                    self.blockchain.storage.read().hash(best_number.into()).ok_or_else(|| {
                        BlockchainError::RpcError(RpcError::internal_error_with(format!(
                            "Best hash not found for best number {best_number}",
                        )))
                    })?;

                self.blockchain.storage.write().best_hash = best_hash;
            }
        }

        if !self.db.write().await.load_state(state.clone())? {
            return Err(RpcError::invalid_params(
                "Loading state not supported with the current configuration",
            )
            .into());
        }

        if let Some(historical_states) = state.historical_states {
            self.states.write().load_states(historical_states);
        }

        Ok(true)
    }

    /// Deserialize and add all chain data to the backend storage
    pub async fn load_state_bytes(&self, buf: Bytes) -> Result<bool, BlockchainError> {
        let orig_buf = &buf.0[..];
        let mut decoder = GzDecoder::new(orig_buf);
        let mut decoded_data = Vec::new();

        let state: SerializableState = serde_json::from_slice(if decoder.header().is_some() {
            decoder
                .read_to_end(decoded_data.as_mut())
                .map_err(|_| BlockchainError::FailedToDecodeStateDump)?;
            &decoded_data
        } else {
            &buf.0
        })
        .map_err(|_| BlockchainError::FailedToDecodeStateDump)?;

        self.load_state(state).await
    }

    /// Returns the environment for the next block
    fn next_env(&self) -> EnvWithHandlerCfg {
        let mut env = self.env.read().clone();
        // increase block number for this block
        env.block.number = env.block.number.saturating_add(U256::from(1));
        env.block.basefee = U256::from(self.base_fee());
        env.block.timestamp = U256::from(self.time.current_call_timestamp());
        env
    }

    /// Creates an EVM instance with optionally injected precompiles.
    #[expect(clippy::type_complexity)]
    fn new_evm_with_inspector_ref<'i, 'db>(
        &self,
        db: &'db dyn DatabaseRef<Error = DatabaseError>,
        env: EnvWithHandlerCfg,
        inspector: &'i mut dyn revm::Inspector<
            WrapDatabaseRef<&'db dyn DatabaseRef<Error = DatabaseError>>,
        >,
    ) -> revm::Evm<
        '_,
        &'i mut dyn revm::Inspector<WrapDatabaseRef<&'db dyn DatabaseRef<Error = DatabaseError>>>,
        WrapDatabaseRef<&'db dyn DatabaseRef<Error = DatabaseError>>,
    > {
        let mut evm = new_evm_with_inspector_ref(db, env, inspector, self.odyssey);
        if let Some(factory) = &self.precompile_factory {
            inject_precompiles(&mut evm, factory.precompiles());
        }
        evm
    }

    /// executes the transactions without writing to the underlying database
    pub async fn inspect_tx(
        &self,
        tx: Arc<PoolTransaction>,
    ) -> Result<
        (InstructionResult, Option<Output>, u64, State, Vec<revm::primitives::Log>),
        BlockchainError,
    > {
        let mut env = self.next_env();
        env.tx = tx.pending_transaction.to_revm_tx_env();

        if env.handler_cfg.is_optimism {
            env.tx.optimism.enveloped_tx =
                Some(alloy_rlp::encode(&tx.pending_transaction.transaction.transaction).into());
        }

        let db = self.db.read().await;
        let mut inspector = self.build_inspector();
        let mut evm = self.new_evm_with_inspector_ref(db.as_dyn(), env, &mut inspector);
        let ResultAndState { result, state } = evm.transact()?;
        let (exit_reason, gas_used, out, logs) = match result {
            ExecutionResult::Success { reason, gas_used, logs, output, .. } => {
                (reason.into(), gas_used, Some(output), Some(logs))
            }
            ExecutionResult::Revert { gas_used, output } => {
                (InstructionResult::Revert, gas_used, Some(Output::Call(output)), None)
            }
            ExecutionResult::Halt { reason, gas_used } => (reason.into(), gas_used, None, None),
        };

        drop(evm);
        inspector.print_logs();

        if self.print_traces {
            inspector.print_traces();
        }

        Ok((exit_reason, out, gas_used, state, logs.unwrap_or_default()))
    }

    /// Creates the pending block
    ///
    /// This will execute all transaction in the order they come but will not mine the block
    pub async fn pending_block(&self, pool_transactions: Vec<Arc<PoolTransaction>>) -> BlockInfo {
        self.with_pending_block(pool_transactions, |_, block| block).await
    }

    /// Creates the pending block
    ///
    /// This will execute all transaction in the order they come but will not mine the block
    pub async fn with_pending_block<F, T>(
        &self,
        pool_transactions: Vec<Arc<PoolTransaction>>,
        f: F,
    ) -> T
    where
        F: FnOnce(Box<dyn MaybeFullDatabase + '_>, BlockInfo) -> T,
    {
        let db = self.db.read().await;
        let env = self.next_env();

        let mut cache_db = CacheDB::new(&*db);

        let storage = self.blockchain.storage.read();

        let cfg_env = CfgEnvWithHandlerCfg::new(env.cfg.clone(), env.handler_cfg);
        let executor = TransactionExecutor {
            db: &mut cache_db,
            validator: self,
            pending: pool_transactions.into_iter(),
            block_env: env.block.clone(),
            cfg_env,
            parent_hash: storage.best_hash,
            gas_used: 0,
            blob_gas_used: 0,
            enable_steps_tracing: self.enable_steps_tracing,
            print_logs: self.print_logs,
            print_traces: self.print_traces,
            precompile_factory: self.precompile_factory.clone(),
            odyssey: self.odyssey,
        };

        // create a new pending block
        let executed = executor.execute();
        f(Box::new(cache_db), executed.block)
    }

    /// Mines a new block and stores it.
    ///
    /// this will execute all transaction in the order they come in and return all the markers they
    /// provide.
    pub async fn mine_block(
        &self,
        pool_transactions: Vec<Arc<PoolTransaction>>,
    ) -> MinedBlockOutcome {
        self.do_mine_block(pool_transactions).await
    }

    async fn do_mine_block(
        &self,
        pool_transactions: Vec<Arc<PoolTransaction>>,
    ) -> MinedBlockOutcome {
        let _mining_guard = self.mining.lock().await;
        trace!(target: "backend", "creating new block with {} transactions", pool_transactions.len());

        let (outcome, header, block_hash) = {
            let current_base_fee = self.base_fee();
            let current_excess_blob_gas_and_price = self.excess_blob_gas_and_price();

            let mut env = self.env.read().clone();

            if env.block.basefee.is_zero() {
                // this is an edge case because the evm fails if `tx.effective_gas_price < base_fee`
                // 0 is only possible if it's manually set
                env.cfg.disable_base_fee = true;
            }

            let block_number =
                self.blockchain.storage.read().best_number.saturating_add(U64::from(1));

            // increase block number for this block
            if is_arbitrum(env.cfg.chain_id) {
                // Temporary set `env.block.number` to `block_number` for Arbitrum chains.
                env.block.number = block_number.to();
            } else {
                env.block.number = env.block.number.saturating_add(U256::from(1));
            }

            env.block.basefee = U256::from(current_base_fee);
            env.block.blob_excess_gas_and_price = current_excess_blob_gas_and_price;

            // pick a random value for prevrandao
            env.block.prevrandao = Some(B256::random());

            let best_hash = self.blockchain.storage.read().best_hash;

            if self.prune_state_history_config.is_state_history_supported() {
                let db = self.db.read().await.current_state();
                // store current state before executing all transactions
                self.states.write().insert(best_hash, db);
            }

            let (executed_tx, block_hash) = {
                let mut db = self.db.write().await;

                // finally set the next block timestamp, this is done just before execution, because
                // there can be concurrent requests that can delay acquiring the db lock and we want
                // to ensure the timestamp is as close as possible to the actual execution.
                env.block.timestamp = U256::from(self.time.next_timestamp());

                let executor = TransactionExecutor {
                    db: &mut **db,
                    validator: self,
                    pending: pool_transactions.into_iter(),
                    block_env: env.block.clone(),
                    cfg_env: CfgEnvWithHandlerCfg::new(env.cfg.clone(), env.handler_cfg),
                    parent_hash: best_hash,
                    gas_used: 0,
                    blob_gas_used: 0,
                    enable_steps_tracing: self.enable_steps_tracing,
                    print_logs: self.print_logs,
                    print_traces: self.print_traces,
                    odyssey: self.odyssey,
                    precompile_factory: self.precompile_factory.clone(),
                };
                let executed_tx = executor.execute();

                // we also need to update the new blockhash in the db itself
                let block_hash = executed_tx.block.block.header.hash_slow();
                db.insert_block_hash(U256::from(executed_tx.block.block.header.number), block_hash);

                (executed_tx, block_hash)
            };

            // create the new block with the current timestamp
            let ExecutedTransactions { block, included, invalid } = executed_tx;
            let BlockInfo { block, transactions, receipts } = block;

            let header = block.header.clone();

            trace!(
                target: "backend",
                "Mined block {} with {} tx {:?}",
                block_number,
                transactions.len(),
                transactions.iter().map(|tx| tx.transaction_hash).collect::<Vec<_>>()
            );
            let mut storage = self.blockchain.storage.write();
            // update block metadata
            storage.best_number = block_number;
            storage.best_hash = block_hash;
            // Difficulty is removed and not used after Paris (aka TheMerge). Value is replaced with
            // prevrandao. https://github.com/bluealloy/revm/blob/1839b3fce8eaeebb85025576f2519b80615aca1e/crates/interpreter/src/instructions/host_env.rs#L27
            if !self.is_eip3675() {
                storage.total_difficulty =
                    storage.total_difficulty.saturating_add(header.difficulty);
            }

            storage.blocks.insert(block_hash, block);
            storage.hashes.insert(block_number, block_hash);

            node_info!("");
            // insert all transactions
            for (info, receipt) in transactions.into_iter().zip(receipts) {
                // log some tx info
                node_info!("    Transaction: {:?}", info.transaction_hash);
                if let Some(contract) = &info.contract_address {
                    node_info!("    Contract created: {contract}");
                }
                node_info!("    Gas used: {}", receipt.cumulative_gas_used());
                if !info.exit.is_ok() {
                    let r = RevertDecoder::new().decode(
                        info.out.as_ref().map(|b| &b[..]).unwrap_or_default(),
                        Some(info.exit),
                    );
                    node_info!("    Error: reverted with: {r}");
                }
                node_info!("");

                let mined_tx = MinedTransaction {
                    info,
                    receipt,
                    block_hash,
                    block_number: block_number.to::<u64>(),
                };
                storage.transactions.insert(mined_tx.info.transaction_hash, mined_tx);
            }

            // remove old transactions that exceed the transaction block keeper
            if let Some(transaction_block_keeper) = self.transaction_block_keeper {
                if storage.blocks.len() > transaction_block_keeper {
                    let to_clear = block_number
                        .to::<u64>()
                        .saturating_sub(transaction_block_keeper.try_into().unwrap_or(u64::MAX));
                    storage.remove_block_transactions_by_number(to_clear)
                }
            }

            // we intentionally set the difficulty to `0` for newer blocks
            env.block.difficulty = U256::from(0);

            // update env with new values
            *self.env.write() = env;

            let timestamp = utc_from_secs(header.timestamp);

            node_info!("    Block Number: {}", block_number);
            node_info!("    Block Hash: {:?}", block_hash);
            if timestamp.year() > 9999 {
                // rf2822 panics with more than 4 digits
                node_info!("    Block Time: {:?}\n", timestamp.to_rfc3339());
            } else {
                node_info!("    Block Time: {:?}\n", timestamp.to_rfc2822());
            }

            let outcome = MinedBlockOutcome { block_number, included, invalid };

            (outcome, header, block_hash)
        };
        let next_block_base_fee = self.fees.get_next_block_base_fee_per_gas(
            header.gas_used as u128,
            header.gas_limit as u128,
            header.base_fee_per_gas.unwrap_or_default(),
        );
        let next_block_excess_blob_gas = self.fees.get_next_block_blob_excess_gas(
            header.excess_blob_gas.map(|g| g as u128).unwrap_or_default(),
            header.blob_gas_used.map(|g| g as u128).unwrap_or_default(),
        );

        // update next base fee
        self.fees.set_base_fee(next_block_base_fee);
        self.fees.set_blob_excess_gas_and_price(BlobExcessGasAndPrice::new(
            next_block_excess_blob_gas,
            false,
        ));

        // notify all listeners
        self.notify_on_new_block(header, block_hash);

        outcome
    }

    /// Executes the [TransactionRequest] without writing to the DB
    ///
    /// # Errors
    ///
    /// Returns an error if the `block_number` is greater than the current height
    pub async fn call(
        &self,
        request: WithOtherFields<TransactionRequest>,
        fee_details: FeeDetails,
        block_request: Option<BlockRequest>,
        overrides: Option<StateOverride>,
    ) -> Result<(InstructionResult, Option<Output>, u128, State), BlockchainError> {
        self.with_database_at(block_request, |state, block| {
            let block_number = block.number.to::<u64>();
            let (exit, out, gas, state) = match overrides {
                None => self.call_with_state(state.as_dyn(), request, fee_details, block),
                Some(overrides) => {
                    let state = state::apply_state_override(overrides.into_iter().collect(), state)?;
                    self.call_with_state(state.as_dyn(), request, fee_details, block)
                },
            }?;
            trace!(target: "backend", "call return {:?} out: {:?} gas {} on block {}", exit, out, gas, block_number);
            Ok((exit, out, gas, state))
        }).await?
    }

    /// ## EVM settings
    ///
    /// This modifies certain EVM settings to mirror geth's `SkipAccountChecks` when transacting requests, see also: <https://github.com/ethereum/go-ethereum/blob/380688c636a654becc8f114438c2a5d93d2db032/core/state_transition.go#L145-L148>:
    ///
    ///  - `disable_eip3607` is set to `true`
    ///  - `disable_base_fee` is set to `true`
    ///  - `nonce` is set to `None`
    fn build_call_env(
        &self,
        request: WithOtherFields<TransactionRequest>,
        fee_details: FeeDetails,
        block_env: BlockEnv,
    ) -> EnvWithHandlerCfg {
        let WithOtherFields::<TransactionRequest> {
            inner:
                TransactionRequest {
                    from,
                    to,
                    gas,
                    value,
                    input,
                    access_list,
                    blob_versioned_hashes,
                    authorization_list,
                    // nonce is always ignored for calls
                    nonce: _,
                    sidecar: _,
                    chain_id: _,
                    transaction_type: _,
                    .. // Rest of the gas fees related fields are taken from `fee_details`
                },
            ..
        } = request;

        let FeeDetails {
            gas_price,
            max_fee_per_gas,
            max_priority_fee_per_gas,
            max_fee_per_blob_gas,
        } = fee_details;

        let gas_limit = gas.unwrap_or(block_env.gas_limit.to());
        let mut env = self.env.read().clone();
        env.block = block_env;
        // we want to disable this in eth_call, since this is common practice used by other node
        // impls and providers <https://github.com/foundry-rs/foundry/issues/4388>
        env.cfg.disable_block_gas_limit = true;

        // The basefee should be ignored for calls against state for
        // - eth_call
        // - eth_estimateGas
        // - eth_createAccessList
        // - tracing
        env.cfg.disable_base_fee = true;

        let gas_price = gas_price.or(max_fee_per_gas).unwrap_or_else(|| {
            self.fees().raw_gas_price().saturating_add(MIN_SUGGESTED_PRIORITY_FEE)
        });
        let caller = from.unwrap_or_default();
        let to = to.as_ref().and_then(TxKind::to);
        let blob_hashes = blob_versioned_hashes.unwrap_or_default();
        env.tx =
            TxEnv {
                caller,
                gas_limit,
                gas_price: U256::from(gas_price),
                gas_priority_fee: max_priority_fee_per_gas.map(U256::from),
                max_fee_per_blob_gas: max_fee_per_blob_gas
                    .or_else(|| {
                        if !blob_hashes.is_empty() {
                            env.block.get_blob_gasprice()
                        } else {
                            None
                        }
                    })
                    .map(U256::from),
                transact_to: match to {
                    Some(addr) => TxKind::Call(*addr),
                    None => TxKind::Create,
                },
                value: value.unwrap_or_default(),
                data: input.into_input().unwrap_or_default(),
                chain_id: None,
                // set nonce to None so that the correct nonce is chosen by the EVM
                nonce: None,
                access_list: access_list.unwrap_or_default().into(),
                blob_hashes,
                optimism: OptimismFields { enveloped_tx: Some(Bytes::new()), ..Default::default() },
                authorization_list: authorization_list.map(Into::into),
            };

        if env.block.basefee.is_zero() {
            // this is an edge case because the evm fails if `tx.effective_gas_price < base_fee`
            // 0 is only possible if it's manually set
            env.cfg.disable_base_fee = true;
        }

        env
    }

    /// Builds [`Inspector`] with the configured options.
    fn build_inspector(&self) -> Inspector {
        let mut inspector = Inspector::default();

        if self.print_logs {
            inspector = inspector.with_log_collector();
        }
        if self.print_traces {
            inspector = inspector.with_trace_printer();
        }

        inspector
    }

    /// Simulates the payload by executing the calls in request.
    pub async fn simulate(
        &self,
        request: SimulatePayload,
        block_request: Option<BlockRequest>,
    ) -> Result<Vec<SimulatedBlock<AnyRpcBlock>>, BlockchainError> {
        self.with_database_at(block_request, |state, mut block_env| {
            let SimulatePayload {
                block_state_calls,
                trace_transfers,
                validation,
                return_full_transactions,
            } = request;
            let mut cache_db = CacheDB::new(state);
            let mut block_res = Vec::with_capacity(block_state_calls.len());

            // execute the blocks
            for block in block_state_calls {
                let SimBlock { block_overrides, state_overrides, calls } = block;
                let mut call_res = Vec::with_capacity(calls.len());
                let mut log_index = 0;
                let mut gas_used = 0;
                let mut transactions = Vec::with_capacity(calls.len());
                // apply state overrides before executing the transactions
                if let Some(state_overrides) = state_overrides {
                    state::apply_cached_db_state_override(state_overrides, &mut cache_db)?;
                }

                // apply block overrides
                if let Some(overrides) = block_overrides {
                    if let Some(number) = overrides.number {
                        block_env.number = number.saturating_to();
                    }
                    if let Some(difficulty) = overrides.difficulty {
                        block_env.difficulty = difficulty;
                    }
                    if let Some(time) = overrides.time {
                        block_env.timestamp = U256::from(time);
                    }
                    if let Some(gas_limit) = overrides.gas_limit {
                        block_env.gas_limit = U256::from(gas_limit);
                    }
                    if let Some(coinbase) = overrides.coinbase {
                        block_env.coinbase = coinbase;
                    }
                    if let Some(random) = overrides.random {
                        block_env.prevrandao = Some(random);
                    }
                    if let Some(base_fee) = overrides.base_fee {
                        block_env.basefee = base_fee.saturating_to();
                    }
                }

                // execute all calls in that block
                for (req_idx, request) in calls.into_iter().enumerate() {
                    let fee_details = FeeDetails::new(
                        request.gas_price,
                        request.max_fee_per_gas,
                        request.max_priority_fee_per_gas,
                        request.max_fee_per_blob_gas,
                    )?
                    .or_zero_fees();

                    let mut env = self.build_call_env(
                        WithOtherFields::new(request.clone()),
                        fee_details,
                        block_env.clone(),
                    );

                    // Always disable EIP-3607
                    env.cfg.disable_eip3607 = true;

                    if !validation {
                        env.cfg.disable_base_fee = !validation;
                        env.block.basefee = U256::from(0);
                    }

                    // transact
                    let ResultAndState { result, state } = if trace_transfers {
                        // prepare inspector to capture transfer inside the evm so they are
                        // recorded and included in logs
                        let mut inspector = TransferInspector::new(false).with_logs(true);
                        let mut evm =
                            self.new_evm_with_inspector_ref(cache_db.as_dyn(), env, &mut inspector);
                        trace!(target: "backend", env=?evm.context.env(), spec=?evm.spec_id(), "simulate evm env");
                        evm.transact()?
                    } else {
                        let mut inspector = self.build_inspector();
                        let mut evm =
                            self.new_evm_with_inspector_ref(cache_db.as_dyn(), env, &mut inspector);
                        trace!(target: "backend", env=?evm.context.env(),spec=?evm.spec_id(), "simulate evm env");
                        evm.transact()?
                    };
                    trace!(target: "backend", ?result, ?request, "simulate call");

                    // commit the transaction
                    cache_db.commit(state);
                    gas_used += result.gas_used();

                    // TODO: this is likely incomplete
                    // create the transaction from a request
                    let from = request.from.unwrap_or_default();
                    let request =
                        transaction_request_to_typed(WithOtherFields::new(request)).unwrap();
                    let tx = build_typed_transaction(
                        request,
                        Signature::new(Default::default(), Default::default(), false),
                    )?;
                    let rpc_tx = transaction_build(
                        None,
                        MaybeImpersonatedTransaction::impersonated(tx, from),
                        None,
                        None,
                        Some(block_env.basefee.to()),
                    );
                    transactions.push(rpc_tx);

                    let return_data = result.output().cloned().unwrap_or_default();
                    let sim_res = SimCallResult {
                        return_data,
                        gas_used: result.gas_used(),
                        status: result.is_success(),
                        error: result.is_success().not().then(|| {
                            alloy_rpc_types::simulate::SimulateError {
                                code: -3200,
                                message: "execution failed".to_string(),
                            }
                        }),
                        logs: result
                            .into_logs()
                            .into_iter()
                            .enumerate()
                            .map(|(idx, log)| Log {
                                inner: log,
                                block_number: Some(block_env.number.to()),
                                block_timestamp: Some(block_env.timestamp.to()),
                                transaction_index: Some(req_idx as u64),
                                log_index: Some((idx + log_index) as u64),
                                removed: false,

                                block_hash: None,
                                transaction_hash: None,
                            })
                            .collect(),
                    };

                    log_index += sim_res.logs.len();
                    call_res.push(sim_res);
                }

                let header = Header {
                    logs_bloom: Default::default(),
                    transactions_root: Default::default(),
                    receipts_root: Default::default(),
                    parent_hash: Default::default(),
                    ommers_hash: Default::default(),
                    beneficiary: block_env.coinbase,
                    state_root: Default::default(),
                    difficulty: Default::default(),
                    number: block_env.number.to(),
                    gas_limit: block_env.gas_limit.to(),
                    gas_used,
                    timestamp: block_env.timestamp.to(),
                    extra_data: Default::default(),
                    mix_hash: Default::default(),
                    nonce: Default::default(),
                    base_fee_per_gas: Some(block_env.basefee.to()),
                    withdrawals_root: None,
                    blob_gas_used: None,
                    excess_blob_gas: None,
                    parent_beacon_block_root: None,
                    requests_hash: None,
                };
                let mut block = alloy_rpc_types::Block {
                    header: AnyRpcHeader {
                        hash: header.hash_slow(),
                        inner: header.into(),
                        total_difficulty: None,
                        size: None,
                    },
                    uncles: vec![],
                    transactions: BlockTransactions::Full(transactions),
                    withdrawals: None,
                };

                if !return_full_transactions {
                    block.transactions.convert_to_hashes();
                }

                let simulated_block = SimulatedBlock {
                    inner: AnyRpcBlock::new(WithOtherFields::new(block)),
                    calls: call_res,
                };

                // update block env
                block_env.number += U256::from(1);
                block_env.timestamp += U256::from(12);
                block_env.basefee = U256::from(
                    simulated_block
                        .inner
                        .header
                        .next_block_base_fee(BaseFeeParams::ethereum())
                        .unwrap_or_default(),
                );

                block_res.push(simulated_block);
            }

            Ok(block_res)
        })
        .await?
    }

    pub fn call_with_state(
        &self,
        state: &dyn DatabaseRef<Error = DatabaseError>,
        request: WithOtherFields<TransactionRequest>,
        fee_details: FeeDetails,
        block_env: BlockEnv,
    ) -> Result<(InstructionResult, Option<Output>, u128, State), BlockchainError> {
        let mut inspector = self.build_inspector();

        let env = self.build_call_env(request, fee_details, block_env);
        let mut evm = self.new_evm_with_inspector_ref(state, env, &mut inspector);
        let ResultAndState { result, state } = evm.transact()?;
        let (exit_reason, gas_used, out) = match result {
            ExecutionResult::Success { reason, gas_used, output, .. } => {
                (reason.into(), gas_used, Some(output))
            }
            ExecutionResult::Revert { gas_used, output } => {
                (InstructionResult::Revert, gas_used, Some(Output::Call(output)))
            }
            ExecutionResult::Halt { reason, gas_used } => (reason.into(), gas_used, None),
        };
        drop(evm);
        inspector.print_logs();

        if self.print_traces {
            inspector.into_print_traces();
        }

        Ok((exit_reason, out, gas_used as u128, state))
    }

    pub async fn call_with_tracing(
        &self,
        request: WithOtherFields<TransactionRequest>,
        fee_details: FeeDetails,
        block_request: Option<BlockRequest>,
        opts: GethDebugTracingCallOptions,
    ) -> Result<GethTrace, BlockchainError> {
        let GethDebugTracingCallOptions { tracing_options, block_overrides: _, state_overrides } =
            opts;
        let GethDebugTracingOptions { config, tracer, tracer_config, .. } = tracing_options;

        self.with_database_at(block_request, |state, block| {
            let block_number = block.number;

            let state = if let Some(overrides) = state_overrides {
                Box::new(state::apply_state_override(overrides, state)?)
                    as Box<dyn MaybeFullDatabase>
            } else {
                state
            };

            if let Some(tracer) = tracer {
                return match tracer {
                    GethDebugTracerType::BuiltInTracer(tracer) => match tracer {
                        GethDebugBuiltInTracerType::CallTracer => {
                            let call_config = tracer_config
                                .into_call_config()
                                .map_err(|e| (RpcError::invalid_params(e.to_string())))?;

                            let mut inspector = self.build_inspector().with_tracing_config(
                                TracingInspectorConfig::from_geth_call_config(&call_config),
                            );

                            let env = self.build_call_env(request, fee_details, block);
                            let mut evm = self.new_evm_with_inspector_ref(
                                state.as_dyn(),
                                env,
                                &mut inspector,
                            );
                            let ResultAndState { result, state: _ } = evm.transact()?;

                            drop(evm);
                            let tracing_inspector = inspector.tracer.expect("tracer disappeared");

                            Ok(tracing_inspector
                                .into_geth_builder()
                                .geth_call_traces(call_config, result.gas_used())
                                .into())
                        }
                        GethDebugBuiltInTracerType::NoopTracer => Ok(NoopFrame::default().into()),
                        GethDebugBuiltInTracerType::FourByteTracer |
                        GethDebugBuiltInTracerType::PreStateTracer |
                        GethDebugBuiltInTracerType::MuxTracer |
                        GethDebugBuiltInTracerType::FlatCallTracer => {
                            Err(RpcError::invalid_params("unsupported tracer type").into())
                        }
                    },

                    GethDebugTracerType::JsTracer(_code) => {
                        Err(RpcError::invalid_params("unsupported tracer type").into())
                    }
                }
            }

            // defaults to StructLog tracer used since no tracer is specified
            let mut inspector = self
                .build_inspector()
                .with_tracing_config(TracingInspectorConfig::from_geth_config(&config));

            let env = self.build_call_env(request, fee_details, block);
            let mut evm = self.new_evm_with_inspector_ref(state.as_dyn(), env, &mut inspector);
            let ResultAndState { result, state: _ } = evm.transact()?;

            let (exit_reason, gas_used, out) = match result {
                ExecutionResult::Success { reason, gas_used, output, .. } => {
                    (reason.into(), gas_used, Some(output))
                }
                ExecutionResult::Revert { gas_used, output } => {
                    (InstructionResult::Revert, gas_used, Some(Output::Call(output)))
                }
                ExecutionResult::Halt { reason, gas_used } => (reason.into(), gas_used, None),
            };

            drop(evm);
            let tracing_inspector = inspector.tracer.expect("tracer disappeared");
            let return_value = out.as_ref().map(|o| o.data().clone()).unwrap_or_default();

            trace!(target: "backend", ?exit_reason, ?out, %gas_used, %block_number, "trace call");

            let res = tracing_inspector
                .into_geth_builder()
                .geth_traces(gas_used, return_value, config)
                .into();

            Ok(res)
        })
        .await?
    }

    pub fn build_access_list_with_state(
        &self,
        state: &dyn DatabaseRef<Error = DatabaseError>,
        request: WithOtherFields<TransactionRequest>,
        fee_details: FeeDetails,
        block_env: BlockEnv,
    ) -> Result<(InstructionResult, Option<Output>, u64, AccessList), BlockchainError> {
        let mut inspector =
            AccessListInspector::new(request.access_list.clone().unwrap_or_default());

        let env = self.build_call_env(request, fee_details, block_env);
        let mut evm = self.new_evm_with_inspector_ref(state, env, &mut inspector);
        let ResultAndState { result, state: _ } = evm.transact()?;
        let (exit_reason, gas_used, out) = match result {
            ExecutionResult::Success { reason, gas_used, output, .. } => {
                (reason.into(), gas_used, Some(output))
            }
            ExecutionResult::Revert { gas_used, output } => {
                (InstructionResult::Revert, gas_used, Some(Output::Call(output)))
            }
            ExecutionResult::Halt { reason, gas_used } => (reason.into(), gas_used, None),
        };
        drop(evm);
        let access_list = inspector.access_list();
        Ok((exit_reason, out, gas_used, access_list))
    }

    /// returns all receipts for the given transactions
    fn get_receipts(&self, tx_hashes: impl IntoIterator<Item = TxHash>) -> Vec<TypedReceipt> {
        let storage = self.blockchain.storage.read();
        let mut receipts = vec![];

        for hash in tx_hashes {
            if let Some(tx) = storage.transactions.get(&hash) {
                receipts.push(tx.receipt.clone());
            }
        }

        receipts
    }

    /// Returns the logs of the block that match the filter
    async fn logs_for_block(
        &self,
        filter: Filter,
        hash: B256,
    ) -> Result<Vec<Log>, BlockchainError> {
        if let Some(block) = self.blockchain.get_block_by_hash(&hash) {
            return Ok(self.mined_logs_for_block(filter, block));
        }

        if let Some(fork) = self.get_fork() {
            return Ok(fork.logs(&filter).await?);
        }

        Ok(Vec::new())
    }

    /// Returns all `Log`s mined by the node that were emitted in the `block` and match the `Filter`
    fn mined_logs_for_block(&self, filter: Filter, block: Block) -> Vec<Log> {
        let params = FilteredParams::new(Some(filter.clone()));
        let mut all_logs = Vec::new();
        let block_hash = block.header.hash_slow();
        let mut block_log_index = 0u32;

        let storage = self.blockchain.storage.read();

        for tx in block.transactions {
            let Some(tx) = storage.transactions.get(&tx.hash()) else {
                continue;
            };
            let logs = tx.receipt.logs();
            let transaction_hash = tx.info.transaction_hash;

            for log in logs {
                let mut is_match: bool = true;
                if !filter.address.is_empty() && filter.has_topics() {
                    if !params.filter_address(&log.address) || !params.filter_topics(log.topics()) {
                        is_match = false;
                    }
                } else if !filter.address.is_empty() {
                    if !params.filter_address(&log.address) {
                        is_match = false;
                    }
                } else if filter.has_topics() && !params.filter_topics(log.topics()) {
                    is_match = false;
                }

                if is_match {
                    let log = Log {
                        inner: log.clone(),
                        block_hash: Some(block_hash),
                        block_number: Some(block.header.number),
                        block_timestamp: Some(block.header.timestamp),
                        transaction_hash: Some(transaction_hash),
                        transaction_index: Some(tx.info.transaction_index),
                        log_index: Some(block_log_index as u64),
                        removed: false,
                    };
                    all_logs.push(log);
                }
                block_log_index += 1;
            }
        }

        all_logs
    }

    /// Returns the logs that match the filter in the given range of blocks
    async fn logs_for_range(
        &self,
        filter: &Filter,
        mut from: u64,
        to: u64,
    ) -> Result<Vec<Log>, BlockchainError> {
        let mut all_logs = Vec::new();

        // get the range that predates the fork if any
        if let Some(fork) = self.get_fork() {
            let mut to_on_fork = to;

            if !fork.predates_fork(to) {
                // adjust the ranges
                to_on_fork = fork.block_number();
            }

            if fork.predates_fork_inclusive(from) {
                // this data is only available on the forked client
                let filter = filter.clone().from_block(from).to_block(to_on_fork);
                all_logs = fork.logs(&filter).await?;

                // update the range
                from = fork.block_number() + 1;
            }
        }

        for number in from..=to {
            if let Some(block) = self.get_block(number) {
                all_logs.extend(self.mined_logs_for_block(filter.clone(), block));
            }
        }

        Ok(all_logs)
    }

    /// Returns the logs according to the filter
    pub async fn logs(&self, filter: Filter) -> Result<Vec<Log>, BlockchainError> {
        trace!(target: "backend", "get logs [{:?}]", filter);
        if let Some(hash) = filter.get_block_hash() {
            self.logs_for_block(filter, hash).await
        } else {
            let best = self.best_number();
            let to_block =
                self.convert_block_number(filter.block_option.get_to_block().copied()).min(best);
            let from_block =
                self.convert_block_number(filter.block_option.get_from_block().copied());
            if from_block > best {
                // requested log range does not exist yet
                return Ok(vec![]);
            }

            self.logs_for_range(&filter, from_block, to_block).await
        }
    }

    pub async fn block_by_hash(&self, hash: B256) -> Result<Option<AnyRpcBlock>, BlockchainError> {
        trace!(target: "backend", "get block by hash {:?}", hash);
        if let tx @ Some(_) = self.mined_block_by_hash(hash) {
            return Ok(tx);
        }

        if let Some(fork) = self.get_fork() {
            return Ok(fork.block_by_hash(hash).await?);
        }

        Ok(None)
    }

    pub async fn block_by_hash_full(
        &self,
        hash: B256,
    ) -> Result<Option<AnyRpcBlock>, BlockchainError> {
        trace!(target: "backend", "get block by hash {:?}", hash);
        if let tx @ Some(_) = self.get_full_block(hash) {
            return Ok(tx);
        }

        if let Some(fork) = self.get_fork() {
            return Ok(fork.block_by_hash_full(hash).await?)
        }

        Ok(None)
    }

    fn mined_block_by_hash(&self, hash: B256) -> Option<AnyRpcBlock> {
        let block = self.blockchain.get_block_by_hash(&hash)?;
        Some(self.convert_block(block))
    }

    pub(crate) async fn mined_transactions_by_block_number(
        &self,
        number: BlockNumber,
    ) -> Option<Vec<AnyRpcTransaction>> {
        if let Some(block) = self.get_block(number) {
            return self.mined_transactions_in_block(&block);
        }
        None
    }

    /// Returns all transactions given a block
    pub(crate) fn mined_transactions_in_block(
        &self,
        block: &Block,
    ) -> Option<Vec<AnyRpcTransaction>> {
        let mut transactions = Vec::with_capacity(block.transactions.len());
        let base_fee = block.header.base_fee_per_gas;
        let storage = self.blockchain.storage.read();
        for hash in block.transactions.iter().map(|tx| tx.hash()) {
            let info = storage.transactions.get(&hash)?.info.clone();
            let tx = block.transactions.get(info.transaction_index as usize)?.clone();

            let tx = transaction_build(Some(hash), tx, Some(block), Some(info), base_fee);
            transactions.push(tx);
        }
        Some(transactions)
    }

    pub async fn block_by_number(
        &self,
        number: BlockNumber,
    ) -> Result<Option<AnyRpcBlock>, BlockchainError> {
        trace!(target: "backend", "get block by number {:?}", number);
        if let tx @ Some(_) = self.mined_block_by_number(number) {
            return Ok(tx);
        }

        if let Some(fork) = self.get_fork() {
            let number = self.convert_block_number(Some(number));
            if fork.predates_fork_inclusive(number) {
                return Ok(fork.block_by_number(number).await?)
            }
        }

        Ok(None)
    }

    pub async fn block_by_number_full(
        &self,
        number: BlockNumber,
    ) -> Result<Option<AnyRpcBlock>, BlockchainError> {
        trace!(target: "backend", "get block by number {:?}", number);
        if let tx @ Some(_) = self.get_full_block(number) {
            return Ok(tx);
        }

        if let Some(fork) = self.get_fork() {
            let number = self.convert_block_number(Some(number));
            if fork.predates_fork_inclusive(number) {
                return Ok(fork.block_by_number_full(number).await?)
            }
        }

        Ok(None)
    }

    pub fn get_block(&self, id: impl Into<BlockId>) -> Option<Block> {
        let hash = match id.into() {
            BlockId::Hash(hash) => hash.block_hash,
            BlockId::Number(number) => {
                let storage = self.blockchain.storage.read();
                let slots_in_an_epoch = U64::from(self.slots_in_an_epoch);
                match number {
                    BlockNumber::Latest => storage.best_hash,
                    BlockNumber::Earliest => storage.genesis_hash,
                    BlockNumber::Pending => return None,
                    BlockNumber::Number(num) => *storage.hashes.get(&U64::from(num))?,
                    BlockNumber::Safe => {
                        if storage.best_number > (slots_in_an_epoch) {
                            *storage.hashes.get(&(storage.best_number - (slots_in_an_epoch)))?
                        } else {
                            storage.genesis_hash // treat the genesis block as safe "by definition"
                        }
                    }
                    BlockNumber::Finalized => {
                        if storage.best_number > (slots_in_an_epoch * U64::from(2)) {
                            *storage
                                .hashes
                                .get(&(storage.best_number - (slots_in_an_epoch * U64::from(2))))?
                        } else {
                            storage.genesis_hash
                        }
                    }
                }
            }
        };
        self.get_block_by_hash(hash)
    }

    pub fn get_block_by_hash(&self, hash: B256) -> Option<Block> {
        self.blockchain.get_block_by_hash(&hash)
    }

    pub fn mined_block_by_number(&self, number: BlockNumber) -> Option<AnyRpcBlock> {
        let block = self.get_block(number)?;
        let mut block = self.convert_block(block);
        block.transactions.convert_to_hashes();
        Some(block)
    }

    pub fn get_full_block(&self, id: impl Into<BlockId>) -> Option<AnyRpcBlock> {
        let block = self.get_block(id)?;
        let transactions = self.mined_transactions_in_block(&block)?;
        let mut block = self.convert_block(block);
        block.inner.transactions = BlockTransactions::Full(transactions);

        Some(block)
    }

    /// Takes a block as it's stored internally and returns the eth api conform block format.
    pub fn convert_block(&self, block: Block) -> AnyRpcBlock {
        let size = U256::from(alloy_rlp::encode(&block).len() as u32);

        let Block { header, transactions, .. } = block;

        let hash = header.hash_slow();
        let Header { number, withdrawals_root, .. } = header;

        let block = AlloyBlock {
            header: AlloyHeader {
                inner: AnyHeader::from(header),
                hash,
                total_difficulty: Some(self.total_difficulty()),
                size: Some(size),
            },
            transactions: alloy_rpc_types::BlockTransactions::Hashes(
                transactions.into_iter().map(|tx| tx.hash()).collect(),
            ),
            uncles: vec![],
            withdrawals: withdrawals_root.map(|_| Default::default()),
        };

        let mut block = WithOtherFields::new(block);

        // If Arbitrum, apply chain specifics to converted block.
        if is_arbitrum(self.env.read().cfg.chain_id) {
            // Set `l1BlockNumber` field.
            block.other.insert("l1BlockNumber".to_string(), number.into());
        }

        AnyRpcBlock::from(block)
    }

    /// Converts the `BlockNumber` into a numeric value
    ///
    /// # Errors
    ///
    /// returns an error if the requested number is larger than the current height
    pub async fn ensure_block_number<T: Into<BlockId>>(
        &self,
        block_id: Option<T>,
    ) -> Result<u64, BlockchainError> {
        let current = self.best_number();
        let requested =
            match block_id.map(Into::into).unwrap_or(BlockId::Number(BlockNumber::Latest)) {
                BlockId::Hash(hash) => {
                    self.block_by_hash(hash.block_hash)
                        .await?
                        .ok_or(BlockchainError::BlockNotFound)?
                        .header
                        .number
                }
                BlockId::Number(num) => match num {
                    BlockNumber::Latest | BlockNumber::Pending => self.best_number(),
                    BlockNumber::Earliest => U64::ZERO.to::<u64>(),
                    BlockNumber::Number(num) => num,
                    BlockNumber::Safe => current.saturating_sub(self.slots_in_an_epoch),
                    BlockNumber::Finalized => current.saturating_sub(self.slots_in_an_epoch * 2),
                },
            };

        if requested > current {
            Err(BlockchainError::BlockOutOfRange(current, requested))
        } else {
            Ok(requested)
        }
    }

    pub fn convert_block_number(&self, block: Option<BlockNumber>) -> u64 {
        let current = self.best_number();
        match block.unwrap_or(BlockNumber::Latest) {
            BlockNumber::Latest | BlockNumber::Pending => current,
            BlockNumber::Earliest => 0,
            BlockNumber::Number(num) => num,
            BlockNumber::Safe => current.saturating_sub(self.slots_in_an_epoch),
            BlockNumber::Finalized => current.saturating_sub(self.slots_in_an_epoch * 2),
        }
    }

    /// Helper function to execute a closure with the database at a specific block
    pub async fn with_database_at<F, T>(
        &self,
        block_request: Option<BlockRequest>,
        f: F,
    ) -> Result<T, BlockchainError>
    where
        F: FnOnce(Box<dyn MaybeFullDatabase + '_>, BlockEnv) -> T,
    {
        let block_number = match block_request {
            Some(BlockRequest::Pending(pool_transactions)) => {
                let result = self
                    .with_pending_block(pool_transactions, |state, block| {
                        let block = block.block;
                        let block = BlockEnv {
                            number: U256::from(block.header.number),
                            coinbase: block.header.beneficiary,
                            timestamp: U256::from(block.header.timestamp),
                            difficulty: block.header.difficulty,
                            prevrandao: Some(block.header.mix_hash),
                            basefee: U256::from(block.header.base_fee_per_gas.unwrap_or_default()),
                            gas_limit: U256::from(block.header.gas_limit),
                            ..Default::default()
                        };
                        f(state, block)
                    })
                    .await;
                return Ok(result);
            }
            Some(BlockRequest::Number(bn)) => Some(BlockNumber::Number(bn)),
            None => None,
        };
        let block_number: U256 = U256::from(self.convert_block_number(block_number));

        if block_number < self.env.read().block.number {
            if let Some((block_hash, block)) = self
                .block_by_number(BlockNumber::Number(block_number.to::<u64>()))
                .await?
                .map(|block| (block.header.hash, block))
            {
                if let Some(state) = self.states.write().get(&block_hash) {
                    let block = BlockEnv {
                        number: block_number,
                        coinbase: block.header.beneficiary,
                        timestamp: U256::from(block.header.timestamp),
                        difficulty: block.header.difficulty,
                        prevrandao: block.header.mix_hash,
                        basefee: U256::from(block.header.base_fee_per_gas.unwrap_or_default()),
                        gas_limit: U256::from(block.header.gas_limit),
                        ..Default::default()
                    };
                    return Ok(f(Box::new(state), block));
                }
            }

            warn!(target: "backend", "Not historic state found for block={}", block_number);
            return Err(BlockchainError::BlockOutOfRange(
                self.env.read().block.number.to::<u64>(),
                block_number.to::<u64>(),
            ));
        }

        let db = self.db.read().await;
        let block = self.env.read().block.clone();
        Ok(f(Box::new(&**db), block))
    }

    pub async fn storage_at(
        &self,
        address: Address,
        index: U256,
        block_request: Option<BlockRequest>,
    ) -> Result<B256, BlockchainError> {
        self.with_database_at(block_request, |db, _| {
            trace!(target: "backend", "get storage for {:?} at {:?}", address, index);
            let val = db.storage_ref(address, index)?;
            Ok(val.into())
        })
        .await?
    }

    /// Returns the code of the address
    ///
    /// If the code is not present and fork mode is enabled then this will try to fetch it from the
    /// forked client
    pub async fn get_code(
        &self,
        address: Address,
        block_request: Option<BlockRequest>,
    ) -> Result<Bytes, BlockchainError> {
        self.with_database_at(block_request, |db, _| self.get_code_with_state(&db, address)).await?
    }

    pub fn get_code_with_state(
        &self,
        state: &dyn DatabaseRef<Error = DatabaseError>,
        address: Address,
    ) -> Result<Bytes, BlockchainError> {
        trace!(target: "backend", "get code for {:?}", address);
        let account = state.basic_ref(address)?.unwrap_or_default();
        if account.code_hash == KECCAK_EMPTY {
            // if the code hash is `KECCAK_EMPTY`, we check no further
            return Ok(Default::default());
        }
        let code = if let Some(code) = account.code {
            code
        } else {
            state.code_by_hash_ref(account.code_hash)?
        };
        Ok(code.bytes()[..code.len()].to_vec().into())
    }

    /// Returns the balance of the address
    ///
    /// If the requested number predates the fork then this will fetch it from the endpoint
    pub async fn get_balance(
        &self,
        address: Address,
        block_request: Option<BlockRequest>,
    ) -> Result<U256, BlockchainError> {
        self.with_database_at(block_request, |db, _| self.get_balance_with_state(db, address))
            .await?
    }

    pub async fn get_account_at_block(
        &self,
        address: Address,
        block_request: Option<BlockRequest>,
    ) -> Result<Account, BlockchainError> {
        self.with_database_at(block_request, |block_db, _| {
            let db = block_db.maybe_as_full_db().ok_or(BlockchainError::DataUnavailable)?;
            let account = db.get(&address).cloned().unwrap_or_default();
            let storage_root = storage_root(&account.storage);
            let code_hash = account.info.code_hash;
            let balance = account.info.balance;
            let nonce = account.info.nonce;
            Ok(Account { balance, nonce, code_hash, storage_root })
        })
        .await?
    }

    pub fn get_balance_with_state<D>(
        &self,
        state: D,
        address: Address,
    ) -> Result<U256, BlockchainError>
    where
        D: DatabaseRef<Error = DatabaseError>,
    {
        trace!(target: "backend", "get balance for {:?}", address);
        Ok(state.basic_ref(address)?.unwrap_or_default().balance)
    }

    /// Returns the nonce of the address
    ///
    /// If the requested number predates the fork then this will fetch it from the endpoint
    pub async fn get_nonce(
        &self,
        address: Address,
        block_request: BlockRequest,
    ) -> Result<u64, BlockchainError> {
        if let BlockRequest::Pending(pool_transactions) = &block_request {
            if let Some(value) = get_pool_transactions_nonce(pool_transactions, address) {
                return Ok(value);
            }
        }
        let final_block_request = match block_request {
            BlockRequest::Pending(_) => BlockRequest::Number(self.best_number()),
            BlockRequest::Number(bn) => BlockRequest::Number(bn),
        };

        self.with_database_at(Some(final_block_request), |db, _| {
            trace!(target: "backend", "get nonce for {:?}", address);
            Ok(db.basic_ref(address)?.unwrap_or_default().nonce)
        })
        .await?
    }

    /// Returns the traces for the given transaction
    pub async fn trace_transaction(
        &self,
        hash: B256,
    ) -> Result<Vec<LocalizedTransactionTrace>, BlockchainError> {
        if let Some(traces) = self.mined_parity_trace_transaction(hash) {
            return Ok(traces);
        }

        if let Some(fork) = self.get_fork() {
            return Ok(fork.trace_transaction(hash).await?)
        }

        Ok(vec![])
    }

    /// Returns the traces for the given transaction
    pub(crate) fn mined_parity_trace_transaction(
        &self,
        hash: B256,
    ) -> Option<Vec<LocalizedTransactionTrace>> {
        self.blockchain.storage.read().transactions.get(&hash).map(|tx| tx.parity_traces())
    }

    /// Returns the traces for the given transaction
    pub(crate) fn mined_transaction(&self, hash: B256) -> Option<MinedTransaction> {
        self.blockchain.storage.read().transactions.get(&hash).cloned()
    }

    /// Returns the traces for the given block
    pub(crate) fn mined_parity_trace_block(
        &self,
        block: u64,
    ) -> Option<Vec<LocalizedTransactionTrace>> {
        let block = self.get_block(block)?;
        let mut traces = vec![];
        let storage = self.blockchain.storage.read();
        for tx in block.transactions {
            traces.extend(storage.transactions.get(&tx.hash())?.parity_traces());
        }
        Some(traces)
    }

    /// Returns the traces for the given transaction
    pub async fn debug_trace_transaction(
        &self,
        hash: B256,
        opts: GethDebugTracingOptions,
    ) -> Result<GethTrace, BlockchainError> {
        if let Some(trace) = self.mined_geth_trace_transaction(hash, opts.clone()) {
            return trace;
        }

        if let Some(fork) = self.get_fork() {
            return Ok(fork.debug_trace_transaction(hash, opts).await?)
        }

        Ok(GethTrace::Default(Default::default()))
    }

    fn mined_geth_trace_transaction(
        &self,
        hash: B256,
        opts: GethDebugTracingOptions,
    ) -> Option<Result<GethTrace, BlockchainError>> {
        self.blockchain.storage.read().transactions.get(&hash).map(|tx| tx.geth_trace(opts))
    }

    /// Returns the traces for the given block
    pub async fn trace_block(
        &self,
        block: BlockNumber,
    ) -> Result<Vec<LocalizedTransactionTrace>, BlockchainError> {
        let number = self.convert_block_number(Some(block));
        if let Some(traces) = self.mined_parity_trace_block(number) {
            return Ok(traces);
        }

        if let Some(fork) = self.get_fork() {
            if fork.predates_fork(number) {
                return Ok(fork.trace_block(number).await?)
            }
        }

        Ok(vec![])
    }

    pub async fn transaction_receipt(
        &self,
        hash: B256,
    ) -> Result<Option<ReceiptResponse>, BlockchainError> {
        if let Some(receipt) = self.mined_transaction_receipt(hash) {
            return Ok(Some(receipt.inner));
        }

        if let Some(fork) = self.get_fork() {
            let receipt = fork.transaction_receipt(hash).await?;
            let number = self.convert_block_number(
                receipt.clone().and_then(|r| r.block_number).map(BlockNumber::from),
            );

            if fork.predates_fork_inclusive(number) {
                return Ok(receipt);
            }
        }

        Ok(None)
    }

    // Returns the traces matching a given filter
    pub async fn trace_filter(
        &self,
        filter: TraceFilter,
    ) -> Result<Vec<LocalizedTransactionTrace>, BlockchainError> {
        let matcher = filter.matcher();
        let start = filter.from_block.unwrap_or(0);
        let end = filter.to_block.unwrap_or(self.best_number());

        let dist = end.saturating_sub(start);
        if dist == 0 {
            return Err(BlockchainError::RpcError(RpcError::invalid_params(
                "invalid block range, ensure that to block is greater than from block".to_string(),
            )));
        }
        if dist > 300 {
            return Err(BlockchainError::RpcError(RpcError::invalid_params(
                "block range too large, currently limited to 300".to_string(),
            )));
        }

        // Accumulate tasks for block range
        let mut trace_tasks = vec![];
        for num in start..=end {
            trace_tasks.push(self.trace_block(num.into()));
        }

        // Execute tasks and filter traces
        let traces = futures::future::try_join_all(trace_tasks).await?;
        let filtered_traces =
            traces.into_iter().flatten().filter(|trace| matcher.matches(&trace.trace));

        // Apply after and count
        let filtered_traces: Vec<_> = if let Some(after) = filter.after {
            filtered_traces.skip(after as usize).collect()
        } else {
            filtered_traces.collect()
        };

        let filtered_traces: Vec<_> = if let Some(count) = filter.count {
            filtered_traces.into_iter().take(count as usize).collect()
        } else {
            filtered_traces
        };

        Ok(filtered_traces)
    }

    /// Returns all receipts of the block
    pub fn mined_receipts(&self, hash: B256) -> Option<Vec<TypedReceipt>> {
        let block = self.mined_block_by_hash(hash)?;
        let mut receipts = Vec::new();
        let storage = self.blockchain.storage.read();
        for tx in block.transactions.hashes() {
            let receipt = storage.transactions.get(&tx)?.receipt.clone();
            receipts.push(receipt);
        }
        Some(receipts)
    }

    /// Returns all transaction receipts of the block
    pub fn mined_block_receipts(&self, id: impl Into<BlockId>) -> Option<Vec<ReceiptResponse>> {
        let mut receipts = Vec::new();
        let block = self.get_block(id)?;

        for transaction in block.transactions {
            let receipt = self.mined_transaction_receipt(transaction.hash())?;
            receipts.push(receipt.inner);
        }

        Some(receipts)
    }

    /// Returns the transaction receipt for the given hash
    pub(crate) fn mined_transaction_receipt(&self, hash: B256) -> Option<MinedTransactionReceipt> {
        let MinedTransaction { info, receipt: tx_receipt, block_hash, .. } =
            self.blockchain.get_transaction_by_hash(&hash)?;

        let index = info.transaction_index as usize;
        let block = self.blockchain.get_block_by_hash(&block_hash)?;
        let transaction = block.transactions[index].clone();

        // Cancun specific
        let excess_blob_gas = block.header.excess_blob_gas;
        let blob_gas_price =
            alloy_eips::eip4844::calc_blob_gasprice(excess_blob_gas.unwrap_or_default());
        let blob_gas_used = transaction.blob_gas();

        let effective_gas_price = match transaction.transaction {
            TypedTransaction::Legacy(t) => t.tx().gas_price,
            TypedTransaction::EIP2930(t) => t.tx().gas_price,
            TypedTransaction::EIP1559(t) => block
                .header
                .base_fee_per_gas
                .map_or(self.base_fee() as u128, |g| g as u128)
                .saturating_add(t.tx().max_priority_fee_per_gas),
            TypedTransaction::EIP4844(t) => block
                .header
                .base_fee_per_gas
                .map_or(self.base_fee() as u128, |g| g as u128)
                .saturating_add(t.tx().tx().max_priority_fee_per_gas),
            TypedTransaction::EIP7702(t) => block
                .header
                .base_fee_per_gas
                .map_or(self.base_fee() as u128, |g| g as u128)
                .saturating_add(t.tx().max_priority_fee_per_gas),
            TypedTransaction::Deposit(_) => 0_u128,
        };

        let receipts = self.get_receipts(block.transactions.iter().map(|tx| tx.hash()));
        let next_log_index = receipts[..index].iter().map(|r| r.logs().len()).sum::<usize>();

        let receipt = tx_receipt.as_receipt_with_bloom().receipt.clone();
        let receipt = Receipt {
            status: receipt.status,
            cumulative_gas_used: receipt.cumulative_gas_used,
            logs: receipt
                .logs
                .into_iter()
                .enumerate()
                .map(|(index, log)| alloy_rpc_types::Log {
                    inner: log,
                    block_hash: Some(block_hash),
                    block_number: Some(block.header.number),
                    block_timestamp: Some(block.header.timestamp),
                    transaction_hash: Some(info.transaction_hash),
                    transaction_index: Some(info.transaction_index),
                    log_index: Some((next_log_index + index) as u64),
                    removed: false,
                })
                .collect(),
        };
        let receipt_with_bloom =
            ReceiptWithBloom { receipt, logs_bloom: tx_receipt.as_receipt_with_bloom().logs_bloom };

        let inner = match tx_receipt {
            TypedReceipt::EIP1559(_) => TypedReceipt::EIP1559(receipt_with_bloom),
            TypedReceipt::Legacy(_) => TypedReceipt::Legacy(receipt_with_bloom),
            TypedReceipt::EIP2930(_) => TypedReceipt::EIP2930(receipt_with_bloom),
            TypedReceipt::EIP4844(_) => TypedReceipt::EIP4844(receipt_with_bloom),
            TypedReceipt::EIP7702(_) => TypedReceipt::EIP7702(receipt_with_bloom),
            TypedReceipt::Deposit(r) => TypedReceipt::Deposit(DepositReceipt {
                inner: receipt_with_bloom,
                deposit_nonce: r.deposit_nonce,
                deposit_receipt_version: r.deposit_receipt_version,
            }),
        };

        let inner = TransactionReceipt {
            inner,
            transaction_hash: info.transaction_hash,
            transaction_index: Some(info.transaction_index),
            block_number: Some(block.header.number),
            gas_used: info.gas_used,
            contract_address: info.contract_address,
            effective_gas_price,
            block_hash: Some(block_hash),
            from: info.from,
            to: info.to,
            blob_gas_price: Some(blob_gas_price),
            blob_gas_used,
        };

        Some(MinedTransactionReceipt { inner, out: info.out.map(|o| o.0.into()) })
    }

    /// Returns the blocks receipts for the given number
    pub async fn block_receipts(
        &self,
        number: BlockId,
    ) -> Result<Option<Vec<ReceiptResponse>>, BlockchainError> {
        if let Some(receipts) = self.mined_block_receipts(number) {
            return Ok(Some(receipts));
        }

        if let Some(fork) = self.get_fork() {
            let number = match self.ensure_block_number(Some(number)).await {
                Err(_) => return Ok(None),
                Ok(n) => n,
            };

            if fork.predates_fork_inclusive(number) {
                let receipts = fork.block_receipts(number).await?;

                return Ok(receipts);
            }
        }

        Ok(None)
    }

    pub async fn transaction_by_block_number_and_index(
        &self,
        number: BlockNumber,
        index: Index,
    ) -> Result<Option<AnyRpcTransaction>, BlockchainError> {
        if let Some(block) = self.mined_block_by_number(number) {
            return Ok(self.mined_transaction_by_block_hash_and_index(block.header.hash, index));
        }

        if let Some(fork) = self.get_fork() {
            let number = self.convert_block_number(Some(number));
            if fork.predates_fork(number) {
                return Ok(fork.transaction_by_block_number_and_index(number, index.into()).await?)
            }
        }

        Ok(None)
    }

    pub async fn transaction_by_block_hash_and_index(
        &self,
        hash: B256,
        index: Index,
    ) -> Result<Option<AnyRpcTransaction>, BlockchainError> {
        if let tx @ Some(_) = self.mined_transaction_by_block_hash_and_index(hash, index) {
            return Ok(tx);
        }

        if let Some(fork) = self.get_fork() {
            return Ok(fork.transaction_by_block_hash_and_index(hash, index.into()).await?)
        }

        Ok(None)
    }

    pub fn mined_transaction_by_block_hash_and_index(
        &self,
        block_hash: B256,
        index: Index,
    ) -> Option<AnyRpcTransaction> {
        let (info, block, tx) = {
            let storage = self.blockchain.storage.read();
            let block = storage.blocks.get(&block_hash).cloned()?;
            let index: usize = index.into();
            let tx = block.transactions.get(index)?.clone();
            let info = storage.transactions.get(&tx.hash())?.info.clone();
            (info, block, tx)
        };

        Some(transaction_build(
            Some(info.transaction_hash),
            tx,
            Some(&block),
            Some(info),
            block.header.base_fee_per_gas,
        ))
    }

    pub async fn transaction_by_hash(
        &self,
        hash: B256,
    ) -> Result<Option<AnyRpcTransaction>, BlockchainError> {
        trace!(target: "backend", "transaction_by_hash={:?}", hash);
        if let tx @ Some(_) = self.mined_transaction_by_hash(hash) {
            return Ok(tx);
        }

        if let Some(fork) = self.get_fork() {
            return fork.transaction_by_hash(hash).await.map_err(BlockchainError::AlloyForkProvider)
        }

        Ok(None)
    }

    pub fn mined_transaction_by_hash(&self, hash: B256) -> Option<AnyRpcTransaction> {
        let (info, block) = {
            let storage = self.blockchain.storage.read();
            let MinedTransaction { info, block_hash, .. } =
                storage.transactions.get(&hash)?.clone();
            let block = storage.blocks.get(&block_hash).cloned()?;
            (info, block)
        };
        let tx = block.transactions.get(info.transaction_index as usize)?.clone();

        Some(transaction_build(
            Some(info.transaction_hash),
            tx,
            Some(&block),
            Some(info),
            block.header.base_fee_per_gas,
        ))
    }

    /// Prove an account's existence or nonexistence in the state trie.
    ///
    /// Returns a merkle proof of the account's trie node, `account_key` == keccak(address)
    pub async fn prove_account_at(
        &self,
        address: Address,
        keys: Vec<B256>,
        block_request: Option<BlockRequest>,
    ) -> Result<AccountProof, BlockchainError> {
        let block_number = block_request.as_ref().map(|r| r.block_number());

        self.with_database_at(block_request, |block_db, _| {
            trace!(target: "backend", "get proof for {:?} at {:?}", address, block_number);
            let db = block_db.maybe_as_full_db().ok_or(BlockchainError::DataUnavailable)?;
            let account = db.get(&address).cloned().unwrap_or_default();

            let mut builder = HashBuilder::default()
                .with_proof_retainer(ProofRetainer::new(vec![Nibbles::unpack(keccak256(address))]));

            for (key, account) in trie_accounts(db) {
                builder.add_leaf(key, &account);
            }

            let _ = builder.root();

            let proof = builder
                .take_proof_nodes()
                .into_nodes_sorted()
                .into_iter()
                .map(|(_, v)| v)
                .collect();
            let storage_proofs = prove_storage(&account.storage, &keys);

            let account_proof = AccountProof {
                address,
                balance: account.info.balance,
                nonce: account.info.nonce,
                code_hash: account.info.code_hash,
                storage_hash: storage_root(&account.storage),
                account_proof: proof,
                storage_proof: keys
                    .into_iter()
                    .zip(storage_proofs)
                    .map(|(key, proof)| {
                        let storage_key: U256 = key.into();
                        let value = account.storage.get(&storage_key).cloned().unwrap_or_default();
                        StorageProof { key: JsonStorageKey::Hash(key), value, proof }
                    })
                    .collect(),
            };

            Ok(account_proof)
        })
        .await?
    }

    /// Returns a new block event stream
    pub fn new_block_notifications(&self) -> NewBlockNotifications {
        let (tx, rx) = unbounded();
        self.new_block_listeners.lock().push(tx);
        trace!(target: "backed", "added new block listener");
        rx
    }

    /// Notifies all `new_block_listeners` about the new block
    fn notify_on_new_block(&self, header: Header, hash: B256) {
        // cleanup closed notification streams first, if the channel is closed we can remove the
        // sender half for the set
        self.new_block_listeners.lock().retain(|tx| !tx.is_closed());

        let notification = NewBlockNotification { hash, header: Arc::new(header) };

        self.new_block_listeners
            .lock()
            .retain(|tx| tx.unbounded_send(notification.clone()).is_ok());
    }

    /// Reorg the chain to a common height and execute blocks to build new chain.
    ///
    /// The state of the chain is rewound using `rewind` to the common block, including the db,
    /// storage, and env.
    ///
    /// Finally, `do_mine_block` is called to create the new chain.
    pub async fn reorg(
        &self,
        depth: u64,
        tx_pairs: HashMap<u64, Vec<Arc<PoolTransaction>>>,
        common_block: Block,
    ) -> Result<(), BlockchainError> {
        self.rollback(common_block).await?;
        // Create the new reorged chain, filling the blocks with transactions if supplied
        for i in 0..depth {
            let to_be_mined = tx_pairs.get(&i).cloned().unwrap_or_else(Vec::new);
            let outcome = self.do_mine_block(to_be_mined).await;
            node_info!(
                "    Mined reorg block number {}. With {} valid txs and with invalid {} txs",
                outcome.block_number,
                outcome.included.len(),
                outcome.invalid.len()
            );
        }

        Ok(())
    }

    /// Rollback the chain to a common height.
    ///
    /// The state of the chain is rewound using `rewind` to the common block, including the db,
    /// storage, and env.
    pub async fn rollback(&self, common_block: Block) -> Result<(), BlockchainError> {
        // Get the database at the common block
        let common_state = {
            let mut state = self.states.write();
            let state_db = state
                .get(&common_block.header.hash_slow())
                .ok_or(BlockchainError::DataUnavailable)?;
            let db_full = state_db.maybe_as_full_db().ok_or(BlockchainError::DataUnavailable)?;
            db_full.clone()
        };

        {
            // Set state to common state
            self.db.write().await.clear();
            for (address, acc) in common_state {
                for (key, value) in acc.storage {
                    self.db.write().await.set_storage_at(address, key.into(), value.into())?;
                }
                self.db.write().await.insert_account(address, acc.info);
            }
        }

        {
            // Unwind the storage back to the common ancestor
            self.blockchain
                .storage
                .write()
                .unwind_to(common_block.header.number, common_block.header.hash_slow());

            // Set environment back to common block
            let mut env = self.env.write();
            env.block.number = U256::from(common_block.header.number);
            env.block.timestamp = U256::from(common_block.header.timestamp);
            env.block.gas_limit = U256::from(common_block.header.gas_limit);
            env.block.difficulty = common_block.header.difficulty;
            env.block.prevrandao = Some(common_block.header.mix_hash);

            self.time.reset(env.block.timestamp.to::<u64>());
        }
        Ok(())
    }
}

/// Get max nonce from transaction pool by address
fn get_pool_transactions_nonce(
    pool_transactions: &[Arc<PoolTransaction>],
    address: Address,
) -> Option<u64> {
    if let Some(highest_nonce) = pool_transactions
        .iter()
        .filter(|tx| *tx.pending_transaction.sender() == address)
        .map(|tx| tx.pending_transaction.nonce())
        .max()
    {
        let tx_count = highest_nonce.saturating_add(1);
        return Some(tx_count)
    }
    None
}

#[async_trait::async_trait]
impl TransactionValidator for Backend {
    async fn validate_pool_transaction(
        &self,
        tx: &PendingTransaction,
    ) -> Result<(), BlockchainError> {
        let address = *tx.sender();
        let account = self.get_account(address).await?;
        let env = self.next_env();
        Ok(self.validate_pool_transaction_for(tx, &account, &env)?)
    }

    fn validate_pool_transaction_for(
        &self,
        pending: &PendingTransaction,
        account: &AccountInfo,
        env: &EnvWithHandlerCfg,
    ) -> Result<(), InvalidTransactionError> {
        let tx = &pending.transaction;

        if let Some(tx_chain_id) = tx.chain_id() {
            let chain_id = self.chain_id();
            if chain_id.to::<u64>() != tx_chain_id {
                if let Some(legacy) = tx.as_legacy() {
                    // <https://github.com/ethereum/EIPs/blob/master/EIPS/eip-155.md>
                    if env.handler_cfg.spec_id >= SpecId::SPURIOUS_DRAGON &&
                        legacy.tx().chain_id.is_none()
                    {
                        warn!(target: "backend", ?chain_id, ?tx_chain_id, "incompatible EIP155-based V");
                        return Err(InvalidTransactionError::IncompatibleEIP155);
                    }
                } else {
                    warn!(target: "backend", ?chain_id, ?tx_chain_id, "invalid chain id");
                    return Err(InvalidTransactionError::InvalidChainId);
                }
            }
        }

        if tx.gas_limit() < MIN_TRANSACTION_GAS as u64 {
            warn!(target: "backend", "[{:?}] gas too low", tx.hash());
            return Err(InvalidTransactionError::GasTooLow);
        }

        // Check gas limit, iff block gas limit is set.
        if !env.cfg.disable_block_gas_limit && tx.gas_limit() > env.block.gas_limit.to::<u64>() {
            warn!(target: "backend", "[{:?}] gas too high", tx.hash());
            return Err(InvalidTransactionError::GasTooHigh(ErrDetail {
                detail: String::from("tx.gas_limit > env.block.gas_limit"),
            }));
        }

        // check nonce
        let is_deposit_tx =
            matches!(&pending.transaction.transaction, TypedTransaction::Deposit(_));
        let nonce = tx.nonce();
        if nonce < account.nonce && !is_deposit_tx {
            warn!(target: "backend", "[{:?}] nonce too low", tx.hash());
            return Err(InvalidTransactionError::NonceTooLow);
        }

        if (env.handler_cfg.spec_id as u8) >= (SpecId::LONDON as u8) {
            if tx.gas_price() < env.block.basefee.to::<u128>() && !is_deposit_tx {
                warn!(target: "backend", "max fee per gas={}, too low, block basefee={}",tx.gas_price(),  env.block.basefee);
                return Err(InvalidTransactionError::FeeCapTooLow);
            }

            if let (Some(max_priority_fee_per_gas), Some(max_fee_per_gas)) =
                (tx.essentials().max_priority_fee_per_gas, tx.essentials().max_fee_per_gas)
            {
                if max_priority_fee_per_gas > max_fee_per_gas {
                    warn!(target: "backend", "max priority fee per gas={}, too high, max fee per gas={}", max_priority_fee_per_gas, max_fee_per_gas);
                    return Err(InvalidTransactionError::TipAboveFeeCap);
                }
            }
        }

        // EIP-4844 Cancun hard fork validation steps
        if env.spec_id() >= SpecId::CANCUN && tx.transaction.is_eip4844() {
            // Light checks first: see if the blob fee cap is too low.
            if let Some(max_fee_per_blob_gas) = tx.essentials().max_fee_per_blob_gas {
                if let Some(blob_gas_and_price) = &env.block.blob_excess_gas_and_price {
                    if max_fee_per_blob_gas < blob_gas_and_price.blob_gasprice {
                        warn!(target: "backend", "max fee per blob gas={}, too low, block blob gas price={}", max_fee_per_blob_gas, blob_gas_and_price.blob_gasprice);
                        return Err(InvalidTransactionError::BlobFeeCapTooLow);
                    }
                }
            }

            // Heavy (blob validation) checks
            let tx = match &tx.transaction {
                TypedTransaction::EIP4844(tx) => tx.tx(),
                _ => unreachable!(),
            };

            let blob_count = tx.tx().blob_versioned_hashes.len();

            // Ensure there are blob hashes.
            if blob_count == 0 {
                return Err(InvalidTransactionError::NoBlobHashes)
            }

            // Ensure the tx does not exceed the max blobs per block.
            if blob_count > MAX_BLOBS_PER_BLOCK {
                return Err(InvalidTransactionError::TooManyBlobs(blob_count, MAX_BLOBS_PER_BLOCK))
            }

            // Check for any blob validation errors if not impersonating.
            if !self.skip_blob_validation(Some(*pending.sender())) {
                if let Err(err) = tx.validate(env.cfg.kzg_settings.get()) {
                    return Err(InvalidTransactionError::BlobTransactionValidationError(err))
                }
            }
        }

        let max_cost = tx.max_cost();
        let value = tx.value();

        match &tx.transaction {
            TypedTransaction::Deposit(deposit_tx) => {
                // Deposit transactions
                // https://specs.optimism.io/protocol/deposits.html#execution
                // 1. no gas cost check required since already have prepaid gas from L1
                // 2. increment account balance by deposited amount before checking for sufficient
                //    funds `tx.value <= existing account value + deposited value`
                if value > account.balance + deposit_tx.mint {
                    warn!(target: "backend", "[{:?}] insufficient balance={}, required={} account={:?}", tx.hash(), account.balance + deposit_tx.mint, value, *pending.sender());
                    return Err(InvalidTransactionError::InsufficientFunds);
                }
            }
            _ => {
                // check sufficient funds: `gas * price + value`
                let req_funds = max_cost.checked_add(value.to()).ok_or_else(|| {
                    warn!(target: "backend", "[{:?}] cost too high", tx.hash());
                    InvalidTransactionError::InsufficientFunds
                })?;
                if account.balance < U256::from(req_funds) {
                    warn!(target: "backend", "[{:?}] insufficient allowance={}, required={} account={:?}", tx.hash(), account.balance, req_funds, *pending.sender());
                    return Err(InvalidTransactionError::InsufficientFunds);
                }
            }
        }

        Ok(())
    }

    fn validate_for(
        &self,
        tx: &PendingTransaction,
        account: &AccountInfo,
        env: &EnvWithHandlerCfg,
    ) -> Result<(), InvalidTransactionError> {
        self.validate_pool_transaction_for(tx, account, env)?;
        if tx.nonce() > account.nonce {
            return Err(InvalidTransactionError::NonceTooHigh);
        }
        Ok(())
    }
}

/// Creates a `AnyRpcTransaction` as it's expected for the `eth` RPC api from storage data
pub fn transaction_build(
    tx_hash: Option<B256>,
    eth_transaction: MaybeImpersonatedTransaction,
    block: Option<&Block>,
    info: Option<TransactionInfo>,
    base_fee: Option<u64>,
) -> AnyRpcTransaction {
    if let TypedTransaction::Deposit(ref deposit_tx) = eth_transaction.transaction {
        let DepositTransaction {
            nonce,
            source_hash,
            from: deposit_from,
            kind,
            mint,
            gas_limit,
            is_system_tx,
            input,
            value,
        } = deposit_tx.clone();

        let dep_tx = TxDeposit {
            source_hash,
            input,
            from: deposit_from,
            mint: Some(mint.to()),
            to: kind,
            is_system_transaction: is_system_tx,
            value,
            gas_limit,
        };

        let ser = serde_json::to_value(&dep_tx).expect("could not serialize TxDeposit");
        let maybe_deposit_fields = OtherFields::try_from(ser);

        match maybe_deposit_fields {
            Ok(mut fields) => {
                // Add zeroed signature fields for backwards compatibility
                // https://specs.optimism.io/protocol/deposits.html#the-deposited-transaction-type
                fields.insert("v".to_string(), serde_json::to_value("0x0").unwrap());
                fields.insert("r".to_string(), serde_json::to_value(B256::ZERO).unwrap());
                fields.insert(String::from("s"), serde_json::to_value(B256::ZERO).unwrap());
                fields.insert(
                    String::from("nonce"),
                    serde_json::to_value(format!("0x{nonce}")).unwrap(),
                );

                let inner = UnknownTypedTransaction {
                    ty: AnyTxType(DEPOSIT_TX_TYPE_ID),
                    fields,
                    memo: Default::default(),
                };

                let envelope = AnyTxEnvelope::Unknown(UnknownTxEnvelope {
                    hash: eth_transaction.hash(),
                    inner,
                });

                let tx = Transaction {
                    inner: Recovered::new_unchecked(envelope, deposit_from),
                    block_hash: block
                        .as_ref()
                        .map(|block| B256::from(keccak256(alloy_rlp::encode(&block.header)))),
                    block_number: block.as_ref().map(|block| block.header.number),
                    transaction_index: info.as_ref().map(|info| info.transaction_index),
                    effective_gas_price: None,
                };

                return AnyRpcTransaction::from(WithOtherFields::new(tx));
            }
            Err(_) => {
                error!(target: "backend", "failed to serialize deposit transaction");
            }
        }
    }

    let mut transaction: Transaction = eth_transaction.clone().into();

    let effective_gas_price = if !eth_transaction.is_dynamic_fee() {
        transaction.effective_gas_price(base_fee)
    } else if block.is_none() && info.is_none() {
        // transaction is not mined yet, gas price is considered just `max_fee_per_gas`
        transaction.max_fee_per_gas()
    } else {
        // if transaction is already mined, gas price is considered base fee + priority
        // fee: the effective gas price.
        let base_fee = base_fee.map_or(0u128, |g| g as u128);
        let max_priority_fee_per_gas = transaction.max_priority_fee_per_gas().unwrap_or(0);

        base_fee.saturating_add(max_priority_fee_per_gas)
    };

    transaction.effective_gas_price = Some(effective_gas_price);

    let envelope = transaction.inner;

    // if a specific hash was provided we update the transaction's hash
    // This is important for impersonated transactions since they all use the
    // `BYPASS_SIGNATURE` which would result in different hashes
    // Note: for impersonated transactions this only concerns pending transactions because
    // there's // no `info` yet.
    let hash = tx_hash.unwrap_or(*envelope.tx_hash());

    let envelope = match envelope.into_inner() {
        TxEnvelope::Legacy(signed_tx) => {
            let (t, sig, _) = signed_tx.into_parts();
            let new_signed = Signed::new_unchecked(t, sig, hash);
            AnyTxEnvelope::Ethereum(TxEnvelope::Legacy(new_signed))
        }
        TxEnvelope::Eip1559(signed_tx) => {
            let (t, sig, _) = signed_tx.into_parts();
            let new_signed = Signed::new_unchecked(t, sig, hash);
            AnyTxEnvelope::Ethereum(TxEnvelope::Eip1559(new_signed))
        }
        TxEnvelope::Eip2930(signed_tx) => {
            let (t, sig, _) = signed_tx.into_parts();
            let new_signed = Signed::new_unchecked(t, sig, hash);
            AnyTxEnvelope::Ethereum(TxEnvelope::Eip2930(new_signed))
        }
        TxEnvelope::Eip4844(signed_tx) => {
            let (t, sig, _) = signed_tx.into_parts();
            let new_signed = Signed::new_unchecked(t, sig, hash);
            AnyTxEnvelope::Ethereum(TxEnvelope::Eip4844(new_signed))
        }
        TxEnvelope::Eip7702(signed_tx) => {
            let (t, sig, _) = signed_tx.into_parts();
            let new_signed = Signed::new_unchecked(t, sig, hash);
            AnyTxEnvelope::Ethereum(TxEnvelope::Eip7702(new_signed))
        }
    };

    let tx = Transaction {
        inner: Recovered::new_unchecked(
            envelope,
            eth_transaction.recover().expect("can recover signed tx"),
        ),
        block_hash: block
            .as_ref()
            .map(|block| B256::from(keccak256(alloy_rlp::encode(&block.header)))),
        block_number: block.as_ref().map(|block| block.header.number),
        transaction_index: info.as_ref().map(|info| info.transaction_index),
        // deprecated
        effective_gas_price: Some(effective_gas_price),
    };
    AnyRpcTransaction::from(WithOtherFields::new(tx))
}

/// Prove a storage key's existence or nonexistence in the account's storage trie.
///
/// `storage_key` is the hash of the desired storage key, meaning
/// this will only work correctly under a secure trie.
/// `storage_key` == keccak(key)
pub fn prove_storage(storage: &HashMap<U256, U256>, keys: &[B256]) -> Vec<Vec<Bytes>> {
    let keys: Vec<_> = keys.iter().map(|key| Nibbles::unpack(keccak256(key))).collect();

    let mut builder = HashBuilder::default().with_proof_retainer(ProofRetainer::new(keys.clone()));

    for (key, value) in trie_storage(storage) {
        builder.add_leaf(key, &value);
    }

    let _ = builder.root();

    let mut proofs = Vec::new();
    let all_proof_nodes = builder.take_proof_nodes();

    for proof_key in keys {
        // Iterate over all proof nodes and find the matching ones.
        // The filtered results are guaranteed to be in order.
        let matching_proof_nodes =
            all_proof_nodes.matching_nodes_sorted(&proof_key).into_iter().map(|(_, node)| node);
        proofs.push(matching_proof_nodes.collect());
    }

    proofs
}

pub fn is_arbitrum(chain_id: u64) -> bool {
    if let Ok(chain) = NamedChain::try_from(chain_id) {
        return chain.is_arbitrum()
    }
    false
}<|MERGE_RESOLUTION|>--- conflicted
+++ resolved
@@ -101,16 +101,9 @@
 use op_alloy_consensus::{TxDeposit, DEPOSIT_TX_TYPE_ID};
 use parking_lot::{Mutex, RwLock};
 use revm::{
-<<<<<<< HEAD
     context_interface::block::BlobExcessGasAndPrice,
     database::WrapDatabaseRef,
     primitives::{HashMap, OptimismFields, ResultAndState},
-=======
-    db::WrapDatabaseRef,
-    interpreter::Host,
-    primitives::{BlobExcessGasAndPrice, HashMap, OptimismFields, ResultAndState},
-    DatabaseCommit,
->>>>>>> 256cc503
 };
 use revm_inspectors::transfer::TransferInspector;
 use std::{
