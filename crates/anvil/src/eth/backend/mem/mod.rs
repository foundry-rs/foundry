--- conflicted
+++ resolved
@@ -41,15 +41,11 @@
     proofs::{calculate_receipt_root, calculate_transaction_root},
     transaction::Recovered,
 };
-<<<<<<< HEAD
 use alloy_eip5792::{Capabilities, DelegationCapability};
-use alloy_eips::{eip1559::BaseFeeParams, eip4844::kzg_to_versioned_hash, eip7840::BlobParams};
-=======
 use alloy_eips::{
     eip1559::BaseFeeParams, eip4844::kzg_to_versioned_hash, eip7840::BlobParams,
     eip7910::SystemContract,
 };
->>>>>>> 6d7b3d0a
 use alloy_evm::{
     Database, Evm,
     eth::EthEvmContext,
