--- conflicted
+++ resolved
@@ -994,12 +994,8 @@
             // Defaults to block number for compatibility with existing state files.
             let fork_num_and_hash = self.get_fork().map(|f| (f.block_number(), f.block_hash()));
 
-            let best_number = state.best_block_number.unwrap_or(block.number.to::<U64>());
+            let best_number = state.best_block_number.unwrap_or(block.number);
             if let Some((number, hash)) = fork_num_and_hash {
-<<<<<<< HEAD
-=======
-                let best_number = state.best_block_number.unwrap_or(block.number);
->>>>>>> 8cdf80b6
                 trace!(target: "backend", state_block_number=?best_number, fork_block_number=?number);
                 // If the state.block_number is greater than the fork block number, set best number
                 // to the state block number.
@@ -1022,10 +1018,6 @@
                     self.blockchain.storage.write().best_hash = hash;
                 }
             } else {
-<<<<<<< HEAD
-=======
-                let best_number = state.best_block_number.unwrap_or(block.number);
->>>>>>> 8cdf80b6
                 self.blockchain.storage.write().best_number = best_number;
 
                 // Set the current best block hash;
@@ -1730,16 +1722,6 @@
                             })
                             .collect(),
                     };
-<<<<<<< HEAD
-=======
-
-                    let receipt = Receipt {
-                        status: result.is_success().into(),
-                        cumulative_gas_used: result.gas_used(),
-                        logs: sim_res.logs.clone()
-                    };
-                    receipts.push(receipt.with_bloom());
->>>>>>> 8cdf80b6
                     logs.extend(sim_res.logs.clone().iter().map(|log| log.inner.clone()));
                     log_index += sim_res.logs.len();
                     call_res.push(sim_res);
