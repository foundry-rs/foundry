//! In-memory blockchain storage
use crate::eth::{
    backend::{
        db::{MaybeFullDatabase, SerializableBlock, StateDb},
        mem::cache::DiskStateCache,
    },
    error::BlockchainError,
    pool::transactions::PoolTransaction,
};
use alloy_primitives::{Bytes, TxHash, B256, U256, U64};
<<<<<<< HEAD
use alloy_rpc_types::{BlockId, BlockNumberOrTag, TransactionInfo as RethTransactionInfo};
use alloy_rpc_types_trace::{
    geth::{
        FourByteFrame, GethDebugBuiltInTracerType, GethDebugTracerType, GethDebugTracingOptions,
        GethTrace, NoopFrame,
    },
    parity::LocalizedTransactionTrace,
=======
use alloy_rpc_types::{
    trace::{
        geth::{DefaultFrame, GethDefaultTracingOptions},
        parity::LocalizedTransactionTrace,
    },
    BlockId, BlockNumberOrTag, TransactionInfo as RethTransactionInfo,
>>>>>>> d3572af7
};
use anvil_core::eth::{
    block::{Block, PartialHeader},
    transaction::{MaybeImpersonatedTransaction, ReceiptResponse, TransactionInfo, TypedReceipt},
};
use anvil_rpc::error::RpcError;
use foundry_evm::{
    revm::primitives::Env,
    traces::{FourByteInspector, GethTraceBuilder, ParityTraceBuilder, TracingInspectorConfig},
};
use parking_lot::RwLock;
use std::{
    collections::{HashMap, VecDeque},
    fmt,
    sync::Arc,
    time::Duration,
};

// === various limits in number of blocks ===

const DEFAULT_HISTORY_LIMIT: usize = 500;
const MIN_HISTORY_LIMIT: usize = 10;
// 1hr of up-time at lowest 1s interval
const MAX_ON_DISK_HISTORY_LIMIT: usize = 3_600;

/// Represents the complete state of single block
pub struct InMemoryBlockStates {
    /// The states at a certain block
    states: HashMap<B256, StateDb>,
    /// states which data is moved to disk
    on_disk_states: HashMap<B256, StateDb>,
    /// How many states to store at most
    in_memory_limit: usize,
    /// minimum amount of states we keep in memory
    min_in_memory_limit: usize,
    /// maximum amount of states we keep on disk
    ///
    /// Limiting the states will prevent disk blow up, especially in interval mining mode
    max_on_disk_limit: usize,
    /// the oldest states written to disk
    oldest_on_disk: VecDeque<B256>,
    /// all states present, used to enforce `in_memory_limit`
    present: VecDeque<B256>,
    /// Stores old states on disk
    disk_cache: DiskStateCache,
}

impl InMemoryBlockStates {
    /// Creates a new instance with limited slots
    pub fn new(limit: usize) -> Self {
        Self {
            states: Default::default(),
            on_disk_states: Default::default(),
            in_memory_limit: limit,
            min_in_memory_limit: limit.min(MIN_HISTORY_LIMIT),
            max_on_disk_limit: MAX_ON_DISK_HISTORY_LIMIT,
            oldest_on_disk: Default::default(),
            present: Default::default(),
            disk_cache: Default::default(),
        }
    }

    /// Configures no disk caching
    pub fn memory_only(mut self) -> Self {
        self.max_on_disk_limit = 0;
        self
    }

    /// This modifies the `limit` what to keep stored in memory.
    ///
    /// This will ensure the new limit adjusts based on the block time.
    /// The lowest blocktime is 1s which should increase the limit slightly
    pub fn update_interval_mine_block_time(&mut self, block_time: Duration) {
        let block_time = block_time.as_secs();
        // for block times lower than 2s we increase the mem limit since we're mining _small_ blocks
        // very fast
        // this will gradually be decreased once the max limit was reached
        if block_time <= 2 {
            self.in_memory_limit = DEFAULT_HISTORY_LIMIT * 3;
            self.enforce_limits();
        }
    }

    /// Returns true if only memory caching is supported.
    fn is_memory_only(&self) -> bool {
        self.max_on_disk_limit == 0
    }

    /// Inserts a new (hash -> state) pair
    ///
    /// When the configured limit for the number of states that can be stored in memory is reached,
    /// the oldest state is removed.
    ///
    /// Since we keep a snapshot of the entire state as history, the size of the state will increase
    /// with the transactions processed. To counter this, we gradually decrease the cache limit with
    /// the number of states/blocks until we reached the `min_limit`.
    ///
    /// When a state that was previously written to disk is requested, it is simply read from disk.
    pub fn insert(&mut self, hash: B256, state: StateDb) {
        if !self.is_memory_only() && self.present.len() >= self.in_memory_limit {
            // once we hit the max limit we gradually decrease it
            self.in_memory_limit =
                self.in_memory_limit.saturating_sub(1).max(self.min_in_memory_limit);
        }

        self.enforce_limits();

        self.states.insert(hash, state);
        self.present.push_back(hash);
    }

    /// Enforces configured limits
    fn enforce_limits(&mut self) {
        // enforce memory limits
        while self.present.len() >= self.in_memory_limit {
            // evict the oldest block
            if let Some((hash, mut state)) = self
                .present
                .pop_front()
                .and_then(|hash| self.states.remove(&hash).map(|state| (hash, state)))
            {
                // only write to disk if supported
                if !self.is_memory_only() {
                    let snapshot = state.0.clear_into_snapshot();
                    self.disk_cache.write(hash, snapshot);
                    self.on_disk_states.insert(hash, state);
                    self.oldest_on_disk.push_back(hash);
                }
            }
        }

        // enforce on disk limit and purge the oldest state cached on disk
        while !self.is_memory_only() && self.oldest_on_disk.len() >= self.max_on_disk_limit {
            // evict the oldest block
            if let Some(hash) = self.oldest_on_disk.pop_front() {
                self.on_disk_states.remove(&hash);
                self.disk_cache.remove(hash);
            }
        }
    }

    /// Returns the state for the given `hash` if present
    pub fn get(&mut self, hash: &B256) -> Option<&StateDb> {
        self.states.get(hash).or_else(|| {
            if let Some(state) = self.on_disk_states.get_mut(hash) {
                if let Some(cached) = self.disk_cache.read(*hash) {
                    state.init_from_snapshot(cached);
                    return Some(state)
                }
            }
            None
        })
    }

    /// Sets the maximum number of stats we keep in memory
    pub fn set_cache_limit(&mut self, limit: usize) {
        self.in_memory_limit = limit;
    }

    /// Clears all entries
    pub fn clear(&mut self) {
        self.states.clear();
        self.on_disk_states.clear();
        self.present.clear();
        for on_disk in std::mem::take(&mut self.oldest_on_disk) {
            self.disk_cache.remove(on_disk)
        }
    }
}

impl fmt::Debug for InMemoryBlockStates {
    fn fmt(&self, f: &mut fmt::Formatter<'_>) -> fmt::Result {
        f.debug_struct("InMemoryBlockStates")
            .field("in_memory_limit", &self.in_memory_limit)
            .field("min_in_memory_limit", &self.min_in_memory_limit)
            .field("max_on_disk_limit", &self.max_on_disk_limit)
            .field("oldest_on_disk", &self.oldest_on_disk)
            .field("present", &self.present)
            .finish_non_exhaustive()
    }
}

impl Default for InMemoryBlockStates {
    fn default() -> Self {
        // enough in memory to store `DEFAULT_HISTORY_LIMIT` blocks in memory
        Self::new(DEFAULT_HISTORY_LIMIT)
    }
}

/// Stores the blockchain data (blocks, transactions)
#[derive(Clone)]
pub struct BlockchainStorage {
    /// all stored blocks (block hash -> block)
    pub blocks: HashMap<B256, Block>,
    /// mapping from block number -> block hash
    pub hashes: HashMap<U64, B256>,
    /// The current best hash
    pub best_hash: B256,
    /// The current best block number
    pub best_number: U64,
    /// genesis hash of the chain
    pub genesis_hash: B256,
    /// Mapping from the transaction hash to a tuple containing the transaction as well as the
    /// transaction receipt
    pub transactions: HashMap<TxHash, MinedTransaction>,
    /// The total difficulty of the chain until this block
    pub total_difficulty: U256,
}

impl BlockchainStorage {
    /// Creates a new storage with a genesis block
    pub fn new(env: &Env, base_fee: Option<u128>, timestamp: u64) -> Self {
        // create a dummy genesis block
        let partial_header = PartialHeader {
            timestamp,
            base_fee,
            gas_limit: env.block.gas_limit.to::<u128>(),
            beneficiary: env.block.coinbase,
            difficulty: env.block.difficulty,
            blob_gas_used: env.block.blob_excess_gas_and_price.as_ref().map(|_| 0),
            excess_blob_gas: env.block.get_blob_excess_gas().map(|v| v as u128),
            ..Default::default()
        };
        let block = Block::new::<MaybeImpersonatedTransaction>(partial_header, vec![], vec![]);
        let genesis_hash = block.header.hash_slow();
        let best_hash = genesis_hash;
        let best_number: U64 = U64::from(0u64);

        Self {
            blocks: HashMap::from([(genesis_hash, block)]),
            hashes: HashMap::from([(best_number, genesis_hash)]),
            best_hash,
            best_number,
            genesis_hash,
            transactions: Default::default(),
            total_difficulty: Default::default(),
        }
    }

    pub fn forked(block_number: u64, block_hash: B256, total_difficulty: U256) -> Self {
        Self {
            blocks: Default::default(),
            hashes: HashMap::from([(U64::from(block_number), block_hash)]),
            best_hash: block_hash,
            best_number: U64::from(block_number),
            genesis_hash: Default::default(),
            transactions: Default::default(),
            total_difficulty,
        }
    }

    #[allow(unused)]
    pub fn empty() -> Self {
        Self {
            blocks: Default::default(),
            hashes: Default::default(),
            best_hash: Default::default(),
            best_number: Default::default(),
            genesis_hash: Default::default(),
            transactions: Default::default(),
            total_difficulty: Default::default(),
        }
    }

    /// Removes all stored transactions for the given block number
    pub fn remove_block_transactions_by_number(&mut self, num: u64) {
        if let Some(hash) = self.hashes.get(&(U64::from(num))).copied() {
            self.remove_block_transactions(hash);
        }
    }

    /// Removes all stored transactions for the given block hash
    pub fn remove_block_transactions(&mut self, block_hash: B256) {
        if let Some(block) = self.blocks.get_mut(&block_hash) {
            for tx in block.transactions.iter() {
                self.transactions.remove(&tx.hash());
            }
            block.transactions.clear();
        }
    }
}

impl BlockchainStorage {
    /// Returns the hash for [BlockNumberOrTag]
    pub fn hash(&self, number: BlockNumberOrTag) -> Option<B256> {
        let slots_in_an_epoch = U64::from(32u64);
        match number {
            BlockNumberOrTag::Latest => Some(self.best_hash),
            BlockNumberOrTag::Earliest => Some(self.genesis_hash),
            BlockNumberOrTag::Pending => None,
            BlockNumberOrTag::Number(num) => self.hashes.get(&U64::from(num)).copied(),
            BlockNumberOrTag::Safe => {
                if self.best_number > (slots_in_an_epoch) {
                    self.hashes.get(&(self.best_number - (slots_in_an_epoch))).copied()
                } else {
                    Some(self.genesis_hash) // treat the genesis block as safe "by definition"
                }
            }
            BlockNumberOrTag::Finalized => {
                if self.best_number > (slots_in_an_epoch * U64::from(2)) {
                    self.hashes
                        .get(&(self.best_number - (slots_in_an_epoch * U64::from(2))))
                        .copied()
                } else {
                    Some(self.genesis_hash)
                }
            }
        }
    }

    pub fn serialized_blocks(&self) -> Vec<SerializableBlock> {
        self.blocks.values().map(|block| block.clone().into()).collect()
    }

    /// Deserialize and add all blocks data to the backend storage
    pub fn load_blocks(&mut self, serializable_blocks: Vec<SerializableBlock>) {
        for serializable_block in serializable_blocks.iter() {
            let block: Block = serializable_block.clone().into();
            let block_hash = block.header.hash_slow();
            let block_number = block.header.number;
            self.blocks.insert(block_hash, block);
            self.hashes.insert(U64::from(block_number), block_hash);
        }
    }
}

/// A simple in-memory blockchain
#[derive(Clone)]
pub struct Blockchain {
    /// underlying storage that supports concurrent reads
    pub storage: Arc<RwLock<BlockchainStorage>>,
}

impl Blockchain {
    /// Creates a new storage with a genesis block
    pub fn new(env: &Env, base_fee: Option<u128>, timestamp: u64) -> Self {
        Self { storage: Arc::new(RwLock::new(BlockchainStorage::new(env, base_fee, timestamp))) }
    }

    pub fn forked(block_number: u64, block_hash: B256, total_difficulty: U256) -> Self {
        Self {
            storage: Arc::new(RwLock::new(BlockchainStorage::forked(
                block_number,
                block_hash,
                total_difficulty,
            ))),
        }
    }

    /// returns the header hash of given block
    pub fn hash(&self, id: BlockId) -> Option<B256> {
        match id {
            BlockId::Hash(h) => Some(h.block_hash),
            BlockId::Number(num) => self.storage.read().hash(num),
        }
    }

    pub fn get_block_by_hash(&self, hash: &B256) -> Option<Block> {
        self.storage.read().blocks.get(hash).cloned()
    }

    pub fn get_transaction_by_hash(&self, hash: &B256) -> Option<MinedTransaction> {
        self.storage.read().transactions.get(hash).cloned()
    }

    /// Returns the total number of blocks
    pub fn blocks_count(&self) -> usize {
        self.storage.read().blocks.len()
    }
}

/// Represents the outcome of mining a new block
#[derive(Clone, Debug)]
pub struct MinedBlockOutcome {
    /// The block that was mined
    pub block_number: U64,
    /// All transactions included in the block
    pub included: Vec<Arc<PoolTransaction>>,
    /// All transactions that were attempted to be included but were invalid at the time of
    /// execution
    pub invalid: Vec<Arc<PoolTransaction>>,
}

/// Container type for a mined transaction
#[derive(Clone, Debug)]
pub struct MinedTransaction {
    pub info: TransactionInfo,
    pub receipt: TypedReceipt,
    pub block_hash: B256,
    pub block_number: u64,
}

impl MinedTransaction {
    /// Returns the traces of the transaction for `trace_transaction`
    pub fn parity_traces(&self) -> Vec<LocalizedTransactionTrace> {
        ParityTraceBuilder::new(
            self.info.traces.clone(),
            None,
            TracingInspectorConfig::default_parity(),
        )
        .into_localized_transaction_traces(RethTransactionInfo {
            hash: Some(self.info.transaction_hash),
            index: Some(self.info.transaction_index),
            block_hash: Some(self.block_hash),
            block_number: Some(self.block_number),
            base_fee: None,
        })
    }

    pub fn geth_trace(&self, opts: GethDebugTracingOptions) -> Result<GethTrace, BlockchainError> {
        let GethDebugTracingOptions { config, tracer, tracer_config, .. } = opts;

        if let Some(tracer) = tracer {
            return match tracer {
                GethDebugTracerType::BuiltInTracer(tracer) => match tracer {
                    GethDebugBuiltInTracerType::FourByteTracer => {
                        let inspector = FourByteInspector::default();
                        return Ok(FourByteFrame::from(inspector).into())
                    }
                    GethDebugBuiltInTracerType::CallTracer => {
                        match tracer_config.into_call_config() {
                            Ok(call_config) => Ok(GethTraceBuilder::new(
                                self.info.traces.clone(),
                                TracingInspectorConfig::from_geth_config(&config),
                            )
                            .geth_call_traces(
                                call_config,
                                self.receipt.cumulative_gas_used() as u64,
                            )
                            .into()),
                            Err(e) => Err(RpcError::invalid_params(e.to_string()).into()),
                        }
                    }
                    GethDebugBuiltInTracerType::PreStateTracer => Ok(NoopFrame::default().into()),
                    GethDebugBuiltInTracerType::NoopTracer => Ok(NoopFrame::default().into()),
                    GethDebugBuiltInTracerType::MuxTracer => Ok(NoopFrame::default().into()),
                },
                GethDebugTracerType::JsTracer(_code) => return Ok(NoopFrame::default().into()),
            }
        }

        // default structlog tracer
        Ok(GethTraceBuilder::new(
            self.info.traces.clone(),
            TracingInspectorConfig::from_geth_config(&config),
        )
        .geth_traces(
            self.receipt.cumulative_gas_used() as u64,
            self.info.out.clone().unwrap_or_default().0.into(),
            opts.config,
        )
        .into())
    }
}

/// Intermediary Anvil representation of a receipt
#[derive(Clone, Debug)]
pub struct MinedTransactionReceipt {
    /// The actual json rpc receipt object
    pub inner: ReceiptResponse,
    /// Output data fo the transaction
    pub out: Option<Bytes>,
}

#[cfg(test)]
mod tests {
    use super::*;
    use crate::eth::backend::db::Db;
    use alloy_primitives::{hex, Address};
    use alloy_rlp::Decodable;
    use anvil_core::eth::transaction::TypedTransaction;
    use foundry_evm::{
        backend::MemDb,
        revm::{
            db::DatabaseRef,
            primitives::{AccountInfo, U256},
        },
    };

    #[test]
    fn test_interval_update() {
        let mut storage = InMemoryBlockStates::default();
        storage.update_interval_mine_block_time(Duration::from_secs(1));
        assert_eq!(storage.in_memory_limit, DEFAULT_HISTORY_LIMIT * 3);
    }

    #[tokio::test(flavor = "multi_thread")]
    async fn can_read_write_cached_state() {
        let mut storage = InMemoryBlockStates::new(1);
        let one = B256::from(U256::from(1));
        let two = B256::from(U256::from(2));

        let mut state = MemDb::default();
        let addr = Address::random();
        let info = AccountInfo::from_balance(U256::from(1337));
        state.insert_account(addr, info);
        storage.insert(one, StateDb::new(state));
        storage.insert(two, StateDb::new(MemDb::default()));

        // wait for files to be flushed
        tokio::time::sleep(std::time::Duration::from_secs(2)).await;

        assert_eq!(storage.on_disk_states.len(), 1);
        assert!(storage.on_disk_states.contains_key(&one));

        let loaded = storage.get(&one).unwrap();

        let acc = loaded.basic_ref(addr).unwrap().unwrap();
        assert_eq!(acc.balance, U256::from(1337u64));
    }

    #[tokio::test(flavor = "multi_thread")]
    async fn can_decrease_state_cache_size() {
        let limit = 15;
        let mut storage = InMemoryBlockStates::new(limit);

        let num_states = 30;
        for idx in 0..num_states {
            let mut state = MemDb::default();
            let hash = B256::from(U256::from(idx));
            let addr = Address::from_word(hash);
            let balance = (idx * 2) as u64;
            let info = AccountInfo::from_balance(U256::from(balance));
            state.insert_account(addr, info);
            storage.insert(hash, StateDb::new(state));
        }

        // wait for files to be flushed
        tokio::time::sleep(std::time::Duration::from_secs(2)).await;

        assert_eq!(storage.on_disk_states.len(), num_states - storage.min_in_memory_limit);
        assert_eq!(storage.present.len(), storage.min_in_memory_limit);

        for idx in 0..num_states {
            let hash = B256::from(U256::from(idx));
            let addr = Address::from_word(hash);
            let loaded = storage.get(&hash).unwrap();
            let acc = loaded.basic_ref(addr).unwrap().unwrap();
            let balance = (idx * 2) as u64;
            assert_eq!(acc.balance, U256::from(balance));
        }
    }

    // verifies that blocks in BlockchainStorage remain the same when dumped and reloaded
    #[test]
    fn test_storage_dump_reload_cycle() {
        let mut dump_storage = BlockchainStorage::empty();

        let partial_header = PartialHeader { gas_limit: 123456, ..Default::default() };
        let bytes_first = &mut &hex::decode("f86b02843b9aca00830186a094d3e8763675e4c425df46cc3b5c0f6cbdac39604687038d7ea4c68000802ba00eb96ca19e8a77102767a41fc85a36afd5c61ccb09911cec5d3e86e193d9c5aea03a456401896b1b6055311536bf00a718568c744d8c1f9df59879e8350220ca18").unwrap()[..];
        let tx: MaybeImpersonatedTransaction =
            TypedTransaction::decode(&mut &bytes_first[..]).unwrap().into();
        let block = Block::new::<MaybeImpersonatedTransaction>(
            partial_header.clone(),
            vec![tx.clone()],
            vec![],
        );
        let block_hash = block.header.hash_slow();
        dump_storage.blocks.insert(block_hash, block);

        let serialized_blocks = dump_storage.serialized_blocks();

        let mut load_storage = BlockchainStorage::empty();

        load_storage.load_blocks(serialized_blocks);

        let loaded_block = load_storage.blocks.get(&block_hash).unwrap();
        assert_eq!(loaded_block.header.gas_limit, partial_header.gas_limit);
        let loaded_tx = loaded_block.transactions.first().unwrap();
        assert_eq!(loaded_tx, &tx);
    }
}<|MERGE_RESOLUTION|>--- conflicted
+++ resolved
@@ -8,22 +8,15 @@
     pool::transactions::PoolTransaction,
 };
 use alloy_primitives::{Bytes, TxHash, B256, U256, U64};
-<<<<<<< HEAD
-use alloy_rpc_types::{BlockId, BlockNumberOrTag, TransactionInfo as RethTransactionInfo};
-use alloy_rpc_types_trace::{
-    geth::{
-        FourByteFrame, GethDebugBuiltInTracerType, GethDebugTracerType, GethDebugTracingOptions,
-        GethTrace, NoopFrame,
-    },
-    parity::LocalizedTransactionTrace,
-=======
 use alloy_rpc_types::{
     trace::{
-        geth::{DefaultFrame, GethDefaultTracingOptions},
+        geth::{
+            FourByteFrame, GethDebugBuiltInTracerType, GethDebugTracerType,
+            GethDebugTracingOptions, GethTrace, NoopFrame,
+        },
         parity::LocalizedTransactionTrace,
     },
     BlockId, BlockNumberOrTag, TransactionInfo as RethTransactionInfo,
->>>>>>> d3572af7
 };
 use anvil_core::eth::{
     block::{Block, PartialHeader},
