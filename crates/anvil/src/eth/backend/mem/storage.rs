//! In-memory blockchain storage
use crate::eth::{
    backend::{
        db::{
            MaybeFullDatabase, SerializableBlock, SerializableHistoricalStates,
            SerializableTransaction, StateDb,
        },
        env::Env,
        mem::cache::DiskStateCache,
    },
    error::BlockchainError,
    pool::transactions::PoolTransaction,
};
use alloy_consensus::constants::EMPTY_WITHDRAWALS;
use alloy_eips::eip7685::EMPTY_REQUESTS_HASH;
use alloy_primitives::{
    map::{B256HashMap, HashMap},
    Bytes, B256, U256,
};
use alloy_rpc_types::{
    trace::{
        geth::{
            FourByteFrame, GethDebugBuiltInTracerType, GethDebugTracerType,
            GethDebugTracingOptions, GethTrace, NoopFrame,
        },
        otterscan::{InternalOperation, OperationType},
        parity::LocalizedTransactionTrace,
    },
    BlockId, BlockNumberOrTag, TransactionInfo as RethTransactionInfo,
};
use anvil_core::eth::{
    block::{Block, PartialHeader},
    transaction::{MaybeImpersonatedTransaction, ReceiptResponse, TransactionInfo, TypedReceipt},
};
use anvil_rpc::error::RpcError;
use foundry_evm::{
    backend::MemDb,
    traces::{
        CallKind, FourByteInspector, GethTraceBuilder, ParityTraceBuilder, TracingInspectorConfig,
    },
};
use parking_lot::RwLock;
use revm::{context::Block as RevmBlock, primitives::hardfork::SpecId};
use std::{collections::VecDeque, fmt, path::PathBuf, sync::Arc, time::Duration};
// use yansi::Paint;

// === various limits in number of blocks ===

pub const DEFAULT_HISTORY_LIMIT: usize = 500;
const MIN_HISTORY_LIMIT: usize = 10;
// 1hr of up-time at lowest 1s interval
const MAX_ON_DISK_HISTORY_LIMIT: usize = 3_600;

/// Represents the complete state of single block
pub struct InMemoryBlockStates {
    /// The states at a certain block
    states: B256HashMap<StateDb>,
    /// states which data is moved to disk
    on_disk_states: B256HashMap<StateDb>,
    /// How many states to store at most
    in_memory_limit: usize,
    /// minimum amount of states we keep in memory
    min_in_memory_limit: usize,
    /// maximum amount of states we keep on disk
    ///
    /// Limiting the states will prevent disk blow up, especially in interval mining mode
    max_on_disk_limit: usize,
    /// the oldest states written to disk
    oldest_on_disk: VecDeque<B256>,
    /// all states present, used to enforce `in_memory_limit`
    present: VecDeque<B256>,
    /// Stores old states on disk
    disk_cache: DiskStateCache,
}

impl InMemoryBlockStates {
    /// Creates a new instance with limited slots
    pub fn new(in_memory_limit: usize, on_disk_limit: usize) -> Self {
        Self {
            states: Default::default(),
            on_disk_states: Default::default(),
            in_memory_limit,
            min_in_memory_limit: in_memory_limit.min(MIN_HISTORY_LIMIT),
            max_on_disk_limit: on_disk_limit,
            oldest_on_disk: Default::default(),
            present: Default::default(),
            disk_cache: Default::default(),
        }
    }

    /// Configures no disk caching
    pub fn memory_only(mut self) -> Self {
        self.max_on_disk_limit = 0;
        self
    }

    /// Configures the path on disk where the states will cached.
    pub fn disk_path(mut self, path: PathBuf) -> Self {
        self.disk_cache = self.disk_cache.with_path(path);
        self
    }

    /// This modifies the `limit` what to keep stored in memory.
    ///
    /// This will ensure the new limit adjusts based on the block time.
    /// The lowest blocktime is 1s which should increase the limit slightly
    pub fn update_interval_mine_block_time(&mut self, block_time: Duration) {
        let block_time = block_time.as_secs();
        // for block times lower than 2s we increase the mem limit since we're mining _small_ blocks
        // very fast
        // this will gradually be decreased once the max limit was reached
        if block_time <= 2 {
            self.in_memory_limit = DEFAULT_HISTORY_LIMIT * 3;
            self.enforce_limits();
        }
    }

    /// Returns true if only memory caching is supported.
    fn is_memory_only(&self) -> bool {
        self.max_on_disk_limit == 0
    }

    /// Inserts a new (hash -> state) pair
    ///
    /// When the configured limit for the number of states that can be stored in memory is reached,
    /// the oldest state is removed.
    ///
    /// Since we keep a snapshot of the entire state as history, the size of the state will increase
    /// with the transactions processed. To counter this, we gradually decrease the cache limit with
    /// the number of states/blocks until we reached the `min_limit`.
    ///
    /// When a state that was previously written to disk is requested, it is simply read from disk.
    pub fn insert(&mut self, hash: B256, state: StateDb) {
        if !self.is_memory_only() && self.present.len() >= self.in_memory_limit {
            // once we hit the max limit we gradually decrease it
            self.in_memory_limit =
                self.in_memory_limit.saturating_sub(1).max(self.min_in_memory_limit);
        }

        self.enforce_limits();

        self.states.insert(hash, state);
        self.present.push_back(hash);
    }

    /// Enforces configured limits
    fn enforce_limits(&mut self) {
        // enforce memory limits
        while self.present.len() >= self.in_memory_limit {
            // evict the oldest block
            if let Some((hash, mut state)) = self
                .present
                .pop_front()
                .and_then(|hash| self.states.remove(&hash).map(|state| (hash, state)))
            {
                // only write to disk if supported
                if !self.is_memory_only() {
                    let state_snapshot = state.0.clear_into_state_snapshot();
                    self.disk_cache.write(hash, state_snapshot);
                    self.on_disk_states.insert(hash, state);
                    self.oldest_on_disk.push_back(hash);
                }
            }
        }

        // enforce on disk limit and purge the oldest state cached on disk
        while !self.is_memory_only() && self.oldest_on_disk.len() >= self.max_on_disk_limit {
            // evict the oldest block
            if let Some(hash) = self.oldest_on_disk.pop_front() {
                self.on_disk_states.remove(&hash);
                self.disk_cache.remove(hash);
            }
        }
    }

    /// Returns the state for the given `hash` if present
    pub fn get(&mut self, hash: &B256) -> Option<&StateDb> {
        self.states.get(hash).or_else(|| {
            if let Some(state) = self.on_disk_states.get_mut(hash) {
                if let Some(cached) = self.disk_cache.read(*hash) {
                    state.init_from_state_snapshot(cached);
                    return Some(state);
                }
            }
            None
        })
    }

    /// Sets the maximum number of stats we keep in memory
    pub fn set_cache_limit(&mut self, limit: usize) {
        self.in_memory_limit = limit;
    }

    /// Clears all entries
    pub fn clear(&mut self) {
        self.states.clear();
        self.on_disk_states.clear();
        self.present.clear();
        for on_disk in std::mem::take(&mut self.oldest_on_disk) {
            self.disk_cache.remove(on_disk)
        }
    }

    /// Serialize all states to a list of serializable historical states
    pub fn serialized_states(&mut self) -> SerializableHistoricalStates {
        // Get in-memory states
        let mut states = self
            .states
            .iter_mut()
            .map(|(hash, state)| (*hash, state.serialize_state()))
            .collect::<Vec<_>>();

        // Get on-disk state snapshots
        self.on_disk_states.iter().for_each(|(hash, _)| {
            if let Some(state_snapshot) = self.disk_cache.read(*hash) {
                states.push((*hash, state_snapshot));
            }
        });

        SerializableHistoricalStates::new(states)
    }

    /// Load states from serialized data
    pub fn load_states(&mut self, states: SerializableHistoricalStates) {
        for (hash, state_snapshot) in states {
            let mut state_db = StateDb::new(MemDb::default());
            state_db.init_from_state_snapshot(state_snapshot);
            self.insert(hash, state_db);
        }
    }
}

impl fmt::Debug for InMemoryBlockStates {
    fn fmt(&self, f: &mut fmt::Formatter<'_>) -> fmt::Result {
        f.debug_struct("InMemoryBlockStates")
            .field("in_memory_limit", &self.in_memory_limit)
            .field("min_in_memory_limit", &self.min_in_memory_limit)
            .field("max_on_disk_limit", &self.max_on_disk_limit)
            .field("oldest_on_disk", &self.oldest_on_disk)
            .field("present", &self.present)
            .finish_non_exhaustive()
    }
}

impl Default for InMemoryBlockStates {
    fn default() -> Self {
        // enough in memory to store `DEFAULT_HISTORY_LIMIT` blocks in memory
        Self::new(DEFAULT_HISTORY_LIMIT, MAX_ON_DISK_HISTORY_LIMIT)
    }
}

/// Stores the blockchain data (blocks, transactions)
#[derive(Clone)]
pub struct BlockchainStorage {
    /// all stored blocks (block hash -> block)
    pub blocks: B256HashMap<Block>,
    /// mapping from block number -> block hash
    pub hashes: HashMap<u64, B256>,
    /// The current best hash
    pub best_hash: B256,
    /// The current best block number
    pub best_number: u64,
    /// genesis hash of the chain
    pub genesis_hash: B256,
    /// Mapping from the transaction hash to a tuple containing the transaction as well as the
    /// transaction receipt
    pub transactions: B256HashMap<MinedTransaction>,
    /// The total difficulty of the chain until this block
    pub total_difficulty: U256,
}

impl BlockchainStorage {
    /// Creates a new storage with a genesis block
    pub fn new(
        env: &Env,
        spec_id: SpecId,
        base_fee: Option<u64>,
        timestamp: u64,
        genesis_number: u64,
    ) -> Self {
        let is_shanghai = spec_id >= SpecId::SHANGHAI;
        let is_cancun = spec_id >= SpecId::CANCUN;
        let is_prague = spec_id >= SpecId::PRAGUE;

        // create a dummy genesis block
        let partial_header = PartialHeader {
            timestamp,
            base_fee,
            gas_limit: env.evm_env.block_env.gas_limit,
            beneficiary: env.evm_env.block_env.beneficiary,
            difficulty: env.evm_env.block_env.difficulty,
            blob_gas_used: env.evm_env.block_env.blob_excess_gas_and_price.as_ref().map(|_| 0),
            excess_blob_gas: env.evm_env.block_env.blob_excess_gas(),
            number: genesis_number,
            parent_beacon_block_root: is_cancun.then_some(Default::default()),
            withdrawals_root: is_shanghai.then_some(EMPTY_WITHDRAWALS),
            requests_hash: is_prague.then_some(EMPTY_REQUESTS_HASH),
            ..Default::default()
        };
        let block = Block::new::<MaybeImpersonatedTransaction>(partial_header, vec![]);
        let genesis_hash = block.header.hash_slow();
        let best_hash = genesis_hash;
        let best_number = genesis_number;

        let mut blocks = B256HashMap::default();
        blocks.insert(genesis_hash, block);

        let mut hashes = HashMap::default();
        hashes.insert(best_number, genesis_hash);
        Self {
            blocks,
            hashes,
            best_hash,
            best_number,
            genesis_hash,
            transactions: Default::default(),
            total_difficulty: Default::default(),
        }
    }

    pub fn forked(block_number: u64, block_hash: B256, total_difficulty: U256) -> Self {
        let mut hashes = HashMap::default();
        hashes.insert(block_number, block_hash);

        Self {
            blocks: B256HashMap::default(),
            hashes,
            best_hash: block_hash,
            best_number: block_number,
            genesis_hash: Default::default(),
            transactions: Default::default(),
            total_difficulty,
        }
    }

    /// Unwind the chain state back to the given block in storage.
    ///
    /// The block identified by `block_number` and `block_hash` is __non-inclusive__, i.e. it will
    /// remain in the state.
    pub fn unwind_to(&mut self, block_number: u64, block_hash: B256) {
        let best_num: u64 = self.best_number;
        for i in (block_number + 1)..=best_num {
            if let Some(hash) = self.hashes.remove(&i) {
                if let Some(block) = self.blocks.remove(&hash) {
                    self.remove_block_transactions_by_number(block.header.number);
                }
            }
        }
        self.best_hash = block_hash;
        self.best_number = block_number;
    }

    pub fn empty() -> Self {
        Self {
            blocks: Default::default(),
            hashes: Default::default(),
            best_hash: Default::default(),
            best_number: Default::default(),
            genesis_hash: Default::default(),
            transactions: Default::default(),
            total_difficulty: Default::default(),
        }
    }

    /// Removes all stored transactions for the given block number
    pub fn remove_block_transactions_by_number(&mut self, num: u64) {
        if let Some(hash) = self.hashes.get(&num).copied() {
            self.remove_block_transactions(hash);
        }
    }

    /// Removes all stored transactions for the given block hash
    pub fn remove_block_transactions(&mut self, block_hash: B256) {
        if let Some(block) = self.blocks.get_mut(&block_hash) {
            for tx in &block.transactions {
                self.transactions.remove(&tx.hash());
            }
            block.transactions.clear();
        }
    }
}

impl BlockchainStorage {
    /// Returns the hash for [BlockNumberOrTag]
    pub fn hash(&self, number: BlockNumberOrTag) -> Option<B256> {
        let slots_in_an_epoch = 32;
        match number {
            BlockNumberOrTag::Latest => Some(self.best_hash),
            BlockNumberOrTag::Earliest => Some(self.genesis_hash),
            BlockNumberOrTag::Pending => None,
            BlockNumberOrTag::Number(num) => self.hashes.get(&num).copied(),
            BlockNumberOrTag::Safe => {
                if self.best_number > (slots_in_an_epoch) {
                    self.hashes.get(&(self.best_number - (slots_in_an_epoch))).copied()
                } else {
                    Some(self.genesis_hash) // treat the genesis block as safe "by definition"
                }
            }
            BlockNumberOrTag::Finalized => {
                if self.best_number > (slots_in_an_epoch * 2) {
                    self.hashes.get(&(self.best_number - (slots_in_an_epoch * 2))).copied()
                } else {
                    Some(self.genesis_hash)
                }
            }
        }
    }

    pub fn serialized_blocks(&self) -> Vec<SerializableBlock> {
        self.blocks.values().map(|block| block.clone().into()).collect()
    }

    pub fn serialized_transactions(&self) -> Vec<SerializableTransaction> {
        self.transactions.values().map(|tx: &MinedTransaction| tx.clone().into()).collect()
    }

    /// Deserialize and add all blocks data to the backend storage
    pub fn load_blocks(&mut self, serializable_blocks: Vec<SerializableBlock>) {
        for serializable_block in &serializable_blocks {
            let block: Block = serializable_block.clone().into();
            let block_hash = block.header.hash_slow();
            let block_number = block.header.number;
            self.blocks.insert(block_hash, block);
            self.hashes.insert(block_number, block_hash);
        }
    }

    /// Deserialize and add all blocks data to the backend storage
    pub fn load_transactions(&mut self, serializable_transactions: Vec<SerializableTransaction>) {
        for serializable_transaction in &serializable_transactions {
            let transaction: MinedTransaction = serializable_transaction.clone().into();
            self.transactions.insert(transaction.info.transaction_hash, transaction);
        }
    }
}

/// A simple in-memory blockchain
#[derive(Clone)]
pub struct Blockchain {
    /// underlying storage that supports concurrent reads
    pub storage: Arc<RwLock<BlockchainStorage>>,
}

impl Blockchain {
    /// Creates a new storage with a genesis block
    pub fn new(
        env: &Env,
        spec_id: SpecId,
        base_fee: Option<u64>,
        timestamp: u64,
        genesis_number: u64,
    ) -> Self {
        Self {
            storage: Arc::new(RwLock::new(BlockchainStorage::new(
                env,
                spec_id,
                base_fee,
                timestamp,
                genesis_number,
            ))),
        }
    }

    pub fn forked(block_number: u64, block_hash: B256, total_difficulty: U256) -> Self {
        Self {
            storage: Arc::new(RwLock::new(BlockchainStorage::forked(
                block_number,
                block_hash,
                total_difficulty,
            ))),
        }
    }

    /// returns the header hash of given block
    pub fn hash(&self, id: BlockId) -> Option<B256> {
        match id {
            BlockId::Hash(h) => Some(h.block_hash),
            BlockId::Number(num) => self.storage.read().hash(num),
        }
    }

    pub fn get_block_by_hash(&self, hash: &B256) -> Option<Block> {
        self.storage.read().blocks.get(hash).cloned()
    }

    pub fn get_transaction_by_hash(&self, hash: &B256) -> Option<MinedTransaction> {
        self.storage.read().transactions.get(hash).cloned()
    }

    /// Returns the total number of blocks
    pub fn blocks_count(&self) -> usize {
        self.storage.read().blocks.len()
    }
}

/// Represents the outcome of mining a new block
#[derive(Clone, Debug)]
pub struct MinedBlockOutcome {
    /// The block that was mined
    pub block_number: u64,
    /// All transactions included in the block
    pub included: Vec<Arc<PoolTransaction>>,
    /// All transactions that were attempted to be included but were invalid at the time of
    /// execution
    pub invalid: Vec<Arc<PoolTransaction>>,
}

/// Container type for a mined transaction
#[derive(Clone, Debug)]
pub struct MinedTransaction {
    pub info: TransactionInfo,
    pub receipt: TypedReceipt,
    pub block_hash: B256,
    pub block_number: u64,
}

impl MinedTransaction {
    /// Returns the traces of the transaction for `trace_transaction`
    pub fn parity_traces(&self) -> Vec<LocalizedTransactionTrace> {
        ParityTraceBuilder::new(
            self.info.traces.clone(),
            None,
            TracingInspectorConfig::default_parity(),
        )
        .into_localized_transaction_traces(RethTransactionInfo {
            hash: Some(self.info.transaction_hash),
            index: Some(self.info.transaction_index),
            block_hash: Some(self.block_hash),
            block_number: Some(self.block_number),
            base_fee: None,
        })
    }

    pub fn ots_internal_operations(&self) -> Vec<InternalOperation> {
        self.info
            .traces
            .iter()
            .filter_map(|node| {
                let r#type = match node.trace.kind {
                    _ if node.is_selfdestruct() => OperationType::OpSelfDestruct,
                    CallKind::Call if !node.trace.value.is_zero() => OperationType::OpTransfer,
                    CallKind::Create => OperationType::OpCreate,
                    CallKind::Create2 => OperationType::OpCreate2,
                    _ => return None,
                };
                let mut from = node.trace.caller;
                let mut to = node.trace.address;
                let mut value = node.trace.value;
                if node.is_selfdestruct() {
                    from = node.trace.address;
                    to = node.trace.selfdestruct_refund_target.unwrap_or_default();
                    value = node.trace.selfdestruct_transferred_value.unwrap_or_default();
                }
                Some(InternalOperation { r#type, from, to, value })
            })
            .collect()
    }

    pub fn geth_trace(&self, opts: GethDebugTracingOptions) -> Result<GethTrace, BlockchainError> {
        let GethDebugTracingOptions { config, tracer, tracer_config, .. } = opts;

        if let Some(tracer) = tracer {
            match tracer {
                GethDebugTracerType::BuiltInTracer(tracer) => match tracer {
                    GethDebugBuiltInTracerType::FourByteTracer => {
                        let inspector = FourByteInspector::default();
                        return Ok(FourByteFrame::from(inspector).into());
                    }
                    GethDebugBuiltInTracerType::CallTracer => {
                        return match tracer_config.into_call_config() {
                            Ok(call_config) => Ok(GethTraceBuilder::new(self.info.traces.clone())
                                .geth_call_traces(call_config, self.receipt.cumulative_gas_used())
                                .into()),
                            Err(e) => Err(RpcError::invalid_params(e.to_string()).into()),
                        };
                    }
                    GethDebugBuiltInTracerType::PreStateTracer |
                    GethDebugBuiltInTracerType::NoopTracer |
                    GethDebugBuiltInTracerType::MuxTracer |
                    GethDebugBuiltInTracerType::FlatCallTracer => {}
                },
                GethDebugTracerType::JsTracer(_code) => {}
            }

            return Ok(NoopFrame::default().into());
        }

        // default structlog tracer
        Ok(GethTraceBuilder::new(self.info.traces.clone())
            .geth_traces(
                self.receipt.cumulative_gas_used(),
                self.info.out.clone().unwrap_or_default(),
                config,
            )
            .into())
    }
}

/// Intermediary Anvil representation of a receipt
#[derive(Clone, Debug)]
pub struct MinedTransactionReceipt {
    /// The actual json rpc receipt object
    pub inner: ReceiptResponse,
    /// Output data for the transaction
    pub out: Option<Bytes>,
}

#[cfg(test)]
mod tests {
    use super::*;
    use crate::eth::backend::db::Db;
    use alloy_primitives::{hex, Address, U256};
    use alloy_rlp::Decodable;
    use anvil_core::eth::transaction::TypedTransaction;
<<<<<<< HEAD
    use foundry_evm::revm::{db::DatabaseRef, primitives::AccountInfo};
=======
    use foundry_evm::backend::MemDb;
    use revm::{database::DatabaseRef, state::AccountInfo};
>>>>>>> 0ca8dd47

    #[test]
    fn test_interval_update() {
        let mut storage = InMemoryBlockStates::default();
        storage.update_interval_mine_block_time(Duration::from_secs(1));
        assert_eq!(storage.in_memory_limit, DEFAULT_HISTORY_LIMIT * 3);
    }

    #[test]
    fn test_init_state_limits() {
        let mut storage = InMemoryBlockStates::default();
        assert_eq!(storage.in_memory_limit, DEFAULT_HISTORY_LIMIT);
        assert_eq!(storage.min_in_memory_limit, MIN_HISTORY_LIMIT);
        assert_eq!(storage.max_on_disk_limit, MAX_ON_DISK_HISTORY_LIMIT);

        storage = storage.memory_only();
        assert!(storage.is_memory_only());

        storage = InMemoryBlockStates::new(1, 0);
        assert!(storage.is_memory_only());
        assert_eq!(storage.in_memory_limit, 1);
        assert_eq!(storage.min_in_memory_limit, 1);
        assert_eq!(storage.max_on_disk_limit, 0);

        storage = InMemoryBlockStates::new(1, 2);
        assert!(!storage.is_memory_only());
        assert_eq!(storage.in_memory_limit, 1);
        assert_eq!(storage.min_in_memory_limit, 1);
        assert_eq!(storage.max_on_disk_limit, 2);
    }

    #[tokio::test(flavor = "multi_thread")]
    async fn can_read_write_cached_state() {
        let mut storage = InMemoryBlockStates::new(1, MAX_ON_DISK_HISTORY_LIMIT);
        let one = B256::from(U256::from(1));
        let two = B256::from(U256::from(2));

        let mut state = MemDb::default();
        let addr = Address::random();
        let info = AccountInfo::from_balance(U256::from(1337));
        state.insert_account(addr, info);
        storage.insert(one, StateDb::new(state));
        storage.insert(two, StateDb::new(MemDb::default()));

        // wait for files to be flushed
        tokio::time::sleep(std::time::Duration::from_secs(1)).await;

        assert_eq!(storage.on_disk_states.len(), 1);
        assert!(storage.on_disk_states.contains_key(&one));

        let loaded = storage.get(&one).unwrap();

        let acc = loaded.basic_ref(addr).unwrap().unwrap();
        assert_eq!(acc.balance, U256::from(1337u64));
    }

    #[tokio::test(flavor = "multi_thread")]
    async fn can_decrease_state_cache_size() {
        let limit = 15;
        let mut storage = InMemoryBlockStates::new(limit, MAX_ON_DISK_HISTORY_LIMIT);

        let num_states = 30;
        for idx in 0..num_states {
            let mut state = MemDb::default();
            let hash = B256::from(U256::from(idx));
            let addr = Address::from_word(hash);
            let balance = (idx * 2) as u64;
            let info = AccountInfo::from_balance(U256::from(balance));
            state.insert_account(addr, info);
            storage.insert(hash, StateDb::new(state));
        }

        // wait for files to be flushed
        tokio::time::sleep(std::time::Duration::from_secs(1)).await;

        assert_eq!(storage.on_disk_states.len(), num_states - storage.min_in_memory_limit);
        assert_eq!(storage.present.len(), storage.min_in_memory_limit);

        for idx in 0..num_states {
            let hash = B256::from(U256::from(idx));
            let addr = Address::from_word(hash);
            let loaded = storage.get(&hash).unwrap();
            let acc = loaded.basic_ref(addr).unwrap().unwrap();
            let balance = (idx * 2) as u64;
            assert_eq!(acc.balance, U256::from(balance));
        }
    }

    // verifies that blocks and transactions in BlockchainStorage remain the same when dumped and
    // reloaded
    #[test]
    fn test_storage_dump_reload_cycle() {
        let mut dump_storage = BlockchainStorage::empty();

        let partial_header = PartialHeader { gas_limit: 123456, ..Default::default() };
        let bytes_first = &mut &hex::decode("f86b02843b9aca00830186a094d3e8763675e4c425df46cc3b5c0f6cbdac39604687038d7ea4c68000802ba00eb96ca19e8a77102767a41fc85a36afd5c61ccb09911cec5d3e86e193d9c5aea03a456401896b1b6055311536bf00a718568c744d8c1f9df59879e8350220ca18").unwrap()[..];
        let tx: MaybeImpersonatedTransaction =
            TypedTransaction::decode(&mut &bytes_first[..]).unwrap().into();
        let block =
            Block::new::<MaybeImpersonatedTransaction>(partial_header.clone(), vec![tx.clone()]);
        let block_hash = block.header.hash_slow();
        dump_storage.blocks.insert(block_hash, block);

        let serialized_blocks = dump_storage.serialized_blocks();
        let serialized_transactions = dump_storage.serialized_transactions();

        let mut load_storage = BlockchainStorage::empty();

        load_storage.load_blocks(serialized_blocks);
        load_storage.load_transactions(serialized_transactions);

        let loaded_block = load_storage.blocks.get(&block_hash).unwrap();
        assert_eq!(loaded_block.header.gas_limit, { partial_header.gas_limit });
        let loaded_tx = loaded_block.transactions.first().unwrap();
        assert_eq!(loaded_tx, &tx);
    }
}<|MERGE_RESOLUTION|>--- conflicted
+++ resolved
@@ -612,12 +612,7 @@
     use alloy_primitives::{hex, Address, U256};
     use alloy_rlp::Decodable;
     use anvil_core::eth::transaction::TypedTransaction;
-<<<<<<< HEAD
-    use foundry_evm::revm::{db::DatabaseRef, primitives::AccountInfo};
-=======
-    use foundry_evm::backend::MemDb;
     use revm::{database::DatabaseRef, state::AccountInfo};
->>>>>>> 0ca8dd47
 
     #[test]
     fn test_interval_update() {
