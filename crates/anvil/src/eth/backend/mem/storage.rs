//! In-memory blockchain storage
use crate::eth::{
    backend::{
        db::{
            MaybeFullDatabase, SerializableBlock, SerializableHistoricalStates,
            SerializableTransaction, StateDb,
        },
        env::Env,
        mem::cache::DiskStateCache,
    },
    error::BlockchainError,
    pool::transactions::PoolTransaction,
};
use alloy_consensus::constants::EMPTY_WITHDRAWALS;
use alloy_eips::eip7685::EMPTY_REQUESTS_HASH;
use alloy_primitives::{
    B256, Bytes, U256,
    map::{B256HashMap, HashMap},
};
use alloy_rpc_types::{
    BlockId, BlockNumberOrTag, TransactionInfo as RethTransactionInfo,
    trace::{
        geth::{
            FourByteFrame, GethDebugBuiltInTracerType, GethDebugTracerType,
            GethDebugTracingOptions, GethTrace, NoopFrame,
        },
        otterscan::{InternalOperation, OperationType},
        parity::LocalizedTransactionTrace,
    },
};
use anvil_core::eth::{
    block::{Block, PartialHeader},
    transaction::{MaybeImpersonatedTransaction, ReceiptResponse, TransactionInfo, TypedReceipt},
};
use anvil_rpc::error::RpcError;
use foundry_evm::{
    backend::MemDb,
    traces::{
        CallKind, FourByteInspector, GethTraceBuilder, ParityTraceBuilder, TracingInspectorConfig,
    },
};
use parking_lot::RwLock;
use revm::{context::Block as RevmBlock, primitives::hardfork::SpecId};
use std::{collections::VecDeque, fmt, path::PathBuf, sync::Arc, time::Duration};
// use yansi::Paint;

// === various limits in number of blocks ===

pub const DEFAULT_HISTORY_LIMIT: usize = 500;
const MIN_HISTORY_LIMIT: usize = 10;
// 1hr of up-time at lowest 1s interval
const MAX_ON_DISK_HISTORY_LIMIT: usize = 3_600;

/// Represents the complete state of single block
pub struct InMemoryBlockStates {
    /// The states at a certain block
    states: B256HashMap<StateDb>,
    /// states which data is moved to disk
    on_disk_states: B256HashMap<StateDb>,
    /// How many states to store at most
    in_memory_limit: usize,
    /// minimum amount of states we keep in memory
    min_in_memory_limit: usize,
    /// maximum amount of states we keep on disk
    ///
    /// Limiting the states will prevent disk blow up, especially in interval mining mode
    max_on_disk_limit: usize,
    /// the oldest states written to disk
    oldest_on_disk: VecDeque<B256>,
    /// all states present, used to enforce `in_memory_limit`
    present: VecDeque<B256>,
    /// Stores old states on disk
    disk_cache: DiskStateCache,
}

impl InMemoryBlockStates {
    /// Creates a new instance with limited slots
    pub fn new(in_memory_limit: usize, on_disk_limit: usize) -> Self {
        Self {
            states: Default::default(),
            on_disk_states: Default::default(),
            in_memory_limit,
            min_in_memory_limit: in_memory_limit.min(MIN_HISTORY_LIMIT),
            max_on_disk_limit: on_disk_limit,
            oldest_on_disk: Default::default(),
            present: Default::default(),
            disk_cache: Default::default(),
        }
    }

    /// Configures no disk caching
    pub fn memory_only(mut self) -> Self {
        self.max_on_disk_limit = 0;
        self
    }

    /// Configures the path on disk where the states will cached.
    pub fn disk_path(mut self, path: PathBuf) -> Self {
        self.disk_cache = self.disk_cache.with_path(path);
        self
    }

    /// This modifies the `limit` what to keep stored in memory.
    ///
    /// This will ensure the new limit adjusts based on the block time.
    /// The lowest blocktime is 1s which should increase the limit slightly
    pub fn update_interval_mine_block_time(&mut self, block_time: Duration) {
        let block_time = block_time.as_secs();
        // for block times lower than 2s we increase the mem limit since we're mining _small_ blocks
        // very fast
        // this will gradually be decreased once the max limit was reached
        if block_time <= 2 {
            self.in_memory_limit = DEFAULT_HISTORY_LIMIT * 3;
            self.enforce_limits();
        }
    }

    /// Returns true if only memory caching is supported.
    fn is_memory_only(&self) -> bool {
        self.max_on_disk_limit == 0
    }

    /// Inserts a new (hash -> state) pair
    ///
    /// When the configured limit for the number of states that can be stored in memory is reached,
    /// the oldest state is removed.
    ///
    /// Since we keep a snapshot of the entire state as history, the size of the state will increase
    /// with the transactions processed. To counter this, we gradually decrease the cache limit with
    /// the number of states/blocks until we reached the `min_limit`.
    ///
    /// When a state that was previously written to disk is requested, it is simply read from disk.
    pub fn insert(&mut self, hash: B256, state: StateDb) {
        if !self.is_memory_only() && self.present.len() >= self.in_memory_limit {
            // once we hit the max limit we gradually decrease it
            self.in_memory_limit =
                self.in_memory_limit.saturating_sub(1).max(self.min_in_memory_limit);
        }

        self.enforce_limits();

        self.states.insert(hash, state);
        self.present.push_back(hash);
    }

    /// Enforces configured limits
    fn enforce_limits(&mut self) {
        // enforce memory limits
        while self.present.len() >= self.in_memory_limit {
            // evict the oldest block
            if let Some((hash, mut state)) = self
                .present
                .pop_front()
                .and_then(|hash| self.states.remove(&hash).map(|state| (hash, state)))
            {
                // only write to disk if supported
                if !self.is_memory_only() {
                    let state_snapshot = state.0.clear_into_state_snapshot();
                    self.disk_cache.write(hash, state_snapshot);
                    self.on_disk_states.insert(hash, state);
                    self.oldest_on_disk.push_back(hash);
                }
            }
        }

        // enforce on disk limit and purge the oldest state cached on disk
        while !self.is_memory_only() && self.oldest_on_disk.len() >= self.max_on_disk_limit {
            // evict the oldest block
            if let Some(hash) = self.oldest_on_disk.pop_front() {
                self.on_disk_states.remove(&hash);
                self.disk_cache.remove(hash);
            }
        }
    }

<<<<<<< HEAD
    /// Checks if hash exists in in-memory state
    pub fn has_state(&self, hash: &B256) -> bool {
        self.states.contains_key(hash)
    }

    /// Returns the in-memory state for the given `hash` if present
    pub fn get_state(&self, hash: &B256) -> Option<&StateDb> {
        self.states.get(hash)
    }

    /// Returns on-disk state for the given `hash` if present
    pub fn get_on_disk_state(&mut self, hash: &B256) -> Option<&StateDb> {
        if let Some(state) = self.on_disk_states.get_mut(hash) {
            if let Some(cached) = self.disk_cache.read(*hash) {
=======
    /// Returns the state for the given `hash` if present
    pub fn get(&mut self, hash: &B256) -> Option<&StateDb> {
        self.states.get(hash).or_else(|| {
            if let Some(state) = self.on_disk_states.get_mut(hash)
                && let Some(cached) = self.disk_cache.read(*hash)
            {
>>>>>>> 33e4b4b6
                state.init_from_state_snapshot(cached);
                return Some(state);
            }
        }

        None
    }

    /// Sets the maximum number of stats we keep in memory
    pub fn set_cache_limit(&mut self, limit: usize) {
        self.in_memory_limit = limit;
    }

    /// Clears all entries
    pub fn clear(&mut self) {
        self.states.clear();
        self.on_disk_states.clear();
        self.present.clear();
        for on_disk in std::mem::take(&mut self.oldest_on_disk) {
            self.disk_cache.remove(on_disk)
        }
    }

    /// Serialize all states to a list of serializable historical states
    pub fn serialized_states(&mut self) -> SerializableHistoricalStates {
        // Get in-memory states
        let mut states = self
            .states
            .iter_mut()
            .map(|(hash, state)| (*hash, state.serialize_state()))
            .collect::<Vec<_>>();

        // Get on-disk state snapshots
        self.on_disk_states.iter().for_each(|(hash, _)| {
            if let Some(state_snapshot) = self.disk_cache.read(*hash) {
                states.push((*hash, state_snapshot));
            }
        });

        SerializableHistoricalStates::new(states)
    }

    /// Load states from serialized data
    pub fn load_states(&mut self, states: SerializableHistoricalStates) {
        for (hash, state_snapshot) in states {
            let mut state_db = StateDb::new(MemDb::default());
            state_db.init_from_state_snapshot(state_snapshot);
            self.insert(hash, state_db);
        }
    }
}

impl fmt::Debug for InMemoryBlockStates {
    fn fmt(&self, f: &mut fmt::Formatter<'_>) -> fmt::Result {
        f.debug_struct("InMemoryBlockStates")
            .field("in_memory_limit", &self.in_memory_limit)
            .field("min_in_memory_limit", &self.min_in_memory_limit)
            .field("max_on_disk_limit", &self.max_on_disk_limit)
            .field("oldest_on_disk", &self.oldest_on_disk)
            .field("present", &self.present)
            .finish_non_exhaustive()
    }
}

impl Default for InMemoryBlockStates {
    fn default() -> Self {
        // enough in memory to store `DEFAULT_HISTORY_LIMIT` blocks in memory
        Self::new(DEFAULT_HISTORY_LIMIT, MAX_ON_DISK_HISTORY_LIMIT)
    }
}

/// Stores the blockchain data (blocks, transactions)
#[derive(Clone, Debug)]
pub struct BlockchainStorage {
    /// all stored blocks (block hash -> block)
    pub blocks: B256HashMap<Block>,
    /// mapping from block number -> block hash
    pub hashes: HashMap<u64, B256>,
    /// The current best hash
    pub best_hash: B256,
    /// The current best block number
    pub best_number: u64,
    /// genesis hash of the chain
    pub genesis_hash: B256,
    /// Mapping from the transaction hash to a tuple containing the transaction as well as the
    /// transaction receipt
    pub transactions: B256HashMap<MinedTransaction>,
    /// The total difficulty of the chain until this block
    pub total_difficulty: U256,
}

impl BlockchainStorage {
    /// Creates a new storage with a genesis block
    pub fn new(
        env: &Env,
        spec_id: SpecId,
        base_fee: Option<u64>,
        timestamp: u64,
        genesis_number: u64,
    ) -> Self {
        let is_shanghai = spec_id >= SpecId::SHANGHAI;
        let is_cancun = spec_id >= SpecId::CANCUN;
        let is_prague = spec_id >= SpecId::PRAGUE;

        // create a dummy genesis block
        let partial_header = PartialHeader {
            timestamp,
            base_fee,
            gas_limit: env.evm_env.block_env.gas_limit,
            beneficiary: env.evm_env.block_env.beneficiary,
            difficulty: env.evm_env.block_env.difficulty,
            blob_gas_used: env.evm_env.block_env.blob_excess_gas_and_price.as_ref().map(|_| 0),
            excess_blob_gas: env.evm_env.block_env.blob_excess_gas(),
            number: genesis_number,
            parent_beacon_block_root: is_cancun.then_some(Default::default()),
            withdrawals_root: is_shanghai.then_some(EMPTY_WITHDRAWALS),
            requests_hash: is_prague.then_some(EMPTY_REQUESTS_HASH),
            ..Default::default()
        };
        let block = Block::new::<MaybeImpersonatedTransaction>(partial_header, vec![]);
        let genesis_hash = block.header.hash_slow();
        let best_hash = genesis_hash;
        let best_number = genesis_number;

        let mut blocks = B256HashMap::default();
        blocks.insert(genesis_hash, block);

        let mut hashes = HashMap::default();
        hashes.insert(best_number, genesis_hash);
        Self {
            blocks,
            hashes,
            best_hash,
            best_number,
            genesis_hash,
            transactions: Default::default(),
            total_difficulty: Default::default(),
        }
    }

    pub fn forked(block_number: u64, block_hash: B256, total_difficulty: U256) -> Self {
        let mut hashes = HashMap::default();
        hashes.insert(block_number, block_hash);

        Self {
            blocks: B256HashMap::default(),
            hashes,
            best_hash: block_hash,
            best_number: block_number,
            genesis_hash: Default::default(),
            transactions: Default::default(),
            total_difficulty,
        }
    }

    /// Unwind the chain state back to the given block in storage.
    ///
    /// The block identified by `block_number` and `block_hash` is __non-inclusive__, i.e. it will
    /// remain in the state.
    pub fn unwind_to(&mut self, block_number: u64, block_hash: B256) -> Vec<Block> {
        let mut removed = vec![];
        let best_num: u64 = self.best_number;
        for i in (block_number + 1)..=best_num {
            if let Some(hash) = self.hashes.remove(&i)
                && let Some(block) = self.blocks.remove(&hash)
            {
                self.remove_block_transactions_by_number(block.header.number);
                removed.push(block);
            }
        }
        self.best_hash = block_hash;
        self.best_number = block_number;
        removed
    }

    pub fn empty() -> Self {
        Self {
            blocks: Default::default(),
            hashes: Default::default(),
            best_hash: Default::default(),
            best_number: Default::default(),
            genesis_hash: Default::default(),
            transactions: Default::default(),
            total_difficulty: Default::default(),
        }
    }

    /// Removes all stored transactions for the given block number
    pub fn remove_block_transactions_by_number(&mut self, num: u64) {
        if let Some(hash) = self.hashes.get(&num).copied() {
            self.remove_block_transactions(hash);
        }
    }

    /// Removes all stored transactions for the given block hash
    pub fn remove_block_transactions(&mut self, block_hash: B256) {
        if let Some(block) = self.blocks.get_mut(&block_hash) {
            for tx in &block.transactions {
                self.transactions.remove(&tx.hash());
            }
            block.transactions.clear();
        }
    }
}

impl BlockchainStorage {
    /// Returns the hash for [BlockNumberOrTag]
    pub fn hash(&self, number: BlockNumberOrTag) -> Option<B256> {
        let slots_in_an_epoch = 32;
        match number {
            BlockNumberOrTag::Latest => Some(self.best_hash),
            BlockNumberOrTag::Earliest => Some(self.genesis_hash),
            BlockNumberOrTag::Pending => None,
            BlockNumberOrTag::Number(num) => self.hashes.get(&num).copied(),
            BlockNumberOrTag::Safe => {
                if self.best_number > (slots_in_an_epoch) {
                    self.hashes.get(&(self.best_number - (slots_in_an_epoch))).copied()
                } else {
                    Some(self.genesis_hash) // treat the genesis block as safe "by definition"
                }
            }
            BlockNumberOrTag::Finalized => {
                if self.best_number > (slots_in_an_epoch * 2) {
                    self.hashes.get(&(self.best_number - (slots_in_an_epoch * 2))).copied()
                } else {
                    Some(self.genesis_hash)
                }
            }
        }
    }

    pub fn serialized_blocks(&self) -> Vec<SerializableBlock> {
        self.blocks.values().map(|block| block.clone().into()).collect()
    }

    pub fn serialized_transactions(&self) -> Vec<SerializableTransaction> {
        self.transactions.values().map(|tx: &MinedTransaction| tx.clone().into()).collect()
    }

    /// Deserialize and add all blocks data to the backend storage
    pub fn load_blocks(&mut self, serializable_blocks: Vec<SerializableBlock>) {
        for serializable_block in &serializable_blocks {
            let block: Block = serializable_block.clone().into();
            let block_hash = block.header.hash_slow();
            let block_number = block.header.number;
            self.blocks.insert(block_hash, block);
            self.hashes.insert(block_number, block_hash);
        }
    }

    /// Deserialize and add all blocks data to the backend storage
    pub fn load_transactions(&mut self, serializable_transactions: Vec<SerializableTransaction>) {
        for serializable_transaction in &serializable_transactions {
            let transaction: MinedTransaction = serializable_transaction.clone().into();
            self.transactions.insert(transaction.info.transaction_hash, transaction);
        }
    }
}

/// A simple in-memory blockchain
#[derive(Clone, Debug)]
pub struct Blockchain {
    /// underlying storage that supports concurrent reads
    pub storage: Arc<RwLock<BlockchainStorage>>,
}

impl Blockchain {
    /// Creates a new storage with a genesis block
    pub fn new(
        env: &Env,
        spec_id: SpecId,
        base_fee: Option<u64>,
        timestamp: u64,
        genesis_number: u64,
    ) -> Self {
        Self {
            storage: Arc::new(RwLock::new(BlockchainStorage::new(
                env,
                spec_id,
                base_fee,
                timestamp,
                genesis_number,
            ))),
        }
    }

    pub fn forked(block_number: u64, block_hash: B256, total_difficulty: U256) -> Self {
        Self {
            storage: Arc::new(RwLock::new(BlockchainStorage::forked(
                block_number,
                block_hash,
                total_difficulty,
            ))),
        }
    }

    /// returns the header hash of given block
    pub fn hash(&self, id: BlockId) -> Option<B256> {
        match id {
            BlockId::Hash(h) => Some(h.block_hash),
            BlockId::Number(num) => self.storage.read().hash(num),
        }
    }

    pub fn get_block_by_hash(&self, hash: &B256) -> Option<Block> {
        self.storage.read().blocks.get(hash).cloned()
    }

    pub fn get_transaction_by_hash(&self, hash: &B256) -> Option<MinedTransaction> {
        self.storage.read().transactions.get(hash).cloned()
    }

    /// Returns the total number of blocks
    pub fn blocks_count(&self) -> usize {
        self.storage.read().blocks.len()
    }
}

/// Represents the outcome of mining a new block
#[derive(Clone, Debug)]
pub struct MinedBlockOutcome {
    /// The block that was mined
    pub block_number: u64,
    /// All transactions included in the block
    pub included: Vec<Arc<PoolTransaction>>,
    /// All transactions that were attempted to be included but were invalid at the time of
    /// execution
    pub invalid: Vec<Arc<PoolTransaction>>,
}

/// Container type for a mined transaction
#[derive(Clone, Debug)]
pub struct MinedTransaction {
    pub info: TransactionInfo,
    pub receipt: TypedReceipt,
    pub block_hash: B256,
    pub block_number: u64,
}

impl MinedTransaction {
    /// Returns the traces of the transaction for `trace_transaction`
    pub fn parity_traces(&self) -> Vec<LocalizedTransactionTrace> {
        ParityTraceBuilder::new(
            self.info.traces.clone(),
            None,
            TracingInspectorConfig::default_parity(),
        )
        .into_localized_transaction_traces(RethTransactionInfo {
            hash: Some(self.info.transaction_hash),
            index: Some(self.info.transaction_index),
            block_hash: Some(self.block_hash),
            block_number: Some(self.block_number),
            base_fee: None,
        })
    }

    pub fn ots_internal_operations(&self) -> Vec<InternalOperation> {
        self.info
            .traces
            .iter()
            .filter_map(|node| {
                let r#type = match node.trace.kind {
                    _ if node.is_selfdestruct() => OperationType::OpSelfDestruct,
                    CallKind::Call if !node.trace.value.is_zero() => OperationType::OpTransfer,
                    CallKind::Create => OperationType::OpCreate,
                    CallKind::Create2 => OperationType::OpCreate2,
                    _ => return None,
                };
                let mut from = node.trace.caller;
                let mut to = node.trace.address;
                let mut value = node.trace.value;
                if node.is_selfdestruct() {
                    from = node.trace.address;
                    to = node.trace.selfdestruct_refund_target.unwrap_or_default();
                    value = node.trace.selfdestruct_transferred_value.unwrap_or_default();
                }
                Some(InternalOperation { r#type, from, to, value })
            })
            .collect()
    }

    pub fn geth_trace(&self, opts: GethDebugTracingOptions) -> Result<GethTrace, BlockchainError> {
        let GethDebugTracingOptions { config, tracer, tracer_config, .. } = opts;

        if let Some(tracer) = tracer {
            match tracer {
                GethDebugTracerType::BuiltInTracer(tracer) => match tracer {
                    GethDebugBuiltInTracerType::FourByteTracer => {
                        let inspector = FourByteInspector::default();
                        return Ok(FourByteFrame::from(inspector).into());
                    }
                    GethDebugBuiltInTracerType::CallTracer => {
                        return match tracer_config.into_call_config() {
                            Ok(call_config) => Ok(GethTraceBuilder::new(self.info.traces.clone())
                                .geth_call_traces(call_config, self.receipt.cumulative_gas_used())
                                .into()),
                            Err(e) => Err(RpcError::invalid_params(e.to_string()).into()),
                        };
                    }
                    GethDebugBuiltInTracerType::PreStateTracer
                    | GethDebugBuiltInTracerType::NoopTracer
                    | GethDebugBuiltInTracerType::MuxTracer
                    | GethDebugBuiltInTracerType::FlatCallTracer => {}
                },
                GethDebugTracerType::JsTracer(_code) => {}
            }

            return Ok(NoopFrame::default().into());
        }

        // default structlog tracer
        Ok(GethTraceBuilder::new(self.info.traces.clone())
            .geth_traces(
                self.receipt.cumulative_gas_used(),
                self.info.out.clone().unwrap_or_default(),
                config,
            )
            .into())
    }
}

/// Intermediary Anvil representation of a receipt
#[derive(Clone, Debug)]
pub struct MinedTransactionReceipt {
    /// The actual json rpc receipt object
    pub inner: ReceiptResponse,
    /// Output data for the transaction
    pub out: Option<Bytes>,
}

#[cfg(test)]
mod tests {
    use super::*;
    use crate::eth::backend::db::Db;
    use alloy_primitives::{Address, hex};
    use alloy_rlp::Decodable;
    use anvil_core::eth::transaction::TypedTransaction;
    use revm::{database::DatabaseRef, state::AccountInfo};

    #[test]
    fn test_interval_update() {
        let mut storage = InMemoryBlockStates::default();
        storage.update_interval_mine_block_time(Duration::from_secs(1));
        assert_eq!(storage.in_memory_limit, DEFAULT_HISTORY_LIMIT * 3);
    }

    #[test]
    fn test_init_state_limits() {
        let mut storage = InMemoryBlockStates::default();
        assert_eq!(storage.in_memory_limit, DEFAULT_HISTORY_LIMIT);
        assert_eq!(storage.min_in_memory_limit, MIN_HISTORY_LIMIT);
        assert_eq!(storage.max_on_disk_limit, MAX_ON_DISK_HISTORY_LIMIT);

        storage = storage.memory_only();
        assert!(storage.is_memory_only());

        storage = InMemoryBlockStates::new(1, 0);
        assert!(storage.is_memory_only());
        assert_eq!(storage.in_memory_limit, 1);
        assert_eq!(storage.min_in_memory_limit, 1);
        assert_eq!(storage.max_on_disk_limit, 0);

        storage = InMemoryBlockStates::new(1, 2);
        assert!(!storage.is_memory_only());
        assert_eq!(storage.in_memory_limit, 1);
        assert_eq!(storage.min_in_memory_limit, 1);
        assert_eq!(storage.max_on_disk_limit, 2);
    }

    #[tokio::test(flavor = "multi_thread")]
    async fn can_read_write_cached_state() {
        let mut storage = InMemoryBlockStates::new(1, MAX_ON_DISK_HISTORY_LIMIT);
        let one = B256::from(U256::from(1));
        let two = B256::from(U256::from(2));

        let mut state = MemDb::default();
        let addr = Address::random();
        let info = AccountInfo::from_balance(U256::from(1337));
        state.insert_account(addr, info);
        storage.insert(one, StateDb::new(state));
        storage.insert(two, StateDb::new(MemDb::default()));

        // wait for files to be flushed
        tokio::time::sleep(std::time::Duration::from_secs(1)).await;

        assert_eq!(storage.on_disk_states.len(), 1);
        assert!(storage.on_disk_states.contains_key(&one));

        let loaded = storage.get_on_disk_state(&one).unwrap();

        let acc = loaded.basic_ref(addr).unwrap().unwrap();
        assert_eq!(acc.balance, U256::from(1337u64));
    }

    #[tokio::test(flavor = "multi_thread")]
    async fn can_decrease_state_cache_size() {
        let limit = 15;
        let mut storage = InMemoryBlockStates::new(limit, MAX_ON_DISK_HISTORY_LIMIT);

        let num_states = 30;
        for idx in 0..num_states {
            let mut state = MemDb::default();
            let hash = B256::from(U256::from(idx));
            let addr = Address::from_word(hash);
            let balance = (idx * 2) as u64;
            let info = AccountInfo::from_balance(U256::from(balance));
            state.insert_account(addr, info);
            storage.insert(hash, StateDb::new(state));
        }

        // wait for files to be flushed
        tokio::time::sleep(std::time::Duration::from_secs(1)).await;

        let on_disk_states_len = num_states - storage.min_in_memory_limit;
        assert_eq!(storage.on_disk_states.len(), on_disk_states_len);
        assert_eq!(storage.present.len(), storage.min_in_memory_limit);

        for idx in 0..num_states {
            let hash = B256::from(U256::from(idx));
            let addr = Address::from_word(hash);

            let loaded = if idx < on_disk_states_len {
                storage.get_on_disk_state(&hash).unwrap()
            } else {
                storage.get_state(&hash).unwrap()
            };

            let acc = loaded.basic_ref(addr).unwrap().unwrap();
            let balance = (idx * 2) as u64;
            assert_eq!(acc.balance, U256::from(balance));
        }
    }

    // verifies that blocks and transactions in BlockchainStorage remain the same when dumped and
    // reloaded
    #[test]
    fn test_storage_dump_reload_cycle() {
        let mut dump_storage = BlockchainStorage::empty();

        let partial_header = PartialHeader { gas_limit: 123456, ..Default::default() };
        let bytes_first = &mut &hex::decode("f86b02843b9aca00830186a094d3e8763675e4c425df46cc3b5c0f6cbdac39604687038d7ea4c68000802ba00eb96ca19e8a77102767a41fc85a36afd5c61ccb09911cec5d3e86e193d9c5aea03a456401896b1b6055311536bf00a718568c744d8c1f9df59879e8350220ca18").unwrap()[..];
        let tx: MaybeImpersonatedTransaction =
            TypedTransaction::decode(&mut &bytes_first[..]).unwrap().into();
        let block =
            Block::new::<MaybeImpersonatedTransaction>(partial_header.clone(), vec![tx.clone()]);
        let block_hash = block.header.hash_slow();
        dump_storage.blocks.insert(block_hash, block);

        let serialized_blocks = dump_storage.serialized_blocks();
        let serialized_transactions = dump_storage.serialized_transactions();

        let mut load_storage = BlockchainStorage::empty();

        load_storage.load_blocks(serialized_blocks);
        load_storage.load_transactions(serialized_transactions);

        let loaded_block = load_storage.blocks.get(&block_hash).unwrap();
        assert_eq!(loaded_block.header.gas_limit, { partial_header.gas_limit });
        let loaded_tx = loaded_block.transactions.first().unwrap();
        assert_eq!(loaded_tx, &tx);
    }
}<|MERGE_RESOLUTION|>--- conflicted
+++ resolved
@@ -173,7 +173,6 @@
         }
     }
 
-<<<<<<< HEAD
     /// Checks if hash exists in in-memory state
     pub fn has_state(&self, hash: &B256) -> bool {
         self.states.contains_key(hash)
@@ -188,14 +187,6 @@
     pub fn get_on_disk_state(&mut self, hash: &B256) -> Option<&StateDb> {
         if let Some(state) = self.on_disk_states.get_mut(hash) {
             if let Some(cached) = self.disk_cache.read(*hash) {
-=======
-    /// Returns the state for the given `hash` if present
-    pub fn get(&mut self, hash: &B256) -> Option<&StateDb> {
-        self.states.get(hash).or_else(|| {
-            if let Some(state) = self.on_disk_states.get_mut(hash)
-                && let Some(cached) = self.disk_cache.read(*hash)
-            {
->>>>>>> 33e4b4b6
                 state.init_from_state_snapshot(cached);
                 return Some(state);
             }
