--- conflicted
+++ resolved
@@ -5,20 +5,12 @@
 use alloy_rlp::Encodable;
 use alloy_rpc_types::{state::StateOverride, BlockOverrides};
 use alloy_trie::{HashBuilder, Nibbles};
-<<<<<<< HEAD
-use foundry_evm::{
-    backend::DatabaseError,
-    revm::{
-        db::{CacheDB, DatabaseRef, DbAccount},
-        primitives::{AccountInfo, BlockEnv, Bytecode, HashMap},
-    },
-=======
 use foundry_evm::backend::DatabaseError;
 use revm::{
     bytecode::Bytecode,
+    context::BlockEnv,
     database::{CacheDB, DatabaseRef, DbAccount},
     state::AccountInfo,
->>>>>>> 0ca8dd47
 };
 
 pub fn build_root(values: impl IntoIterator<Item = (Nibbles, Vec<u8>)>) -> B256 {
@@ -150,29 +142,30 @@
     if let Some(block_hashes) = block_hash {
         // override block hashes
         cache_db
+            .cache
             .block_hashes
             .extend(block_hashes.into_iter().map(|(num, hash)| (U256::from(num), hash)))
     }
 
     if let Some(number) = number {
-        env.number = number;
+        env.number = number.saturating_to();
     }
     if let Some(difficulty) = difficulty {
         env.difficulty = difficulty;
     }
     if let Some(time) = time {
-        env.timestamp = U256::from(time);
+        env.timestamp = time;
     }
     if let Some(gas_limit) = gas_limit {
-        env.gas_limit = U256::from(gas_limit);
+        env.gas_limit = gas_limit;
     }
     if let Some(coinbase) = coinbase {
-        env.coinbase = coinbase;
+        env.beneficiary = coinbase;
     }
     if let Some(random) = random {
         env.prevrandao = Some(random);
     }
     if let Some(base_fee) = base_fee {
-        env.basefee = base_fee;
+        env.basefee = base_fee.saturating_to();
     }
 }