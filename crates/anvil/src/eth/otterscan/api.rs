use crate::eth::{
    error::{BlockchainError, Result},
    macros::node_info,
    EthApi,
};
use alloy_primitives::{Address, Bytes, B256, U256};
use alloy_rpc_types::{
    trace::{
        otterscan::{
            BlockDetails, ContractCreator, InternalOperation, OtsBlock, OtsBlockTransactions,
            OtsReceipt, OtsTransactionReceipt, TraceEntry, TransactionsWithReceipts,
        },
        parity::{
            Action, CallAction, CallType, CreateAction, CreateOutput, LocalizedTransactionTrace,
            RewardAction, TraceOutput,
        },
    },
    Block, BlockId, BlockNumberOrTag as BlockNumber, BlockTransactions,
};
use itertools::Itertools;

use futures::future::join_all;

pub fn mentions_address(trace: LocalizedTransactionTrace, address: Address) -> Option<B256> {
    match (trace.trace.action, trace.trace.result) {
        (Action::Call(CallAction { from, to, .. }), _) if from == address || to == address => {
            trace.transaction_hash
        }
        (_, Some(TraceOutput::Create(CreateOutput { address: created_address, .. })))
            if created_address == address =>
        {
            trace.transaction_hash
        }
        (Action::Create(CreateAction { from, .. }), _) if from == address => trace.transaction_hash,
        (Action::Reward(RewardAction { author, .. }), _) if author == address => {
            trace.transaction_hash
        }
        _ => None,
    }
}

/// Converts the list of traces for a transaction into the expected Otterscan format, as
/// specified in the [`ots_traceTransaction`](https://github.com/otterscan/otterscan/blob/develop/docs/custom-jsonrpc.md#ots_tracetransaction) spec
pub fn batch_build_ots_traces(traces: Vec<LocalizedTransactionTrace>) -> Vec<TraceEntry> {
    traces
        .into_iter()
        .filter_map(|trace| {
            let output = trace
                .trace
                .result
                .map(|r| match r {
                    TraceOutput::Call(output) => output.output,
                    TraceOutput::Create(output) => output.code,
                })
                .unwrap_or_default();
            match trace.trace.action {
                Action::Call(call) => Some(TraceEntry {
                    r#type: match call.call_type {
                        CallType::Call => "CALL",
                        CallType::CallCode => "CALLCODE",
                        CallType::DelegateCall => "DELEGATECALL",
                        CallType::StaticCall => "STATICCALL",
                        CallType::AuthCall => "AUTHCALL",
                        CallType::None => "NONE",
                    }
                    .to_string(),
                    depth: trace.trace.trace_address.len() as u32,
                    from: call.from,
                    to: call.to,
                    value: call.value,
<<<<<<< HEAD
                    input: call.input.0.into(),
                    output: Bytes::default(),
                })
=======
                    input: call.input,
                    output,
                }),
                Action::Create(_) | Action::Selfdestruct(_) | Action::Reward(_) => None,
>>>>>>> 7c4482fc
            }
        })
        .collect()
}

impl EthApi {
    /// Otterscan currently requires this endpoint, even though it's not part of the `ots_*`.
    /// Ref: <https://github.com/otterscan/otterscan/blob/071d8c55202badf01804f6f8d53ef9311d4a9e47/src/useProvider.ts#L71>
    ///
    /// As a faster alternative to `eth_getBlockByNumber` (by excluding uncle block
    /// information), which is not relevant in the context of an anvil node
    pub async fn erigon_get_header_by_number(&self, number: BlockNumber) -> Result<Option<Block>> {
        node_info!("ots_getApiLevel");

        self.backend.block_by_number(number).await
    }

    /// As per the latest Otterscan source code, at least version 8 is needed.
    /// Ref: <https://github.com/otterscan/otterscan/blob/071d8c55202badf01804f6f8d53ef9311d4a9e47/src/params.ts#L1C2-L1C2>
    pub async fn ots_get_api_level(&self) -> Result<u64> {
        node_info!("ots_getApiLevel");

        // as required by current otterscan's source code
        Ok(8)
    }

    /// Trace internal ETH transfers, contracts creation (CREATE/CREATE2) and self-destructs for a
    /// certain transaction.
    pub async fn ots_get_internal_operations(&self, hash: B256) -> Result<Vec<InternalOperation>> {
        node_info!("ots_getInternalOperations");

        self.backend
            .mined_transaction(hash)
            .map(|tx| tx.ots_internal_operations())
            .ok_or_else(|| BlockchainError::DataUnavailable)
    }

    /// Check if an ETH address contains code at a certain block number.
    pub async fn ots_has_code(&self, address: Address, block_number: BlockNumber) -> Result<bool> {
        node_info!("ots_hasCode");
        let block_id = Some(BlockId::Number(block_number));
        Ok(self.get_code(address, block_id).await?.len() > 0)
    }

    /// Trace a transaction and generate a trace call tree.
    pub async fn ots_trace_transaction(&self, hash: B256) -> Result<Vec<TraceEntry>> {
        node_info!("ots_traceTransaction");

        Ok(batch_build_ots_traces(self.backend.trace_transaction(hash).await?))
    }

    /// Given a transaction hash, returns its raw revert reason.
    pub async fn ots_get_transaction_error(&self, hash: B256) -> Result<Bytes> {
        node_info!("ots_getTransactionError");

        if let Some(receipt) = self.backend.mined_transaction_receipt(hash) {
            if !receipt.inner.inner.as_receipt_with_bloom().receipt.status.coerce_status() {
                return Ok(receipt.out.map(|b| b.0.into()).unwrap_or(Bytes::default()));
            }
        }

        Ok(Bytes::default())
    }

    /// For simplicity purposes, we return the entire block instead of emptying the values that
    /// Otterscan doesn't want. This is the original purpose of the endpoint (to save bandwidth),
    /// but it doesn't seem necessary in the context of an anvil node
    pub async fn ots_get_block_details(&self, number: BlockNumber) -> Result<BlockDetails> {
        node_info!("ots_getBlockDetails");

        if let Some(block) = self.backend.block_by_number(number).await? {
            let ots_block = self.build_ots_block_details(block).await?;
            Ok(ots_block)
        } else {
            Err(BlockchainError::BlockNotFound)
        }
    }

    /// For simplicity purposes, we return the entire block instead of emptying the values that
    /// Otterscan doesn't want. This is the original purpose of the endpoint (to save bandwidth),
    /// but it doesn't seem necessary in the context of an anvil node
    pub async fn ots_get_block_details_by_hash(&self, hash: B256) -> Result<BlockDetails> {
        node_info!("ots_getBlockDetailsByHash");

        if let Some(block) = self.backend.block_by_hash(hash).await? {
            let ots_block = self.build_ots_block_details(block).await?;
            Ok(ots_block)
        } else {
            Err(BlockchainError::BlockNotFound)
        }
    }

    /// Gets paginated transaction data for a certain block. Return data is similar to
    /// eth_getBlockBy* + eth_getTransactionReceipt.
    pub async fn ots_get_block_transactions(
        &self,
        number: u64,
        page: usize,
        page_size: usize,
    ) -> Result<OtsBlockTransactions> {
        node_info!("ots_getBlockTransactions");

        match self.backend.block_by_number_full(number.into()).await? {
            Some(block) => self.build_ots_block_tx(block, page, page_size).await,
            None => Err(BlockchainError::BlockNotFound),
        }
    }

    /// Address history navigation. searches backwards from certain point in time.
    pub async fn ots_search_transactions_before(
        &self,
        address: Address,
        block_number: u64,
        page_size: usize,
    ) -> Result<TransactionsWithReceipts> {
        node_info!("ots_searchTransactionsBefore");

        let best = self.backend.best_number();
        // we go from given block (defaulting to best) down to first block
        // considering only post-fork
        let from = if block_number == 0 { best } else { block_number - 1 };
        let to = self.get_fork().map(|f| f.block_number() + 1).unwrap_or(1);

        let first_page = from >= best;
        let mut last_page = false;

        let mut res: Vec<_> = vec![];

        for n in (to..=from).rev() {
            if let Some(traces) = self.backend.mined_parity_trace_block(n) {
                let hashes = traces
                    .into_iter()
                    .rev()
                    .filter_map(|trace| mentions_address(trace, address))
                    .unique();

                if res.len() >= page_size {
                    break;
                }

                res.extend(hashes);
            }

            if n == to {
                last_page = true;
            }
        }

        self.build_ots_search_transactions(res, first_page, last_page).await
    }

    /// Address history navigation. searches forward from certain point in time.
    pub async fn ots_search_transactions_after(
        &self,
        address: Address,
        block_number: u64,
        page_size: usize,
    ) -> Result<TransactionsWithReceipts> {
        node_info!("ots_searchTransactionsAfter");

        let best = self.backend.best_number();
        // we go from the first post-fork block, up to the tip
        let first_block = self.get_fork().map(|f| f.block_number() + 1).unwrap_or(1);
        let from = if block_number == 0 { first_block } else { block_number + 1 };
        let to = best;

        let mut first_page = from >= best;
        let mut last_page = false;

        let mut res: Vec<_> = vec![];

        for n in from..=to {
            if n == first_block {
                last_page = true;
            }

            if let Some(traces) = self.backend.mined_parity_trace_block(n) {
                let hashes = traces
                    .into_iter()
                    .rev()
                    .filter_map(|trace| mentions_address(trace, address))
                    .unique();

                if res.len() >= page_size {
                    break;
                }

                res.extend(hashes);
            }

            if n == to {
                first_page = true;
            }
        }

        // Results are always sent in reverse chronological order, according to the Otterscan spec
        res.reverse();
        self.build_ots_search_transactions(res, first_page, last_page).await
    }

    /// Given a sender address and a nonce, returns the tx hash or null if not found. It returns
    /// only the tx hash on success, you can use the standard eth_getTransactionByHash after that to
    /// get the full transaction data.
    pub async fn ots_get_transaction_by_sender_and_nonce(
        &self,
        address: Address,
        nonce: U256,
    ) -> Result<Option<B256>> {
        node_info!("ots_getTransactionBySenderAndNonce");

        let from = self.get_fork().map(|f| f.block_number() + 1).unwrap_or_default();
        let to = self.backend.best_number();

        for n in (from..=to).rev() {
            if let Some(txs) = self.backend.mined_transactions_by_block_number(n.into()).await {
                for tx in txs {
                    if U256::from(tx.nonce) == nonce && tx.from == address {
                        return Ok(Some(tx.hash));
                    }
                }
            }
        }

        Ok(None)
    }

    /// Given an ETH contract address, returns the tx hash and the direct address who created the
    /// contract.
    pub async fn ots_get_contract_creator(&self, addr: Address) -> Result<Option<ContractCreator>> {
        node_info!("ots_getContractCreator");

        let from = self.get_fork().map(|f| f.block_number()).unwrap_or_default();
        let to = self.backend.best_number();

        // loop in reverse, since we want the latest deploy to the address
        for n in (from..=to).rev() {
            if let Some(traces) = self.backend.mined_parity_trace_block(n) {
                for trace in traces.into_iter().rev() {
                    match (trace.trace.action, trace.trace.result) {
                        (
                            Action::Create(CreateAction { from, .. }),
                            Some(TraceOutput::Create(CreateOutput { address, .. })),
                        ) if address == addr => {
<<<<<<< HEAD
                            let tx = self
                                .backend
                                .transaction_by_hash(trace.transaction_hash.unwrap())
                                .await
                                .unwrap()
                                .unwrap()
                                .inner;
                            return Ok(Some(ContractCreator { hash: tx.hash, creator: from }));
=======
                            return Ok(Some(ContractCreator {
                                hash: trace.transaction_hash.unwrap(),
                                creator: from,
                            }));
>>>>>>> 7c4482fc
                        }
                        _ => {}
                    }
                }
            }
        }

        Ok(None)
    }
    /// The response for ots_getBlockDetails includes an `issuance` object that requires computing
    /// the total gas spent in a given block.
    ///
    /// The only way to do this with the existing API is to explicitly fetch all receipts, to get
    /// their `gas_used`. This would be extremely inefficient in a real blockchain RPC, but we can
    /// get away with that in this context.
    ///
    /// The [original spec](https://github.com/otterscan/otterscan/blob/develop/docs/custom-jsonrpc.md#ots_getblockdetails)
    /// also mentions we can hardcode `transactions` and `logsBloom` to an empty array to save
    /// bandwidth, because fields weren't intended to be used in the Otterscan UI at this point.
    ///
    /// This has two problems though:
    ///   - It makes the endpoint too specific to Otterscan's implementation
    ///   - It breaks the abstraction built in `OtsBlock<TX>` which computes `transaction_count`
    ///     based on the existing list.
    ///
    /// Therefore we keep it simple by keeping the data in the response
    pub async fn build_ots_block_details(&self, block: Block) -> Result<BlockDetails> {
        if block.transactions.is_uncle() {
            return Err(BlockchainError::DataUnavailable);
        }
        let receipts_futs =
            block.transactions.hashes().map(|hash| async { self.transaction_receipt(*hash).await });

        // fetch all receipts
        let receipts = join_all(receipts_futs)
            .await
            .into_iter()
            .map(|r| match r {
                Ok(Some(r)) => Ok(r),
                _ => Err(BlockchainError::DataUnavailable),
            })
            .collect::<Result<Vec<_>>>()?;

        let total_fees = receipts
            .iter()
            .fold(0, |acc, receipt| acc + receipt.gas_used * receipt.effective_gas_price);

        Ok(BlockDetails {
            block: block.into(),
            total_fees: U256::from(total_fees),
            // issuance has no meaningful value in anvil's backend. just default to 0
            issuance: Default::default(),
        })
    }

    /// Fetches all receipts for the blocks's transactions, as required by the
    /// [`ots_getBlockTransactions`] endpoint spec, and returns the final response object.
    ///
    /// [`ots_getBlockTransactions`]: https://github.com/otterscan/otterscan/blob/develop/docs/custom-jsonrpc.md#ots_getblockdetails
    pub async fn build_ots_block_tx(
        &self,
        mut block: Block,
        page: usize,
        page_size: usize,
    ) -> Result<OtsBlockTransactions> {
        if block.transactions.is_uncle() {
            return Err(BlockchainError::DataUnavailable);
        }

        block.transactions = match block.transactions {
            BlockTransactions::Full(txs) => BlockTransactions::Full(
                txs.into_iter().skip(page * page_size).take(page_size).collect(),
            ),
            BlockTransactions::Hashes(txs) => BlockTransactions::Hashes(
                txs.into_iter().skip(page * page_size).take(page_size).collect(),
            ),
            BlockTransactions::Uncle => unreachable!(),
        };

        let receipt_futs = block.transactions.hashes().map(|hash| self.transaction_receipt(*hash));

        let receipts = join_all(receipt_futs)
            .await
            .into_iter()
            .map(|r| match r {
                Ok(Some(r)) => {
                    let timestamp =
                        self.backend.get_block(r.block_number.unwrap()).unwrap().header.timestamp;
                    let receipt = r.map_inner(OtsReceipt::from);
                    let res = OtsTransactionReceipt { receipt, timestamp: Some(timestamp) };
                    Ok(res)
                }
                _ => Err(BlockchainError::DataUnavailable),
            })
            .collect::<Result<Vec<_>>>()?;

        let fullblock: OtsBlock = block.into();

        Ok(OtsBlockTransactions { fullblock, receipts })
    }

    pub async fn build_ots_search_transactions(
        &self,
        hashes: Vec<B256>,
        first_page: bool,
        last_page: bool,
    ) -> Result<TransactionsWithReceipts> {
        let txs_futs = hashes.iter().map(|hash| async { self.transaction_by_hash(*hash).await });

        let txs = join_all(txs_futs)
            .await
            .into_iter()
            .map(|t| match t {
                Ok(Some(t)) => Ok(t.inner),
                _ => Err(BlockchainError::DataUnavailable),
            })
            .collect::<Result<_>>()?;

        let receipts = join_all(hashes.iter().map(|hash| async {
            match self.transaction_receipt(*hash).await {
                Ok(Some(receipt)) => {
                    let timestamp = self
                        .backend
                        .get_block(receipt.block_number.unwrap())
                        .unwrap()
                        .header
                        .timestamp;
                    let receipt = receipt.map_inner(OtsReceipt::from);
                    let res = OtsTransactionReceipt { receipt, timestamp: Some(timestamp) };
                    Ok(res)
                }
                Ok(None) => Err(BlockchainError::DataUnavailable),
                Err(e) => Err(e),
            }
        }))
        .await
        .into_iter()
        .collect::<Result<Vec<_>>>()?;

        Ok(TransactionsWithReceipts { txs, receipts, first_page, last_page })
    }
}<|MERGE_RESOLUTION|>--- conflicted
+++ resolved
@@ -68,16 +68,10 @@
                     from: call.from,
                     to: call.to,
                     value: call.value,
-<<<<<<< HEAD
-                    input: call.input.0.into(),
-                    output: Bytes::default(),
-                })
-=======
                     input: call.input,
                     output,
                 }),
                 Action::Create(_) | Action::Selfdestruct(_) | Action::Reward(_) => None,
->>>>>>> 7c4482fc
             }
         })
         .collect()
@@ -321,21 +315,10 @@
                             Action::Create(CreateAction { from, .. }),
                             Some(TraceOutput::Create(CreateOutput { address, .. })),
                         ) if address == addr => {
-<<<<<<< HEAD
-                            let tx = self
-                                .backend
-                                .transaction_by_hash(trace.transaction_hash.unwrap())
-                                .await
-                                .unwrap()
-                                .unwrap()
-                                .inner;
-                            return Ok(Some(ContractCreator { hash: tx.hash, creator: from }));
-=======
                             return Ok(Some(ContractCreator {
                                 hash: trace.transaction_hash.unwrap(),
                                 creator: from,
                             }));
->>>>>>> 7c4482fc
                         }
                         _ => {}
                     }
