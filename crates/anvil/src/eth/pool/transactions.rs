--- conflicted
+++ resolved
@@ -108,7 +108,6 @@
     }
 }
 
-<<<<<<< HEAD
 impl PartialOrd for PoolTransaction {
     fn partial_cmp(&self, other: &Self) -> Option<Ordering> {
         Some(self.cmp(other))
@@ -118,7 +117,9 @@
 impl Ord for PoolTransaction {
     fn cmp(&self, other: &Self) -> Ordering {
         self.hash().cmp(&other.hash())
-=======
+    }
+}
+
 impl TryFrom<RpcTransaction> for PoolTransaction {
     type Error = eyre::Error;
     fn try_from(transaction: RpcTransaction) -> Result<Self, Self::Error> {
@@ -130,7 +131,6 @@
             provides: vec![],
             priority: TransactionPriority(0),
         })
->>>>>>> 2544793d
     }
 }
 
