--- conflicted
+++ resolved
@@ -2191,15 +2191,8 @@
         let to = if let Some(TxKind::Call(to)) = request.to { Some(to) } else { None };
         let likely_transfer = request.input.clone().into_input().is_none();
         if likely_transfer {
-<<<<<<< HEAD
-            if let Some(to) = request.to {
-                if let Ok(target_code) =
-                    self.backend.get_code_with_state(&state, *to.to().unwrap_or(&Address::ZERO))
-                {
-=======
             if let Some(to) = to {
                 if let Ok(target_code) = self.backend.get_code_with_state(&state, to) {
->>>>>>> e01038f3
                     if target_code.as_ref().is_empty() {
                         return Ok(MIN_TRANSACTION_GAS);
                     }
