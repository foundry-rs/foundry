use super::{
    backend::mem::{state, BlockRequest, State},
    sign::build_typed_transaction,
};
use crate::{
    eth::{
        backend::{
            self,
            db::SerializableState,
            mem::{MIN_CREATE_GAS, MIN_TRANSACTION_GAS},
            notifications::NewBlockNotifications,
            validate::TransactionValidator,
        },
        error::{
            BlockchainError, FeeHistoryError, InvalidTransactionError, Result, ToRpcResponseResult,
        },
        fees::{FeeDetails, FeeHistoryCache, MIN_SUGGESTED_PRIORITY_FEE},
        macros::node_info,
        miner::FixedBlockTimeMiner,
        pool::{
            transactions::{
                to_marker, PoolTransaction, TransactionOrder, TransactionPriority, TxMarker,
            },
            Pool,
        },
        sign::{self, Signer},
    },
    filter::{EthFilter, Filters, LogsFilter},
    mem::transaction_build,
    revm::primitives::{BlobExcessGasAndPrice, Output},
    ClientFork, LoggingManager, Miner, MiningMode, StorageInfo,
};
use alloy_consensus::{transaction::eip4844::TxEip4844Variant, Account};
use alloy_dyn_abi::TypedData;
use alloy_eips::eip2718::Encodable2718;
use alloy_network::{
    eip2718::Decodable2718, AnyRpcBlock, AnyRpcTransaction, BlockResponse, Ethereum, NetworkWallet,
    TransactionBuilder, TransactionResponse,
};
use alloy_primitives::{
    map::{HashMap, HashSet},
    Address, Bytes, PrimitiveSignature as Signature, TxHash, TxKind, B256, B64, U256, U64,
};
use alloy_provider::utils::{
    eip1559_default_estimator, EIP1559_FEE_ESTIMATION_PAST_BLOCKS,
    EIP1559_FEE_ESTIMATION_REWARD_PERCENTILE,
};
use alloy_rpc_types::{
    anvil::{
        ForkedNetwork, Forking, Metadata, MineOptions, NodeEnvironment, NodeForkConfig, NodeInfo,
    },
    request::TransactionRequest,
    state::StateOverride,
    trace::{
        filter::TraceFilter,
        geth::{GethDebugTracingCallOptions, GethDebugTracingOptions, GethTrace},
        parity::LocalizedTransactionTrace,
    },
    txpool::{TxpoolContent, TxpoolInspect, TxpoolInspectSummary, TxpoolStatus},
    AccessList, AccessListResult, BlockId, BlockNumberOrTag as BlockNumber, BlockTransactions,
    EIP1186AccountProofResponse, FeeHistory, Filter, FilteredParams, Index, Log,
};
use alloy_serde::WithOtherFields;
use alloy_transport::TransportErrorKind;
use anvil_core::{
    eth::{
        block::BlockInfo,
        transaction::{
            transaction_request_to_typed, PendingTransaction, ReceiptResponse, TypedTransaction,
            TypedTransactionRequest,
        },
        wallet::{WalletCapabilities, WalletError},
        EthRequest,
    },
    types::{ReorgOptions, TransactionData, Work},
};
use anvil_rpc::{error::RpcError, response::ResponseResult};
use foundry_common::provider::ProviderBuilder;
use foundry_evm::{
    backend::DatabaseError,
    decode::RevertDecoder,
    revm::{
        db::DatabaseRef,
        interpreter::{return_ok, return_revert, InstructionResult},
        primitives::BlockEnv,
    },
};
use futures::channel::{mpsc::Receiver, oneshot};
use parking_lot::RwLock;
use revm::primitives::Bytecode;
use std::{future::Future, sync::Arc, time::Duration};

/// The client version: `anvil/v{major}.{minor}.{patch}`
pub const CLIENT_VERSION: &str = concat!("anvil/v", env!("CARGO_PKG_VERSION"));

/// The entry point for executing eth api RPC call - The Eth RPC interface.
///
/// This type is cheap to clone and can be used concurrently
#[derive(Clone)]
pub struct EthApi {
    /// The transaction pool
    pool: Arc<Pool>,
    /// Holds all blockchain related data
    /// In-Memory only for now
    pub backend: Arc<backend::mem::Backend>,
    /// Whether this node is mining
    is_mining: bool,
    /// available signers
    signers: Arc<Vec<Box<dyn Signer>>>,
    /// data required for `eth_feeHistory`
    fee_history_cache: FeeHistoryCache,
    /// max number of items kept in fee cache
    fee_history_limit: u64,
    /// access to the actual miner
    ///
    /// This access is required in order to adjust miner settings based on requests received from
    /// custom RPC endpoints
    miner: Miner,
    /// allows to enabled/disable logging
    logger: LoggingManager,
    /// Tracks all active filters
    filters: Filters,
    /// How transactions are ordered in the pool
    transaction_order: Arc<RwLock<TransactionOrder>>,
    /// Whether we're listening for RPC calls
    net_listening: bool,
    /// The instance ID. Changes on every reset.
    instance_id: Arc<RwLock<B256>>,
}

impl EthApi {
    /// Creates a new instance
    #[allow(clippy::too_many_arguments)]
    pub fn new(
        pool: Arc<Pool>,
        backend: Arc<backend::mem::Backend>,
        signers: Arc<Vec<Box<dyn Signer>>>,
        fee_history_cache: FeeHistoryCache,
        fee_history_limit: u64,
        miner: Miner,
        logger: LoggingManager,
        filters: Filters,
        transactions_order: TransactionOrder,
    ) -> Self {
        Self {
            pool,
            backend,
            is_mining: true,
            signers,
            fee_history_cache,
            fee_history_limit,
            miner,
            logger,
            filters,
            net_listening: true,
            transaction_order: Arc::new(RwLock::new(transactions_order)),
            instance_id: Arc::new(RwLock::new(B256::random())),
        }
    }

    /// Executes the [EthRequest] and returns an RPC [ResponseResult].
    pub async fn execute(&self, request: EthRequest) -> ResponseResult {
        trace!(target: "rpc::api", "executing eth request");
        let response = match request.clone() {
            EthRequest::Web3ClientVersion(()) => self.client_version().to_rpc_result(),
            EthRequest::Web3Sha3(content) => self.sha3(content).to_rpc_result(),
            EthRequest::EthGetAccount(addr, block) => {
                self.get_account(addr, block).await.to_rpc_result()
            }
            EthRequest::EthGetBalance(addr, block) => {
                self.balance(addr, block).await.to_rpc_result()
            }
            EthRequest::EthGetTransactionByHash(hash) => {
                self.transaction_by_hash(hash).await.to_rpc_result()
            }
            EthRequest::EthSendTransaction(request) => {
                self.send_transaction(*request).await.to_rpc_result()
            }
            EthRequest::EthChainId(_) => self.eth_chain_id().to_rpc_result(),
            EthRequest::EthNetworkId(_) => self.network_id().to_rpc_result(),
            EthRequest::NetListening(_) => self.net_listening().to_rpc_result(),
            EthRequest::EthGasPrice(_) => self.eth_gas_price().to_rpc_result(),
            EthRequest::EthMaxPriorityFeePerGas(_) => {
                self.gas_max_priority_fee_per_gas().to_rpc_result()
            }
            EthRequest::EthBlobBaseFee(_) => self.blob_base_fee().to_rpc_result(),
            EthRequest::EthAccounts(_) => self.accounts().to_rpc_result(),
            EthRequest::EthBlockNumber(_) => self.block_number().to_rpc_result(),
            EthRequest::EthGetStorageAt(addr, slot, block) => {
                self.storage_at(addr, slot, block).await.to_rpc_result()
            }
            EthRequest::EthGetBlockByHash(hash, full) => {
                if full {
                    self.block_by_hash_full(hash).await.to_rpc_result()
                } else {
                    self.block_by_hash(hash).await.to_rpc_result()
                }
            }
            EthRequest::EthGetBlockByNumber(num, full) => {
                if full {
                    self.block_by_number_full(num).await.to_rpc_result()
                } else {
                    self.block_by_number(num).await.to_rpc_result()
                }
            }
            EthRequest::EthGetTransactionCount(addr, block) => {
                self.transaction_count(addr, block).await.to_rpc_result()
            }
            EthRequest::EthGetTransactionCountByHash(hash) => {
                self.block_transaction_count_by_hash(hash).await.to_rpc_result()
            }
            EthRequest::EthGetTransactionCountByNumber(num) => {
                self.block_transaction_count_by_number(num).await.to_rpc_result()
            }
            EthRequest::EthGetUnclesCountByHash(hash) => {
                self.block_uncles_count_by_hash(hash).await.to_rpc_result()
            }
            EthRequest::EthGetUnclesCountByNumber(num) => {
                self.block_uncles_count_by_number(num).await.to_rpc_result()
            }
            EthRequest::EthGetCodeAt(addr, block) => {
                self.get_code(addr, block).await.to_rpc_result()
            }
            EthRequest::EthGetProof(addr, keys, block) => {
                self.get_proof(addr, keys, block).await.to_rpc_result()
            }
            EthRequest::EthSign(addr, content) => self.sign(addr, content).await.to_rpc_result(),
            EthRequest::PersonalSign(content, addr) => {
                self.sign(addr, content).await.to_rpc_result()
            }
            EthRequest::EthSignTransaction(request) => {
                self.sign_transaction(*request).await.to_rpc_result()
            }
            EthRequest::EthSignTypedData(addr, data) => {
                self.sign_typed_data(addr, data).await.to_rpc_result()
            }
            EthRequest::EthSignTypedDataV3(addr, data) => {
                self.sign_typed_data_v3(addr, data).await.to_rpc_result()
            }
            EthRequest::EthSignTypedDataV4(addr, data) => {
                self.sign_typed_data_v4(addr, &data).await.to_rpc_result()
            }
            EthRequest::EthSendRawTransaction(tx) => {
                self.send_raw_transaction(tx).await.to_rpc_result()
            }
            EthRequest::EthCall(call, block, overrides) => {
                self.call(call, block, overrides).await.to_rpc_result()
            }
            EthRequest::EthCreateAccessList(call, block) => {
                self.create_access_list(call, block).await.to_rpc_result()
            }
            EthRequest::EthEstimateGas(call, block, overrides) => {
                self.estimate_gas(call, block, overrides).await.to_rpc_result()
            }
            EthRequest::EthGetRawTransactionByHash(hash) => {
                self.raw_transaction(hash).await.to_rpc_result()
            }
            EthRequest::EthGetRawTransactionByBlockHashAndIndex(hash, index) => {
                self.raw_transaction_by_block_hash_and_index(hash, index).await.to_rpc_result()
            }
            EthRequest::EthGetRawTransactionByBlockNumberAndIndex(num, index) => {
                self.raw_transaction_by_block_number_and_index(num, index).await.to_rpc_result()
            }
            EthRequest::EthGetTransactionByBlockHashAndIndex(hash, index) => {
                self.transaction_by_block_hash_and_index(hash, index).await.to_rpc_result()
            }
            EthRequest::EthGetTransactionByBlockNumberAndIndex(num, index) => {
                self.transaction_by_block_number_and_index(num, index).await.to_rpc_result()
            }
            EthRequest::EthGetTransactionReceipt(tx) => {
                self.transaction_receipt(tx).await.to_rpc_result()
            }
            EthRequest::EthGetBlockReceipts(number) => {
                self.block_receipts(number).await.to_rpc_result()
            }
            EthRequest::EthGetUncleByBlockHashAndIndex(hash, index) => {
                self.uncle_by_block_hash_and_index(hash, index).await.to_rpc_result()
            }
            EthRequest::EthGetUncleByBlockNumberAndIndex(num, index) => {
                self.uncle_by_block_number_and_index(num, index).await.to_rpc_result()
            }
            EthRequest::EthGetLogs(filter) => self.logs(filter).await.to_rpc_result(),
            EthRequest::EthGetWork(_) => self.work().to_rpc_result(),
            EthRequest::EthSyncing(_) => self.syncing().to_rpc_result(),
            EthRequest::EthSubmitWork(nonce, pow, digest) => {
                self.submit_work(nonce, pow, digest).to_rpc_result()
            }
            EthRequest::EthSubmitHashRate(rate, id) => {
                self.submit_hashrate(rate, id).to_rpc_result()
            }
            EthRequest::EthFeeHistory(count, newest, reward_percentiles) => {
                self.fee_history(count, newest, reward_percentiles).await.to_rpc_result()
            }
            // non eth-standard rpc calls
            EthRequest::DebugGetRawTransaction(hash) => {
                self.raw_transaction(hash).await.to_rpc_result()
            }
            // non eth-standard rpc calls
            EthRequest::DebugTraceTransaction(tx, opts) => {
                self.debug_trace_transaction(tx, opts).await.to_rpc_result()
            }
            // non eth-standard rpc calls
            EthRequest::DebugTraceCall(tx, block, opts) => {
                self.debug_trace_call(tx, block, opts).await.to_rpc_result()
            }
            EthRequest::TraceTransaction(tx) => self.trace_transaction(tx).await.to_rpc_result(),
            EthRequest::TraceBlock(block) => self.trace_block(block).await.to_rpc_result(),
            EthRequest::TraceFilter(filter) => self.trace_filter(filter).await.to_rpc_result(),
            EthRequest::ImpersonateAccount(addr) => {
                self.anvil_impersonate_account(addr).await.to_rpc_result()
            }
            EthRequest::StopImpersonatingAccount(addr) => {
                self.anvil_stop_impersonating_account(addr).await.to_rpc_result()
            }
            EthRequest::AutoImpersonateAccount(enable) => {
                self.anvil_auto_impersonate_account(enable).await.to_rpc_result()
            }
            EthRequest::GetAutoMine(()) => self.anvil_get_auto_mine().to_rpc_result(),
            EthRequest::Mine(blocks, interval) => {
                self.anvil_mine(blocks, interval).await.to_rpc_result()
            }
            EthRequest::SetAutomine(enabled) => {
                self.anvil_set_auto_mine(enabled).await.to_rpc_result()
            }
            EthRequest::SetIntervalMining(interval) => {
                self.anvil_set_interval_mining(interval).to_rpc_result()
            }
            EthRequest::GetIntervalMining(()) => self.anvil_get_interval_mining().to_rpc_result(),
            EthRequest::DropTransaction(tx) => {
                self.anvil_drop_transaction(tx).await.to_rpc_result()
            }
            EthRequest::DropAllTransactions() => {
                self.anvil_drop_all_transactions().await.to_rpc_result()
            }
            EthRequest::Reset(fork) => {
                self.anvil_reset(fork.and_then(|p| p.params)).await.to_rpc_result()
            }
            EthRequest::SetBalance(addr, val) => {
                self.anvil_set_balance(addr, val).await.to_rpc_result()
            }
            EthRequest::SetCode(addr, code) => {
                self.anvil_set_code(addr, code).await.to_rpc_result()
            }
            EthRequest::SetNonce(addr, nonce) => {
                self.anvil_set_nonce(addr, nonce).await.to_rpc_result()
            }
            EthRequest::SetStorageAt(addr, slot, val) => {
                self.anvil_set_storage_at(addr, slot, val).await.to_rpc_result()
            }
            EthRequest::SetCoinbase(addr) => self.anvil_set_coinbase(addr).await.to_rpc_result(),
            EthRequest::SetChainId(id) => self.anvil_set_chain_id(id).await.to_rpc_result(),
            EthRequest::SetLogging(log) => self.anvil_set_logging(log).await.to_rpc_result(),
            EthRequest::SetMinGasPrice(gas) => {
                self.anvil_set_min_gas_price(gas).await.to_rpc_result()
            }
            EthRequest::SetNextBlockBaseFeePerGas(gas) => {
                self.anvil_set_next_block_base_fee_per_gas(gas).await.to_rpc_result()
            }
            EthRequest::DumpState(preserve_historical_states) => self
                .anvil_dump_state(preserve_historical_states.and_then(|s| s.params))
                .await
                .to_rpc_result(),
            EthRequest::LoadState(buf) => self.anvil_load_state(buf).await.to_rpc_result(),
            EthRequest::NodeInfo(_) => self.anvil_node_info().await.to_rpc_result(),
            EthRequest::AnvilMetadata(_) => self.anvil_metadata().await.to_rpc_result(),
            EthRequest::EvmSnapshot(_) => self.evm_snapshot().await.to_rpc_result(),
            EthRequest::EvmRevert(id) => self.evm_revert(id).await.to_rpc_result(),
            EthRequest::EvmIncreaseTime(time) => self.evm_increase_time(time).await.to_rpc_result(),
            EthRequest::EvmSetNextBlockTimeStamp(time) => {
                if time >= U256::from(u64::MAX) {
                    return ResponseResult::Error(RpcError::invalid_params(
                        "The timestamp is too big",
                    ))
                }
                let time = time.to::<u64>();
                self.evm_set_next_block_timestamp(time).to_rpc_result()
            }
            EthRequest::EvmSetTime(timestamp) => {
                if timestamp >= U256::from(u64::MAX) {
                    return ResponseResult::Error(RpcError::invalid_params(
                        "The timestamp is too big",
                    ))
                }
                let time = timestamp.to::<u64>();
                self.evm_set_time(time).to_rpc_result()
            }
            EthRequest::EvmSetBlockGasLimit(gas_limit) => {
                self.evm_set_block_gas_limit(gas_limit).to_rpc_result()
            }
            EthRequest::EvmSetBlockTimeStampInterval(time) => {
                self.evm_set_block_timestamp_interval(time).to_rpc_result()
            }
            EthRequest::EvmRemoveBlockTimeStampInterval(()) => {
                self.evm_remove_block_timestamp_interval().to_rpc_result()
            }
            EthRequest::EvmMine(mine) => {
                self.evm_mine(mine.and_then(|p| p.params)).await.to_rpc_result()
            }
            EthRequest::EvmMineDetailed(mine) => {
                self.evm_mine_detailed(mine.and_then(|p| p.params)).await.to_rpc_result()
            }
            EthRequest::SetRpcUrl(url) => self.anvil_set_rpc_url(url).to_rpc_result(),
            EthRequest::EthSendUnsignedTransaction(tx) => {
                self.eth_send_unsigned_transaction(*tx).await.to_rpc_result()
            }
            EthRequest::EnableTraces(_) => self.anvil_enable_traces().await.to_rpc_result(),
            EthRequest::EthNewFilter(filter) => self.new_filter(filter).await.to_rpc_result(),
            EthRequest::EthGetFilterChanges(id) => self.get_filter_changes(&id).await,
            EthRequest::EthNewBlockFilter(_) => self.new_block_filter().await.to_rpc_result(),
            EthRequest::EthNewPendingTransactionFilter(_) => {
                self.new_pending_transaction_filter().await.to_rpc_result()
            }
            EthRequest::EthGetFilterLogs(id) => self.get_filter_logs(&id).await.to_rpc_result(),
            EthRequest::EthUninstallFilter(id) => self.uninstall_filter(&id).await.to_rpc_result(),
            EthRequest::TxPoolStatus(_) => self.txpool_status().await.to_rpc_result(),
            EthRequest::TxPoolInspect(_) => self.txpool_inspect().await.to_rpc_result(),
            EthRequest::TxPoolContent(_) => self.txpool_content().await.to_rpc_result(),
            EthRequest::ErigonGetHeaderByNumber(num) => {
                self.erigon_get_header_by_number(num).await.to_rpc_result()
            }
            EthRequest::OtsGetApiLevel(_) => self.ots_get_api_level().await.to_rpc_result(),
            EthRequest::OtsGetInternalOperations(hash) => {
                self.ots_get_internal_operations(hash).await.to_rpc_result()
            }
            EthRequest::OtsHasCode(addr, num) => self.ots_has_code(addr, num).await.to_rpc_result(),
            EthRequest::OtsTraceTransaction(hash) => {
                self.ots_trace_transaction(hash).await.to_rpc_result()
            }
            EthRequest::OtsGetTransactionError(hash) => {
                self.ots_get_transaction_error(hash).await.to_rpc_result()
            }
            EthRequest::OtsGetBlockDetails(num) => {
                self.ots_get_block_details(num).await.to_rpc_result()
            }
            EthRequest::OtsGetBlockDetailsByHash(hash) => {
                self.ots_get_block_details_by_hash(hash).await.to_rpc_result()
            }
            EthRequest::OtsGetBlockTransactions(num, page, page_size) => {
                self.ots_get_block_transactions(num, page, page_size).await.to_rpc_result()
            }
            EthRequest::OtsSearchTransactionsBefore(address, num, page_size) => {
                self.ots_search_transactions_before(address, num, page_size).await.to_rpc_result()
            }
            EthRequest::OtsSearchTransactionsAfter(address, num, page_size) => {
                self.ots_search_transactions_after(address, num, page_size).await.to_rpc_result()
            }
            EthRequest::OtsGetTransactionBySenderAndNonce(address, nonce) => {
                self.ots_get_transaction_by_sender_and_nonce(address, nonce).await.to_rpc_result()
            }
            EthRequest::OtsGetContractCreator(address) => {
                self.ots_get_contract_creator(address).await.to_rpc_result()
            }
            EthRequest::RemovePoolTransactions(address) => {
                self.anvil_remove_pool_transactions(address).await.to_rpc_result()
            }
            EthRequest::Reorg(reorg_options) => {
                self.anvil_reorg(reorg_options).await.to_rpc_result()
            }
            EthRequest::Rollback(depth) => self.anvil_rollback(depth).await.to_rpc_result(),
            EthRequest::WalletGetCapabilities(()) => self.get_capabilities().to_rpc_result(),
            EthRequest::WalletSendTransaction(tx) => {
                self.wallet_send_transaction(*tx).await.to_rpc_result()
            }
            EthRequest::AnvilAddCapability(addr) => self.anvil_add_capability(addr).to_rpc_result(),
            EthRequest::AnvilSetExecutor(executor_pk) => {
                self.anvil_set_executor(executor_pk).to_rpc_result()
            }
        };

        if let ResponseResult::Error(err) = &response {
<<<<<<< HEAD
            node_info!("RPC request failed: {request:?}, error: {err:?}");
=======
            node_info!("\nRPC request failed:");
            node_info!("    Request: {:?}", request);
            node_info!("    Error: {}\n", err);
>>>>>>> c34a7525
        }

        response
    }

    fn sign_request(
        &self,
        from: &Address,
        request: TypedTransactionRequest,
    ) -> Result<TypedTransaction> {
        match request {
            TypedTransactionRequest::Deposit(_) => {
                let nil_signature = Signature::from_scalars_and_parity(
                    B256::with_last_byte(1),
                    B256::with_last_byte(1),
                    false,
                );
                return build_typed_transaction(request, nil_signature)
            }
            _ => {
                for signer in self.signers.iter() {
                    if signer.accounts().contains(from) {
                        let signature = signer.sign_transaction(request.clone(), from)?;
                        return build_typed_transaction(request, signature)
                    }
                }
            }
        }
        Err(BlockchainError::NoSignerAvailable)
    }

    async fn block_request(&self, block_number: Option<BlockId>) -> Result<BlockRequest> {
        let block_request = match block_number {
            Some(BlockId::Number(BlockNumber::Pending)) => {
                let pending_txs = self.pool.ready_transactions().collect();
                BlockRequest::Pending(pending_txs)
            }
            _ => {
                let number = self.backend.ensure_block_number(block_number).await?;
                BlockRequest::Number(number)
            }
        };
        Ok(block_request)
    }

    async fn inner_raw_transaction(&self, hash: B256) -> Result<Option<Bytes>> {
        match self.pool.get_transaction(hash) {
            Some(tx) => Ok(Some(tx.transaction.encoded_2718().into())),
            None => match self.backend.transaction_by_hash(hash).await? {
                Some(tx) => Ok(Some(tx.inner.inner.encoded_2718().into())),
                None => Ok(None),
            },
        }
    }

    /// Returns the current client version.
    ///
    /// Handler for ETH RPC call: `web3_clientVersion`
    pub fn client_version(&self) -> Result<String> {
        node_info!("web3_clientVersion");
        Ok(CLIENT_VERSION.to_string())
    }

    /// Returns Keccak-256 (not the standardized SHA3-256) of the given data.
    ///
    /// Handler for ETH RPC call: `web3_sha3`
    pub fn sha3(&self, bytes: Bytes) -> Result<String> {
        node_info!("web3_sha3");
        let hash = alloy_primitives::keccak256(bytes.as_ref());
        Ok(alloy_primitives::hex::encode_prefixed(&hash[..]))
    }

    /// Returns protocol version encoded as a string (quotes are necessary).
    ///
    /// Handler for ETH RPC call: `eth_protocolVersion`
    pub fn protocol_version(&self) -> Result<u64> {
        node_info!("eth_protocolVersion");
        Ok(1)
    }

    /// Returns the number of hashes per second that the node is mining with.
    ///
    /// Handler for ETH RPC call: `eth_hashrate`
    pub fn hashrate(&self) -> Result<U256> {
        node_info!("eth_hashrate");
        Ok(U256::ZERO)
    }

    /// Returns the client coinbase address.
    ///
    /// Handler for ETH RPC call: `eth_coinbase`
    pub fn author(&self) -> Result<Address> {
        node_info!("eth_coinbase");
        Ok(self.backend.coinbase())
    }

    /// Returns true if client is actively mining new blocks.
    ///
    /// Handler for ETH RPC call: `eth_mining`
    pub fn is_mining(&self) -> Result<bool> {
        node_info!("eth_mining");
        Ok(self.is_mining)
    }

    /// Returns the chain ID used for transaction signing at the
    /// current best block. None is returned if not
    /// available.
    ///
    /// Handler for ETH RPC call: `eth_chainId`
    pub fn eth_chain_id(&self) -> Result<Option<U64>> {
        node_info!("eth_chainId");
        Ok(Some(self.backend.chain_id().to::<U64>()))
    }

    /// Returns the same as `chain_id`
    ///
    /// Handler for ETH RPC call: `eth_networkId`
    pub fn network_id(&self) -> Result<Option<String>> {
        node_info!("eth_networkId");
        let chain_id = self.backend.chain_id().to::<u64>();
        Ok(Some(format!("{chain_id}")))
    }

    /// Returns true if client is actively listening for network connections.
    ///
    /// Handler for ETH RPC call: `net_listening`
    pub fn net_listening(&self) -> Result<bool> {
        node_info!("net_listening");
        Ok(self.net_listening)
    }

    /// Returns the current gas price
    fn eth_gas_price(&self) -> Result<U256> {
        node_info!("eth_gasPrice");
        Ok(U256::from(self.gas_price()))
    }

    /// Returns the current gas price
    pub fn gas_price(&self) -> u128 {
        if self.backend.is_eip1559() {
            if self.backend.is_min_priority_fee_enforced() {
                (self.backend.base_fee() as u128).saturating_add(self.lowest_suggestion_tip())
            } else {
                self.backend.base_fee() as u128
            }
        } else {
            self.backend.fees().raw_gas_price()
        }
    }

    /// Returns the excess blob gas and current blob gas price
    pub fn excess_blob_gas_and_price(&self) -> Result<Option<BlobExcessGasAndPrice>> {
        Ok(self.backend.excess_blob_gas_and_price())
    }

    /// Returns a fee per gas that is an estimate of how much you can pay as a priority fee, or
    /// 'tip', to get a transaction included in the current block.
    ///
    /// Handler for ETH RPC call: `eth_maxPriorityFeePerGas`
    pub fn gas_max_priority_fee_per_gas(&self) -> Result<U256> {
        self.max_priority_fee_per_gas()
    }

    /// Returns the base fee per blob required to send a EIP-4844 tx.
    ///
    /// Handler for ETH RPC call: `eth_blobBaseFee`
    pub fn blob_base_fee(&self) -> Result<U256> {
        Ok(U256::from(self.backend.fees().base_fee_per_blob_gas()))
    }

    /// Returns the block gas limit
    pub fn gas_limit(&self) -> U256 {
        U256::from(self.backend.gas_limit())
    }

    /// Returns the accounts list
    ///
    /// Handler for ETH RPC call: `eth_accounts`
    pub fn accounts(&self) -> Result<Vec<Address>> {
        node_info!("eth_accounts");
        let mut unique = HashSet::new();
        let mut accounts: Vec<Address> = Vec::new();
        for signer in self.signers.iter() {
            accounts.extend(signer.accounts().into_iter().filter(|acc| unique.insert(*acc)));
        }
        accounts.extend(
            self.backend
                .cheats()
                .impersonated_accounts()
                .into_iter()
                .filter(|acc| unique.insert(*acc)),
        );
        Ok(accounts.into_iter().collect())
    }

    /// Returns the number of most recent block.
    ///
    /// Handler for ETH RPC call: `eth_blockNumber`
    pub fn block_number(&self) -> Result<U256> {
        node_info!("eth_blockNumber");
        Ok(U256::from(self.backend.best_number()))
    }

    /// Returns balance of the given account.
    ///
    /// Handler for ETH RPC call: `eth_getBalance`
    pub async fn balance(&self, address: Address, block_number: Option<BlockId>) -> Result<U256> {
        node_info!("eth_getBalance");
        let block_request = self.block_request(block_number).await?;

        // check if the number predates the fork, if in fork mode
        if let BlockRequest::Number(number) = block_request {
            if let Some(fork) = self.get_fork() {
                if fork.predates_fork(number) {
                    return Ok(fork.get_balance(address, number).await?)
                }
            }
        }

        self.backend.get_balance(address, Some(block_request)).await
    }

    /// Returns the ethereum account.
    ///
    /// Handler for ETH RPC call: `eth_getAccount`
    pub async fn get_account(
        &self,
        address: Address,
        block_number: Option<BlockId>,
    ) -> Result<Account> {
        node_info!("eth_getAccount");
        let block_request = self.block_request(block_number).await?;

        // check if the number predates the fork, if in fork mode
        if let BlockRequest::Number(number) = block_request {
            if let Some(fork) = self.get_fork() {
                if fork.predates_fork(number) {
                    return Ok(fork.get_account(address, number).await?)
                }
            }
        }

        self.backend.get_account_at_block(address, Some(block_request)).await
    }

    /// Returns content of the storage at given address.
    ///
    /// Handler for ETH RPC call: `eth_getStorageAt`
    pub async fn storage_at(
        &self,
        address: Address,
        index: U256,
        block_number: Option<BlockId>,
    ) -> Result<B256> {
        node_info!("eth_getStorageAt");
        let block_request = self.block_request(block_number).await?;

        // check if the number predates the fork, if in fork mode
        if let BlockRequest::Number(number) = block_request {
            if let Some(fork) = self.get_fork() {
                if fork.predates_fork(number) {
                    return Ok(B256::from(
                        fork.storage_at(address, index, Some(BlockNumber::Number(number))).await?,
                    ));
                }
            }
        }

        self.backend.storage_at(address, index, Some(block_request)).await
    }

    /// Returns block with given hash.
    ///
    /// Handler for ETH RPC call: `eth_getBlockByHash`
    pub async fn block_by_hash(&self, hash: B256) -> Result<Option<AnyRpcBlock>> {
        node_info!("eth_getBlockByHash");
        self.backend.block_by_hash(hash).await
    }

    /// Returns a _full_ block with given hash.
    ///
    /// Handler for ETH RPC call: `eth_getBlockByHash`
    pub async fn block_by_hash_full(&self, hash: B256) -> Result<Option<AnyRpcBlock>> {
        node_info!("eth_getBlockByHash");
        self.backend.block_by_hash_full(hash).await
    }

    /// Returns block with given number.
    ///
    /// Handler for ETH RPC call: `eth_getBlockByNumber`
    pub async fn block_by_number(&self, number: BlockNumber) -> Result<Option<AnyRpcBlock>> {
        node_info!("eth_getBlockByNumber");
        if number == BlockNumber::Pending {
            return Ok(Some(self.pending_block().await));
        }

        self.backend.block_by_number(number).await
    }

    /// Returns a _full_ block with given number
    ///
    /// Handler for ETH RPC call: `eth_getBlockByNumber`
    pub async fn block_by_number_full(&self, number: BlockNumber) -> Result<Option<AnyRpcBlock>> {
        node_info!("eth_getBlockByNumber");
        if number == BlockNumber::Pending {
            return Ok(self.pending_block_full().await);
        }
        self.backend.block_by_number_full(number).await
    }

    /// Returns the number of transactions sent from given address at given time (block number).
    ///
    /// Also checks the pending transactions if `block_number` is
    /// `BlockId::Number(BlockNumber::Pending)`
    ///
    /// Handler for ETH RPC call: `eth_getTransactionCount`
    pub async fn transaction_count(
        &self,
        address: Address,
        block_number: Option<BlockId>,
    ) -> Result<U256> {
        node_info!("eth_getTransactionCount");
        self.get_transaction_count(address, block_number).await.map(U256::from)
    }

    /// Returns the number of transactions in a block with given hash.
    ///
    /// Handler for ETH RPC call: `eth_getBlockTransactionCountByHash`
    pub async fn block_transaction_count_by_hash(&self, hash: B256) -> Result<Option<U256>> {
        node_info!("eth_getBlockTransactionCountByHash");
        let block = self.backend.block_by_hash(hash).await?;
        let txs = block.map(|b| match b.transactions() {
            BlockTransactions::Full(txs) => U256::from(txs.len()),
            BlockTransactions::Hashes(txs) => U256::from(txs.len()),
            BlockTransactions::Uncle => U256::from(0),
        });
        Ok(txs)
    }

    /// Returns the number of transactions in a block with given block number.
    ///
    /// Handler for ETH RPC call: `eth_getBlockTransactionCountByNumber`
    pub async fn block_transaction_count_by_number(
        &self,
        block_number: BlockNumber,
    ) -> Result<Option<U256>> {
        node_info!("eth_getBlockTransactionCountByNumber");
        let block_request = self.block_request(Some(block_number.into())).await?;
        if let BlockRequest::Pending(txs) = block_request {
            let block = self.backend.pending_block(txs).await;
            return Ok(Some(U256::from(block.transactions.len())));
        }
        let block = self.backend.block_by_number(block_number).await?;
        let txs = block.map(|b| match b.transactions() {
            BlockTransactions::Full(txs) => U256::from(txs.len()),
            BlockTransactions::Hashes(txs) => U256::from(txs.len()),
            BlockTransactions::Uncle => U256::from(0),
        });
        Ok(txs)
    }

    /// Returns the number of uncles in a block with given hash.
    ///
    /// Handler for ETH RPC call: `eth_getUncleCountByBlockHash`
    pub async fn block_uncles_count_by_hash(&self, hash: B256) -> Result<U256> {
        node_info!("eth_getUncleCountByBlockHash");
        let block =
            self.backend.block_by_hash(hash).await?.ok_or(BlockchainError::BlockNotFound)?;
        Ok(U256::from(block.uncles.len()))
    }

    /// Returns the number of uncles in a block with given block number.
    ///
    /// Handler for ETH RPC call: `eth_getUncleCountByBlockNumber`
    pub async fn block_uncles_count_by_number(&self, block_number: BlockNumber) -> Result<U256> {
        node_info!("eth_getUncleCountByBlockNumber");
        let block = self
            .backend
            .block_by_number(block_number)
            .await?
            .ok_or(BlockchainError::BlockNotFound)?;
        Ok(U256::from(block.uncles.len()))
    }

    /// Returns the code at given address at given time (block number).
    ///
    /// Handler for ETH RPC call: `eth_getCode`
    pub async fn get_code(&self, address: Address, block_number: Option<BlockId>) -> Result<Bytes> {
        node_info!("eth_getCode");
        let block_request = self.block_request(block_number).await?;
        // check if the number predates the fork, if in fork mode
        if let BlockRequest::Number(number) = block_request {
            if let Some(fork) = self.get_fork() {
                if fork.predates_fork(number) {
                    return Ok(fork.get_code(address, number).await?)
                }
            }
        }
        self.backend.get_code(address, Some(block_request)).await
    }

    /// Returns the account and storage values of the specified account including the Merkle-proof.
    /// This call can be used to verify that the data you are pulling from is not tampered with.
    ///
    /// Handler for ETH RPC call: `eth_getProof`
    pub async fn get_proof(
        &self,
        address: Address,
        keys: Vec<B256>,
        block_number: Option<BlockId>,
    ) -> Result<EIP1186AccountProofResponse> {
        node_info!("eth_getProof");
        let block_request = self.block_request(block_number).await?;

        // If we're in forking mode, or still on the forked block (no blocks mined yet) then we can
        // delegate the call.
        if let BlockRequest::Number(number) = block_request {
            if let Some(fork) = self.get_fork() {
                if fork.predates_fork_inclusive(number) {
                    return Ok(fork.get_proof(address, keys, Some(number.into())).await?)
                }
            }
        }

        let proof = self.backend.prove_account_at(address, keys, Some(block_request)).await?;
        Ok(proof)
    }

    /// Signs data via [EIP-712](https://github.com/ethereum/EIPs/blob/master/EIPS/eip-712.md).
    ///
    /// Handler for ETH RPC call: `eth_signTypedData`
    pub async fn sign_typed_data(
        &self,
        _address: Address,
        _data: serde_json::Value,
    ) -> Result<String> {
        node_info!("eth_signTypedData");
        Err(BlockchainError::RpcUnimplemented)
    }

    /// Signs data via [EIP-712](https://github.com/ethereum/EIPs/blob/master/EIPS/eip-712.md).
    ///
    /// Handler for ETH RPC call: `eth_signTypedData_v3`
    pub async fn sign_typed_data_v3(
        &self,
        _address: Address,
        _data: serde_json::Value,
    ) -> Result<String> {
        node_info!("eth_signTypedData_v3");
        Err(BlockchainError::RpcUnimplemented)
    }

    /// Signs data via [EIP-712](https://github.com/ethereum/EIPs/blob/master/EIPS/eip-712.md), and includes full support of arrays and recursive data structures.
    ///
    /// Handler for ETH RPC call: `eth_signTypedData_v4`
    pub async fn sign_typed_data_v4(&self, address: Address, data: &TypedData) -> Result<String> {
        node_info!("eth_signTypedData_v4");
        let signer = self.get_signer(address).ok_or(BlockchainError::NoSignerAvailable)?;
        let signature = signer.sign_typed_data(address, data).await?;
        let signature = alloy_primitives::hex::encode(signature.as_bytes());
        Ok(format!("0x{signature}"))
    }

    /// The sign method calculates an Ethereum specific signature
    ///
    /// Handler for ETH RPC call: `eth_sign`
    pub async fn sign(&self, address: Address, content: impl AsRef<[u8]>) -> Result<String> {
        node_info!("eth_sign");
        let signer = self.get_signer(address).ok_or(BlockchainError::NoSignerAvailable)?;
        let signature =
            alloy_primitives::hex::encode(signer.sign(address, content.as_ref()).await?.as_bytes());
        Ok(format!("0x{signature}"))
    }

    /// Signs a transaction
    ///
    /// Handler for ETH RPC call: `eth_signTransaction`
    pub async fn sign_transaction(
        &self,
        mut request: WithOtherFields<TransactionRequest>,
    ) -> Result<String> {
        node_info!("eth_signTransaction");

        let from = request.from.map(Ok).unwrap_or_else(|| {
            self.accounts()?.first().cloned().ok_or(BlockchainError::NoSignerAvailable)
        })?;

        let (nonce, _) = self.request_nonce(&request, from).await?;

        if request.gas.is_none() {
            // estimate if not provided
            if let Ok(gas) = self.estimate_gas(request.clone(), None, None).await {
                request.gas = Some(gas.to());
            }
        }

        let request = self.build_typed_tx_request(request, nonce)?;

        let signed_transaction = self.sign_request(&from, request)?.encoded_2718();
        Ok(alloy_primitives::hex::encode_prefixed(signed_transaction))
    }

    /// Sends a transaction
    ///
    /// Handler for ETH RPC call: `eth_sendTransaction`
    pub async fn send_transaction(
        &self,
        mut request: WithOtherFields<TransactionRequest>,
    ) -> Result<TxHash> {
        node_info!("eth_sendTransaction");

        let from = request.from.map(Ok).unwrap_or_else(|| {
            self.accounts()?.first().cloned().ok_or(BlockchainError::NoSignerAvailable)
        })?;
        let (nonce, on_chain_nonce) = self.request_nonce(&request, from).await?;

        if request.gas.is_none() {
            // estimate if not provided
            if let Ok(gas) = self.estimate_gas(request.clone(), None, None).await {
                request.gas = Some(gas.to());
            }
        }

        let request = self.build_typed_tx_request(request, nonce)?;

        // if the sender is currently impersonated we need to "bypass" signing
        let pending_transaction = if self.is_impersonated(from) {
            let bypass_signature = self.impersonated_signature(&request);
            let transaction = sign::build_typed_transaction(request, bypass_signature)?;
            self.ensure_typed_transaction_supported(&transaction)?;
            trace!(target : "node", ?from, "eth_sendTransaction: impersonating");
            PendingTransaction::with_impersonated(transaction, from)
        } else {
            let transaction = self.sign_request(&from, request)?;
            self.ensure_typed_transaction_supported(&transaction)?;
            PendingTransaction::new(transaction)?
        };
        // pre-validate
        self.backend.validate_pool_transaction(&pending_transaction).await?;

        let requires = required_marker(nonce, on_chain_nonce, from);
        let provides = vec![to_marker(nonce, from)];
        debug_assert!(requires != provides);

        self.add_pending_transaction(pending_transaction, requires, provides)
    }

    /// Sends signed transaction, returning its hash.
    ///
    /// Handler for ETH RPC call: `eth_sendRawTransaction`
    pub async fn send_raw_transaction(&self, tx: Bytes) -> Result<TxHash> {
        node_info!("eth_sendRawTransaction");
        let mut data = tx.as_ref();
        if data.is_empty() {
            return Err(BlockchainError::EmptyRawTransactionData);
        }

        let transaction = TypedTransaction::decode_2718(&mut data)
            .map_err(|_| BlockchainError::FailedToDecodeSignedTransaction)?;

        self.ensure_typed_transaction_supported(&transaction)?;

        let pending_transaction = PendingTransaction::new(transaction)?;

        // pre-validate
        self.backend.validate_pool_transaction(&pending_transaction).await?;

        let on_chain_nonce = self.backend.current_nonce(*pending_transaction.sender()).await?;
        let from = *pending_transaction.sender();
        let nonce = pending_transaction.transaction.nonce();
        let requires = required_marker(nonce, on_chain_nonce, from);

        let priority = self.transaction_priority(&pending_transaction.transaction);
        let pool_transaction = PoolTransaction {
            requires,
            provides: vec![to_marker(nonce, *pending_transaction.sender())],
            pending_transaction,
            priority,
        };

        let tx = self.pool.add_transaction(pool_transaction)?;
        trace!(target: "node", "Added transaction: [{:?}] sender={:?}", tx.hash(), from);
        Ok(*tx.hash())
    }

    /// Call contract, returning the output data.
    ///
    /// Handler for ETH RPC call: `eth_call`
    pub async fn call(
        &self,
        request: WithOtherFields<TransactionRequest>,
        block_number: Option<BlockId>,
        overrides: Option<StateOverride>,
    ) -> Result<Bytes> {
        node_info!("eth_call");
        let block_request = self.block_request(block_number).await?;
        // check if the number predates the fork, if in fork mode
        if let BlockRequest::Number(number) = block_request {
            if let Some(fork) = self.get_fork() {
                if fork.predates_fork(number) {
                    if overrides.is_some() {
                        return Err(BlockchainError::StateOverrideError(
                            "not available on past forked blocks".to_string(),
                        ));
                    }
                    return Ok(fork.call(&request, Some(number.into())).await?)
                }
            }
        }

        let fees = FeeDetails::new(
            request.gas_price,
            request.max_fee_per_gas,
            request.max_priority_fee_per_gas,
            request.max_fee_per_blob_gas,
        )?
        .or_zero_fees();
        // this can be blocking for a bit, especially in forking mode
        // <https://github.com/foundry-rs/foundry/issues/6036>
        self.on_blocking_task(|this| async move {
            let (exit, out, gas, _) =
                this.backend.call(request, fees, Some(block_request), overrides).await?;
            trace!(target : "node", "Call status {:?}, gas {}", exit, gas);

            ensure_return_ok(exit, &out)
        })
        .await
    }

    /// This method creates an EIP2930 type accessList based on a given Transaction. The accessList
    /// contains all storage slots and addresses read and written by the transaction, except for the
    /// sender account and the precompiles.
    ///
    /// It returns list of addresses and storage keys used by the transaction, plus the gas
    /// consumed when the access list is added. That is, it gives you the list of addresses and
    /// storage keys that will be used by that transaction, plus the gas consumed if the access
    /// list is included. Like eth_estimateGas, this is an estimation; the list could change
    /// when the transaction is actually mined. Adding an accessList to your transaction does
    /// not necessary result in lower gas usage compared to a transaction without an access
    /// list.
    ///
    /// Handler for ETH RPC call: `eth_createAccessList`
    pub async fn create_access_list(
        &self,
        mut request: WithOtherFields<TransactionRequest>,
        block_number: Option<BlockId>,
    ) -> Result<AccessListResult> {
        node_info!("eth_createAccessList");
        let block_request = self.block_request(block_number).await?;
        // check if the number predates the fork, if in fork mode
        if let BlockRequest::Number(number) = block_request {
            if let Some(fork) = self.get_fork() {
                if fork.predates_fork(number) {
                    return Ok(fork.create_access_list(&request, Some(number.into())).await?)
                }
            }
        }

        self.backend
            .with_database_at(Some(block_request), |state, block_env| {
                let (exit, out, _, access_list) = self.backend.build_access_list_with_state(
                    &state,
                    request.clone(),
                    FeeDetails::zero(),
                    block_env.clone(),
                )?;
                ensure_return_ok(exit, &out)?;

                // execute again but with access list set
                request.access_list = Some(access_list.clone());

                let (exit, out, gas_used, _) = self.backend.call_with_state(
                    &state,
                    request.clone(),
                    FeeDetails::zero(),
                    block_env,
                )?;
                ensure_return_ok(exit, &out)?;

                Ok(AccessListResult {
                    access_list: AccessList(access_list.0),
                    gas_used: U256::from(gas_used),
                    error: None,
                })
            })
            .await?
    }

    /// Estimate gas needed for execution of given contract.
    /// If no block parameter is given, it will use the pending block by default
    ///
    /// Handler for ETH RPC call: `eth_estimateGas`
    pub async fn estimate_gas(
        &self,
        request: WithOtherFields<TransactionRequest>,
        block_number: Option<BlockId>,
        overrides: Option<StateOverride>,
    ) -> Result<U256> {
        node_info!("eth_estimateGas");
        self.do_estimate_gas(
            request,
            block_number.or_else(|| Some(BlockNumber::Pending.into())),
            overrides,
        )
        .await
        .map(U256::from)
    }

    /// Get transaction by its hash.
    ///
    /// This will check the storage for a matching transaction, if no transaction exists in storage
    /// this will also scan the mempool for a matching pending transaction
    ///
    /// Handler for ETH RPC call: `eth_getTransactionByHash`
    pub async fn transaction_by_hash(&self, hash: B256) -> Result<Option<AnyRpcTransaction>> {
        node_info!("eth_getTransactionByHash");
        let mut tx = self.pool.get_transaction(hash).map(|pending| {
            let from = *pending.sender();
            let mut tx = transaction_build(
                Some(*pending.hash()),
                pending.transaction,
                None,
                None,
                Some(self.backend.base_fee()),
            );
            // we set the from field here explicitly to the set sender of the pending transaction,
            // in case the transaction is impersonated.
            tx.from = from;
            tx
        });
        if tx.is_none() {
            tx = self.backend.transaction_by_hash(hash).await?
        }

        Ok(tx)
    }

    /// Returns transaction at given block hash and index.
    ///
    /// Handler for ETH RPC call: `eth_getTransactionByBlockHashAndIndex`
    pub async fn transaction_by_block_hash_and_index(
        &self,
        hash: B256,
        index: Index,
    ) -> Result<Option<AnyRpcTransaction>> {
        node_info!("eth_getTransactionByBlockHashAndIndex");
        self.backend.transaction_by_block_hash_and_index(hash, index).await
    }

    /// Returns transaction by given block number and index.
    ///
    /// Handler for ETH RPC call: `eth_getTransactionByBlockNumberAndIndex`
    pub async fn transaction_by_block_number_and_index(
        &self,
        block: BlockNumber,
        idx: Index,
    ) -> Result<Option<AnyRpcTransaction>> {
        node_info!("eth_getTransactionByBlockNumberAndIndex");
        self.backend.transaction_by_block_number_and_index(block, idx).await
    }

    /// Returns transaction receipt by transaction hash.
    ///
    /// Handler for ETH RPC call: `eth_getTransactionReceipt`
    pub async fn transaction_receipt(&self, hash: B256) -> Result<Option<ReceiptResponse>> {
        node_info!("eth_getTransactionReceipt");
        let tx = self.pool.get_transaction(hash);
        if tx.is_some() {
            return Ok(None);
        }
        self.backend.transaction_receipt(hash).await
    }

    /// Returns block receipts by block number.
    ///
    /// Handler for ETH RPC call: `eth_getBlockReceipts`
    pub async fn block_receipts(&self, number: BlockId) -> Result<Option<Vec<ReceiptResponse>>> {
        node_info!("eth_getBlockReceipts");
        self.backend.block_receipts(number).await
    }

    /// Returns an uncles at given block and index.
    ///
    /// Handler for ETH RPC call: `eth_getUncleByBlockHashAndIndex`
    pub async fn uncle_by_block_hash_and_index(
        &self,
        block_hash: B256,
        idx: Index,
    ) -> Result<Option<AnyRpcBlock>> {
        node_info!("eth_getUncleByBlockHashAndIndex");
        let number =
            self.backend.ensure_block_number(Some(BlockId::Hash(block_hash.into()))).await?;
        if let Some(fork) = self.get_fork() {
            if fork.predates_fork_inclusive(number) {
                return Ok(fork.uncle_by_block_hash_and_index(block_hash, idx.into()).await?)
            }
        }
        // It's impossible to have uncles outside of fork mode
        Ok(None)
    }

    /// Returns an uncles at given block and index.
    ///
    /// Handler for ETH RPC call: `eth_getUncleByBlockNumberAndIndex`
    pub async fn uncle_by_block_number_and_index(
        &self,
        block_number: BlockNumber,
        idx: Index,
    ) -> Result<Option<AnyRpcBlock>> {
        node_info!("eth_getUncleByBlockNumberAndIndex");
        let number = self.backend.ensure_block_number(Some(BlockId::Number(block_number))).await?;
        if let Some(fork) = self.get_fork() {
            if fork.predates_fork_inclusive(number) {
                return Ok(fork.uncle_by_block_number_and_index(number, idx.into()).await?)
            }
        }
        // It's impossible to have uncles outside of fork mode
        Ok(None)
    }

    /// Returns logs matching given filter object.
    ///
    /// Handler for ETH RPC call: `eth_getLogs`
    pub async fn logs(&self, filter: Filter) -> Result<Vec<Log>> {
        node_info!("eth_getLogs");
        self.backend.logs(filter).await
    }

    /// Returns the hash of the current block, the seedHash, and the boundary condition to be met.
    ///
    /// Handler for ETH RPC call: `eth_getWork`
    pub fn work(&self) -> Result<Work> {
        node_info!("eth_getWork");
        Err(BlockchainError::RpcUnimplemented)
    }

    /// Returns the sync status, always be fails.
    ///
    /// Handler for ETH RPC call: `eth_syncing`
    pub fn syncing(&self) -> Result<bool> {
        node_info!("eth_syncing");
        Ok(false)
    }

    /// Used for submitting a proof-of-work solution.
    ///
    /// Handler for ETH RPC call: `eth_submitWork`
    pub fn submit_work(&self, _: B64, _: B256, _: B256) -> Result<bool> {
        node_info!("eth_submitWork");
        Err(BlockchainError::RpcUnimplemented)
    }

    /// Used for submitting mining hashrate.
    ///
    /// Handler for ETH RPC call: `eth_submitHashrate`
    pub fn submit_hashrate(&self, _: U256, _: B256) -> Result<bool> {
        node_info!("eth_submitHashrate");
        Err(BlockchainError::RpcUnimplemented)
    }

    /// Introduced in EIP-1559 for getting information on the appropriate priority fee to use.
    ///
    /// Handler for ETH RPC call: `eth_feeHistory`
    pub async fn fee_history(
        &self,
        block_count: U256,
        newest_block: BlockNumber,
        reward_percentiles: Vec<f64>,
    ) -> Result<FeeHistory> {
        node_info!("eth_feeHistory");
        // max number of blocks in the requested range

        let current = self.backend.best_number();
        let slots_in_an_epoch = 32u64;

        let number = match newest_block {
            BlockNumber::Latest | BlockNumber::Pending => current,
            BlockNumber::Earliest => 0,
            BlockNumber::Number(n) => n,
            BlockNumber::Safe => current.saturating_sub(slots_in_an_epoch),
            BlockNumber::Finalized => current.saturating_sub(slots_in_an_epoch * 2),
        };

        // check if the number predates the fork, if in fork mode
        if let Some(fork) = self.get_fork() {
            // if we're still at the forked block we don't have any history and can't compute it
            // efficiently, instead we fetch it from the fork
            if fork.predates_fork_inclusive(number) {
                return fork
                    .fee_history(block_count.to(), BlockNumber::Number(number), &reward_percentiles)
                    .await
                    .map_err(BlockchainError::AlloyForkProvider);
            }
        }

        const MAX_BLOCK_COUNT: u64 = 1024u64;
        let block_count = block_count.to::<u64>().min(MAX_BLOCK_COUNT);

        // highest and lowest block num in the requested range
        let highest = number;
        let lowest = highest.saturating_sub(block_count.saturating_sub(1));

        // only support ranges that are in cache range
        if lowest < self.backend.best_number().saturating_sub(self.fee_history_limit) {
            return Err(FeeHistoryError::InvalidBlockRange.into());
        }

        let mut response = FeeHistory {
            oldest_block: lowest,
            base_fee_per_gas: Vec::new(),
            gas_used_ratio: Vec::new(),
            reward: Some(Default::default()),
            base_fee_per_blob_gas: Default::default(),
            blob_gas_used_ratio: Default::default(),
        };
        let mut rewards = Vec::new();

        {
            let fee_history = self.fee_history_cache.lock();

            // iter over the requested block range
            for n in lowest..=highest {
                // <https://eips.ethereum.org/EIPS/eip-1559>
                if let Some(block) = fee_history.get(&n) {
                    response.base_fee_per_gas.push(block.base_fee);
                    response.base_fee_per_blob_gas.push(block.base_fee_per_blob_gas.unwrap_or(0));
                    response.blob_gas_used_ratio.push(block.blob_gas_used_ratio);
                    response.gas_used_ratio.push(block.gas_used_ratio);

                    // requested percentiles
                    if !reward_percentiles.is_empty() {
                        let mut block_rewards = Vec::new();
                        let resolution_per_percentile: f64 = 2.0;
                        for p in &reward_percentiles {
                            let p = p.clamp(0.0, 100.0);
                            let index = ((p.round() / 2f64) * 2f64) * resolution_per_percentile;
                            let reward = block.rewards.get(index as usize).map_or(0, |r| *r);
                            block_rewards.push(reward);
                        }
                        rewards.push(block_rewards);
                    }
                }
            }
        }

        response.reward = Some(rewards);

        // add the next block's base fee to the response
        // The spec states that `base_fee_per_gas` "[..] includes the next block after the
        // newest of the returned range, because this value can be derived from the
        // newest block"
        response.base_fee_per_gas.push(self.backend.fees().base_fee() as u128);

        // Same goes for the `base_fee_per_blob_gas`:
        // > [..] includes the next block after the newest of the returned range, because this
        // > value can be derived from the newest block.
        response.base_fee_per_blob_gas.push(self.backend.fees().base_fee_per_blob_gas());

        Ok(response)
    }

    /// Introduced in EIP-1159, a Geth-specific and simplified priority fee oracle.
    /// Leverages the already existing fee history cache.
    ///
    /// Returns a suggestion for a gas tip cap for dynamic fee transactions.
    ///
    /// Handler for ETH RPC call: `eth_maxPriorityFeePerGas`
    pub fn max_priority_fee_per_gas(&self) -> Result<U256> {
        node_info!("eth_maxPriorityFeePerGas");
        Ok(U256::from(self.lowest_suggestion_tip()))
    }

    /// Returns the suggested fee cap.
    ///
    /// Returns at least [MIN_SUGGESTED_PRIORITY_FEE]
    fn lowest_suggestion_tip(&self) -> u128 {
        let block_number = self.backend.best_number();
        let latest_cached_block = self.fee_history_cache.lock().get(&block_number).cloned();

        match latest_cached_block {
            Some(block) => block.rewards.iter().copied().min(),
            None => self.fee_history_cache.lock().values().flat_map(|b| b.rewards.clone()).min(),
        }
        .map(|fee| fee.max(MIN_SUGGESTED_PRIORITY_FEE))
        .unwrap_or(MIN_SUGGESTED_PRIORITY_FEE)
    }

    /// Creates a filter object, based on filter options, to notify when the state changes (logs).
    ///
    /// Handler for ETH RPC call: `eth_newFilter`
    pub async fn new_filter(&self, filter: Filter) -> Result<String> {
        node_info!("eth_newFilter");
        // all logs that are already available that match the filter if the filter's block range is
        // in the past
        let historic = if filter.block_option.get_from_block().is_some() {
            self.backend.logs(filter.clone()).await?
        } else {
            vec![]
        };
        let filter = EthFilter::Logs(Box::new(LogsFilter {
            blocks: self.new_block_notifications(),
            storage: self.storage_info(),
            filter: FilteredParams::new(Some(filter)),
            historic: Some(historic),
        }));
        Ok(self.filters.add_filter(filter).await)
    }

    /// Creates a filter in the node, to notify when a new block arrives.
    ///
    /// Handler for ETH RPC call: `eth_newBlockFilter`
    pub async fn new_block_filter(&self) -> Result<String> {
        node_info!("eth_newBlockFilter");
        let filter = EthFilter::Blocks(self.new_block_notifications());
        Ok(self.filters.add_filter(filter).await)
    }

    /// Creates a filter in the node, to notify when new pending transactions arrive.
    ///
    /// Handler for ETH RPC call: `eth_newPendingTransactionFilter`
    pub async fn new_pending_transaction_filter(&self) -> Result<String> {
        node_info!("eth_newPendingTransactionFilter");
        let filter = EthFilter::PendingTransactions(self.new_ready_transactions());
        Ok(self.filters.add_filter(filter).await)
    }

    /// Polling method for a filter, which returns an array of logs which occurred since last poll.
    ///
    /// Handler for ETH RPC call: `eth_getFilterChanges`
    pub async fn get_filter_changes(&self, id: &str) -> ResponseResult {
        node_info!("eth_getFilterChanges");
        self.filters.get_filter_changes(id).await
    }

    /// Returns an array of all logs matching filter with given id.
    ///
    /// Handler for ETH RPC call: `eth_getFilterLogs`
    pub async fn get_filter_logs(&self, id: &str) -> Result<Vec<Log>> {
        node_info!("eth_getFilterLogs");
        if let Some(filter) = self.filters.get_log_filter(id).await {
            self.backend.logs(filter).await
        } else {
            Ok(Vec::new())
        }
    }

    /// Handler for ETH RPC call: `eth_uninstallFilter`
    pub async fn uninstall_filter(&self, id: &str) -> Result<bool> {
        node_info!("eth_uninstallFilter");
        Ok(self.filters.uninstall_filter(id).await.is_some())
    }

    /// Returns EIP-2718 encoded raw transaction
    ///
    /// Handler for RPC call: `debug_getRawTransaction`
    pub async fn raw_transaction(&self, hash: B256) -> Result<Option<Bytes>> {
        node_info!("debug_getRawTransaction");
        self.inner_raw_transaction(hash).await
    }

    /// Returns EIP-2718 encoded raw transaction by block hash and index
    ///
    /// Handler for RPC call: `eth_getRawTransactionByBlockHashAndIndex`
    pub async fn raw_transaction_by_block_hash_and_index(
        &self,
        block_hash: B256,
        index: Index,
    ) -> Result<Option<Bytes>> {
        node_info!("eth_getRawTransactionByBlockHashAndIndex");
        match self.backend.transaction_by_block_hash_and_index(block_hash, index).await? {
            Some(tx) => self.inner_raw_transaction(tx.tx_hash()).await,
            None => Ok(None),
        }
    }

    /// Returns EIP-2718 encoded raw transaction by block number and index
    ///
    /// Handler for RPC call: `eth_getRawTransactionByBlockNumberAndIndex`
    pub async fn raw_transaction_by_block_number_and_index(
        &self,
        block_number: BlockNumber,
        index: Index,
    ) -> Result<Option<Bytes>> {
        node_info!("eth_getRawTransactionByBlockNumberAndIndex");
        match self.backend.transaction_by_block_number_and_index(block_number, index).await? {
            Some(tx) => self.inner_raw_transaction(tx.tx_hash()).await,
            None => Ok(None),
        }
    }

    /// Returns traces for the transaction hash for geth's tracing endpoint
    ///
    /// Handler for RPC call: `debug_traceTransaction`
    pub async fn debug_trace_transaction(
        &self,
        tx_hash: B256,
        opts: GethDebugTracingOptions,
    ) -> Result<GethTrace> {
        node_info!("debug_traceTransaction");
        self.backend.debug_trace_transaction(tx_hash, opts).await
    }

    /// Returns traces for the transaction for geth's tracing endpoint
    ///
    /// Handler for RPC call: `debug_traceCall`
    pub async fn debug_trace_call(
        &self,
        request: WithOtherFields<TransactionRequest>,
        block_number: Option<BlockId>,
        opts: GethDebugTracingCallOptions,
    ) -> Result<GethTrace> {
        node_info!("debug_traceCall");
        let block_request = self.block_request(block_number).await?;
        let fees = FeeDetails::new(
            request.gas_price,
            request.max_fee_per_gas,
            request.max_priority_fee_per_gas,
            request.max_fee_per_blob_gas,
        )?
        .or_zero_fees();

        let result: std::result::Result<GethTrace, BlockchainError> =
            self.backend.call_with_tracing(request, fees, Some(block_request), opts).await;
        result
    }

    /// Returns traces for the transaction hash via parity's tracing endpoint
    ///
    /// Handler for RPC call: `trace_transaction`
    pub async fn trace_transaction(&self, tx_hash: B256) -> Result<Vec<LocalizedTransactionTrace>> {
        node_info!("trace_transaction");
        self.backend.trace_transaction(tx_hash).await
    }

    /// Returns traces for the transaction hash via parity's tracing endpoint
    ///
    /// Handler for RPC call: `trace_block`
    pub async fn trace_block(&self, block: BlockNumber) -> Result<Vec<LocalizedTransactionTrace>> {
        node_info!("trace_block");
        self.backend.trace_block(block).await
    }

    /// Returns filtered traces over blocks
    ///
    /// Handler for RPC call: `trace_filter`
    pub async fn trace_filter(
        &self,
        filter: TraceFilter,
    ) -> Result<Vec<LocalizedTransactionTrace>> {
        node_info!("trace_filter");
        self.backend.trace_filter(filter).await
    }
}

// == impl EthApi anvil endpoints ==

impl EthApi {
    /// Send transactions impersonating specific account and contract addresses.
    ///
    /// Handler for ETH RPC call: `anvil_impersonateAccount`
    pub async fn anvil_impersonate_account(&self, address: Address) -> Result<()> {
        node_info!("anvil_impersonateAccount");
        self.backend.impersonate(address);
        Ok(())
    }

    /// Stops impersonating an account if previously set with `anvil_impersonateAccount`.
    ///
    /// Handler for ETH RPC call: `anvil_stopImpersonatingAccount`
    pub async fn anvil_stop_impersonating_account(&self, address: Address) -> Result<()> {
        node_info!("anvil_stopImpersonatingAccount");
        self.backend.stop_impersonating(address);
        Ok(())
    }

    /// If set to true will make every account impersonated
    ///
    /// Handler for ETH RPC call: `anvil_autoImpersonateAccount`
    pub async fn anvil_auto_impersonate_account(&self, enabled: bool) -> Result<()> {
        node_info!("anvil_autoImpersonateAccount");
        self.backend.auto_impersonate_account(enabled);
        Ok(())
    }

    /// Returns true if auto mining is enabled, and false.
    ///
    /// Handler for ETH RPC call: `anvil_getAutomine`
    pub fn anvil_get_auto_mine(&self) -> Result<bool> {
        node_info!("anvil_getAutomine");
        Ok(self.miner.is_auto_mine())
    }

    /// Returns the value of mining interval, if set.
    ///
    /// Handler for ETH RPC call: `anvil_getIntervalMining`.
    pub fn anvil_get_interval_mining(&self) -> Result<Option<u64>> {
        node_info!("anvil_getIntervalMining");
        Ok(self.miner.get_interval())
    }

    /// Enables or disables, based on the single boolean argument, the automatic mining of new
    /// blocks with each new transaction submitted to the network.
    ///
    /// Handler for ETH RPC call: `evm_setAutomine`
    pub async fn anvil_set_auto_mine(&self, enable_automine: bool) -> Result<()> {
        node_info!("evm_setAutomine");
        if self.miner.is_auto_mine() {
            if enable_automine {
                return Ok(());
            }
            self.miner.set_mining_mode(MiningMode::None);
        } else if enable_automine {
            let listener = self.pool.add_ready_listener();
            let mode = MiningMode::instant(1_000, listener);
            self.miner.set_mining_mode(mode);
        }
        Ok(())
    }

    /// Mines a series of blocks.
    ///
    /// Handler for ETH RPC call: `anvil_mine`
    pub async fn anvil_mine(&self, num_blocks: Option<U256>, interval: Option<U256>) -> Result<()> {
        node_info!("anvil_mine");
        let interval = interval.map(|i| i.to::<u64>());
        let blocks = num_blocks.unwrap_or(U256::from(1));
        if blocks.is_zero() {
            return Ok(());
        }

        // mine all the blocks
        for _ in 0..blocks.to::<u64>() {
            // If we have an interval, jump forwards in time to the "next" timestamp
            if let Some(interval) = interval {
                self.backend.time().increase_time(interval);
            }

            self.mine_one().await;
        }

        Ok(())
    }

    /// Sets the mining behavior to interval with the given interval (seconds)
    ///
    /// Handler for ETH RPC call: `evm_setIntervalMining`
    pub fn anvil_set_interval_mining(&self, secs: u64) -> Result<()> {
        node_info!("evm_setIntervalMining");
        let mining_mode = if secs == 0 {
            MiningMode::None
        } else {
            let block_time = Duration::from_secs(secs);

            // This ensures that memory limits are stricter in interval-mine mode
            self.backend.update_interval_mine_block_time(block_time);

            MiningMode::FixedBlockTime(FixedBlockTimeMiner::new(block_time))
        };
        self.miner.set_mining_mode(mining_mode);
        Ok(())
    }

    /// Removes transactions from the pool
    ///
    /// Handler for RPC call: `anvil_dropTransaction`
    pub async fn anvil_drop_transaction(&self, tx_hash: B256) -> Result<Option<B256>> {
        node_info!("anvil_dropTransaction");
        Ok(self.pool.drop_transaction(tx_hash).map(|tx| tx.hash()))
    }

    /// Removes all transactions from the pool
    ///
    /// Handler for RPC call: `anvil_dropAllTransactions`
    pub async fn anvil_drop_all_transactions(&self) -> Result<()> {
        node_info!("anvil_dropAllTransactions");
        self.pool.clear();
        Ok(())
    }

    /// Reset the fork to a fresh forked state, and optionally update the fork config.
    ///
    /// If `forking` is `None` then this will disable forking entirely.
    ///
    /// Handler for RPC call: `anvil_reset`
    pub async fn anvil_reset(&self, forking: Option<Forking>) -> Result<()> {
        node_info!("anvil_reset");
        if let Some(forking) = forking {
            // if we're resetting the fork we need to reset the instance id
            self.reset_instance_id();
            self.backend.reset_fork(forking).await
        } else {
            Err(BlockchainError::RpcUnimplemented)
        }
    }

    pub async fn anvil_set_chain_id(&self, chain_id: u64) -> Result<()> {
        node_info!("anvil_setChainId");
        self.backend.set_chain_id(chain_id);
        Ok(())
    }

    /// Modifies the balance of an account.
    ///
    /// Handler for RPC call: `anvil_setBalance`
    pub async fn anvil_set_balance(&self, address: Address, balance: U256) -> Result<()> {
        node_info!("anvil_setBalance");
        self.backend.set_balance(address, balance).await?;
        Ok(())
    }

    /// Sets the code of a contract.
    ///
    /// Handler for RPC call: `anvil_setCode`
    pub async fn anvil_set_code(&self, address: Address, code: Bytes) -> Result<()> {
        node_info!("anvil_setCode");
        self.backend.set_code(address, code).await?;
        Ok(())
    }

    /// Sets the nonce of an address.
    ///
    /// Handler for RPC call: `anvil_setNonce`
    pub async fn anvil_set_nonce(&self, address: Address, nonce: U256) -> Result<()> {
        node_info!("anvil_setNonce");
        self.backend.set_nonce(address, nonce).await?;
        Ok(())
    }

    /// Writes a single slot of the account's storage.
    ///
    /// Handler for RPC call: `anvil_setStorageAt`
    pub async fn anvil_set_storage_at(
        &self,
        address: Address,
        slot: U256,
        val: B256,
    ) -> Result<bool> {
        node_info!("anvil_setStorageAt");
        self.backend.set_storage_at(address, slot, val).await?;
        Ok(true)
    }

    /// Enable or disable logging.
    ///
    /// Handler for RPC call: `anvil_setLoggingEnabled`
    pub async fn anvil_set_logging(&self, enable: bool) -> Result<()> {
        node_info!("anvil_setLoggingEnabled");
        self.logger.set_enabled(enable);
        Ok(())
    }

    /// Set the minimum gas price for the node.
    ///
    /// Handler for RPC call: `anvil_setMinGasPrice`
    pub async fn anvil_set_min_gas_price(&self, gas: U256) -> Result<()> {
        node_info!("anvil_setMinGasPrice");
        if self.backend.is_eip1559() {
            return Err(RpcError::invalid_params(
                "anvil_setMinGasPrice is not supported when EIP-1559 is active",
            )
            .into());
        }
        self.backend.set_gas_price(gas.to());
        Ok(())
    }

    /// Sets the base fee of the next block.
    ///
    /// Handler for RPC call: `anvil_setNextBlockBaseFeePerGas`
    pub async fn anvil_set_next_block_base_fee_per_gas(&self, basefee: U256) -> Result<()> {
        node_info!("anvil_setNextBlockBaseFeePerGas");
        if !self.backend.is_eip1559() {
            return Err(RpcError::invalid_params(
                "anvil_setNextBlockBaseFeePerGas is only supported when EIP-1559 is active",
            )
            .into());
        }
        self.backend.set_base_fee(basefee.to());
        Ok(())
    }

    /// Sets the coinbase address.
    ///
    /// Handler for RPC call: `anvil_setCoinbase`
    pub async fn anvil_set_coinbase(&self, address: Address) -> Result<()> {
        node_info!("anvil_setCoinbase");
        self.backend.set_coinbase(address);
        Ok(())
    }

    /// Create a buffer that represents all state on the chain, which can be loaded to separate
    /// process by calling `anvil_loadState`
    ///
    /// Handler for RPC call: `anvil_dumpState`
    pub async fn anvil_dump_state(
        &self,
        preserve_historical_states: Option<bool>,
    ) -> Result<Bytes> {
        node_info!("anvil_dumpState");
        self.backend.dump_state(preserve_historical_states.unwrap_or(false)).await
    }

    /// Returns the current state
    pub async fn serialized_state(
        &self,
        preserve_historical_states: bool,
    ) -> Result<SerializableState> {
        self.backend.serialized_state(preserve_historical_states).await
    }

    /// Append chain state buffer to current chain. Will overwrite any conflicting addresses or
    /// storage.
    ///
    /// Handler for RPC call: `anvil_loadState`
    pub async fn anvil_load_state(&self, buf: Bytes) -> Result<bool> {
        node_info!("anvil_loadState");
        self.backend.load_state_bytes(buf).await
    }

    /// Retrieves the Anvil node configuration params.
    ///
    /// Handler for RPC call: `anvil_nodeInfo`
    pub async fn anvil_node_info(&self) -> Result<NodeInfo> {
        node_info!("anvil_nodeInfo");

        let env = self.backend.env().read();
        let fork_config = self.backend.get_fork();
        let tx_order = self.transaction_order.read();
        let hard_fork: &str = env.handler_cfg.spec_id.into();

        Ok(NodeInfo {
            current_block_number: self.backend.best_number(),
            current_block_timestamp: env.block.timestamp.try_into().unwrap_or(u64::MAX),
            current_block_hash: self.backend.best_hash(),
            hard_fork: hard_fork.to_string(),
            transaction_order: match *tx_order {
                TransactionOrder::Fifo => "fifo".to_string(),
                TransactionOrder::Fees => "fees".to_string(),
            },
            environment: NodeEnvironment {
                base_fee: self.backend.base_fee() as u128,
                chain_id: self.backend.chain_id().to::<u64>(),
                gas_limit: self.backend.gas_limit(),
                gas_price: self.gas_price(),
            },
            fork_config: fork_config
                .map(|fork| {
                    let config = fork.config.read();

                    NodeForkConfig {
                        fork_url: Some(config.eth_rpc_url.clone()),
                        fork_block_number: Some(config.block_number),
                        fork_retry_backoff: Some(config.backoff.as_millis()),
                    }
                })
                .unwrap_or_default(),
        })
    }

    /// Retrieves metadata about the Anvil instance.
    ///
    /// Handler for RPC call: `anvil_metadata`
    pub async fn anvil_metadata(&self) -> Result<Metadata> {
        node_info!("anvil_metadata");
        let fork_config = self.backend.get_fork();

        Ok(Metadata {
            client_version: CLIENT_VERSION.to_string(),
            chain_id: self.backend.chain_id().to::<u64>(),
            latest_block_hash: self.backend.best_hash(),
            latest_block_number: self.backend.best_number(),
            instance_id: *self.instance_id.read(),
            forked_network: fork_config.map(|cfg| ForkedNetwork {
                chain_id: cfg.chain_id(),
                fork_block_number: cfg.block_number(),
                fork_block_hash: cfg.block_hash(),
            }),
            snapshots: self.backend.list_state_snapshots(),
        })
    }

    pub async fn anvil_remove_pool_transactions(&self, address: Address) -> Result<()> {
        node_info!("anvil_removePoolTransactions");
        self.pool.remove_transactions_by_address(address);
        Ok(())
    }

    /// Reorg the chain to a specific depth and mine new blocks back to the canonical height.
    ///
    /// e.g depth = 3
    ///     A  -> B  -> C  -> D  -> E
    ///     A  -> B  -> C' -> D' -> E'
    ///
    /// Depth specifies the height to reorg the chain back to. Depth must not exceed the current
    /// chain height, i.e. can't reorg past the genesis block.
    ///
    /// Optionally supply a list of transaction and block pairs that will populate the reorged
    /// blocks. The maximum block number of the pairs must not exceed the specified depth.
    ///
    /// Handler for RPC call: `anvil_reorg`
    pub async fn anvil_reorg(&self, options: ReorgOptions) -> Result<()> {
        node_info!("anvil_reorg");
        let depth = options.depth;
        let tx_block_pairs = options.tx_block_pairs;

        // Check reorg depth doesn't exceed current chain height
        let current_height = self.backend.best_number();
        let common_height = current_height.checked_sub(depth).ok_or(BlockchainError::RpcError(
            RpcError::invalid_params(format!(
                "Reorg depth must not exceed current chain height: current height {current_height}, depth {depth}"
            )),
        ))?;

        // Get the common ancestor block
        let common_block =
            self.backend.get_block(common_height).ok_or(BlockchainError::BlockNotFound)?;

        // Convert the transaction requests to pool transactions if they exist, otherwise use empty
        // hashmap
        let block_pool_txs = if tx_block_pairs.is_empty() {
            HashMap::default()
        } else {
            let mut pairs = tx_block_pairs;

            // Check the maximum block supplied number will not exceed the reorged chain height
            if let Some((_, num)) = pairs.iter().find(|(_, num)| *num >= depth) {
                return Err(BlockchainError::RpcError(RpcError::invalid_params(format!(
                    "Block number for reorg tx will exceed the reorged chain height. Block number {num} must not exceed (depth-1) {}",
                    depth-1
                ))));
            }

            // Sort by block number to make it easier to manage new nonces
            pairs.sort_by_key(|a| a.1);

            // Manage nonces for each signer
            // address -> cumulative nonce
            let mut nonces: HashMap<Address, u64> = HashMap::default();

            let mut txs: HashMap<u64, Vec<Arc<PoolTransaction>>> = HashMap::default();
            for pair in pairs {
                let (tx_data, block_index) = pair;

                let mut tx_req = match tx_data {
                    TransactionData::JSON(req) => WithOtherFields::new(req),
                    TransactionData::Raw(bytes) => {
                        let mut data = bytes.as_ref();
                        let decoded = TypedTransaction::decode_2718(&mut data)
                            .map_err(|_| BlockchainError::FailedToDecodeSignedTransaction)?;
                        let request =
                            TransactionRequest::try_from(decoded.clone()).map_err(|_| {
                                BlockchainError::RpcError(RpcError::invalid_params(
                                    "Failed to convert raw transaction",
                                ))
                            })?;
                        WithOtherFields::new(request)
                    }
                };

                let from = tx_req.from.map(Ok).unwrap_or_else(|| {
                    self.accounts()?.first().cloned().ok_or(BlockchainError::NoSignerAvailable)
                })?;

                // Get the nonce at the common block
                let curr_nonce = nonces.entry(from).or_insert(
                    self.get_transaction_count(from, Some(common_block.header.number.into()))
                        .await?,
                );

                // Estimate gas
                if tx_req.gas.is_none() {
                    if let Ok(gas) = self.estimate_gas(tx_req.clone(), None, None).await {
                        tx_req.gas = Some(gas.to());
                    }
                }

                // Build typed transaction request
                let typed = self.build_typed_tx_request(tx_req, *curr_nonce)?;

                // Increment nonce
                *curr_nonce += 1;

                // Handle signer and convert to pending transaction
                let pending = if self.is_impersonated(from) {
                    let bypass_signature = self.impersonated_signature(&typed);
                    let transaction = sign::build_typed_transaction(typed, bypass_signature)?;
                    self.ensure_typed_transaction_supported(&transaction)?;
                    PendingTransaction::with_impersonated(transaction, from)
                } else {
                    let transaction = self.sign_request(&from, typed)?;
                    self.ensure_typed_transaction_supported(&transaction)?;
                    PendingTransaction::new(transaction)?
                };

                let pooled = PoolTransaction::new(pending);
                txs.entry(block_index).or_default().push(Arc::new(pooled));
            }

            txs
        };

        self.backend.reorg(depth, block_pool_txs, common_block).await?;
        Ok(())
    }

    /// Rollback the chain to a specific depth.
    ///
    /// e.g depth = 3
    ///     A  -> B  -> C  -> D  -> E
    ///     A  -> B
    ///
    /// Depth specifies the height to rollback the chain back to. Depth must not exceed the current
    /// chain height, i.e. can't rollback past the genesis block.
    ///
    /// Handler for RPC call: `anvil_rollback`
    pub async fn anvil_rollback(&self, depth: Option<u64>) -> Result<()> {
        node_info!("anvil_rollback");
        let depth = depth.unwrap_or(1);

        // Check reorg depth doesn't exceed current chain height
        let current_height = self.backend.best_number();
        let common_height = current_height.checked_sub(depth).ok_or(BlockchainError::RpcError(
            RpcError::invalid_params(format!(
                "Rollback depth must not exceed current chain height: current height {current_height}, depth {depth}"
            )),
        ))?;

        // Get the common ancestor block
        let common_block =
            self.backend.get_block(common_height).ok_or(BlockchainError::BlockNotFound)?;

        self.backend.rollback(common_block).await?;
        Ok(())
    }

    /// Snapshot the state of the blockchain at the current block.
    ///
    /// Handler for RPC call: `evm_snapshot`
    pub async fn evm_snapshot(&self) -> Result<U256> {
        node_info!("evm_snapshot");
        Ok(self.backend.create_state_snapshot().await)
    }

    /// Revert the state of the blockchain to a previous snapshot.
    /// Takes a single parameter, which is the snapshot id to revert to.
    ///
    /// Handler for RPC call: `evm_revert`
    pub async fn evm_revert(&self, id: U256) -> Result<bool> {
        node_info!("evm_revert");
        self.backend.revert_state_snapshot(id).await
    }

    /// Jump forward in time by the given amount of time, in seconds.
    ///
    /// Handler for RPC call: `evm_increaseTime`
    pub async fn evm_increase_time(&self, seconds: U256) -> Result<i64> {
        node_info!("evm_increaseTime");
        Ok(self.backend.time().increase_time(seconds.try_into().unwrap_or(u64::MAX)) as i64)
    }

    /// Similar to `evm_increaseTime` but takes the exact timestamp that you want in the next block
    ///
    /// Handler for RPC call: `evm_setNextBlockTimestamp`
    pub fn evm_set_next_block_timestamp(&self, seconds: u64) -> Result<()> {
        node_info!("evm_setNextBlockTimestamp");
        self.backend.time().set_next_block_timestamp(seconds)
    }

    /// Sets the specific timestamp and returns the number of seconds between the given timestamp
    /// and the current time.
    ///
    /// Handler for RPC call: `evm_setTime`
    pub fn evm_set_time(&self, timestamp: u64) -> Result<u64> {
        node_info!("evm_setTime");
        let now = self.backend.time().current_call_timestamp();
        self.backend.time().reset(timestamp);

        // number of seconds between the given timestamp and the current time.
        let offset = timestamp.saturating_sub(now);
        Ok(Duration::from_millis(offset).as_secs())
    }

    /// Set the next block gas limit
    ///
    /// Handler for RPC call: `evm_setBlockGasLimit`
    pub fn evm_set_block_gas_limit(&self, gas_limit: U256) -> Result<bool> {
        node_info!("evm_setBlockGasLimit");
        self.backend.set_gas_limit(gas_limit.to());
        Ok(true)
    }

    /// Sets an interval for the block timestamp
    ///
    /// Handler for RPC call: `anvil_setBlockTimestampInterval`
    pub fn evm_set_block_timestamp_interval(&self, seconds: u64) -> Result<()> {
        node_info!("anvil_setBlockTimestampInterval");
        self.backend.time().set_block_timestamp_interval(seconds);
        Ok(())
    }

    /// Sets an interval for the block timestamp
    ///
    /// Handler for RPC call: `anvil_removeBlockTimestampInterval`
    pub fn evm_remove_block_timestamp_interval(&self) -> Result<bool> {
        node_info!("anvil_removeBlockTimestampInterval");
        Ok(self.backend.time().remove_block_timestamp_interval())
    }

    /// Mine blocks, instantly.
    ///
    /// Handler for RPC call: `evm_mine`
    ///
    /// This will mine the blocks regardless of the configured mining mode.
    /// **Note**: ganache returns `0x0` here as placeholder for additional meta-data in the future.
    pub async fn evm_mine(&self, opts: Option<MineOptions>) -> Result<String> {
        node_info!("evm_mine");

        self.do_evm_mine(opts).await?;

        Ok("0x0".to_string())
    }

    /// Mine blocks, instantly and return the mined blocks.
    ///
    /// Handler for RPC call: `evm_mine_detailed`
    ///
    /// This will mine the blocks regardless of the configured mining mode.
    ///
    /// **Note**: This behaves exactly as [Self::evm_mine] but returns different output, for
    /// compatibility reasons, this is a separate call since `evm_mine` is not an anvil original.
    /// and `ganache` may change the `0x0` placeholder.
    pub async fn evm_mine_detailed(&self, opts: Option<MineOptions>) -> Result<Vec<AnyRpcBlock>> {
        node_info!("evm_mine_detailed");

        let mined_blocks = self.do_evm_mine(opts).await?;

        let mut blocks = Vec::with_capacity(mined_blocks as usize);

        let latest = self.backend.best_number();
        for offset in (0..mined_blocks).rev() {
            let block_num = latest - offset;
            if let Some(mut block) =
                self.backend.block_by_number_full(BlockNumber::Number(block_num)).await?
            {
                let block_txs = match block.transactions_mut() {
                    BlockTransactions::Full(txs) => txs,
                    BlockTransactions::Hashes(_) | BlockTransactions::Uncle => unreachable!(),
                };
                for tx in block_txs.iter_mut() {
                    if let Some(receipt) = self.backend.mined_transaction_receipt(tx.tx_hash()) {
                        if let Some(output) = receipt.out {
                            // insert revert reason if failure
                            if !receipt
                                .inner
                                .inner
                                .as_receipt_with_bloom()
                                .receipt
                                .status
                                .coerce_status()
                            {
                                if let Some(reason) =
                                    RevertDecoder::new().maybe_decode(&output, None)
                                {
                                    tx.other.insert(
                                        "revertReason".to_string(),
                                        serde_json::to_value(reason).expect("Infallible"),
                                    );
                                }
                            }
                            tx.other.insert(
                                "output".to_string(),
                                serde_json::to_value(output).expect("Infallible"),
                            );
                        }
                    }
                }
                block.transactions = BlockTransactions::Full(block_txs.to_vec());
                blocks.push(block);
            }
        }

        Ok(blocks)
    }

    /// Sets the reported block number
    ///
    /// Handler for ETH RPC call: `anvil_setBlock`
    pub fn anvil_set_block(&self, block_number: U256) -> Result<()> {
        node_info!("anvil_setBlock");
        self.backend.set_block_number(block_number);
        Ok(())
    }

    /// Sets the backend rpc url
    ///
    /// Handler for ETH RPC call: `anvil_setRpcUrl`
    pub fn anvil_set_rpc_url(&self, url: String) -> Result<()> {
        node_info!("anvil_setRpcUrl");
        if let Some(fork) = self.backend.get_fork() {
            let mut config = fork.config.write();
            // let interval = config.provider.get_interval();
            let new_provider = Arc::new(
                ProviderBuilder::new(&url).max_retry(10).initial_backoff(1000).build().map_err(
                    |_| {
                        TransportErrorKind::custom_str(
                            format!("Failed to parse invalid url {url}").as_str(),
                        )
                    },
                    // TODO: Add interval
                )?, // .interval(interval),
            );
            config.provider = new_provider;
            trace!(target: "backend", "Updated fork rpc from \"{}\" to \"{}\"", config.eth_rpc_url, url);
            config.eth_rpc_url = url;
        }
        Ok(())
    }

    /// Turn on call traces for transactions that are returned to the user when they execute a
    /// transaction (instead of just txhash/receipt)
    ///
    /// Handler for ETH RPC call: `anvil_enableTraces`
    pub async fn anvil_enable_traces(&self) -> Result<()> {
        node_info!("anvil_enableTraces");
        Err(BlockchainError::RpcUnimplemented)
    }

    /// Execute a transaction regardless of signature status
    ///
    /// Handler for ETH RPC call: `eth_sendUnsignedTransaction`
    pub async fn eth_send_unsigned_transaction(
        &self,
        request: WithOtherFields<TransactionRequest>,
    ) -> Result<TxHash> {
        node_info!("eth_sendUnsignedTransaction");
        // either use the impersonated account of the request's `from` field
        let from = request.from.ok_or(BlockchainError::NoSignerAvailable)?;

        let (nonce, on_chain_nonce) = self.request_nonce(&request, from).await?;

        let request = self.build_typed_tx_request(request, nonce)?;

        let bypass_signature = self.impersonated_signature(&request);
        let transaction = sign::build_typed_transaction(request, bypass_signature)?;

        self.ensure_typed_transaction_supported(&transaction)?;

        let pending_transaction = PendingTransaction::with_impersonated(transaction, from);

        // pre-validate
        self.backend.validate_pool_transaction(&pending_transaction).await?;

        let requires = required_marker(nonce, on_chain_nonce, from);
        let provides = vec![to_marker(nonce, from)];

        self.add_pending_transaction(pending_transaction, requires, provides)
    }

    /// Returns the number of transactions currently pending for inclusion in the next block(s), as
    /// well as the ones that are being scheduled for future execution only.
    /// Ref: [Here](https://geth.ethereum.org/docs/rpc/ns-txpool#txpool_status)
    ///
    /// Handler for ETH RPC call: `txpool_status`
    pub async fn txpool_status(&self) -> Result<TxpoolStatus> {
        node_info!("txpool_status");
        Ok(self.pool.txpool_status())
    }

    /// Returns a summary of all the transactions currently pending for inclusion in the next
    /// block(s), as well as the ones that are being scheduled for future execution only.
    ///
    /// See [here](https://geth.ethereum.org/docs/rpc/ns-txpool#txpool_inspect) for more details
    ///
    /// Handler for ETH RPC call: `txpool_inspect`
    pub async fn txpool_inspect(&self) -> Result<TxpoolInspect> {
        node_info!("txpool_inspect");
        let mut inspect = TxpoolInspect::default();

        fn convert(tx: Arc<PoolTransaction>) -> TxpoolInspectSummary {
            let tx = &tx.pending_transaction.transaction;
            let to = tx.to();
            let gas_price = tx.gas_price();
            let value = tx.value();
            let gas = tx.gas_limit();
            TxpoolInspectSummary { to, value, gas, gas_price }
        }

        // Note: naming differs geth vs anvil:
        //
        // _Pending transactions_ are transactions that are ready to be processed and included in
        // the block. _Queued transactions_ are transactions where the transaction nonce is
        // not in sequence. The transaction nonce is an incrementing number for each transaction
        // with the same From address.
        for pending in self.pool.ready_transactions() {
            let entry = inspect.pending.entry(*pending.pending_transaction.sender()).or_default();
            let key = pending.pending_transaction.nonce().to_string();
            entry.insert(key, convert(pending));
        }
        for queued in self.pool.pending_transactions() {
            let entry = inspect.pending.entry(*queued.pending_transaction.sender()).or_default();
            let key = queued.pending_transaction.nonce().to_string();
            entry.insert(key, convert(queued));
        }
        Ok(inspect)
    }

    /// Returns the details of all transactions currently pending for inclusion in the next
    /// block(s), as well as the ones that are being scheduled for future execution only.
    ///
    /// See [here](https://geth.ethereum.org/docs/rpc/ns-txpool#txpool_content) for more details
    ///
    /// Handler for ETH RPC call: `txpool_inspect`
    pub async fn txpool_content(&self) -> Result<TxpoolContent<AnyRpcTransaction>> {
        node_info!("txpool_content");
        let mut content = TxpoolContent::<AnyRpcTransaction>::default();
        fn convert(tx: Arc<PoolTransaction>) -> Result<AnyRpcTransaction> {
            let from = *tx.pending_transaction.sender();
            let mut tx = transaction_build(
                Some(tx.hash()),
                tx.pending_transaction.transaction.clone(),
                None,
                None,
                None,
            );

            // we set the from field here explicitly to the set sender of the pending transaction,
            // in case the transaction is impersonated.
            tx.from = from;

            Ok(tx)
        }

        for pending in self.pool.ready_transactions() {
            let entry = content.pending.entry(*pending.pending_transaction.sender()).or_default();
            let key = pending.pending_transaction.nonce().to_string();
            entry.insert(key, convert(pending)?);
        }
        for queued in self.pool.pending_transactions() {
            let entry = content.pending.entry(*queued.pending_transaction.sender()).or_default();
            let key = queued.pending_transaction.nonce().to_string();
            entry.insert(key, convert(queued)?);
        }

        Ok(content)
    }
}

// ===== impl Wallet endppoints =====
impl EthApi {
    /// Get the capabilities of the wallet.
    ///
    /// See also [EIP-5792][eip-5792].
    ///
    /// [eip-5792]: https://eips.ethereum.org/EIPS/eip-5792
    pub fn get_capabilities(&self) -> Result<WalletCapabilities> {
        node_info!("wallet_getCapabilities");
        Ok(self.backend.get_capabilities())
    }

    pub async fn wallet_send_transaction(
        &self,
        mut request: WithOtherFields<TransactionRequest>,
    ) -> Result<TxHash> {
        node_info!("wallet_sendTransaction");

        // Validate the request
        // reject transactions that have a non-zero value to prevent draining the executor.
        if request.value.is_some_and(|val| val > U256::ZERO) {
            return Err(WalletError::ValueNotZero.into())
        }

        // reject transactions that have from set, as this will be the executor.
        if request.from.is_some() {
            return Err(WalletError::FromSet.into());
        }

        // reject transaction requests that have nonce set, as this is managed by the executor.
        if request.nonce.is_some() {
            return Err(WalletError::NonceSet.into());
        }

        let capabilities = self.backend.get_capabilities();
        let valid_delegations: &[Address] = capabilities
            .get(self.chain_id())
            .map(|caps| caps.delegation.addresses.as_ref())
            .unwrap_or_default();

        if let Some(authorizations) = &request.authorization_list {
            if authorizations.iter().any(|auth| !valid_delegations.contains(&auth.address)) {
                return Err(WalletError::InvalidAuthorization.into());
            }
        }

        // validate the destination address
        match (request.authorization_list.is_some(), request.to) {
            // if this is an eip-1559 tx, ensure that it is an account that delegates to a
            // whitelisted address
            (false, Some(TxKind::Call(addr))) => {
                let acc = self.backend.get_account(addr).await?;

                let delegated_address = acc
                    .code
                    .map(|code| match code {
                        Bytecode::Eip7702(c) => c.address(),
                        _ => Address::ZERO,
                    })
                    .unwrap_or_default();

                // not a whitelisted address, or not an eip-7702 bytecode
                if delegated_address == Address::ZERO ||
                    !valid_delegations.contains(&delegated_address)
                {
                    return Err(WalletError::IllegalDestination.into());
                }
            }
            // if it's an eip-7702 tx, let it through
            (true, _) => (),
            // create tx's disallowed
            _ => return Err(WalletError::IllegalDestination.into()),
        }

        let wallet = self.backend.executor_wallet().ok_or(WalletError::InternalError)?;

        let from = NetworkWallet::<Ethereum>::default_signer_address(&wallet);

        let nonce = self.get_transaction_count(from, Some(BlockId::latest())).await?;

        request.nonce = Some(nonce);

        let chain_id = self.chain_id();

        request.chain_id = Some(chain_id);

        request.from = Some(from);

        let gas_limit_fut = self.estimate_gas(request.clone(), Some(BlockId::latest()), None);

        let fees_fut = self.fee_history(
            U256::from(EIP1559_FEE_ESTIMATION_PAST_BLOCKS),
            BlockNumber::Latest,
            vec![EIP1559_FEE_ESTIMATION_REWARD_PERCENTILE],
        );

        let (gas_limit, fees) = tokio::join!(gas_limit_fut, fees_fut);

        let gas_limit = gas_limit?;
        let fees = fees?;

        request.gas = Some(gas_limit.to());

        let base_fee = fees.latest_block_base_fee().unwrap_or_default();

        let estimation = eip1559_default_estimator(base_fee, &fees.reward.unwrap_or_default());

        request.max_fee_per_gas = Some(estimation.max_fee_per_gas);
        request.max_priority_fee_per_gas = Some(estimation.max_priority_fee_per_gas);
        request.gas_price = None;

        let envelope = request.build(&wallet).await.map_err(|_| WalletError::InternalError)?;

        self.send_raw_transaction(envelope.encoded_2718().into()).await
    }

    /// Add an address to the delegation capability of wallet.
    ///
    /// This entails that the executor will now be able to sponsor transactions to this address.
    pub fn anvil_add_capability(&self, address: Address) -> Result<()> {
        node_info!("anvil_addCapability");
        self.backend.add_capability(address);
        Ok(())
    }

    pub fn anvil_set_executor(&self, executor_pk: String) -> Result<Address> {
        node_info!("anvil_setExecutor");
        self.backend.set_executor(executor_pk)
    }
}

impl EthApi {
    /// Executes the future on a new blocking task.
    async fn on_blocking_task<C, F, R>(&self, c: C) -> Result<R>
    where
        C: FnOnce(Self) -> F,
        F: Future<Output = Result<R>> + Send + 'static,
        R: Send + 'static,
    {
        let (tx, rx) = oneshot::channel();
        let this = self.clone();
        let f = c(this);
        tokio::task::spawn_blocking(move || {
            tokio::runtime::Handle::current().block_on(async move {
                let res = f.await;
                let _ = tx.send(res);
            })
        });
        rx.await.map_err(|_| BlockchainError::Internal("blocking task panicked".to_string()))?
    }

    /// Executes the `evm_mine` and returns the number of blocks mined
    async fn do_evm_mine(&self, opts: Option<MineOptions>) -> Result<u64> {
        let mut blocks_to_mine = 1u64;

        if let Some(opts) = opts {
            let timestamp = match opts {
                MineOptions::Timestamp(timestamp) => timestamp,
                MineOptions::Options { timestamp, blocks } => {
                    if let Some(blocks) = blocks {
                        blocks_to_mine = blocks;
                    }
                    timestamp
                }
            };
            if let Some(timestamp) = timestamp {
                // timestamp was explicitly provided to be the next timestamp
                self.evm_set_next_block_timestamp(timestamp)?;
            }
        }

        // mine all the blocks
        for _ in 0..blocks_to_mine {
            self.mine_one().await;
        }

        Ok(blocks_to_mine)
    }

    async fn do_estimate_gas(
        &self,
        request: WithOtherFields<TransactionRequest>,
        block_number: Option<BlockId>,
        overrides: Option<StateOverride>,
    ) -> Result<u128> {
        let block_request = self.block_request(block_number).await?;
        // check if the number predates the fork, if in fork mode
        if let BlockRequest::Number(number) = block_request {
            if let Some(fork) = self.get_fork() {
                if fork.predates_fork(number) {
                    if overrides.is_some() {
                        return Err(BlockchainError::StateOverrideError(
                            "not available on past forked blocks".to_string(),
                        ));
                    }
                    return Ok(fork.estimate_gas(&request, Some(number.into())).await?)
                }
            }
        }

        self.backend
            .with_database_at(Some(block_request), |mut state, block| {
                if let Some(overrides) = overrides {
                    state = Box::new(state::apply_state_override(
                        overrides.into_iter().collect(),
                        state,
                    )?);
                }
                self.do_estimate_gas_with_state(request, &state, block)
            })
            .await?
    }

    /// Estimates the gas usage of the `request` with the state.
    ///
    /// This will execute the transaction request and find the best gas limit via binary search.
    fn do_estimate_gas_with_state(
        &self,
        mut request: WithOtherFields<TransactionRequest>,
        state: &dyn DatabaseRef<Error = DatabaseError>,
        block_env: BlockEnv,
    ) -> Result<u128> {
        // If the request is a simple native token transfer we can optimize
        // We assume it's a transfer if we have no input data.
        let to = request.to.as_ref().and_then(TxKind::to);

        // check certain fields to see if the request could be a simple transfer
        let maybe_transfer = request.input.input().is_none() &&
            request.access_list.is_none() &&
            request.blob_versioned_hashes.is_none();

        if maybe_transfer {
            if let Some(to) = to {
                if let Ok(target_code) = self.backend.get_code_with_state(&state, *to) {
                    if target_code.as_ref().is_empty() {
                        return Ok(MIN_TRANSACTION_GAS);
                    }
                }
            }
        }

        let fees = FeeDetails::new(
            request.gas_price,
            request.max_fee_per_gas,
            request.max_priority_fee_per_gas,
            request.max_fee_per_blob_gas,
        )?
        .or_zero_fees();

        // get the highest possible gas limit, either the request's set value or the currently
        // configured gas limit
        let mut highest_gas_limit =
            request.gas.map_or(block_env.gas_limit.to::<u128>(), |g| g as u128);

        let gas_price = fees.gas_price.unwrap_or_default();
        // If we have non-zero gas price, cap gas limit by sender balance
        if gas_price > 0 {
            if let Some(from) = request.from {
                let mut available_funds = self.backend.get_balance_with_state(state, from)?;
                if let Some(value) = request.value {
                    if value > available_funds {
                        return Err(InvalidTransactionError::InsufficientFunds.into());
                    }
                    // safe: value < available_funds
                    available_funds -= value;
                }
                // amount of gas the sender can afford with the `gas_price`
                let allowance =
                    available_funds.checked_div(U256::from(gas_price)).unwrap_or_default();
                highest_gas_limit = std::cmp::min(highest_gas_limit, allowance.saturating_to());
            }
        }

        let mut call_to_estimate = request.clone();
        call_to_estimate.gas = Some(highest_gas_limit as u64);

        // execute the call without writing to db
        let ethres =
            self.backend.call_with_state(&state, call_to_estimate, fees.clone(), block_env.clone());

        let gas_used = match ethres.try_into()? {
            GasEstimationCallResult::Success(gas) => Ok(gas),
            GasEstimationCallResult::OutOfGas => {
                Err(InvalidTransactionError::BasicOutOfGas(highest_gas_limit).into())
            }
            GasEstimationCallResult::Revert(output) => {
                Err(InvalidTransactionError::Revert(output).into())
            }
            GasEstimationCallResult::EvmError(err) => {
                warn!(target: "node", "estimation failed due to {:?}", err);
                Err(BlockchainError::EvmError(err))
            }
        }?;

        // at this point we know the call succeeded but want to find the _best_ (lowest) gas the
        // transaction succeeds with. we find this by doing a binary search over the
        // possible range NOTE: this is the gas the transaction used, which is less than the
        // transaction requires to succeed

        // Get the starting lowest gas needed depending on the transaction kind.
        let mut lowest_gas_limit = determine_base_gas_by_kind(&request);

        // pick a point that's close to the estimated gas
        let mut mid_gas_limit =
            std::cmp::min(gas_used * 3, (highest_gas_limit + lowest_gas_limit) / 2);

        // Binary search for the ideal gas limit
        while (highest_gas_limit - lowest_gas_limit) > 1 {
            request.gas = Some(mid_gas_limit as u64);
            let ethres = self.backend.call_with_state(
                &state,
                request.clone(),
                fees.clone(),
                block_env.clone(),
            );

            match ethres.try_into()? {
                GasEstimationCallResult::Success(_) => {
                    // If the transaction succeeded, we can set a ceiling for the highest gas limit
                    // at the current midpoint, as spending any more gas would
                    // make no sense (as the TX would still succeed).
                    highest_gas_limit = mid_gas_limit;
                }
                GasEstimationCallResult::OutOfGas |
                GasEstimationCallResult::Revert(_) |
                GasEstimationCallResult::EvmError(_) => {
                    // If the transaction failed, we can set a floor for the lowest gas limit at the
                    // current midpoint, as spending any less gas would make no
                    // sense (as the TX would still revert due to lack of gas).
                    //
                    // We don't care about the reason here, as we known that transaction is correct
                    // as it succeeded earlier
                    lowest_gas_limit = mid_gas_limit;
                }
            };
            // new midpoint
            mid_gas_limit = (highest_gas_limit + lowest_gas_limit) / 2;
        }

        trace!(target : "node", "Estimated Gas for call {:?}", highest_gas_limit);

        Ok(highest_gas_limit)
    }

    /// Updates the `TransactionOrder`
    pub fn set_transaction_order(&self, order: TransactionOrder) {
        *self.transaction_order.write() = order;
    }

    /// Returns the priority of the transaction based on the current `TransactionOrder`
    fn transaction_priority(&self, tx: &TypedTransaction) -> TransactionPriority {
        self.transaction_order.read().priority(tx)
    }

    /// Returns the chain ID used for transaction
    pub fn chain_id(&self) -> u64 {
        self.backend.chain_id().to::<u64>()
    }

    /// Returns the configured fork, if any.
    pub fn get_fork(&self) -> Option<ClientFork> {
        self.backend.get_fork()
    }

    /// Returns the current instance's ID.
    pub fn instance_id(&self) -> B256 {
        *self.instance_id.read()
    }

    /// Resets the instance ID.
    pub fn reset_instance_id(&self) {
        *self.instance_id.write() = B256::random();
    }

    /// Returns the first signer that can sign for the given address
    #[allow(clippy::borrowed_box)]
    pub fn get_signer(&self, address: Address) -> Option<&Box<dyn Signer>> {
        self.signers.iter().find(|signer| signer.is_signer_for(address))
    }

    /// Returns a new block event stream that yields Notifications when a new block was added
    pub fn new_block_notifications(&self) -> NewBlockNotifications {
        self.backend.new_block_notifications()
    }

    /// Returns a new listeners for ready transactions
    pub fn new_ready_transactions(&self) -> Receiver<TxHash> {
        self.pool.add_ready_listener()
    }

    /// Returns a new accessor for certain storage elements
    pub fn storage_info(&self) -> StorageInfo {
        StorageInfo::new(Arc::clone(&self.backend))
    }

    /// Returns true if forked
    pub fn is_fork(&self) -> bool {
        self.backend.is_fork()
    }

    /// Mines exactly one block
    pub async fn mine_one(&self) {
        let transactions = self.pool.ready_transactions().collect::<Vec<_>>();
        let outcome = self.backend.mine_block(transactions).await;

        trace!(target: "node", blocknumber = ?outcome.block_number, "mined block");
        self.pool.on_mined_block(outcome);
    }

    /// Returns the pending block with tx hashes
    async fn pending_block(&self) -> AnyRpcBlock {
        let transactions = self.pool.ready_transactions().collect::<Vec<_>>();
        let info = self.backend.pending_block(transactions).await;
        self.backend.convert_block(info.block)
    }

    /// Returns the full pending block with `Transaction` objects
    async fn pending_block_full(&self) -> Option<AnyRpcBlock> {
        let transactions = self.pool.ready_transactions().collect::<Vec<_>>();
        let BlockInfo { block, transactions, receipts: _ } =
            self.backend.pending_block(transactions).await;

        let mut partial_block = self.backend.convert_block(block.clone());

        let mut block_transactions = Vec::with_capacity(block.transactions.len());
        let base_fee = self.backend.base_fee();

        for info in transactions {
            let tx = block.transactions.get(info.transaction_index as usize)?.clone();

            let tx = transaction_build(
                Some(info.transaction_hash),
                tx,
                Some(&block),
                Some(info),
                Some(base_fee),
            );
            block_transactions.push(tx);
        }

        partial_block.transactions = BlockTransactions::from(block_transactions);

        Some(partial_block)
    }

    fn build_typed_tx_request(
        &self,
        request: WithOtherFields<TransactionRequest>,
        nonce: u64,
    ) -> Result<TypedTransactionRequest> {
        let chain_id = request.chain_id.unwrap_or_else(|| self.chain_id());
        let max_fee_per_gas = request.max_fee_per_gas;
        let max_fee_per_blob_gas = request.max_fee_per_blob_gas;
        let gas_price = request.gas_price;

        let gas_limit = request.gas.unwrap_or_else(|| self.backend.gas_limit());

        let request = match transaction_request_to_typed(request) {
            Some(TypedTransactionRequest::Legacy(mut m)) => {
                m.nonce = nonce;
                m.chain_id = Some(chain_id);
                m.gas_limit = gas_limit;
                if gas_price.is_none() {
                    m.gas_price = self.gas_price();
                }
                TypedTransactionRequest::Legacy(m)
            }
            Some(TypedTransactionRequest::EIP2930(mut m)) => {
                m.nonce = nonce;
                m.chain_id = chain_id;
                m.gas_limit = gas_limit;
                if gas_price.is_none() {
                    m.gas_price = self.gas_price();
                }
                TypedTransactionRequest::EIP2930(m)
            }
            Some(TypedTransactionRequest::EIP1559(mut m)) => {
                m.nonce = nonce;
                m.chain_id = chain_id;
                m.gas_limit = gas_limit;
                if max_fee_per_gas.is_none() {
                    m.max_fee_per_gas = self.gas_price();
                }
                TypedTransactionRequest::EIP1559(m)
            }
            Some(TypedTransactionRequest::EIP4844(m)) => {
                TypedTransactionRequest::EIP4844(match m {
                    // We only accept the TxEip4844 variant which has the sidecar.
                    TxEip4844Variant::TxEip4844WithSidecar(mut m) => {
                        m.tx.nonce = nonce;
                        m.tx.chain_id = chain_id;
                        m.tx.gas_limit = gas_limit;
                        if max_fee_per_gas.is_none() {
                            m.tx.max_fee_per_gas = self.gas_price();
                        }
                        if max_fee_per_blob_gas.is_none() {
                            m.tx.max_fee_per_blob_gas = self
                                .excess_blob_gas_and_price()
                                .unwrap_or_default()
                                .map_or(0, |g| g.blob_gasprice)
                        }
                        TxEip4844Variant::TxEip4844WithSidecar(m)
                    }
                    // It is not valid to receive a TxEip4844 without a sidecar, therefore
                    // we must reject it.
                    TxEip4844Variant::TxEip4844(_) => {
                        return Err(BlockchainError::FailedToDecodeTransaction)
                    }
                })
            }
            Some(TypedTransactionRequest::Deposit(mut m)) => {
                m.gas_limit = gas_limit;
                TypedTransactionRequest::Deposit(m)
            }
            None => return Err(BlockchainError::FailedToDecodeTransaction),
        };
        Ok(request)
    }

    /// Returns true if the `addr` is currently impersonated
    pub fn is_impersonated(&self, addr: Address) -> bool {
        self.backend.cheats().is_impersonated(addr)
    }

    /// The signature used to bypass signing via the `eth_sendUnsignedTransaction` cheat RPC
    fn impersonated_signature(&self, request: &TypedTransactionRequest) -> Signature {
        match request {
            // Only the legacy transaction type requires v to be in {27, 28}, thus
            // requiring the use of Parity::NonEip155
            TypedTransactionRequest::Legacy(_) => Signature::from_scalars_and_parity(
                B256::with_last_byte(1),
                B256::with_last_byte(1),
                false,
            ),
            TypedTransactionRequest::EIP2930(_) |
            TypedTransactionRequest::EIP1559(_) |
            TypedTransactionRequest::EIP4844(_) |
            TypedTransactionRequest::Deposit(_) => Signature::from_scalars_and_parity(
                B256::with_last_byte(1),
                B256::with_last_byte(1),
                false,
            ),
        }
    }

    /// Returns the nonce of the `address` depending on the `block_number`
    async fn get_transaction_count(
        &self,
        address: Address,
        block_number: Option<BlockId>,
    ) -> Result<u64> {
        let block_request = self.block_request(block_number).await?;

        if let BlockRequest::Number(number) = block_request {
            if let Some(fork) = self.get_fork() {
                if fork.predates_fork(number) {
                    return Ok(fork.get_nonce(address, number).await?)
                }
            }
        }

        self.backend.get_nonce(address, block_request).await
    }

    /// Returns the nonce for this request
    ///
    /// This returns a tuple of `(request nonce, highest nonce)`
    /// If the nonce field of the `request` is `None` then the tuple will be `(highest nonce,
    /// highest nonce)`.
    ///
    /// This will also check the tx pool for pending transactions from the sender.
    async fn request_nonce(
        &self,
        request: &TransactionRequest,
        from: Address,
    ) -> Result<(u64, u64)> {
        let highest_nonce =
            self.get_transaction_count(from, Some(BlockId::Number(BlockNumber::Pending))).await?;
        let nonce = request.nonce.unwrap_or(highest_nonce);

        Ok((nonce, highest_nonce))
    }

    /// Adds the given transaction to the pool
    fn add_pending_transaction(
        &self,
        pending_transaction: PendingTransaction,
        requires: Vec<TxMarker>,
        provides: Vec<TxMarker>,
    ) -> Result<TxHash> {
        let from = *pending_transaction.sender();
        let priority = self.transaction_priority(&pending_transaction.transaction);
        let pool_transaction =
            PoolTransaction { requires, provides, pending_transaction, priority };
        let tx = self.pool.add_transaction(pool_transaction)?;
        trace!(target: "node", "Added transaction: [{:?}] sender={:?}", tx.hash(), from);
        Ok(*tx.hash())
    }

    /// Returns the current state root
    pub async fn state_root(&self) -> Option<B256> {
        self.backend.get_db().read().await.maybe_state_root()
    }

    /// additional validation against hardfork
    fn ensure_typed_transaction_supported(&self, tx: &TypedTransaction) -> Result<()> {
        match &tx {
            TypedTransaction::EIP2930(_) => self.backend.ensure_eip2930_active(),
            TypedTransaction::EIP1559(_) => self.backend.ensure_eip1559_active(),
            TypedTransaction::EIP4844(_) => self.backend.ensure_eip4844_active(),
            TypedTransaction::EIP7702(_) => self.backend.ensure_eip7702_active(),
            TypedTransaction::Deposit(_) => self.backend.ensure_op_deposits_active(),
            TypedTransaction::Legacy(_) => Ok(()),
        }
    }
}

fn required_marker(provided_nonce: u64, on_chain_nonce: u64, from: Address) -> Vec<TxMarker> {
    if provided_nonce == on_chain_nonce {
        return Vec::new();
    }
    let prev_nonce = provided_nonce.saturating_sub(1);
    if on_chain_nonce <= prev_nonce {
        vec![to_marker(prev_nonce, from)]
    } else {
        Vec::new()
    }
}

fn convert_transact_out(out: &Option<Output>) -> Bytes {
    match out {
        None => Default::default(),
        Some(Output::Call(out)) => out.to_vec().into(),
        Some(Output::Create(out, _)) => out.to_vec().into(),
    }
}

/// Returns an error if the `exit` code is _not_ ok
fn ensure_return_ok(exit: InstructionResult, out: &Option<Output>) -> Result<Bytes> {
    let out = convert_transact_out(out);
    match exit {
        return_ok!() => Ok(out),
        return_revert!() => Err(InvalidTransactionError::Revert(Some(out.0.into())).into()),
        reason => Err(BlockchainError::EvmError(reason)),
    }
}

/// Determines the minimum gas needed for a transaction depending on the transaction kind.
fn determine_base_gas_by_kind(request: &WithOtherFields<TransactionRequest>) -> u128 {
    match transaction_request_to_typed(request.clone()) {
        Some(request) => match request {
            TypedTransactionRequest::Legacy(req) => match req.to {
                TxKind::Call(_) => MIN_TRANSACTION_GAS,
                TxKind::Create => MIN_CREATE_GAS,
            },
            TypedTransactionRequest::EIP1559(req) => match req.to {
                TxKind::Call(_) => MIN_TRANSACTION_GAS,
                TxKind::Create => MIN_CREATE_GAS,
            },
            TypedTransactionRequest::EIP2930(req) => match req.to {
                TxKind::Call(_) => MIN_TRANSACTION_GAS,
                TxKind::Create => MIN_CREATE_GAS,
            },
            TypedTransactionRequest::EIP4844(_) => MIN_TRANSACTION_GAS,
            TypedTransactionRequest::Deposit(req) => match req.to {
                TxKind::Call(_) => MIN_TRANSACTION_GAS,
                TxKind::Create => MIN_CREATE_GAS,
            },
        },
        // Tighten the gas limit upwards if we don't know the transaction type to avoid deployments
        // failing.
        _ => MIN_CREATE_GAS,
    }
}

/// Keeps result of a call to revm EVM used for gas estimation
enum GasEstimationCallResult {
    Success(u128),
    OutOfGas,
    Revert(Option<Bytes>),
    EvmError(InstructionResult),
}

/// Converts the result of a call to revm EVM into a [`GasEstimationCallResult`].
impl TryFrom<Result<(InstructionResult, Option<Output>, u128, State)>> for GasEstimationCallResult {
    type Error = BlockchainError;

    fn try_from(res: Result<(InstructionResult, Option<Output>, u128, State)>) -> Result<Self> {
        match res {
            // Exceptional case: init used too much gas, treated as out of gas error
            Err(BlockchainError::InvalidTransaction(InvalidTransactionError::GasTooHigh(_))) => {
                Ok(Self::OutOfGas)
            }
            Err(err) => Err(err),
            Ok((exit, output, gas, _)) => match exit {
                return_ok!() | InstructionResult::CallOrCreate => Ok(Self::Success(gas)),

                InstructionResult::Revert => Ok(Self::Revert(output.map(|o| o.into_data()))),

                InstructionResult::OutOfGas |
                InstructionResult::MemoryOOG |
                InstructionResult::MemoryLimitOOG |
                InstructionResult::PrecompileOOG |
                InstructionResult::InvalidOperandOOG => Ok(Self::OutOfGas),

                InstructionResult::OpcodeNotFound |
                InstructionResult::CallNotAllowedInsideStatic |
                InstructionResult::StateChangeDuringStaticCall |
                InstructionResult::InvalidExtDelegateCallTarget |
                InstructionResult::InvalidEXTCALLTarget |
                InstructionResult::InvalidFEOpcode |
                InstructionResult::InvalidJump |
                InstructionResult::NotActivated |
                InstructionResult::StackUnderflow |
                InstructionResult::StackOverflow |
                InstructionResult::OutOfOffset |
                InstructionResult::CreateCollision |
                InstructionResult::OverflowPayment |
                InstructionResult::PrecompileError |
                InstructionResult::NonceOverflow |
                InstructionResult::CreateContractSizeLimit |
                InstructionResult::CreateContractStartingWithEF |
                InstructionResult::CreateInitCodeSizeLimit |
                InstructionResult::FatalExternalError |
                InstructionResult::OutOfFunds |
                InstructionResult::CallTooDeep => Ok(Self::EvmError(exit)),

                // Handle Revm EOF InstructionResults: Not supported yet
                InstructionResult::ReturnContractInNotInitEOF |
                InstructionResult::EOFOpcodeDisabledInLegacy |
                InstructionResult::EOFFunctionStackOverflow |
                InstructionResult::CreateInitCodeStartingEF00 |
                InstructionResult::InvalidEOFInitCode |
                InstructionResult::EofAuxDataOverflow |
                InstructionResult::EofAuxDataTooSmall => Ok(Self::EvmError(exit)),
            },
        }
    }
}<|MERGE_RESOLUTION|>--- conflicted
+++ resolved
@@ -468,13 +468,9 @@
         };
 
         if let ResponseResult::Error(err) = &response {
-<<<<<<< HEAD
-            node_info!("RPC request failed: {request:?}, error: {err:?}");
-=======
             node_info!("\nRPC request failed:");
             node_info!("    Request: {:?}", request);
             node_info!("    Error: {}\n", err);
->>>>>>> c34a7525
         }
 
         response
