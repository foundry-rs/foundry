use super::{
<<<<<<< HEAD
    backend::{
        db::MaybeFullDatabase,
        mem::{state, BlockRequest, State},
    },
=======
    backend::mem::{BlockRequest, DatabaseRef, State},
>>>>>>> 54d25611
    sign::build_typed_transaction,
};
use crate::{
    ClientFork, LoggingManager, Miner, MiningMode, StorageInfo,
    eth::{
        backend::{
            self,
            db::SerializableState,
            mem::{MIN_CREATE_GAS, MIN_TRANSACTION_GAS},
            notifications::NewBlockNotifications,
            validate::TransactionValidator,
        },
        error::{
            BlockchainError, FeeHistoryError, InvalidTransactionError, Result, ToRpcResponseResult,
        },
        fees::{FeeDetails, FeeHistoryCache, MIN_SUGGESTED_PRIORITY_FEE},
        macros::node_info,
        miner::FixedBlockTimeMiner,
        pool::{
            Pool,
            transactions::{
                PoolTransaction, TransactionOrder, TransactionPriority, TxMarker, to_marker,
            },
        },
        sign::{self, Signer},
    },
    filter::{EthFilter, Filters, LogsFilter},
    mem::transaction_build,
<<<<<<< HEAD
    ClientFork, LoggingManager, Miner, MiningMode, StorageInfo,
=======
>>>>>>> 54d25611
};
use alloy_consensus::{
    Account, Blob,
    transaction::{Recovered, eip4844::TxEip4844Variant},
};
use alloy_dyn_abi::TypedData;
use alloy_eips::eip2718::Encodable2718;
use alloy_evm::overrides::{OverrideBlockHashes, apply_state_overrides};
use alloy_network::{
    AnyRpcBlock, AnyRpcTransaction, BlockResponse, Ethereum, NetworkWallet, TransactionBuilder,
    TransactionResponse, eip2718::Decodable2718,
};
use alloy_primitives::{
    Address, B64, B256, Bytes, Signature, TxHash, TxKind, U64, U256,
    map::{HashMap, HashSet},
<<<<<<< HEAD
    Address, Bytes, Signature, TxHash, TxKind, B256, B64, U256, U64,
=======
>>>>>>> 54d25611
};
use alloy_provider::utils::{
    EIP1559_FEE_ESTIMATION_PAST_BLOCKS, EIP1559_FEE_ESTIMATION_REWARD_PERCENTILE,
    eip1559_default_estimator,
};
use alloy_rpc_types::{
    AccessList, AccessListResult, BlockId, BlockNumberOrTag as BlockNumber, BlockTransactions,
    EIP1186AccountProofResponse, FeeHistory, Filter, FilteredParams, Index, Log, Work,
    anvil::{
        ForkedNetwork, Forking, Metadata, MineOptions, NodeEnvironment, NodeForkConfig, NodeInfo,
    },
    request::TransactionRequest,
    simulate::{SimulatePayload, SimulatedBlock},
    state::{AccountOverride, EvmOverrides, StateOverridesBuilder},
    trace::{
        filter::TraceFilter,
        geth::{GethDebugTracingCallOptions, GethDebugTracingOptions, GethTrace},
        parity::LocalizedTransactionTrace,
    },
    txpool::{TxpoolContent, TxpoolInspect, TxpoolInspectSummary, TxpoolStatus},
<<<<<<< HEAD
    AccessList, AccessListResult, BlockId, BlockNumberOrTag as BlockNumber, BlockTransactions,
    EIP1186AccountProofResponse, FeeHistory, Filter, FilteredParams, Index, Log, Work,
};
use alloy_serde::WithOtherFields;
use alloy_sol_types::{sol, SolCall, SolValue};
=======
};
use alloy_serde::WithOtherFields;
use alloy_sol_types::{SolCall, SolValue, sol};
>>>>>>> 54d25611
use alloy_transport::TransportErrorKind;
use anvil_core::{
    eth::{
        EthRequest,
        block::BlockInfo,
        transaction::{
            PendingTransaction, ReceiptResponse, TypedTransaction, TypedTransactionRequest,
            transaction_request_to_typed,
        },
        wallet::{WalletCapabilities, WalletError},
    },
    types::{ReorgOptions, TransactionData},
};
use anvil_rpc::{error::RpcError, response::ResponseResult};
use foundry_common::provider::ProviderBuilder;
<<<<<<< HEAD
use foundry_evm::{backend::DatabaseError, decode::RevertDecoder};
use futures::{
    channel::{mpsc::Receiver, oneshot},
    StreamExt,
=======
use foundry_evm::decode::RevertDecoder;
use futures::{
    StreamExt,
    channel::{mpsc::Receiver, oneshot},
>>>>>>> 54d25611
};
use parking_lot::RwLock;
use revm::{
    bytecode::Bytecode,
    context::BlockEnv,
    context_interface::{block::BlobExcessGasAndPrice, result::Output},
<<<<<<< HEAD
    database::{CacheDB, DatabaseRef},
    interpreter::{return_ok, return_revert, InstructionResult},
    primitives::eip7702::PER_EMPTY_ACCOUNT_COST,
};
use std::{future::Future, sync::Arc, time::Duration};
use tokio::sync::mpsc::{unbounded_channel, UnboundedReceiver};
=======
    database::CacheDB,
    interpreter::{InstructionResult, return_ok, return_revert},
    primitives::eip7702::PER_EMPTY_ACCOUNT_COST,
};
use std::{sync::Arc, time::Duration};
use tokio::{
    sync::mpsc::{UnboundedReceiver, unbounded_channel},
    try_join,
};
>>>>>>> 54d25611

/// The client version: `anvil/v{major}.{minor}.{patch}`
pub const CLIENT_VERSION: &str = concat!("anvil/v", env!("CARGO_PKG_VERSION"));

/// The entry point for executing eth api RPC call - The Eth RPC interface.
///
/// This type is cheap to clone and can be used concurrently
#[derive(Clone)]
pub struct EthApi {
    /// The transaction pool
    pool: Arc<Pool>,
    /// Holds all blockchain related data
    /// In-Memory only for now
    pub backend: Arc<backend::mem::Backend>,
    /// Whether this node is mining
    is_mining: bool,
    /// available signers
    signers: Arc<Vec<Box<dyn Signer>>>,
    /// data required for `eth_feeHistory`
    fee_history_cache: FeeHistoryCache,
    /// max number of items kept in fee cache
    fee_history_limit: u64,
    /// access to the actual miner
    ///
    /// This access is required in order to adjust miner settings based on requests received from
    /// custom RPC endpoints
    miner: Miner,
    /// allows to enabled/disable logging
    logger: LoggingManager,
    /// Tracks all active filters
    filters: Filters,
    /// How transactions are ordered in the pool
    transaction_order: Arc<RwLock<TransactionOrder>>,
    /// Whether we're listening for RPC calls
    net_listening: bool,
    /// The instance ID. Changes on every reset.
    instance_id: Arc<RwLock<B256>>,
}

impl EthApi {
    /// Creates a new instance
    #[expect(clippy::too_many_arguments)]
    pub fn new(
        pool: Arc<Pool>,
        backend: Arc<backend::mem::Backend>,
        signers: Arc<Vec<Box<dyn Signer>>>,
        fee_history_cache: FeeHistoryCache,
        fee_history_limit: u64,
        miner: Miner,
        logger: LoggingManager,
        filters: Filters,
        transactions_order: TransactionOrder,
    ) -> Self {
        Self {
            pool,
            backend,
            is_mining: true,
            signers,
            fee_history_cache,
            fee_history_limit,
            miner,
            logger,
            filters,
            net_listening: true,
            transaction_order: Arc::new(RwLock::new(transactions_order)),
            instance_id: Arc::new(RwLock::new(B256::random())),
        }
    }

    /// Executes the [EthRequest] and returns an RPC [ResponseResult].
    pub async fn execute(&self, request: EthRequest) -> ResponseResult {
        trace!(target: "rpc::api", "executing eth request");
        let response = match request.clone() {
            EthRequest::Web3ClientVersion(()) => self.client_version().to_rpc_result(),
            EthRequest::Web3Sha3(content) => self.sha3(content).to_rpc_result(),
            EthRequest::EthGetAccount(addr, block) => {
                self.get_account(addr, block).await.to_rpc_result()
            }
            EthRequest::EthGetAccountInfo(addr, block) => {
                self.get_account_info(addr, block).await.to_rpc_result()
            }
            EthRequest::EthGetBalance(addr, block) => {
                self.balance(addr, block).await.to_rpc_result()
            }
            EthRequest::EthGetTransactionByHash(hash) => {
                self.transaction_by_hash(hash).await.to_rpc_result()
            }
            EthRequest::EthSendTransaction(request) => {
                self.send_transaction(*request).await.to_rpc_result()
            }
            EthRequest::EthSendTransactionSync(request) => {
                self.send_transaction_sync(*request).await.to_rpc_result()
            }
            EthRequest::EthChainId(_) => self.eth_chain_id().to_rpc_result(),
            EthRequest::EthNetworkId(_) => self.network_id().to_rpc_result(),
            EthRequest::NetListening(_) => self.net_listening().to_rpc_result(),
            EthRequest::EthGasPrice(_) => self.eth_gas_price().to_rpc_result(),
            EthRequest::EthMaxPriorityFeePerGas(_) => {
                self.gas_max_priority_fee_per_gas().to_rpc_result()
            }
            EthRequest::EthBlobBaseFee(_) => self.blob_base_fee().to_rpc_result(),
            EthRequest::EthAccounts(_) => self.accounts().to_rpc_result(),
            EthRequest::EthBlockNumber(_) => self.block_number().to_rpc_result(),
            EthRequest::EthGetStorageAt(addr, slot, block) => {
                self.storage_at(addr, slot, block).await.to_rpc_result()
            }
            EthRequest::EthGetBlockByHash(hash, full) => {
                if full {
                    self.block_by_hash_full(hash).await.to_rpc_result()
                } else {
                    self.block_by_hash(hash).await.to_rpc_result()
                }
            }
            EthRequest::EthGetBlockByNumber(num, full) => {
                if full {
                    self.block_by_number_full(num).await.to_rpc_result()
                } else {
                    self.block_by_number(num).await.to_rpc_result()
                }
            }
            EthRequest::EthGetTransactionCount(addr, block) => {
                self.transaction_count(addr, block).await.to_rpc_result()
            }
            EthRequest::EthGetTransactionCountByHash(hash) => {
                self.block_transaction_count_by_hash(hash).await.to_rpc_result()
            }
            EthRequest::EthGetTransactionCountByNumber(num) => {
                self.block_transaction_count_by_number(num).await.to_rpc_result()
            }
            EthRequest::EthGetUnclesCountByHash(hash) => {
                self.block_uncles_count_by_hash(hash).await.to_rpc_result()
            }
            EthRequest::EthGetUnclesCountByNumber(num) => {
                self.block_uncles_count_by_number(num).await.to_rpc_result()
            }
            EthRequest::EthGetCodeAt(addr, block) => {
                self.get_code(addr, block).await.to_rpc_result()
            }
            EthRequest::EthGetProof(addr, keys, block) => {
                self.get_proof(addr, keys, block).await.to_rpc_result()
            }
            EthRequest::EthSign(addr, content) => self.sign(addr, content).await.to_rpc_result(),
            EthRequest::PersonalSign(content, addr) => {
                self.sign(addr, content).await.to_rpc_result()
            }
            EthRequest::EthSignTransaction(request) => {
                self.sign_transaction(*request).await.to_rpc_result()
            }
            EthRequest::EthSignTypedData(addr, data) => {
                self.sign_typed_data(addr, data).await.to_rpc_result()
            }
            EthRequest::EthSignTypedDataV3(addr, data) => {
                self.sign_typed_data_v3(addr, data).await.to_rpc_result()
            }
            EthRequest::EthSignTypedDataV4(addr, data) => {
                self.sign_typed_data_v4(addr, &data).await.to_rpc_result()
            }
            EthRequest::EthSendRawTransaction(tx) => {
                self.send_raw_transaction(tx).await.to_rpc_result()
            }
<<<<<<< HEAD
=======
            EthRequest::EthSendRawTransactionSync(tx) => {
                self.send_raw_transaction_sync(tx).await.to_rpc_result()
            }
>>>>>>> 54d25611
            EthRequest::EthCall(call, block, state_override, block_overrides) => self
                .call(call, block, EvmOverrides::new(state_override, block_overrides))
                .await
                .to_rpc_result(),
            EthRequest::EthSimulateV1(simulation, block) => {
                self.simulate_v1(simulation, block).await.to_rpc_result()
            }
            EthRequest::EthCreateAccessList(call, block) => {
                self.create_access_list(call, block).await.to_rpc_result()
            }
            EthRequest::EthEstimateGas(call, block, state_override, block_overrides) => self
                .estimate_gas(call, block, EvmOverrides::new(state_override, block_overrides))
                .await
                .to_rpc_result(),
            EthRequest::EthGetRawTransactionByHash(hash) => {
                self.raw_transaction(hash).await.to_rpc_result()
            }
            EthRequest::GetBlobByHash(hash) => {
                self.anvil_get_blob_by_versioned_hash(hash).to_rpc_result()
            }
            EthRequest::GetBlobByTransactionHash(hash) => {
                self.anvil_get_blob_by_tx_hash(hash).to_rpc_result()
            }
            EthRequest::EthGetRawTransactionByBlockHashAndIndex(hash, index) => {
                self.raw_transaction_by_block_hash_and_index(hash, index).await.to_rpc_result()
            }
            EthRequest::EthGetRawTransactionByBlockNumberAndIndex(num, index) => {
                self.raw_transaction_by_block_number_and_index(num, index).await.to_rpc_result()
            }
            EthRequest::EthGetTransactionByBlockHashAndIndex(hash, index) => {
                self.transaction_by_block_hash_and_index(hash, index).await.to_rpc_result()
            }
            EthRequest::EthGetTransactionByBlockNumberAndIndex(num, index) => {
                self.transaction_by_block_number_and_index(num, index).await.to_rpc_result()
            }
            EthRequest::EthGetTransactionReceipt(tx) => {
                self.transaction_receipt(tx).await.to_rpc_result()
            }
            EthRequest::EthGetBlockReceipts(number) => {
                self.block_receipts(number).await.to_rpc_result()
            }
            EthRequest::EthGetUncleByBlockHashAndIndex(hash, index) => {
                self.uncle_by_block_hash_and_index(hash, index).await.to_rpc_result()
            }
            EthRequest::EthGetUncleByBlockNumberAndIndex(num, index) => {
                self.uncle_by_block_number_and_index(num, index).await.to_rpc_result()
            }
            EthRequest::EthGetLogs(filter) => self.logs(filter).await.to_rpc_result(),
            EthRequest::EthGetWork(_) => self.work().to_rpc_result(),
            EthRequest::EthSyncing(_) => self.syncing().to_rpc_result(),
            EthRequest::EthSubmitWork(nonce, pow, digest) => {
                self.submit_work(nonce, pow, digest).to_rpc_result()
            }
            EthRequest::EthSubmitHashRate(rate, id) => {
                self.submit_hashrate(rate, id).to_rpc_result()
            }
            EthRequest::EthFeeHistory(count, newest, reward_percentiles) => {
                self.fee_history(count, newest, reward_percentiles).await.to_rpc_result()
            }
            // non eth-standard rpc calls
            EthRequest::DebugGetRawTransaction(hash) => {
                self.raw_transaction(hash).await.to_rpc_result()
            }
            // non eth-standard rpc calls
            EthRequest::DebugTraceTransaction(tx, opts) => {
                self.debug_trace_transaction(tx, opts).await.to_rpc_result()
            }
            // non eth-standard rpc calls
            EthRequest::DebugTraceCall(tx, block, opts) => {
                self.debug_trace_call(tx, block, opts).await.to_rpc_result()
            }
            EthRequest::DebugCodeByHash(hash, block) => {
                self.debug_code_by_hash(hash, block).await.to_rpc_result()
            }
            EthRequest::TraceTransaction(tx) => self.trace_transaction(tx).await.to_rpc_result(),
            EthRequest::TraceBlock(block) => self.trace_block(block).await.to_rpc_result(),
            EthRequest::TraceFilter(filter) => self.trace_filter(filter).await.to_rpc_result(),
            EthRequest::ImpersonateAccount(addr) => {
                self.anvil_impersonate_account(addr).await.to_rpc_result()
            }
            EthRequest::StopImpersonatingAccount(addr) => {
                self.anvil_stop_impersonating_account(addr).await.to_rpc_result()
            }
            EthRequest::AutoImpersonateAccount(enable) => {
                self.anvil_auto_impersonate_account(enable).await.to_rpc_result()
            }
            EthRequest::GetAutoMine(()) => self.anvil_get_auto_mine().to_rpc_result(),
            EthRequest::Mine(blocks, interval) => {
                self.anvil_mine(blocks, interval).await.to_rpc_result()
            }
            EthRequest::SetAutomine(enabled) => {
                self.anvil_set_auto_mine(enabled).await.to_rpc_result()
            }
            EthRequest::SetIntervalMining(interval) => {
                self.anvil_set_interval_mining(interval).to_rpc_result()
            }
            EthRequest::GetIntervalMining(()) => self.anvil_get_interval_mining().to_rpc_result(),
            EthRequest::DropTransaction(tx) => {
                self.anvil_drop_transaction(tx).await.to_rpc_result()
            }
            EthRequest::DropAllTransactions() => {
                self.anvil_drop_all_transactions().await.to_rpc_result()
            }
            EthRequest::Reset(fork) => {
                self.anvil_reset(fork.and_then(|p| p.params)).await.to_rpc_result()
            }
            EthRequest::SetBalance(addr, val) => {
                self.anvil_set_balance(addr, val).await.to_rpc_result()
            }
            EthRequest::AddBalance(addr, val) => {
                self.anvil_add_balance(addr, val).await.to_rpc_result()
            }
            EthRequest::DealERC20(addr, token_addr, val) => {
                self.anvil_deal_erc20(addr, token_addr, val).await.to_rpc_result()
            }
            EthRequest::SetERC20Allowance(owner, spender, token_addr, val) => self
                .anvil_set_erc20_allowance(owner, spender, token_addr, val)
                .await
                .to_rpc_result(),
            EthRequest::SetCode(addr, code) => {
                self.anvil_set_code(addr, code).await.to_rpc_result()
            }
            EthRequest::SetNonce(addr, nonce) => {
                self.anvil_set_nonce(addr, nonce).await.to_rpc_result()
            }
            EthRequest::SetStorageAt(addr, slot, val) => {
                self.anvil_set_storage_at(addr, slot, val).await.to_rpc_result()
            }
            EthRequest::SetCoinbase(addr) => self.anvil_set_coinbase(addr).await.to_rpc_result(),
            EthRequest::SetChainId(id) => self.anvil_set_chain_id(id).await.to_rpc_result(),
            EthRequest::SetLogging(log) => self.anvil_set_logging(log).await.to_rpc_result(),
            EthRequest::SetMinGasPrice(gas) => {
                self.anvil_set_min_gas_price(gas).await.to_rpc_result()
            }
            EthRequest::SetNextBlockBaseFeePerGas(gas) => {
                self.anvil_set_next_block_base_fee_per_gas(gas).await.to_rpc_result()
            }
            EthRequest::DumpState(preserve_historical_states) => self
                .anvil_dump_state(preserve_historical_states.and_then(|s| s.params))
                .await
                .to_rpc_result(),
            EthRequest::LoadState(buf) => self.anvil_load_state(buf).await.to_rpc_result(),
            EthRequest::NodeInfo(_) => self.anvil_node_info().await.to_rpc_result(),
            EthRequest::AnvilMetadata(_) => self.anvil_metadata().await.to_rpc_result(),
            EthRequest::EvmSnapshot(_) => self.evm_snapshot().await.to_rpc_result(),
            EthRequest::EvmRevert(id) => self.evm_revert(id).await.to_rpc_result(),
            EthRequest::EvmIncreaseTime(time) => self.evm_increase_time(time).await.to_rpc_result(),
            EthRequest::EvmSetNextBlockTimeStamp(time) => {
                if time >= U256::from(u64::MAX) {
                    return ResponseResult::Error(RpcError::invalid_params(
                        "The timestamp is too big",
                    ));
                }
                let time = time.to::<u64>();
                self.evm_set_next_block_timestamp(time).to_rpc_result()
            }
            EthRequest::EvmSetTime(timestamp) => {
                if timestamp >= U256::from(u64::MAX) {
                    return ResponseResult::Error(RpcError::invalid_params(
                        "The timestamp is too big",
                    ));
                }
                let time = timestamp.to::<u64>();
                self.evm_set_time(time).to_rpc_result()
            }
            EthRequest::EvmSetBlockGasLimit(gas_limit) => {
                self.evm_set_block_gas_limit(gas_limit).to_rpc_result()
            }
            EthRequest::EvmSetBlockTimeStampInterval(time) => {
                self.evm_set_block_timestamp_interval(time).to_rpc_result()
            }
            EthRequest::EvmRemoveBlockTimeStampInterval(()) => {
                self.evm_remove_block_timestamp_interval().to_rpc_result()
            }
            EthRequest::EvmMine(mine) => {
                self.evm_mine(mine.and_then(|p| p.params)).await.to_rpc_result()
            }
            EthRequest::EvmMineDetailed(mine) => {
                self.evm_mine_detailed(mine.and_then(|p| p.params)).await.to_rpc_result()
            }
            EthRequest::SetRpcUrl(url) => self.anvil_set_rpc_url(url).to_rpc_result(),
            EthRequest::EthSendUnsignedTransaction(tx) => {
                self.eth_send_unsigned_transaction(*tx).await.to_rpc_result()
            }
            EthRequest::EnableTraces(_) => self.anvil_enable_traces().await.to_rpc_result(),
            EthRequest::EthNewFilter(filter) => self.new_filter(filter).await.to_rpc_result(),
            EthRequest::EthGetFilterChanges(id) => self.get_filter_changes(&id).await,
            EthRequest::EthNewBlockFilter(_) => self.new_block_filter().await.to_rpc_result(),
            EthRequest::EthNewPendingTransactionFilter(_) => {
                self.new_pending_transaction_filter().await.to_rpc_result()
            }
            EthRequest::EthGetFilterLogs(id) => self.get_filter_logs(&id).await.to_rpc_result(),
            EthRequest::EthUninstallFilter(id) => self.uninstall_filter(&id).await.to_rpc_result(),
            EthRequest::TxPoolStatus(_) => self.txpool_status().await.to_rpc_result(),
            EthRequest::TxPoolInspect(_) => self.txpool_inspect().await.to_rpc_result(),
            EthRequest::TxPoolContent(_) => self.txpool_content().await.to_rpc_result(),
            EthRequest::ErigonGetHeaderByNumber(num) => {
                self.erigon_get_header_by_number(num).await.to_rpc_result()
            }
            EthRequest::OtsGetApiLevel(_) => self.ots_get_api_level().await.to_rpc_result(),
            EthRequest::OtsGetInternalOperations(hash) => {
                self.ots_get_internal_operations(hash).await.to_rpc_result()
            }
            EthRequest::OtsHasCode(addr, num) => self.ots_has_code(addr, num).await.to_rpc_result(),
            EthRequest::OtsTraceTransaction(hash) => {
                self.ots_trace_transaction(hash).await.to_rpc_result()
            }
            EthRequest::OtsGetTransactionError(hash) => {
                self.ots_get_transaction_error(hash).await.to_rpc_result()
            }
            EthRequest::OtsGetBlockDetails(num) => {
                self.ots_get_block_details(num).await.to_rpc_result()
            }
            EthRequest::OtsGetBlockDetailsByHash(hash) => {
                self.ots_get_block_details_by_hash(hash).await.to_rpc_result()
            }
            EthRequest::OtsGetBlockTransactions(num, page, page_size) => {
                self.ots_get_block_transactions(num, page, page_size).await.to_rpc_result()
            }
            EthRequest::OtsSearchTransactionsBefore(address, num, page_size) => {
                self.ots_search_transactions_before(address, num, page_size).await.to_rpc_result()
            }
            EthRequest::OtsSearchTransactionsAfter(address, num, page_size) => {
                self.ots_search_transactions_after(address, num, page_size).await.to_rpc_result()
            }
            EthRequest::OtsGetTransactionBySenderAndNonce(address, nonce) => {
                self.ots_get_transaction_by_sender_and_nonce(address, nonce).await.to_rpc_result()
            }
            EthRequest::OtsGetContractCreator(address) => {
                self.ots_get_contract_creator(address).await.to_rpc_result()
            }
            EthRequest::RemovePoolTransactions(address) => {
                self.anvil_remove_pool_transactions(address).await.to_rpc_result()
            }
            EthRequest::Reorg(reorg_options) => {
                self.anvil_reorg(reorg_options).await.to_rpc_result()
            }
            EthRequest::Rollback(depth) => self.anvil_rollback(depth).await.to_rpc_result(),
            EthRequest::WalletGetCapabilities(()) => self.get_capabilities().to_rpc_result(),
            EthRequest::WalletSendTransaction(tx) => {
                self.wallet_send_transaction(*tx).await.to_rpc_result()
            }
            EthRequest::AnvilAddCapability(addr) => self.anvil_add_capability(addr).to_rpc_result(),
            EthRequest::AnvilSetExecutor(executor_pk) => {
                self.anvil_set_executor(executor_pk).to_rpc_result()
            }
        };

        if let ResponseResult::Error(err) = &response {
            node_info!("\nRPC request failed:");
            node_info!("    Request: {:?}", request);
            node_info!("    Error: {}\n", err);
        }

        response
    }

    fn sign_request(
        &self,
        from: &Address,
        request: TypedTransactionRequest,
    ) -> Result<TypedTransaction> {
        match request {
            TypedTransactionRequest::Deposit(_) => {
                let nil_signature = Signature::from_scalars_and_parity(
                    B256::with_last_byte(1),
                    B256::with_last_byte(1),
                    false,
                );
                return build_typed_transaction(request, nil_signature);
            }
            _ => {
                for signer in self.signers.iter() {
                    if signer.accounts().contains(from) {
                        let signature = signer.sign_transaction(request.clone(), from)?;
                        return build_typed_transaction(request, signature);
                    }
                }
            }
        }
        Err(BlockchainError::NoSignerAvailable)
    }

    async fn block_request(&self, block_number: Option<BlockId>) -> Result<BlockRequest> {
        let block_request = match block_number {
            Some(BlockId::Number(BlockNumber::Pending)) => {
                let pending_txs = self.pool.ready_transactions().collect();
                BlockRequest::Pending(pending_txs)
            }
            _ => {
                let number = self.backend.ensure_block_number(block_number).await?;
                BlockRequest::Number(number)
            }
        };
        Ok(block_request)
    }

    async fn inner_raw_transaction(&self, hash: B256) -> Result<Option<Bytes>> {
        match self.pool.get_transaction(hash) {
            Some(tx) => Ok(Some(tx.transaction.encoded_2718().into())),
            None => match self.backend.transaction_by_hash(hash).await? {
                Some(tx) => Ok(Some(tx.inner.inner.encoded_2718().into())),
                None => Ok(None),
            },
        }
    }

    /// Returns the current client version.
    ///
    /// Handler for ETH RPC call: `web3_clientVersion`
    pub fn client_version(&self) -> Result<String> {
        node_info!("web3_clientVersion");
        Ok(CLIENT_VERSION.to_string())
    }

    /// Returns Keccak-256 (not the standardized SHA3-256) of the given data.
    ///
    /// Handler for ETH RPC call: `web3_sha3`
    pub fn sha3(&self, bytes: Bytes) -> Result<String> {
        node_info!("web3_sha3");
        let hash = alloy_primitives::keccak256(bytes.as_ref());
        Ok(alloy_primitives::hex::encode_prefixed(&hash[..]))
    }

    /// Returns protocol version encoded as a string (quotes are necessary).
    ///
    /// Handler for ETH RPC call: `eth_protocolVersion`
    pub fn protocol_version(&self) -> Result<u64> {
        node_info!("eth_protocolVersion");
        Ok(1)
    }

    /// Returns the number of hashes per second that the node is mining with.
    ///
    /// Handler for ETH RPC call: `eth_hashrate`
    pub fn hashrate(&self) -> Result<U256> {
        node_info!("eth_hashrate");
        Ok(U256::ZERO)
    }

    /// Returns the client coinbase address.
    ///
    /// Handler for ETH RPC call: `eth_coinbase`
    pub fn author(&self) -> Result<Address> {
        node_info!("eth_coinbase");
        Ok(self.backend.coinbase())
    }

    /// Returns true if client is actively mining new blocks.
    ///
    /// Handler for ETH RPC call: `eth_mining`
    pub fn is_mining(&self) -> Result<bool> {
        node_info!("eth_mining");
        Ok(self.is_mining)
    }

    /// Returns the chain ID used for transaction signing at the
    /// current best block. None is returned if not
    /// available.
    ///
    /// Handler for ETH RPC call: `eth_chainId`
    pub fn eth_chain_id(&self) -> Result<Option<U64>> {
        node_info!("eth_chainId");
        Ok(Some(self.backend.chain_id().to::<U64>()))
    }

    /// Returns the same as `chain_id`
    ///
    /// Handler for ETH RPC call: `eth_networkId`
    pub fn network_id(&self) -> Result<Option<String>> {
        node_info!("eth_networkId");
        let chain_id = self.backend.chain_id().to::<u64>();
        Ok(Some(format!("{chain_id}")))
    }

    /// Returns true if client is actively listening for network connections.
    ///
    /// Handler for ETH RPC call: `net_listening`
    pub fn net_listening(&self) -> Result<bool> {
        node_info!("net_listening");
        Ok(self.net_listening)
    }

    /// Returns the current gas price
    fn eth_gas_price(&self) -> Result<U256> {
        node_info!("eth_gasPrice");
        Ok(U256::from(self.gas_price()))
    }

    /// Returns the current gas price
    pub fn gas_price(&self) -> u128 {
        if self.backend.is_eip1559() {
            if self.backend.is_min_priority_fee_enforced() {
                (self.backend.base_fee() as u128).saturating_add(self.lowest_suggestion_tip())
            } else {
                self.backend.base_fee() as u128
            }
        } else {
            self.backend.fees().raw_gas_price()
        }
    }

    /// Returns the excess blob gas and current blob gas price
    pub fn excess_blob_gas_and_price(&self) -> Result<Option<BlobExcessGasAndPrice>> {
        Ok(self.backend.excess_blob_gas_and_price())
    }

    /// Returns a fee per gas that is an estimate of how much you can pay as a priority fee, or
    /// 'tip', to get a transaction included in the current block.
    ///
    /// Handler for ETH RPC call: `eth_maxPriorityFeePerGas`
    pub fn gas_max_priority_fee_per_gas(&self) -> Result<U256> {
        self.max_priority_fee_per_gas()
    }

    /// Returns the base fee per blob required to send a EIP-4844 tx.
    ///
    /// Handler for ETH RPC call: `eth_blobBaseFee`
    pub fn blob_base_fee(&self) -> Result<U256> {
        Ok(U256::from(self.backend.fees().base_fee_per_blob_gas()))
    }

    /// Returns the block gas limit
    pub fn gas_limit(&self) -> U256 {
        U256::from(self.backend.gas_limit())
    }

    /// Returns the accounts list
    ///
    /// Handler for ETH RPC call: `eth_accounts`
    pub fn accounts(&self) -> Result<Vec<Address>> {
        node_info!("eth_accounts");
        let mut unique = HashSet::new();
        let mut accounts: Vec<Address> = Vec::new();
        for signer in self.signers.iter() {
            accounts.extend(signer.accounts().into_iter().filter(|acc| unique.insert(*acc)));
        }
        accounts.extend(
            self.backend
                .cheats()
                .impersonated_accounts()
                .into_iter()
                .filter(|acc| unique.insert(*acc)),
        );
        Ok(accounts.into_iter().collect())
    }

    /// Returns the number of most recent block.
    ///
    /// Handler for ETH RPC call: `eth_blockNumber`
    pub fn block_number(&self) -> Result<U256> {
        node_info!("eth_blockNumber");
        Ok(U256::from(self.backend.best_number()))
    }

    /// Returns balance of the given account.
    ///
    /// Handler for ETH RPC call: `eth_getBalance`
    pub async fn balance(&self, address: Address, block_number: Option<BlockId>) -> Result<U256> {
        node_info!("eth_getBalance");
        let block_request = self.block_request(block_number).await?;

        // check if the number predates the fork, if in fork mode
        if let BlockRequest::Number(number) = block_request
            && let Some(fork) = self.get_fork()
            && fork.predates_fork(number)
        {
            return Ok(fork.get_balance(address, number).await?);
        }

        self.backend.get_balance(address, Some(block_request)).await
    }

    /// Returns the ethereum account.
    ///
    /// Handler for ETH RPC call: `eth_getAccount`
    pub async fn get_account(
        &self,
        address: Address,
        block_number: Option<BlockId>,
    ) -> Result<Account> {
        node_info!("eth_getAccount");
        let block_request = self.block_request(block_number).await?;

        // check if the number predates the fork, if in fork mode
        if let BlockRequest::Number(number) = block_request
            && let Some(fork) = self.get_fork()
            && fork.predates_fork(number)
        {
            return Ok(fork.get_account(address, number).await?);
        }

        self.backend.get_account_at_block(address, Some(block_request)).await
    }

    /// Returns the account information including balance, nonce, code and storage
    pub async fn get_account_info(
        &self,
        address: Address,
        block_number: Option<BlockId>,
    ) -> Result<alloy_rpc_types::eth::AccountInfo> {
        node_info!("eth_getAccountInfo");
<<<<<<< HEAD
        let account = self
            .backend
            .get_account_at_block(address, Some(self.block_request(block_number).await?))
            .await?;
        let code =
            self.backend.get_code(address, Some(self.block_request(block_number).await?)).await?;
=======
        let account = self.get_account(address, block_number);
        let code = self.get_code(address, block_number);
        let (account, code) = try_join!(account, code)?;
>>>>>>> 54d25611
        Ok(alloy_rpc_types::eth::AccountInfo {
            balance: account.balance,
            nonce: account.nonce,
            code,
        })
    }
    /// Returns content of the storage at given address.
    ///
    /// Handler for ETH RPC call: `eth_getStorageAt`
    pub async fn storage_at(
        &self,
        address: Address,
        index: U256,
        block_number: Option<BlockId>,
    ) -> Result<B256> {
        node_info!("eth_getStorageAt");
        let block_request = self.block_request(block_number).await?;

        // check if the number predates the fork, if in fork mode
        if let BlockRequest::Number(number) = block_request
            && let Some(fork) = self.get_fork()
            && fork.predates_fork(number)
        {
            return Ok(B256::from(
                fork.storage_at(address, index, Some(BlockNumber::Number(number))).await?,
            ));
        }

        self.backend.storage_at(address, index, Some(block_request)).await
    }

    /// Returns block with given hash.
    ///
    /// Handler for ETH RPC call: `eth_getBlockByHash`
    pub async fn block_by_hash(&self, hash: B256) -> Result<Option<AnyRpcBlock>> {
        node_info!("eth_getBlockByHash");
        self.backend.block_by_hash(hash).await
    }

    /// Returns a _full_ block with given hash.
    ///
    /// Handler for ETH RPC call: `eth_getBlockByHash`
    pub async fn block_by_hash_full(&self, hash: B256) -> Result<Option<AnyRpcBlock>> {
        node_info!("eth_getBlockByHash");
        self.backend.block_by_hash_full(hash).await
    }

    /// Returns block with given number.
    ///
    /// Handler for ETH RPC call: `eth_getBlockByNumber`
    pub async fn block_by_number(&self, number: BlockNumber) -> Result<Option<AnyRpcBlock>> {
        node_info!("eth_getBlockByNumber");
        if number == BlockNumber::Pending {
            return Ok(Some(self.pending_block().await));
        }

        self.backend.block_by_number(number).await
    }

    /// Returns a _full_ block with given number
    ///
    /// Handler for ETH RPC call: `eth_getBlockByNumber`
    pub async fn block_by_number_full(&self, number: BlockNumber) -> Result<Option<AnyRpcBlock>> {
        node_info!("eth_getBlockByNumber");
        if number == BlockNumber::Pending {
            return Ok(self.pending_block_full().await);
        }
        self.backend.block_by_number_full(number).await
    }

    /// Returns the number of transactions sent from given address at given time (block number).
    ///
    /// Also checks the pending transactions if `block_number` is
    /// `BlockId::Number(BlockNumber::Pending)`
    ///
    /// Handler for ETH RPC call: `eth_getTransactionCount`
    pub async fn transaction_count(
        &self,
        address: Address,
        block_number: Option<BlockId>,
    ) -> Result<U256> {
        node_info!("eth_getTransactionCount");
        self.get_transaction_count(address, block_number).await.map(U256::from)
    }

    /// Returns the number of transactions in a block with given hash.
    ///
    /// Handler for ETH RPC call: `eth_getBlockTransactionCountByHash`
    pub async fn block_transaction_count_by_hash(&self, hash: B256) -> Result<Option<U256>> {
        node_info!("eth_getBlockTransactionCountByHash");
        let block = self.backend.block_by_hash(hash).await?;
        let txs = block.map(|b| match b.transactions() {
            BlockTransactions::Full(txs) => U256::from(txs.len()),
            BlockTransactions::Hashes(txs) => U256::from(txs.len()),
            BlockTransactions::Uncle => U256::from(0),
        });
        Ok(txs)
    }

    /// Returns the number of transactions in a block with given block number.
    ///
    /// Handler for ETH RPC call: `eth_getBlockTransactionCountByNumber`
    pub async fn block_transaction_count_by_number(
        &self,
        block_number: BlockNumber,
    ) -> Result<Option<U256>> {
        node_info!("eth_getBlockTransactionCountByNumber");
        let block_request = self.block_request(Some(block_number.into())).await?;
        if let BlockRequest::Pending(txs) = block_request {
            let block = self.backend.pending_block(txs).await;
            return Ok(Some(U256::from(block.transactions.len())));
        }
        let block = self.backend.block_by_number(block_number).await?;
        let txs = block.map(|b| match b.transactions() {
            BlockTransactions::Full(txs) => U256::from(txs.len()),
            BlockTransactions::Hashes(txs) => U256::from(txs.len()),
            BlockTransactions::Uncle => U256::from(0),
        });
        Ok(txs)
    }

    /// Returns the number of uncles in a block with given hash.
    ///
    /// Handler for ETH RPC call: `eth_getUncleCountByBlockHash`
    pub async fn block_uncles_count_by_hash(&self, hash: B256) -> Result<U256> {
        node_info!("eth_getUncleCountByBlockHash");
        let block =
            self.backend.block_by_hash(hash).await?.ok_or(BlockchainError::BlockNotFound)?;
        Ok(U256::from(block.uncles.len()))
    }

    /// Returns the number of uncles in a block with given block number.
    ///
    /// Handler for ETH RPC call: `eth_getUncleCountByBlockNumber`
    pub async fn block_uncles_count_by_number(&self, block_number: BlockNumber) -> Result<U256> {
        node_info!("eth_getUncleCountByBlockNumber");
        let block = self
            .backend
            .block_by_number(block_number)
            .await?
            .ok_or(BlockchainError::BlockNotFound)?;
        Ok(U256::from(block.uncles.len()))
    }

    /// Returns the code at given address at given time (block number).
    ///
    /// Handler for ETH RPC call: `eth_getCode`
    pub async fn get_code(&self, address: Address, block_number: Option<BlockId>) -> Result<Bytes> {
        node_info!("eth_getCode");
        let block_request = self.block_request(block_number).await?;
        // check if the number predates the fork, if in fork mode
        if let BlockRequest::Number(number) = block_request
            && let Some(fork) = self.get_fork()
            && fork.predates_fork(number)
        {
            return Ok(fork.get_code(address, number).await?);
        }
        self.backend.get_code(address, Some(block_request)).await
    }

    /// Returns the account and storage values of the specified account including the Merkle-proof.
    /// This call can be used to verify that the data you are pulling from is not tampered with.
    ///
    /// Handler for ETH RPC call: `eth_getProof`
    pub async fn get_proof(
        &self,
        address: Address,
        keys: Vec<B256>,
        block_number: Option<BlockId>,
    ) -> Result<EIP1186AccountProofResponse> {
        node_info!("eth_getProof");
        let block_request = self.block_request(block_number).await?;

        // If we're in forking mode, or still on the forked block (no blocks mined yet) then we can
        // delegate the call.
        if let BlockRequest::Number(number) = block_request
            && let Some(fork) = self.get_fork()
            && fork.predates_fork_inclusive(number)
        {
            return Ok(fork.get_proof(address, keys, Some(number.into())).await?);
        }

        let proof = self.backend.prove_account_at(address, keys, Some(block_request)).await?;
        Ok(proof)
    }

    /// Signs data via [EIP-712](https://github.com/ethereum/EIPs/blob/master/EIPS/eip-712.md).
    ///
    /// Handler for ETH RPC call: `eth_signTypedData`
    pub async fn sign_typed_data(
        &self,
        _address: Address,
        _data: serde_json::Value,
    ) -> Result<String> {
        node_info!("eth_signTypedData");
        Err(BlockchainError::RpcUnimplemented)
    }

    /// Signs data via [EIP-712](https://github.com/ethereum/EIPs/blob/master/EIPS/eip-712.md).
    ///
    /// Handler for ETH RPC call: `eth_signTypedData_v3`
    pub async fn sign_typed_data_v3(
        &self,
        _address: Address,
        _data: serde_json::Value,
    ) -> Result<String> {
        node_info!("eth_signTypedData_v3");
        Err(BlockchainError::RpcUnimplemented)
    }

    /// Signs data via [EIP-712](https://github.com/ethereum/EIPs/blob/master/EIPS/eip-712.md), and includes full support of arrays and recursive data structures.
    ///
    /// Handler for ETH RPC call: `eth_signTypedData_v4`
    pub async fn sign_typed_data_v4(&self, address: Address, data: &TypedData) -> Result<String> {
        node_info!("eth_signTypedData_v4");
        let signer = self.get_signer(address).ok_or(BlockchainError::NoSignerAvailable)?;
        let signature = signer.sign_typed_data(address, data).await?;
        let signature = alloy_primitives::hex::encode(signature.as_bytes());
        Ok(format!("0x{signature}"))
    }

    /// The sign method calculates an Ethereum specific signature
    ///
    /// Handler for ETH RPC call: `eth_sign`
    pub async fn sign(&self, address: Address, content: impl AsRef<[u8]>) -> Result<String> {
        node_info!("eth_sign");
        let signer = self.get_signer(address).ok_or(BlockchainError::NoSignerAvailable)?;
        let signature =
            alloy_primitives::hex::encode(signer.sign(address, content.as_ref()).await?.as_bytes());
        Ok(format!("0x{signature}"))
    }

    /// Signs a transaction
    ///
    /// Handler for ETH RPC call: `eth_signTransaction`
    pub async fn sign_transaction(
        &self,
        mut request: WithOtherFields<TransactionRequest>,
    ) -> Result<String> {
        node_info!("eth_signTransaction");

        let from = request.from.map(Ok).unwrap_or_else(|| {
            self.accounts()?.first().copied().ok_or(BlockchainError::NoSignerAvailable)
        })?;

        let (nonce, _) = self.request_nonce(&request, from).await?;

        if request.gas.is_none() {
            // estimate if not provided
            if let Ok(gas) = self.estimate_gas(request.clone(), None, EvmOverrides::default()).await
            {
                request.gas = Some(gas.to());
            }
        }

        let request = self.build_typed_tx_request(request, nonce)?;

        let signed_transaction = self.sign_request(&from, request)?.encoded_2718();
        Ok(alloy_primitives::hex::encode_prefixed(signed_transaction))
    }

    /// Sends a transaction
    ///
    /// Handler for ETH RPC call: `eth_sendTransaction`
    pub async fn send_transaction(
        &self,
        mut request: WithOtherFields<TransactionRequest>,
    ) -> Result<TxHash> {
        node_info!("eth_sendTransaction");

        let from = request.from.map(Ok).unwrap_or_else(|| {
            self.accounts()?.first().copied().ok_or(BlockchainError::NoSignerAvailable)
        })?;
        let (nonce, on_chain_nonce) = self.request_nonce(&request, from).await?;

        if request.gas.is_none() {
            // estimate if not provided
            if let Ok(gas) = self.estimate_gas(request.clone(), None, EvmOverrides::default()).await
            {
                request.gas = Some(gas.to());
            }
        }

        let request = self.build_typed_tx_request(request, nonce)?;

        // if the sender is currently impersonated we need to "bypass" signing
        let pending_transaction = if self.is_impersonated(from) {
            let bypass_signature = self.impersonated_signature(&request);
            let transaction = sign::build_typed_transaction(request, bypass_signature)?;
            self.ensure_typed_transaction_supported(&transaction)?;
            trace!(target : "node", ?from, "eth_sendTransaction: impersonating");
            PendingTransaction::with_impersonated(transaction, from)
        } else {
            let transaction = self.sign_request(&from, request)?;
            self.ensure_typed_transaction_supported(&transaction)?;
            PendingTransaction::new(transaction)?
        };
        // pre-validate
        self.backend.validate_pool_transaction(&pending_transaction).await?;

        let requires = required_marker(nonce, on_chain_nonce, from);
        let provides = vec![to_marker(nonce, from)];
        debug_assert!(requires != provides);

        self.add_pending_transaction(pending_transaction, requires, provides)
    }

    /// Waits for a transaction to be included in a block and returns its receipt (no timeout).
    async fn await_transaction_inclusion(&self, hash: TxHash) -> Result<ReceiptResponse> {
        let mut stream = self.new_block_notifications();
        // Check if the transaction is already included before listening for new blocks.
        if let Some(receipt) = self.backend.transaction_receipt(hash).await? {
            return Ok(receipt);
        }
        while let Some(notification) = stream.next().await {
            if let Some(block) = self.backend.get_block_by_hash(notification.hash)
                && block.transactions.iter().any(|tx| tx.hash() == hash)
                && let Some(receipt) = self.backend.transaction_receipt(hash).await?
            {
                return Ok(receipt);
            }
        }

        Err(BlockchainError::Message("Failed to await transaction inclusion".to_string()))
    }

    /// Waits for a transaction to be included in a block and returns its receipt, with timeout.
    async fn check_transaction_inclusion(&self, hash: TxHash) -> Result<ReceiptResponse> {
        const TIMEOUT_DURATION: Duration = Duration::from_secs(30);
        tokio::time::timeout(TIMEOUT_DURATION, self.await_transaction_inclusion(hash))
            .await
            .unwrap_or_else(|_elapsed| {
                Err(BlockchainError::TransactionConfirmationTimeout {
                    hash,
                    duration: TIMEOUT_DURATION,
                })
            })
    }

    /// Sends a transaction and waits for receipt
    ///
    /// Handler for ETH RPC call: `eth_sendTransactionSync`
    pub async fn send_transaction_sync(
        &self,
        request: WithOtherFields<TransactionRequest>,
    ) -> Result<ReceiptResponse> {
        node_info!("eth_sendTransactionSync");
        let hash = self.send_transaction(request).await?;

        let receipt = self.check_transaction_inclusion(hash).await?;

        Ok(ReceiptResponse::from(receipt))
    }

    /// Sends signed transaction, returning its hash.
    ///
    /// Handler for ETH RPC call: `eth_sendRawTransaction`
    pub async fn send_raw_transaction(&self, tx: Bytes) -> Result<TxHash> {
        node_info!("eth_sendRawTransaction");
        let mut data = tx.as_ref();
        if data.is_empty() {
            return Err(BlockchainError::EmptyRawTransactionData);
        }

        let transaction = TypedTransaction::decode_2718(&mut data)
            .map_err(|_| BlockchainError::FailedToDecodeSignedTransaction)?;

        self.ensure_typed_transaction_supported(&transaction)?;

        let pending_transaction = PendingTransaction::new(transaction)?;

        // pre-validate
        self.backend.validate_pool_transaction(&pending_transaction).await?;

        let on_chain_nonce = self.backend.current_nonce(*pending_transaction.sender()).await?;
        let from = *pending_transaction.sender();
        let nonce = pending_transaction.transaction.nonce();
        let requires = required_marker(nonce, on_chain_nonce, from);

        let priority = self.transaction_priority(&pending_transaction.transaction);
        let pool_transaction = PoolTransaction {
            requires,
            provides: vec![to_marker(nonce, *pending_transaction.sender())],
            pending_transaction,
            priority,
        };

        let tx = self.pool.add_transaction(pool_transaction)?;
        trace!(target: "node", "Added transaction: [{:?}] sender={:?}", tx.hash(), from);
        Ok(*tx.hash())
    }

    /// Sends signed transaction, returning its receipt.
    ///
    /// Handler for ETH RPC call: `eth_sendRawTransactionSync`
    pub async fn send_raw_transaction_sync(&self, tx: Bytes) -> Result<ReceiptResponse> {
        node_info!("eth_sendRawTransactionSync");

        let hash = self.send_raw_transaction(tx).await?;
        let receipt = self.check_transaction_inclusion(hash).await?;

        Ok(ReceiptResponse::from(receipt))
    }

    /// Call contract, returning the output data.
    ///
    /// Handler for ETH RPC call: `eth_call`
    pub async fn call(
        &self,
        request: WithOtherFields<TransactionRequest>,
        block_number: Option<BlockId>,
        overrides: EvmOverrides,
    ) -> Result<Bytes> {
        node_info!("eth_call");
        let block_request = self.block_request(block_number).await?;
        // check if the number predates the fork, if in fork mode
<<<<<<< HEAD
        if let BlockRequest::Number(number) = block_request {
            if let Some(fork) = self.get_fork() {
                if fork.predates_fork(number) {
                    if overrides.has_state() || overrides.has_block() {
                        return Err(BlockchainError::EvmOverrideError(
                            "not available on past forked blocks".to_string(),
                        ));
                    }
                    return Ok(fork.call(&request, Some(number.into())).await?)
                }
=======
        if let BlockRequest::Number(number) = block_request
            && let Some(fork) = self.get_fork()
            && fork.predates_fork(number)
        {
            if overrides.has_state() || overrides.has_block() {
                return Err(BlockchainError::EvmOverrideError(
                    "not available on past forked blocks".to_string(),
                ));
>>>>>>> 54d25611
            }
            return Ok(fork.call(&request, Some(number.into())).await?);
        }

        let fees = FeeDetails::new(
            request.gas_price,
            request.max_fee_per_gas,
            request.max_priority_fee_per_gas,
            request.max_fee_per_blob_gas,
        )?
        .or_zero_fees();
        // this can be blocking for a bit, especially in forking mode
        // <https://github.com/foundry-rs/foundry/issues/6036>
        self.on_blocking_task(|this| async move {
            let (exit, out, gas, _) =
                this.backend.call(request, fees, Some(block_request), overrides).await?;
            trace!(target : "node", "Call status {:?}, gas {}", exit, gas);

            ensure_return_ok(exit, &out)
        })
        .await
    }

    pub async fn simulate_v1(
        &self,
        request: SimulatePayload,
        block_number: Option<BlockId>,
    ) -> Result<Vec<SimulatedBlock<AnyRpcBlock>>> {
        node_info!("eth_simulateV1");
        let block_request = self.block_request(block_number).await?;
        // check if the number predates the fork, if in fork mode
        if let BlockRequest::Number(number) = block_request
            && let Some(fork) = self.get_fork()
            && fork.predates_fork(number)
        {
            return Ok(fork.simulate_v1(&request, Some(number.into())).await?);
        }

        // this can be blocking for a bit, especially in forking mode
        // <https://github.com/foundry-rs/foundry/issues/6036>
        self.on_blocking_task(|this| async move {
            let simulated_blocks = this.backend.simulate(request, Some(block_request)).await?;
            trace!(target : "node", "Simulate status {:?}", simulated_blocks);

            Ok(simulated_blocks)
        })
        .await
    }

    /// This method creates an EIP2930 type accessList based on a given Transaction. The accessList
    /// contains all storage slots and addresses read and written by the transaction, except for the
    /// sender account and the precompiles.
    ///
    /// It returns list of addresses and storage keys used by the transaction, plus the gas
    /// consumed when the access list is added. That is, it gives you the list of addresses and
    /// storage keys that will be used by that transaction, plus the gas consumed if the access
    /// list is included. Like eth_estimateGas, this is an estimation; the list could change
    /// when the transaction is actually mined. Adding an accessList to your transaction does
    /// not necessary result in lower gas usage compared to a transaction without an access
    /// list.
    ///
    /// Handler for ETH RPC call: `eth_createAccessList`
    pub async fn create_access_list(
        &self,
        mut request: WithOtherFields<TransactionRequest>,
        block_number: Option<BlockId>,
    ) -> Result<AccessListResult> {
        node_info!("eth_createAccessList");
        let block_request = self.block_request(block_number).await?;
        // check if the number predates the fork, if in fork mode
        if let BlockRequest::Number(number) = block_request
            && let Some(fork) = self.get_fork()
            && fork.predates_fork(number)
        {
            return Ok(fork.create_access_list(&request, Some(number.into())).await?);
        }

        self.backend
            .with_database_at(Some(block_request), |state, block_env| {
                let (exit, out, _, access_list) = self.backend.build_access_list_with_state(
                    &state,
                    request.clone(),
                    FeeDetails::zero(),
                    block_env.clone(),
                )?;
                ensure_return_ok(exit, &out)?;

                // execute again but with access list set
                request.access_list = Some(access_list.clone());

                let (exit, out, gas_used, _) = self.backend.call_with_state(
                    &state,
                    request.clone(),
                    FeeDetails::zero(),
                    block_env,
                )?;
                ensure_return_ok(exit, &out)?;

                Ok(AccessListResult {
                    access_list: AccessList(access_list.0),
                    gas_used: U256::from(gas_used),
                    error: None,
                })
            })
            .await?
    }

    /// Estimate gas needed for execution of given contract.
    /// If no block parameter is given, it will use the pending block by default
    ///
    /// Handler for ETH RPC call: `eth_estimateGas`
    pub async fn estimate_gas(
        &self,
        request: WithOtherFields<TransactionRequest>,
        block_number: Option<BlockId>,
        overrides: EvmOverrides,
    ) -> Result<U256> {
        node_info!("eth_estimateGas");
        self.do_estimate_gas(
            request,
            block_number.or_else(|| Some(BlockNumber::Pending.into())),
            overrides,
        )
        .await
        .map(U256::from)
    }

    /// Handler for RPC call: `anvil_getBlobByHash`
    pub fn anvil_get_blob_by_versioned_hash(
        &self,
        hash: B256,
    ) -> Result<Option<alloy_consensus::Blob>> {
        node_info!("anvil_getBlobByHash");
        Ok(self.backend.get_blob_by_versioned_hash(hash)?)
    }

    /// Handler for RPC call: `anvil_getBlobsByTransactionHash`
    pub fn anvil_get_blob_by_tx_hash(&self, hash: B256) -> Result<Option<Vec<Blob>>> {
        node_info!("anvil_getBlobsByTransactionHash");
        Ok(self.backend.get_blob_by_tx_hash(hash)?)
    }

    /// Get transaction by its hash.
    ///
    /// This will check the storage for a matching transaction, if no transaction exists in storage
    /// this will also scan the mempool for a matching pending transaction
    ///
    /// Handler for ETH RPC call: `eth_getTransactionByHash`
    pub async fn transaction_by_hash(&self, hash: B256) -> Result<Option<AnyRpcTransaction>> {
        node_info!("eth_getTransactionByHash");
        let mut tx = self.pool.get_transaction(hash).map(|pending| {
            let from = *pending.sender();
            let tx = transaction_build(
                Some(*pending.hash()),
                pending.transaction,
                None,
                None,
                Some(self.backend.base_fee()),
            );

            let WithOtherFields { inner: mut tx, other } = tx.0;
            // we set the from field here explicitly to the set sender of the pending transaction,
            // in case the transaction is impersonated.
            tx.inner = Recovered::new_unchecked(tx.inner.into_inner(), from);

            AnyRpcTransaction(WithOtherFields { inner: tx, other })
        });
        if tx.is_none() {
            tx = self.backend.transaction_by_hash(hash).await?
        }

        Ok(tx)
    }

    /// Returns transaction at given block hash and index.
    ///
    /// Handler for ETH RPC call: `eth_getTransactionByBlockHashAndIndex`
    pub async fn transaction_by_block_hash_and_index(
        &self,
        hash: B256,
        index: Index,
    ) -> Result<Option<AnyRpcTransaction>> {
        node_info!("eth_getTransactionByBlockHashAndIndex");
        self.backend.transaction_by_block_hash_and_index(hash, index).await
    }

    /// Returns transaction by given block number and index.
    ///
    /// Handler for ETH RPC call: `eth_getTransactionByBlockNumberAndIndex`
    pub async fn transaction_by_block_number_and_index(
        &self,
        block: BlockNumber,
        idx: Index,
    ) -> Result<Option<AnyRpcTransaction>> {
        node_info!("eth_getTransactionByBlockNumberAndIndex");
        self.backend.transaction_by_block_number_and_index(block, idx).await
    }

    /// Returns transaction receipt by transaction hash.
    ///
    /// Handler for ETH RPC call: `eth_getTransactionReceipt`
    pub async fn transaction_receipt(&self, hash: B256) -> Result<Option<ReceiptResponse>> {
        node_info!("eth_getTransactionReceipt");
        self.backend.transaction_receipt(hash).await
    }

    /// Returns block receipts by block number.
    ///
    /// Handler for ETH RPC call: `eth_getBlockReceipts`
    pub async fn block_receipts(&self, number: BlockId) -> Result<Option<Vec<ReceiptResponse>>> {
        node_info!("eth_getBlockReceipts");
        self.backend.block_receipts(number).await
    }

    /// Returns an uncles at given block and index.
    ///
    /// Handler for ETH RPC call: `eth_getUncleByBlockHashAndIndex`
    pub async fn uncle_by_block_hash_and_index(
        &self,
        block_hash: B256,
        idx: Index,
    ) -> Result<Option<AnyRpcBlock>> {
        node_info!("eth_getUncleByBlockHashAndIndex");
        let number =
            self.backend.ensure_block_number(Some(BlockId::Hash(block_hash.into()))).await?;
        if let Some(fork) = self.get_fork()
            && fork.predates_fork_inclusive(number)
        {
            return Ok(fork.uncle_by_block_hash_and_index(block_hash, idx.into()).await?);
        }
        // It's impossible to have uncles outside of fork mode
        Ok(None)
    }

    /// Returns an uncles at given block and index.
    ///
    /// Handler for ETH RPC call: `eth_getUncleByBlockNumberAndIndex`
    pub async fn uncle_by_block_number_and_index(
        &self,
        block_number: BlockNumber,
        idx: Index,
    ) -> Result<Option<AnyRpcBlock>> {
        node_info!("eth_getUncleByBlockNumberAndIndex");
        let number = self.backend.ensure_block_number(Some(BlockId::Number(block_number))).await?;
        if let Some(fork) = self.get_fork()
            && fork.predates_fork_inclusive(number)
        {
            return Ok(fork.uncle_by_block_number_and_index(number, idx.into()).await?);
        }
        // It's impossible to have uncles outside of fork mode
        Ok(None)
    }

    /// Returns logs matching given filter object.
    ///
    /// Handler for ETH RPC call: `eth_getLogs`
    pub async fn logs(&self, filter: Filter) -> Result<Vec<Log>> {
        node_info!("eth_getLogs");
        self.backend.logs(filter).await
    }

    /// Returns the hash of the current block, the seedHash, and the boundary condition to be met.
    ///
    /// Handler for ETH RPC call: `eth_getWork`
    pub fn work(&self) -> Result<Work> {
        node_info!("eth_getWork");
        Err(BlockchainError::RpcUnimplemented)
    }

    /// Returns the sync status, always be fails.
    ///
    /// Handler for ETH RPC call: `eth_syncing`
    pub fn syncing(&self) -> Result<bool> {
        node_info!("eth_syncing");
        Ok(false)
    }

    /// Used for submitting a proof-of-work solution.
    ///
    /// Handler for ETH RPC call: `eth_submitWork`
    pub fn submit_work(&self, _: B64, _: B256, _: B256) -> Result<bool> {
        node_info!("eth_submitWork");
        Err(BlockchainError::RpcUnimplemented)
    }

    /// Used for submitting mining hashrate.
    ///
    /// Handler for ETH RPC call: `eth_submitHashrate`
    pub fn submit_hashrate(&self, _: U256, _: B256) -> Result<bool> {
        node_info!("eth_submitHashrate");
        Err(BlockchainError::RpcUnimplemented)
    }

    /// Introduced in EIP-1559 for getting information on the appropriate priority fee to use.
    ///
    /// Handler for ETH RPC call: `eth_feeHistory`
    pub async fn fee_history(
        &self,
        block_count: U256,
        newest_block: BlockNumber,
        reward_percentiles: Vec<f64>,
    ) -> Result<FeeHistory> {
        node_info!("eth_feeHistory");
        // max number of blocks in the requested range

        let current = self.backend.best_number();
        let slots_in_an_epoch = 32u64;

        let number = match newest_block {
            BlockNumber::Latest | BlockNumber::Pending => current,
            BlockNumber::Earliest => 0,
            BlockNumber::Number(n) => n,
            BlockNumber::Safe => current.saturating_sub(slots_in_an_epoch),
            BlockNumber::Finalized => current.saturating_sub(slots_in_an_epoch * 2),
        };

        // check if the number predates the fork, if in fork mode
        if let Some(fork) = self.get_fork() {
            // if we're still at the forked block we don't have any history and can't compute it
            // efficiently, instead we fetch it from the fork
            if fork.predates_fork_inclusive(number) {
                return fork
                    .fee_history(block_count.to(), BlockNumber::Number(number), &reward_percentiles)
                    .await
                    .map_err(BlockchainError::AlloyForkProvider);
            }
        }

        const MAX_BLOCK_COUNT: u64 = 1024u64;
        let block_count = block_count.to::<u64>().min(MAX_BLOCK_COUNT);

        // highest and lowest block num in the requested range
        let highest = number;
        let lowest = highest.saturating_sub(block_count.saturating_sub(1));

        // only support ranges that are in cache range
        if lowest < self.backend.best_number().saturating_sub(self.fee_history_limit) {
            return Err(FeeHistoryError::InvalidBlockRange.into());
        }

        let mut response = FeeHistory {
            oldest_block: lowest,
            base_fee_per_gas: Vec::new(),
            gas_used_ratio: Vec::new(),
            reward: Some(Default::default()),
            base_fee_per_blob_gas: Default::default(),
            blob_gas_used_ratio: Default::default(),
        };
        let mut rewards = Vec::new();

        {
            let fee_history = self.fee_history_cache.lock();

            // iter over the requested block range
            for n in lowest..=highest {
                // <https://eips.ethereum.org/EIPS/eip-1559>
                if let Some(block) = fee_history.get(&n) {
                    response.base_fee_per_gas.push(block.base_fee);
                    response.base_fee_per_blob_gas.push(block.base_fee_per_blob_gas.unwrap_or(0));
                    response.blob_gas_used_ratio.push(block.blob_gas_used_ratio);
                    response.gas_used_ratio.push(block.gas_used_ratio);

                    // requested percentiles
                    if !reward_percentiles.is_empty() {
                        let mut block_rewards = Vec::new();
                        let resolution_per_percentile: f64 = 2.0;
                        for p in &reward_percentiles {
                            let p = p.clamp(0.0, 100.0);
                            let index = ((p.round() / 2f64) * 2f64) * resolution_per_percentile;
                            let reward = block.rewards.get(index as usize).map_or(0, |r| *r);
                            block_rewards.push(reward);
                        }
                        rewards.push(block_rewards);
                    }
                }
            }
        }

        response.reward = Some(rewards);

        // add the next block's base fee to the response
        // The spec states that `base_fee_per_gas` "[..] includes the next block after the
        // newest of the returned range, because this value can be derived from the
        // newest block"
        response.base_fee_per_gas.push(self.backend.fees().base_fee() as u128);

        // Same goes for the `base_fee_per_blob_gas`:
        // > [..] includes the next block after the newest of the returned range, because this
        // > value can be derived from the newest block.
        response.base_fee_per_blob_gas.push(self.backend.fees().base_fee_per_blob_gas());

        Ok(response)
    }

    /// Introduced in EIP-1159, a Geth-specific and simplified priority fee oracle.
    /// Leverages the already existing fee history cache.
    ///
    /// Returns a suggestion for a gas tip cap for dynamic fee transactions.
    ///
    /// Handler for ETH RPC call: `eth_maxPriorityFeePerGas`
    pub fn max_priority_fee_per_gas(&self) -> Result<U256> {
        node_info!("eth_maxPriorityFeePerGas");
        Ok(U256::from(self.lowest_suggestion_tip()))
    }

    /// Returns the suggested fee cap.
    ///
    /// Returns at least [MIN_SUGGESTED_PRIORITY_FEE]
    fn lowest_suggestion_tip(&self) -> u128 {
        let block_number = self.backend.best_number();
        let latest_cached_block = self.fee_history_cache.lock().get(&block_number).cloned();

        match latest_cached_block {
            Some(block) => block.rewards.iter().copied().min(),
            None => self.fee_history_cache.lock().values().flat_map(|b| b.rewards.clone()).min(),
        }
        .map(|fee| fee.max(MIN_SUGGESTED_PRIORITY_FEE))
        .unwrap_or(MIN_SUGGESTED_PRIORITY_FEE)
    }

    /// Creates a filter object, based on filter options, to notify when the state changes (logs).
    ///
    /// Handler for ETH RPC call: `eth_newFilter`
    pub async fn new_filter(&self, filter: Filter) -> Result<String> {
        node_info!("eth_newFilter");
        // all logs that are already available that match the filter if the filter's block range is
        // in the past
        let historic = if filter.block_option.get_from_block().is_some() {
            self.backend.logs(filter.clone()).await?
        } else {
            vec![]
        };
        let filter = EthFilter::Logs(Box::new(LogsFilter {
            blocks: self.new_block_notifications(),
            storage: self.storage_info(),
            filter: FilteredParams::new(Some(filter)),
            historic: Some(historic),
        }));
        Ok(self.filters.add_filter(filter).await)
    }

    /// Creates a filter in the node, to notify when a new block arrives.
    ///
    /// Handler for ETH RPC call: `eth_newBlockFilter`
    pub async fn new_block_filter(&self) -> Result<String> {
        node_info!("eth_newBlockFilter");
        let filter = EthFilter::Blocks(self.new_block_notifications());
        Ok(self.filters.add_filter(filter).await)
    }

    /// Creates a filter in the node, to notify when new pending transactions arrive.
    ///
    /// Handler for ETH RPC call: `eth_newPendingTransactionFilter`
    pub async fn new_pending_transaction_filter(&self) -> Result<String> {
        node_info!("eth_newPendingTransactionFilter");
        let filter = EthFilter::PendingTransactions(self.new_ready_transactions());
        Ok(self.filters.add_filter(filter).await)
    }

    /// Polling method for a filter, which returns an array of logs which occurred since last poll.
    ///
    /// Handler for ETH RPC call: `eth_getFilterChanges`
    pub async fn get_filter_changes(&self, id: &str) -> ResponseResult {
        node_info!("eth_getFilterChanges");
        self.filters.get_filter_changes(id).await
    }

    /// Returns an array of all logs matching filter with given id.
    ///
    /// Handler for ETH RPC call: `eth_getFilterLogs`
    pub async fn get_filter_logs(&self, id: &str) -> Result<Vec<Log>> {
        node_info!("eth_getFilterLogs");
        if let Some(filter) = self.filters.get_log_filter(id).await {
            self.backend.logs(filter).await
        } else {
            Ok(Vec::new())
        }
    }

    /// Handler for ETH RPC call: `eth_uninstallFilter`
    pub async fn uninstall_filter(&self, id: &str) -> Result<bool> {
        node_info!("eth_uninstallFilter");
        Ok(self.filters.uninstall_filter(id).await.is_some())
    }

    /// Returns EIP-2718 encoded raw transaction
    ///
    /// Handler for RPC call: `debug_getRawTransaction`
    pub async fn raw_transaction(&self, hash: B256) -> Result<Option<Bytes>> {
        node_info!("debug_getRawTransaction");
        self.inner_raw_transaction(hash).await
    }

    /// Returns EIP-2718 encoded raw transaction by block hash and index
    ///
    /// Handler for RPC call: `eth_getRawTransactionByBlockHashAndIndex`
    pub async fn raw_transaction_by_block_hash_and_index(
        &self,
        block_hash: B256,
        index: Index,
    ) -> Result<Option<Bytes>> {
        node_info!("eth_getRawTransactionByBlockHashAndIndex");
        match self.backend.transaction_by_block_hash_and_index(block_hash, index).await? {
            Some(tx) => self.inner_raw_transaction(tx.tx_hash()).await,
            None => Ok(None),
        }
    }

    /// Returns EIP-2718 encoded raw transaction by block number and index
    ///
    /// Handler for RPC call: `eth_getRawTransactionByBlockNumberAndIndex`
    pub async fn raw_transaction_by_block_number_and_index(
        &self,
        block_number: BlockNumber,
        index: Index,
    ) -> Result<Option<Bytes>> {
        node_info!("eth_getRawTransactionByBlockNumberAndIndex");
        match self.backend.transaction_by_block_number_and_index(block_number, index).await? {
            Some(tx) => self.inner_raw_transaction(tx.tx_hash()).await,
            None => Ok(None),
        }
    }

    /// Returns traces for the transaction hash for geth's tracing endpoint
    ///
    /// Handler for RPC call: `debug_traceTransaction`
    pub async fn debug_trace_transaction(
        &self,
        tx_hash: B256,
        opts: GethDebugTracingOptions,
    ) -> Result<GethTrace> {
        node_info!("debug_traceTransaction");
        self.backend.debug_trace_transaction(tx_hash, opts).await
    }

    /// Returns traces for the transaction for geth's tracing endpoint
    ///
    /// Handler for RPC call: `debug_traceCall`
    pub async fn debug_trace_call(
        &self,
        request: WithOtherFields<TransactionRequest>,
        block_number: Option<BlockId>,
        opts: GethDebugTracingCallOptions,
    ) -> Result<GethTrace> {
        node_info!("debug_traceCall");
        let block_request = self.block_request(block_number).await?;
        let fees = FeeDetails::new(
            request.gas_price,
            request.max_fee_per_gas,
            request.max_priority_fee_per_gas,
            request.max_fee_per_blob_gas,
        )?
        .or_zero_fees();

        let result: std::result::Result<GethTrace, BlockchainError> =
            self.backend.call_with_tracing(request, fees, Some(block_request), opts).await;
        result
    }

    /// Returns code by its hash
    ///
    /// Handler for RPC call: `debug_codeByHash`
    pub async fn debug_code_by_hash(
        &self,
        hash: B256,
        block_id: Option<BlockId>,
    ) -> Result<Option<Bytes>> {
        node_info!("debug_codeByHash");
        self.backend.debug_code_by_hash(hash, block_id).await
    }

    /// Returns traces for the transaction hash via parity's tracing endpoint
    ///
    /// Handler for RPC call: `trace_transaction`
    pub async fn trace_transaction(&self, tx_hash: B256) -> Result<Vec<LocalizedTransactionTrace>> {
        node_info!("trace_transaction");
        self.backend.trace_transaction(tx_hash).await
    }

    /// Returns traces for the transaction hash via parity's tracing endpoint
    ///
    /// Handler for RPC call: `trace_block`
    pub async fn trace_block(&self, block: BlockNumber) -> Result<Vec<LocalizedTransactionTrace>> {
        node_info!("trace_block");
        self.backend.trace_block(block).await
    }

    /// Returns filtered traces over blocks
    ///
    /// Handler for RPC call: `trace_filter`
    pub async fn trace_filter(
        &self,
        filter: TraceFilter,
    ) -> Result<Vec<LocalizedTransactionTrace>> {
        node_info!("trace_filter");
        self.backend.trace_filter(filter).await
    }
}

// == impl EthApi anvil endpoints ==

impl EthApi {
    /// Send transactions impersonating specific account and contract addresses.
    ///
    /// Handler for ETH RPC call: `anvil_impersonateAccount`
    pub async fn anvil_impersonate_account(&self, address: Address) -> Result<()> {
        node_info!("anvil_impersonateAccount");
        self.backend.impersonate(address);
        Ok(())
    }

    /// Stops impersonating an account if previously set with `anvil_impersonateAccount`.
    ///
    /// Handler for ETH RPC call: `anvil_stopImpersonatingAccount`
    pub async fn anvil_stop_impersonating_account(&self, address: Address) -> Result<()> {
        node_info!("anvil_stopImpersonatingAccount");
        self.backend.stop_impersonating(address);
        Ok(())
    }

    /// If set to true will make every account impersonated
    ///
    /// Handler for ETH RPC call: `anvil_autoImpersonateAccount`
    pub async fn anvil_auto_impersonate_account(&self, enabled: bool) -> Result<()> {
        node_info!("anvil_autoImpersonateAccount");
        self.backend.auto_impersonate_account(enabled);
        Ok(())
    }

    /// Returns true if auto mining is enabled, and false.
    ///
    /// Handler for ETH RPC call: `anvil_getAutomine`
    pub fn anvil_get_auto_mine(&self) -> Result<bool> {
        node_info!("anvil_getAutomine");
        Ok(self.miner.is_auto_mine())
    }

    /// Returns the value of mining interval, if set.
    ///
    /// Handler for ETH RPC call: `anvil_getIntervalMining`.
    pub fn anvil_get_interval_mining(&self) -> Result<Option<u64>> {
        node_info!("anvil_getIntervalMining");
        Ok(self.miner.get_interval())
    }

    /// Enables or disables, based on the single boolean argument, the automatic mining of new
    /// blocks with each new transaction submitted to the network.
    ///
    /// Handler for ETH RPC call: `evm_setAutomine`
    pub async fn anvil_set_auto_mine(&self, enable_automine: bool) -> Result<()> {
        node_info!("evm_setAutomine");
        if self.miner.is_auto_mine() {
            if enable_automine {
                return Ok(());
            }
            self.miner.set_mining_mode(MiningMode::None);
        } else if enable_automine {
            let listener = self.pool.add_ready_listener();
            let mode = MiningMode::instant(1_000, listener);
            self.miner.set_mining_mode(mode);
        }
        Ok(())
    }

    /// Mines a series of blocks.
    ///
    /// Handler for ETH RPC call: `anvil_mine`
    pub async fn anvil_mine(&self, num_blocks: Option<U256>, interval: Option<U256>) -> Result<()> {
        node_info!("anvil_mine");
        let interval = interval.map(|i| i.to::<u64>());
        let blocks = num_blocks.unwrap_or(U256::from(1));
        if blocks.is_zero() {
            return Ok(());
        }

        self.on_blocking_task(|this| async move {
            // mine all the blocks
            for _ in 0..blocks.to::<u64>() {
                // If we have an interval, jump forwards in time to the "next" timestamp
                if let Some(interval) = interval {
                    this.backend.time().increase_time(interval);
                }
                this.mine_one().await;
            }
            Ok(())
        })
        .await?;

        Ok(())
    }

    /// Sets the mining behavior to interval with the given interval (seconds)
    ///
    /// Handler for ETH RPC call: `evm_setIntervalMining`
    pub fn anvil_set_interval_mining(&self, secs: u64) -> Result<()> {
        node_info!("evm_setIntervalMining");
        let mining_mode = if secs == 0 {
            MiningMode::None
        } else {
            let block_time = Duration::from_secs(secs);

            // This ensures that memory limits are stricter in interval-mine mode
            self.backend.update_interval_mine_block_time(block_time);

            MiningMode::FixedBlockTime(FixedBlockTimeMiner::new(block_time))
        };
        self.miner.set_mining_mode(mining_mode);
        Ok(())
    }

    /// Removes transactions from the pool
    ///
    /// Handler for RPC call: `anvil_dropTransaction`
    pub async fn anvil_drop_transaction(&self, tx_hash: B256) -> Result<Option<B256>> {
        node_info!("anvil_dropTransaction");
        Ok(self.pool.drop_transaction(tx_hash).map(|tx| tx.hash()))
    }

    /// Removes all transactions from the pool
    ///
    /// Handler for RPC call: `anvil_dropAllTransactions`
    pub async fn anvil_drop_all_transactions(&self) -> Result<()> {
        node_info!("anvil_dropAllTransactions");
        self.pool.clear();
        Ok(())
    }

    /// Reset the fork to a fresh forked state, and optionally update the fork config.
    ///
    /// If `forking` is `None` then this will disable forking entirely.
    ///
    /// Handler for RPC call: `anvil_reset`
    pub async fn anvil_reset(&self, forking: Option<Forking>) -> Result<()> {
        self.reset_instance_id();
        node_info!("anvil_reset");
        if let Some(forking) = forking {
            // if we're resetting the fork we need to reset the instance id
            self.backend.reset_fork(forking).await
        } else {
            // Reset to a fresh in-memory state

            self.backend.reset_to_in_mem().await
        }
    }

    pub async fn anvil_set_chain_id(&self, chain_id: u64) -> Result<()> {
        node_info!("anvil_setChainId");
        self.backend.set_chain_id(chain_id);
        Ok(())
    }

    /// Modifies the balance of an account.
    ///
    /// Handler for RPC call: `anvil_setBalance`
    pub async fn anvil_set_balance(&self, address: Address, balance: U256) -> Result<()> {
        node_info!("anvil_setBalance");
        self.backend.set_balance(address, balance).await?;
        Ok(())
    }

    /// Increases the balance of an account.
    ///
    /// Handler for RPC call: `anvil_addBalance`
    pub async fn anvil_add_balance(&self, address: Address, balance: U256) -> Result<()> {
        node_info!("anvil_addBalance");
        let current_balance = self.backend.get_balance(address, None).await?;
        self.backend.set_balance(address, current_balance + balance).await?;
        Ok(())
    }

    /// Helper function to find the storage slot for an ERC20 function call by testing slots
    /// from an access list until one produces the expected result.
    ///
    /// Rather than trying to reverse-engineer the storage layout, this function uses a
    /// "trial and error" approach: try overriding each slot that the function accesses,
    /// and see which one actually affects the function's return value.
    ///
    /// ## Parameters
    /// - `token_address`: The ERC20 token contract address
    /// - `calldata`: The encoded function call (e.g., `balanceOf(user)` or `allowance(owner,
    ///   spender)`)
    /// - `expected_value`: The value we want to set (balance or allowance amount)
    ///
    /// ## Returns
    /// The storage slot (B256) that contains the target ERC20 data, or an error if no slot is
    /// found.
    async fn find_erc20_storage_slot(
        &self,
        token_address: Address,
        calldata: Bytes,
        expected_value: U256,
    ) -> Result<B256> {
        let tx = TransactionRequest::default().with_to(token_address).with_input(calldata.clone());

        // first collect all the slots that are used by the function call
        let access_list_result =
            self.create_access_list(WithOtherFields::new(tx.clone()), None).await?;
        let access_list = access_list_result.access_list;

        // iterate over all the accessed slots and try to find the one that contains the
        // target value by overriding the slot and checking the function call result
        for item in access_list.0 {
            if item.address != token_address {
                continue;
            };
            for slot in &item.storage_keys {
                let account_override = AccountOverride::default().with_state_diff(std::iter::once(
                    (*slot, B256::from(expected_value.to_be_bytes())),
                ));

                let state_override = StateOverridesBuilder::default()
                    .append(token_address, account_override)
                    .build();

                let evm_override = EvmOverrides::state(Some(state_override));

                let Ok(result) =
                    self.call(WithOtherFields::new(tx.clone()), None, evm_override).await
                else {
                    // overriding this slot failed
                    continue;
                };

                let Ok(result_value) = U256::abi_decode(&result) else {
                    // response returned something other than a U256
                    continue;
                };

                if result_value == expected_value {
                    return Ok(*slot);
                }
            }
        }

        Err(BlockchainError::Message("Unable to find storage slot".to_string()))
    }

    /// Deals ERC20 tokens to a address
    ///
    /// Handler for RPC call: `anvil_dealERC20`
    pub async fn anvil_deal_erc20(
        &self,
        address: Address,
        token_address: Address,
        balance: U256,
    ) -> Result<()> {
        node_info!("anvil_dealERC20");

        sol! {
            #[sol(rpc)]
            contract IERC20 {
                function balanceOf(address target) external view returns (uint256);
            }
        }

        let calldata = IERC20::balanceOfCall { target: address }.abi_encode().into();

        // Find the storage slot that contains the balance
        let slot =
            self.find_erc20_storage_slot(token_address, calldata, balance).await.map_err(|_| {
                BlockchainError::Message("Unable to set ERC20 balance, no slot found".to_string())
            })?;

        // Set the storage slot to the desired balance
        self.anvil_set_storage_at(
            token_address,
            U256::from_be_bytes(slot.0),
            B256::from(balance.to_be_bytes()),
        )
        .await?;

        Ok(())
    }

    /// Sets the ERC20 allowance for a spender
    ///
    /// Handler for RPC call: `anvil_set_erc20_allowance`
    pub async fn anvil_set_erc20_allowance(
        &self,
        owner: Address,
        spender: Address,
        token_address: Address,
        amount: U256,
    ) -> Result<()> {
        node_info!("anvil_setERC20Allowance");

        sol! {
            #[sol(rpc)]
            contract IERC20 {
                function allowance(address owner, address spender) external view returns (uint256);
            }
        }

        let calldata = IERC20::allowanceCall { owner, spender }.abi_encode().into();

        // Find the storage slot that contains the allowance
        let slot =
            self.find_erc20_storage_slot(token_address, calldata, amount).await.map_err(|_| {
                BlockchainError::Message("Unable to set ERC20 allowance, no slot found".to_string())
            })?;

        // Set the storage slot to the desired allowance
        self.anvil_set_storage_at(
            token_address,
            U256::from_be_bytes(slot.0),
            B256::from(amount.to_be_bytes()),
        )
        .await?;

        Ok(())
    }

    /// Sets the code of a contract.
    ///
    /// Handler for RPC call: `anvil_setCode`
    pub async fn anvil_set_code(&self, address: Address, code: Bytes) -> Result<()> {
        node_info!("anvil_setCode");
        self.backend.set_code(address, code).await?;
        Ok(())
    }

    /// Sets the nonce of an address.
    ///
    /// Handler for RPC call: `anvil_setNonce`
    pub async fn anvil_set_nonce(&self, address: Address, nonce: U256) -> Result<()> {
        node_info!("anvil_setNonce");
        self.backend.set_nonce(address, nonce).await?;
        Ok(())
    }

    /// Writes a single slot of the account's storage.
    ///
    /// Handler for RPC call: `anvil_setStorageAt`
    pub async fn anvil_set_storage_at(
        &self,
        address: Address,
        slot: U256,
        val: B256,
    ) -> Result<bool> {
        node_info!("anvil_setStorageAt");
        self.backend.set_storage_at(address, slot, val).await?;
        Ok(true)
    }

    /// Enable or disable logging.
    ///
    /// Handler for RPC call: `anvil_setLoggingEnabled`
    pub async fn anvil_set_logging(&self, enable: bool) -> Result<()> {
        node_info!("anvil_setLoggingEnabled");
        self.logger.set_enabled(enable);
        Ok(())
    }

    /// Set the minimum gas price for the node.
    ///
    /// Handler for RPC call: `anvil_setMinGasPrice`
    pub async fn anvil_set_min_gas_price(&self, gas: U256) -> Result<()> {
        node_info!("anvil_setMinGasPrice");
        if self.backend.is_eip1559() {
            return Err(RpcError::invalid_params(
                "anvil_setMinGasPrice is not supported when EIP-1559 is active",
            )
            .into());
        }
        self.backend.set_gas_price(gas.to());
        Ok(())
    }

    /// Sets the base fee of the next block.
    ///
    /// Handler for RPC call: `anvil_setNextBlockBaseFeePerGas`
    pub async fn anvil_set_next_block_base_fee_per_gas(&self, basefee: U256) -> Result<()> {
        node_info!("anvil_setNextBlockBaseFeePerGas");
        if !self.backend.is_eip1559() {
            return Err(RpcError::invalid_params(
                "anvil_setNextBlockBaseFeePerGas is only supported when EIP-1559 is active",
            )
            .into());
        }
        self.backend.set_base_fee(basefee.to());
        Ok(())
    }

    /// Sets the coinbase address.
    ///
    /// Handler for RPC call: `anvil_setCoinbase`
    pub async fn anvil_set_coinbase(&self, address: Address) -> Result<()> {
        node_info!("anvil_setCoinbase");
        self.backend.set_coinbase(address);
        Ok(())
    }

    /// Create a buffer that represents all state on the chain, which can be loaded to separate
    /// process by calling `anvil_loadState`
    ///
    /// Handler for RPC call: `anvil_dumpState`
    pub async fn anvil_dump_state(
        &self,
        preserve_historical_states: Option<bool>,
    ) -> Result<Bytes> {
        node_info!("anvil_dumpState");
        self.backend.dump_state(preserve_historical_states.unwrap_or(false)).await
    }

    /// Returns the current state
    pub async fn serialized_state(
        &self,
        preserve_historical_states: bool,
    ) -> Result<SerializableState> {
        self.backend.serialized_state(preserve_historical_states).await
    }

    /// Append chain state buffer to current chain. Will overwrite any conflicting addresses or
    /// storage.
    ///
    /// Handler for RPC call: `anvil_loadState`
    pub async fn anvil_load_state(&self, buf: Bytes) -> Result<bool> {
        node_info!("anvil_loadState");
        self.backend.load_state_bytes(buf).await
    }

    /// Retrieves the Anvil node configuration params.
    ///
    /// Handler for RPC call: `anvil_nodeInfo`
    pub async fn anvil_node_info(&self) -> Result<NodeInfo> {
        node_info!("anvil_nodeInfo");

        let env = self.backend.env().read();
        let fork_config = self.backend.get_fork();
        let tx_order = self.transaction_order.read();
        let hard_fork: &str = env.evm_env.cfg_env.spec.into();

        Ok(NodeInfo {
            current_block_number: self.backend.best_number(),
<<<<<<< HEAD
            current_block_timestamp: env.evm_env.block_env.timestamp,
=======
            current_block_timestamp: env.evm_env.block_env.timestamp.saturating_to(),
>>>>>>> 54d25611
            current_block_hash: self.backend.best_hash(),
            hard_fork: hard_fork.to_string(),
            transaction_order: match *tx_order {
                TransactionOrder::Fifo => "fifo".to_string(),
                TransactionOrder::Fees => "fees".to_string(),
            },
            environment: NodeEnvironment {
                base_fee: self.backend.base_fee() as u128,
                chain_id: self.backend.chain_id().to::<u64>(),
                gas_limit: self.backend.gas_limit(),
                gas_price: self.gas_price(),
            },
            fork_config: fork_config
                .map(|fork| {
                    let config = fork.config.read();

                    NodeForkConfig {
                        fork_url: Some(config.eth_rpc_url.clone()),
                        fork_block_number: Some(config.block_number),
                        fork_retry_backoff: Some(config.backoff.as_millis()),
                    }
                })
                .unwrap_or_default(),
        })
    }

    /// Retrieves metadata about the Anvil instance.
    ///
    /// Handler for RPC call: `anvil_metadata`
    pub async fn anvil_metadata(&self) -> Result<Metadata> {
        node_info!("anvil_metadata");
        let fork_config = self.backend.get_fork();

        Ok(Metadata {
            client_version: CLIENT_VERSION.to_string(),
            chain_id: self.backend.chain_id().to::<u64>(),
            latest_block_hash: self.backend.best_hash(),
            latest_block_number: self.backend.best_number(),
            instance_id: *self.instance_id.read(),
            forked_network: fork_config.map(|cfg| ForkedNetwork {
                chain_id: cfg.chain_id(),
                fork_block_number: cfg.block_number(),
                fork_block_hash: cfg.block_hash(),
            }),
            snapshots: self.backend.list_state_snapshots(),
        })
    }

    pub async fn anvil_remove_pool_transactions(&self, address: Address) -> Result<()> {
        node_info!("anvil_removePoolTransactions");
        self.pool.remove_transactions_by_address(address);
        Ok(())
    }

    /// Reorg the chain to a specific depth and mine new blocks back to the canonical height.
    ///
    /// e.g depth = 3
    ///     A  -> B  -> C  -> D  -> E
    ///     A  -> B  -> C' -> D' -> E'
    ///
    /// Depth specifies the height to reorg the chain back to. Depth must not exceed the current
    /// chain height, i.e. can't reorg past the genesis block.
    ///
    /// Optionally supply a list of transaction and block pairs that will populate the reorged
    /// blocks. The maximum block number of the pairs must not exceed the specified depth.
    ///
    /// Handler for RPC call: `anvil_reorg`
    pub async fn anvil_reorg(&self, options: ReorgOptions) -> Result<()> {
        node_info!("anvil_reorg");
        let depth = options.depth;
        let tx_block_pairs = options.tx_block_pairs;

        // Check reorg depth doesn't exceed current chain height
        let current_height = self.backend.best_number();
        let common_height = current_height.checked_sub(depth).ok_or(BlockchainError::RpcError(
            RpcError::invalid_params(format!(
                "Reorg depth must not exceed current chain height: current height {current_height}, depth {depth}"
            )),
        ))?;

        // Get the common ancestor block
        let common_block =
            self.backend.get_block(common_height).ok_or(BlockchainError::BlockNotFound)?;

        // Convert the transaction requests to pool transactions if they exist, otherwise use empty
        // hashmap
        let block_pool_txs = if tx_block_pairs.is_empty() {
            HashMap::default()
        } else {
            let mut pairs = tx_block_pairs;

            // Check the maximum block supplied number will not exceed the reorged chain height
            if let Some((_, num)) = pairs.iter().find(|(_, num)| *num >= depth) {
                return Err(BlockchainError::RpcError(RpcError::invalid_params(format!(
                    "Block number for reorg tx will exceed the reorged chain height. Block number {num} must not exceed (depth-1) {}",
                    depth - 1
                ))));
            }

            // Sort by block number to make it easier to manage new nonces
            pairs.sort_by_key(|a| a.1);

            // Manage nonces for each signer
            // address -> cumulative nonce
            let mut nonces: HashMap<Address, u64> = HashMap::default();

            let mut txs: HashMap<u64, Vec<Arc<PoolTransaction>>> = HashMap::default();
            for pair in pairs {
                let (tx_data, block_index) = pair;

                let pending = match tx_data {
                    TransactionData::Raw(bytes) => {
                        let mut data = bytes.as_ref();
                        let decoded = TypedTransaction::decode_2718(&mut data)
                            .map_err(|_| BlockchainError::FailedToDecodeSignedTransaction)?;
                        PendingTransaction::new(decoded)?
                    }

                    TransactionData::JSON(req) => {
                        let mut tx_req = WithOtherFields::new(req);
                        let from = tx_req.from.map(Ok).unwrap_or_else(|| {
                            self.accounts()?
                                .first()
                                .copied()
                                .ok_or(BlockchainError::NoSignerAvailable)
                        })?;

                        // Get the nonce at the common block
                        let curr_nonce = nonces.entry(from).or_insert(
                            self.get_transaction_count(
                                from,
                                Some(common_block.header.number.into()),
                            )
                            .await?,
                        );

                        // Estimate gas
<<<<<<< HEAD
                        if tx_req.gas.is_none() {
                            if let Ok(gas) = self
                                .estimate_gas(tx_req.clone(), None, EvmOverrides::default())
                                .await
                            {
                                tx_req.gas = Some(gas.to());
                            }
=======
                        if tx_req.gas.is_none()
                            && let Ok(gas) = self
                                .estimate_gas(tx_req.clone(), None, EvmOverrides::default())
                                .await
                        {
                            tx_req.gas = Some(gas.to());
>>>>>>> 54d25611
                        }

                        // Build typed transaction request
                        let typed = self.build_typed_tx_request(tx_req, *curr_nonce)?;

                        // Increment nonce
                        *curr_nonce += 1;

                        // Handle signer and convert to pending transaction
                        if self.is_impersonated(from) {
                            let bypass_signature = self.impersonated_signature(&typed);
                            let transaction =
                                sign::build_typed_transaction(typed, bypass_signature)?;
                            self.ensure_typed_transaction_supported(&transaction)?;
                            PendingTransaction::with_impersonated(transaction, from)
                        } else {
                            let transaction = self.sign_request(&from, typed)?;
                            self.ensure_typed_transaction_supported(&transaction)?;
                            PendingTransaction::new(transaction)?
                        }
                    }
                };

                let pooled = PoolTransaction::new(pending);
                txs.entry(block_index).or_default().push(Arc::new(pooled));
            }

            txs
        };

        self.backend.reorg(depth, block_pool_txs, common_block).await?;
        Ok(())
    }

    /// Rollback the chain to a specific depth.
    ///
    /// e.g depth = 3
    ///     A  -> B  -> C  -> D  -> E
    ///     A  -> B
    ///
    /// Depth specifies the height to rollback the chain back to. Depth must not exceed the current
    /// chain height, i.e. can't rollback past the genesis block.
    ///
    /// Handler for RPC call: `anvil_rollback`
    pub async fn anvil_rollback(&self, depth: Option<u64>) -> Result<()> {
        node_info!("anvil_rollback");
        let depth = depth.unwrap_or(1);

        // Check reorg depth doesn't exceed current chain height
        let current_height = self.backend.best_number();
        let common_height = current_height.checked_sub(depth).ok_or(BlockchainError::RpcError(
            RpcError::invalid_params(format!(
                "Rollback depth must not exceed current chain height: current height {current_height}, depth {depth}"
            )),
        ))?;

        // Get the common ancestor block
        let common_block =
            self.backend.get_block(common_height).ok_or(BlockchainError::BlockNotFound)?;

        self.backend.rollback(common_block).await?;
        Ok(())
    }

    /// Snapshot the state of the blockchain at the current block.
    ///
    /// Handler for RPC call: `evm_snapshot`
    pub async fn evm_snapshot(&self) -> Result<U256> {
        node_info!("evm_snapshot");
        Ok(self.backend.create_state_snapshot().await)
    }

    /// Revert the state of the blockchain to a previous snapshot.
    /// Takes a single parameter, which is the snapshot id to revert to.
    ///
    /// Handler for RPC call: `evm_revert`
    pub async fn evm_revert(&self, id: U256) -> Result<bool> {
        node_info!("evm_revert");
        self.backend.revert_state_snapshot(id).await
    }

    /// Jump forward in time by the given amount of time, in seconds.
    ///
    /// Handler for RPC call: `evm_increaseTime`
    pub async fn evm_increase_time(&self, seconds: U256) -> Result<i64> {
        node_info!("evm_increaseTime");
        Ok(self.backend.time().increase_time(seconds.try_into().unwrap_or(u64::MAX)) as i64)
    }

    /// Similar to `evm_increaseTime` but takes the exact timestamp that you want in the next block
    ///
    /// Handler for RPC call: `evm_setNextBlockTimestamp`
    pub fn evm_set_next_block_timestamp(&self, seconds: u64) -> Result<()> {
        node_info!("evm_setNextBlockTimestamp");
        self.backend.time().set_next_block_timestamp(seconds)
    }

    /// Sets the specific timestamp and returns the number of seconds between the given timestamp
    /// and the current time.
    ///
    /// Handler for RPC call: `evm_setTime`
    pub fn evm_set_time(&self, timestamp: u64) -> Result<u64> {
        node_info!("evm_setTime");
        let now = self.backend.time().current_call_timestamp();
        self.backend.time().reset(timestamp);

        // number of seconds between the given timestamp and the current time.
        let offset = timestamp.saturating_sub(now);
        Ok(Duration::from_millis(offset).as_secs())
    }

    /// Set the next block gas limit
    ///
    /// Handler for RPC call: `evm_setBlockGasLimit`
    pub fn evm_set_block_gas_limit(&self, gas_limit: U256) -> Result<bool> {
        node_info!("evm_setBlockGasLimit");
        self.backend.set_gas_limit(gas_limit.to());
        Ok(true)
    }

    /// Sets an interval for the block timestamp
    ///
    /// Handler for RPC call: `anvil_setBlockTimestampInterval`
    pub fn evm_set_block_timestamp_interval(&self, seconds: u64) -> Result<()> {
        node_info!("anvil_setBlockTimestampInterval");
        self.backend.time().set_block_timestamp_interval(seconds);
        Ok(())
    }

    /// Sets an interval for the block timestamp
    ///
    /// Handler for RPC call: `anvil_removeBlockTimestampInterval`
    pub fn evm_remove_block_timestamp_interval(&self) -> Result<bool> {
        node_info!("anvil_removeBlockTimestampInterval");
        Ok(self.backend.time().remove_block_timestamp_interval())
    }

    /// Mine blocks, instantly.
    ///
    /// Handler for RPC call: `evm_mine`
    ///
    /// This will mine the blocks regardless of the configured mining mode.
    /// **Note**: ganache returns `0x0` here as placeholder for additional meta-data in the future.
    pub async fn evm_mine(&self, opts: Option<MineOptions>) -> Result<String> {
        node_info!("evm_mine");

        self.do_evm_mine(opts).await?;

        Ok("0x0".to_string())
    }

    /// Mine blocks, instantly and return the mined blocks.
    ///
    /// Handler for RPC call: `evm_mine_detailed`
    ///
    /// This will mine the blocks regardless of the configured mining mode.
    ///
    /// **Note**: This behaves exactly as [Self::evm_mine] but returns different output, for
    /// compatibility reasons, this is a separate call since `evm_mine` is not an anvil original.
    /// and `ganache` may change the `0x0` placeholder.
    pub async fn evm_mine_detailed(&self, opts: Option<MineOptions>) -> Result<Vec<AnyRpcBlock>> {
        node_info!("evm_mine_detailed");

        let mined_blocks = self.do_evm_mine(opts).await?;

        let mut blocks = Vec::with_capacity(mined_blocks as usize);

        let latest = self.backend.best_number();
        for offset in (0..mined_blocks).rev() {
            let block_num = latest - offset;
            if let Some(mut block) =
                self.backend.block_by_number_full(BlockNumber::Number(block_num)).await?
            {
                let block_txs = match block.transactions_mut() {
                    BlockTransactions::Full(txs) => txs,
                    BlockTransactions::Hashes(_) | BlockTransactions::Uncle => unreachable!(),
                };
                for tx in block_txs.iter_mut() {
                    if let Some(receipt) = self.backend.mined_transaction_receipt(tx.tx_hash())
                        && let Some(output) = receipt.out
                    {
                        // insert revert reason if failure
                        if !receipt
                            .inner
                            .inner
                            .as_receipt_with_bloom()
                            .receipt
                            .status
                            .coerce_status()
                            && let Some(reason) = RevertDecoder::new().maybe_decode(&output, None)
                        {
                            tx.other.insert(
                                "revertReason".to_string(),
                                serde_json::to_value(reason).expect("Infallible"),
                            );
                        }
                        tx.other.insert(
                            "output".to_string(),
                            serde_json::to_value(output).expect("Infallible"),
                        );
                    }
                }
                block.transactions = BlockTransactions::Full(block_txs.to_vec());
                blocks.push(block);
            }
        }

        Ok(blocks)
    }

    /// Sets the reported block number
    ///
    /// Handler for ETH RPC call: `anvil_setBlock`
    pub fn anvil_set_block(&self, block_number: u64) -> Result<()> {
        node_info!("anvil_setBlock");
        self.backend.set_block_number(block_number);
        Ok(())
    }

    /// Sets the backend rpc url
    ///
    /// Handler for ETH RPC call: `anvil_setRpcUrl`
    pub fn anvil_set_rpc_url(&self, url: String) -> Result<()> {
        node_info!("anvil_setRpcUrl");
        if let Some(fork) = self.backend.get_fork() {
            let mut config = fork.config.write();
            // let interval = config.provider.get_interval();
            let new_provider = Arc::new(
                ProviderBuilder::new(&url).max_retry(10).initial_backoff(1000).build().map_err(
                    |_| {
                        TransportErrorKind::custom_str(
                            format!("Failed to parse invalid url {url}").as_str(),
                        )
                    },
                    // TODO: Add interval
                )?, // .interval(interval),
            );
            config.provider = new_provider;
            trace!(target: "backend", "Updated fork rpc from \"{}\" to \"{}\"", config.eth_rpc_url, url);
            config.eth_rpc_url = url;
        }
        Ok(())
    }

    /// Turn on call traces for transactions that are returned to the user when they execute a
    /// transaction (instead of just txhash/receipt)
    ///
    /// Handler for ETH RPC call: `anvil_enableTraces`
    pub async fn anvil_enable_traces(&self) -> Result<()> {
        node_info!("anvil_enableTraces");
        Err(BlockchainError::RpcUnimplemented)
    }

    /// Execute a transaction regardless of signature status
    ///
    /// Handler for ETH RPC call: `eth_sendUnsignedTransaction`
    pub async fn eth_send_unsigned_transaction(
        &self,
        request: WithOtherFields<TransactionRequest>,
    ) -> Result<TxHash> {
        node_info!("eth_sendUnsignedTransaction");
        // either use the impersonated account of the request's `from` field
        let from = request.from.ok_or(BlockchainError::NoSignerAvailable)?;

        let (nonce, on_chain_nonce) = self.request_nonce(&request, from).await?;

        let request = self.build_typed_tx_request(request, nonce)?;

        let bypass_signature = self.impersonated_signature(&request);
        let transaction = sign::build_typed_transaction(request, bypass_signature)?;

        self.ensure_typed_transaction_supported(&transaction)?;

        let pending_transaction = PendingTransaction::with_impersonated(transaction, from);

        // pre-validate
        self.backend.validate_pool_transaction(&pending_transaction).await?;

        let requires = required_marker(nonce, on_chain_nonce, from);
        let provides = vec![to_marker(nonce, from)];

        self.add_pending_transaction(pending_transaction, requires, provides)
    }

    /// Returns the number of transactions currently pending for inclusion in the next block(s), as
    /// well as the ones that are being scheduled for future execution only.
    /// Ref: [Here](https://geth.ethereum.org/docs/rpc/ns-txpool#txpool_status)
    ///
    /// Handler for ETH RPC call: `txpool_status`
    pub async fn txpool_status(&self) -> Result<TxpoolStatus> {
        node_info!("txpool_status");
        Ok(self.pool.txpool_status())
    }

    /// Returns a summary of all the transactions currently pending for inclusion in the next
    /// block(s), as well as the ones that are being scheduled for future execution only.
    ///
    /// See [here](https://geth.ethereum.org/docs/rpc/ns-txpool#txpool_inspect) for more details
    ///
    /// Handler for ETH RPC call: `txpool_inspect`
    pub async fn txpool_inspect(&self) -> Result<TxpoolInspect> {
        node_info!("txpool_inspect");
        let mut inspect = TxpoolInspect::default();

        fn convert(tx: Arc<PoolTransaction>) -> TxpoolInspectSummary {
            let tx = &tx.pending_transaction.transaction;
            let to = tx.to();
            let gas_price = tx.gas_price();
            let value = tx.value();
            let gas = tx.gas_limit();
            TxpoolInspectSummary { to, value, gas, gas_price }
        }

        // Note: naming differs geth vs anvil:
        //
        // _Pending transactions_ are transactions that are ready to be processed and included in
        // the block. _Queued transactions_ are transactions where the transaction nonce is
        // not in sequence. The transaction nonce is an incrementing number for each transaction
        // with the same From address.
        for pending in self.pool.ready_transactions() {
            let entry = inspect.pending.entry(*pending.pending_transaction.sender()).or_default();
            let key = pending.pending_transaction.nonce().to_string();
            entry.insert(key, convert(pending));
        }
        for queued in self.pool.pending_transactions() {
            let entry = inspect.pending.entry(*queued.pending_transaction.sender()).or_default();
            let key = queued.pending_transaction.nonce().to_string();
            entry.insert(key, convert(queued));
        }
        Ok(inspect)
    }

    /// Returns the details of all transactions currently pending for inclusion in the next
    /// block(s), as well as the ones that are being scheduled for future execution only.
    ///
    /// See [here](https://geth.ethereum.org/docs/rpc/ns-txpool#txpool_content) for more details
    ///
    /// Handler for ETH RPC call: `txpool_inspect`
    pub async fn txpool_content(&self) -> Result<TxpoolContent<AnyRpcTransaction>> {
        node_info!("txpool_content");
        let mut content = TxpoolContent::<AnyRpcTransaction>::default();
        fn convert(tx: Arc<PoolTransaction>) -> Result<AnyRpcTransaction> {
            let from = *tx.pending_transaction.sender();
            let tx = transaction_build(
                Some(tx.hash()),
                tx.pending_transaction.transaction.clone(),
                None,
                None,
                None,
            );

            let WithOtherFields { inner: mut tx, other } = tx.0;

            // we set the from field here explicitly to the set sender of the pending transaction,
            // in case the transaction is impersonated.
            tx.inner = Recovered::new_unchecked(tx.inner.into_inner(), from);

            let tx = AnyRpcTransaction(WithOtherFields { inner: tx, other });

            Ok(tx)
        }

        for pending in self.pool.ready_transactions() {
            let entry = content.pending.entry(*pending.pending_transaction.sender()).or_default();
            let key = pending.pending_transaction.nonce().to_string();
            entry.insert(key, convert(pending)?);
        }
        for queued in self.pool.pending_transactions() {
            let entry = content.pending.entry(*queued.pending_transaction.sender()).or_default();
            let key = queued.pending_transaction.nonce().to_string();
            entry.insert(key, convert(queued)?);
        }

        Ok(content)
    }
}

// ===== impl Wallet endpoints =====
impl EthApi {
    /// Get the capabilities of the wallet.
    ///
    /// See also [EIP-5792][eip-5792].
    ///
    /// [eip-5792]: https://eips.ethereum.org/EIPS/eip-5792
    pub fn get_capabilities(&self) -> Result<WalletCapabilities> {
        node_info!("wallet_getCapabilities");
        Ok(self.backend.get_capabilities())
    }

    pub async fn wallet_send_transaction(
        &self,
        mut request: WithOtherFields<TransactionRequest>,
    ) -> Result<TxHash> {
        node_info!("wallet_sendTransaction");

        // Validate the request
        // reject transactions that have a non-zero value to prevent draining the executor.
        if request.value.is_some_and(|val| val > U256::ZERO) {
            return Err(WalletError::ValueNotZero.into());
        }

        // reject transactions that have from set, as this will be the executor.
        if request.from.is_some() {
            return Err(WalletError::FromSet.into());
        }

        // reject transaction requests that have nonce set, as this is managed by the executor.
        if request.nonce.is_some() {
            return Err(WalletError::NonceSet.into());
        }

        let capabilities = self.backend.get_capabilities();
        let valid_delegations: &[Address] = capabilities
            .get(self.chain_id())
            .map(|caps| caps.delegation.addresses.as_ref())
            .unwrap_or_default();

        if let Some(authorizations) = &request.authorization_list
            && authorizations.iter().any(|auth| !valid_delegations.contains(&auth.address))
        {
            return Err(WalletError::InvalidAuthorization.into());
        }

        // validate the destination address
        match (request.authorization_list.is_some(), request.to) {
            // if this is an eip-1559 tx, ensure that it is an account that delegates to a
            // whitelisted address
            (false, Some(TxKind::Call(addr))) => {
                let acc = self.backend.get_account(addr).await?;

                let delegated_address = acc
                    .code
                    .map(|code| match code {
                        Bytecode::Eip7702(c) => c.address(),
                        _ => Address::ZERO,
                    })
                    .unwrap_or_default();

                // not a whitelisted address, or not an eip-7702 bytecode
                if delegated_address == Address::ZERO
                    || !valid_delegations.contains(&delegated_address)
                {
                    return Err(WalletError::IllegalDestination.into());
                }
            }
            // if it's an eip-7702 tx, let it through
            (true, _) => (),
            // create tx's disallowed
            _ => return Err(WalletError::IllegalDestination.into()),
        }

        let wallet = self.backend.executor_wallet().ok_or(WalletError::InternalError)?;

        let from = NetworkWallet::<Ethereum>::default_signer_address(&wallet);

        let nonce = self.get_transaction_count(from, Some(BlockId::latest())).await?;

        request.nonce = Some(nonce);

        let chain_id = self.chain_id();

        request.chain_id = Some(chain_id);

        request.from = Some(from);

        let gas_limit_fut =
            self.estimate_gas(request.clone(), Some(BlockId::latest()), EvmOverrides::default());

        let fees_fut = self.fee_history(
            U256::from(EIP1559_FEE_ESTIMATION_PAST_BLOCKS),
            BlockNumber::Latest,
            vec![EIP1559_FEE_ESTIMATION_REWARD_PERCENTILE],
        );

        let (gas_limit, fees) = tokio::join!(gas_limit_fut, fees_fut);

        let gas_limit = gas_limit?;
        let fees = fees?;

        request.gas = Some(gas_limit.to());

        let base_fee = fees.latest_block_base_fee().unwrap_or_default();

        let estimation = eip1559_default_estimator(base_fee, &fees.reward.unwrap_or_default());

        request.max_fee_per_gas = Some(estimation.max_fee_per_gas);
        request.max_priority_fee_per_gas = Some(estimation.max_priority_fee_per_gas);
        request.gas_price = None;

        let envelope = request.build(&wallet).await.map_err(|_| WalletError::InternalError)?;

        self.send_raw_transaction(envelope.encoded_2718().into()).await
    }

    /// Add an address to the delegation capability of wallet.
    ///
    /// This entails that the executor will now be able to sponsor transactions to this address.
    pub fn anvil_add_capability(&self, address: Address) -> Result<()> {
        node_info!("anvil_addCapability");
        self.backend.add_capability(address);
        Ok(())
    }

    pub fn anvil_set_executor(&self, executor_pk: String) -> Result<Address> {
        node_info!("anvil_setExecutor");
        self.backend.set_executor(executor_pk)
    }
}

impl EthApi {
    /// Executes the future on a new blocking task.
    async fn on_blocking_task<C, F, R>(&self, c: C) -> Result<R>
    where
        C: FnOnce(Self) -> F,
        F: Future<Output = Result<R>> + Send + 'static,
        R: Send + 'static,
    {
        let (tx, rx) = oneshot::channel();
        let this = self.clone();
        let f = c(this);
        tokio::task::spawn_blocking(move || {
            tokio::runtime::Handle::current().block_on(async move {
                let res = f.await;
                let _ = tx.send(res);
            })
        });
        rx.await.map_err(|_| BlockchainError::Internal("blocking task panicked".to_string()))?
    }

    /// Executes the `evm_mine` and returns the number of blocks mined
    async fn do_evm_mine(&self, opts: Option<MineOptions>) -> Result<u64> {
        let mut blocks_to_mine = 1u64;

        if let Some(opts) = opts {
            let timestamp = match opts {
                MineOptions::Timestamp(timestamp) => timestamp,
                MineOptions::Options { timestamp, blocks } => {
                    if let Some(blocks) = blocks {
                        blocks_to_mine = blocks;
                    }
                    timestamp
                }
            };
            if let Some(timestamp) = timestamp {
                // timestamp was explicitly provided to be the next timestamp
                self.evm_set_next_block_timestamp(timestamp)?;
            }
        }

        // this can be blocking for a bit, especially in forking mode
        // <https://github.com/foundry-rs/foundry/issues/6036>
        self.on_blocking_task(|this| async move {
            // mine all the blocks
            for _ in 0..blocks_to_mine {
                this.mine_one().await;
            }
            Ok(())
        })
        .await?;

        Ok(blocks_to_mine)
    }

    async fn do_estimate_gas(
        &self,
        request: WithOtherFields<TransactionRequest>,
        block_number: Option<BlockId>,
        overrides: EvmOverrides,
    ) -> Result<u128> {
        let block_request = self.block_request(block_number).await?;
        // check if the number predates the fork, if in fork mode
<<<<<<< HEAD
        if let BlockRequest::Number(number) = block_request {
            if let Some(fork) = self.get_fork() {
                if fork.predates_fork(number) {
                    if overrides.has_state() || overrides.has_block() {
                        return Err(BlockchainError::EvmOverrideError(
                            "not available on past forked blocks".to_string(),
                        ));
                    }
                    return Ok(fork.estimate_gas(&request, Some(number.into())).await?)
                }
=======
        if let BlockRequest::Number(number) = block_request
            && let Some(fork) = self.get_fork()
            && fork.predates_fork(number)
        {
            if overrides.has_state() || overrides.has_block() {
                return Err(BlockchainError::EvmOverrideError(
                    "not available on past forked blocks".to_string(),
                ));
>>>>>>> 54d25611
            }
            return Ok(fork.estimate_gas(&request, Some(number.into())).await?);
        }

        // this can be blocking for a bit, especially in forking mode
        // <https://github.com/foundry-rs/foundry/issues/6036>
        self.on_blocking_task(|this| async move {
            this.backend
                .with_database_at(Some(block_request), |state, mut block| {
                    let mut cache_db = CacheDB::new(state);
                    if let Some(state_overrides) = overrides.state {
<<<<<<< HEAD
                        state::apply_state_overrides(
=======
                        apply_state_overrides(
>>>>>>> 54d25611
                            state_overrides.into_iter().collect(),
                            &mut cache_db,
                        )?;
                    }
                    if let Some(block_overrides) = overrides.block {
<<<<<<< HEAD
                        state::apply_block_overrides(*block_overrides, &mut cache_db, &mut block);
                    }
                    this.do_estimate_gas_with_state(request, cache_db.as_dyn(), block)
=======
                        cache_db.apply_block_overrides(*block_overrides, &mut block);
                    }
                    this.do_estimate_gas_with_state(request, &cache_db as &dyn DatabaseRef, block)
>>>>>>> 54d25611
                })
                .await?
        })
        .await
    }

    /// Estimates the gas usage of the `request` with the state.
    ///
    /// This will execute the transaction request and find the best gas limit via binary search.
    fn do_estimate_gas_with_state(
        &self,
        mut request: WithOtherFields<TransactionRequest>,
        state: &dyn DatabaseRef,
        block_env: BlockEnv,
    ) -> Result<u128> {
        // If the request is a simple native token transfer we can optimize
        // We assume it's a transfer if we have no input data.
        let to = request.to.as_ref().and_then(TxKind::to);

        // check certain fields to see if the request could be a simple transfer
<<<<<<< HEAD
        let maybe_transfer = (request.input.input().is_none() ||
            request.input.input().is_some_and(|data| data.is_empty())) &&
            request.authorization_list.is_none() &&
            request.access_list.is_none() &&
            request.blob_versioned_hashes.is_none();

        if maybe_transfer {
            if let Some(to) = to {
                if let Ok(target_code) = self.backend.get_code_with_state(&state, *to) {
                    if target_code.as_ref().is_empty() {
                        return Ok(MIN_TRANSACTION_GAS);
                    }
                }
            }
=======
        let maybe_transfer = (request.input.input().is_none()
            || request.input.input().is_some_and(|data| data.is_empty()))
            && request.authorization_list.is_none()
            && request.access_list.is_none()
            && request.blob_versioned_hashes.is_none();

        if maybe_transfer
            && let Some(to) = to
            && let Ok(target_code) = self.backend.get_code_with_state(&state, *to)
            && target_code.as_ref().is_empty()
        {
            return Ok(MIN_TRANSACTION_GAS);
>>>>>>> 54d25611
        }

        let fees = FeeDetails::new(
            request.gas_price,
            request.max_fee_per_gas,
            request.max_priority_fee_per_gas,
            request.max_fee_per_blob_gas,
        )?
        .or_zero_fees();

        // get the highest possible gas limit, either the request's set value or the currently
        // configured gas limit
        let mut highest_gas_limit = request.gas.map_or(block_env.gas_limit.into(), |g| g as u128);

        let gas_price = fees.gas_price.unwrap_or_default();
        // If we have non-zero gas price, cap gas limit by sender balance
        if gas_price > 0
            && let Some(from) = request.from
        {
            let mut available_funds = self.backend.get_balance_with_state(state, from)?;
            if let Some(value) = request.value {
                if value > available_funds {
                    return Err(InvalidTransactionError::InsufficientFunds.into());
                }
                // safe: value < available_funds
                available_funds -= value;
            }
            // amount of gas the sender can afford with the `gas_price`
            let allowance = available_funds.checked_div(U256::from(gas_price)).unwrap_or_default();
            highest_gas_limit = std::cmp::min(highest_gas_limit, allowance.saturating_to());
        }

        let mut call_to_estimate = request.clone();
        call_to_estimate.gas = Some(highest_gas_limit as u64);

        // execute the call without writing to db
        let ethres =
            self.backend.call_with_state(&state, call_to_estimate, fees.clone(), block_env.clone());

        let gas_used = match ethres.try_into()? {
            GasEstimationCallResult::Success(gas) => Ok(gas),
            GasEstimationCallResult::OutOfGas => {
                Err(InvalidTransactionError::BasicOutOfGas(highest_gas_limit).into())
            }
            GasEstimationCallResult::Revert(output) => {
                Err(InvalidTransactionError::Revert(output).into())
            }
            GasEstimationCallResult::EvmError(err) => {
                warn!(target: "node", "estimation failed due to {:?}", err);
                Err(BlockchainError::EvmError(err))
            }
        }?;

        // at this point we know the call succeeded but want to find the _best_ (lowest) gas the
        // transaction succeeds with. we find this by doing a binary search over the
        // possible range NOTE: this is the gas the transaction used, which is less than the
        // transaction requires to succeed

        // Get the starting lowest gas needed depending on the transaction kind.
        let mut lowest_gas_limit = determine_base_gas_by_kind(&request);

        // pick a point that's close to the estimated gas
        let mut mid_gas_limit =
            std::cmp::min(gas_used * 3, (highest_gas_limit + lowest_gas_limit) / 2);

        // Binary search for the ideal gas limit
        while (highest_gas_limit - lowest_gas_limit) > 1 {
            request.gas = Some(mid_gas_limit as u64);
            let ethres = self.backend.call_with_state(
                &state,
                request.clone(),
                fees.clone(),
                block_env.clone(),
            );

            match ethres.try_into()? {
                GasEstimationCallResult::Success(_) => {
                    // If the transaction succeeded, we can set a ceiling for the highest gas limit
                    // at the current midpoint, as spending any more gas would
                    // make no sense (as the TX would still succeed).
                    highest_gas_limit = mid_gas_limit;
                }
                GasEstimationCallResult::OutOfGas
                | GasEstimationCallResult::Revert(_)
                | GasEstimationCallResult::EvmError(_) => {
                    // If the transaction failed, we can set a floor for the lowest gas limit at the
                    // current midpoint, as spending any less gas would make no
                    // sense (as the TX would still revert due to lack of gas).
                    //
                    // We don't care about the reason here, as we known that transaction is correct
                    // as it succeeded earlier
                    lowest_gas_limit = mid_gas_limit;
                }
            };
            // new midpoint
            mid_gas_limit = (highest_gas_limit + lowest_gas_limit) / 2;
        }

        trace!(target : "node", "Estimated Gas for call {:?}", highest_gas_limit);

        Ok(highest_gas_limit)
    }

    /// Updates the `TransactionOrder`
    pub fn set_transaction_order(&self, order: TransactionOrder) {
        *self.transaction_order.write() = order;
    }

    /// Returns the priority of the transaction based on the current `TransactionOrder`
    fn transaction_priority(&self, tx: &TypedTransaction) -> TransactionPriority {
        self.transaction_order.read().priority(tx)
    }

    /// Returns the chain ID used for transaction
    pub fn chain_id(&self) -> u64 {
        self.backend.chain_id().to::<u64>()
    }

    /// Returns the configured fork, if any.
    pub fn get_fork(&self) -> Option<ClientFork> {
        self.backend.get_fork()
    }

    /// Returns the current instance's ID.
    pub fn instance_id(&self) -> B256 {
        *self.instance_id.read()
    }

    /// Resets the instance ID.
    pub fn reset_instance_id(&self) {
        *self.instance_id.write() = B256::random();
    }

    /// Returns the first signer that can sign for the given address
    #[expect(clippy::borrowed_box)]
    pub fn get_signer(&self, address: Address) -> Option<&Box<dyn Signer>> {
        self.signers.iter().find(|signer| signer.is_signer_for(address))
    }

    /// Returns a new block event stream that yields Notifications when a new block was added
    pub fn new_block_notifications(&self) -> NewBlockNotifications {
        self.backend.new_block_notifications()
    }

    /// Returns a new listeners for ready transactions
    pub fn new_ready_transactions(&self) -> Receiver<TxHash> {
        self.pool.add_ready_listener()
    }

    /// Returns a listener for pending transactions, yielding full transactions
    pub fn full_pending_transactions(&self) -> UnboundedReceiver<AnyRpcTransaction> {
        let (tx, rx) = unbounded_channel();
        let mut hashes = self.new_ready_transactions();

        let this = self.clone();

        tokio::spawn(async move {
            while let Some(hash) = hashes.next().await {
<<<<<<< HEAD
                if let Ok(Some(txn)) = this.transaction_by_hash(hash).await {
                    if tx.send(txn).is_err() {
                        break;
                    }
=======
                if let Ok(Some(txn)) = this.transaction_by_hash(hash).await
                    && tx.send(txn).is_err()
                {
                    break;
>>>>>>> 54d25611
                }
            }
        });

        rx
    }

    /// Returns a new accessor for certain storage elements
    pub fn storage_info(&self) -> StorageInfo {
        StorageInfo::new(Arc::clone(&self.backend))
    }

    /// Returns true if forked
    pub fn is_fork(&self) -> bool {
        self.backend.is_fork()
    }

    /// Mines exactly one block
    pub async fn mine_one(&self) {
        let transactions = self.pool.ready_transactions().collect::<Vec<_>>();
        let outcome = self.backend.mine_block(transactions).await;

        trace!(target: "node", blocknumber = ?outcome.block_number, "mined block");
        self.pool.on_mined_block(outcome);
    }

    /// Returns the pending block with tx hashes
    async fn pending_block(&self) -> AnyRpcBlock {
        let transactions = self.pool.ready_transactions().collect::<Vec<_>>();
        let info = self.backend.pending_block(transactions).await;
        self.backend.convert_block(info.block)
    }

    /// Returns the full pending block with `Transaction` objects
    async fn pending_block_full(&self) -> Option<AnyRpcBlock> {
        let transactions = self.pool.ready_transactions().collect::<Vec<_>>();
        let BlockInfo { block, transactions, receipts: _ } =
            self.backend.pending_block(transactions).await;

        let mut partial_block = self.backend.convert_block(block.clone());

        let mut block_transactions = Vec::with_capacity(block.transactions.len());
        let base_fee = self.backend.base_fee();

        for info in transactions {
            let tx = block.transactions.get(info.transaction_index as usize)?.clone();

            let tx = transaction_build(
                Some(info.transaction_hash),
                tx,
                Some(&block),
                Some(info),
                Some(base_fee),
            );
            block_transactions.push(tx);
        }

        partial_block.transactions = BlockTransactions::from(block_transactions);

        Some(partial_block)
    }

    fn build_typed_tx_request(
        &self,
        request: WithOtherFields<TransactionRequest>,
        nonce: u64,
    ) -> Result<TypedTransactionRequest> {
        let chain_id = request.chain_id.unwrap_or_else(|| self.chain_id());
        let max_fee_per_gas = request.max_fee_per_gas;
        let max_fee_per_blob_gas = request.max_fee_per_blob_gas;
        let gas_price = request.gas_price;

        let gas_limit = request.gas.unwrap_or_else(|| self.backend.gas_limit());
        let from = request.from;

        let request = match transaction_request_to_typed(request) {
            Some(TypedTransactionRequest::Legacy(mut m)) => {
                m.nonce = nonce;
                m.chain_id = Some(chain_id);
                m.gas_limit = gas_limit;
                if gas_price.is_none() {
                    m.gas_price = self.gas_price();
                }
                TypedTransactionRequest::Legacy(m)
            }
            Some(TypedTransactionRequest::EIP2930(mut m)) => {
                m.nonce = nonce;
                m.chain_id = chain_id;
                m.gas_limit = gas_limit;
                if gas_price.is_none() {
                    m.gas_price = self.gas_price();
                }
                TypedTransactionRequest::EIP2930(m)
            }
            Some(TypedTransactionRequest::EIP1559(mut m)) => {
                m.nonce = nonce;
                m.chain_id = chain_id;
                m.gas_limit = gas_limit;
                if max_fee_per_gas.is_none() {
                    m.max_fee_per_gas = self.gas_price();
                }
                TypedTransactionRequest::EIP1559(m)
            }
            Some(TypedTransactionRequest::EIP7702(mut m)) => {
                m.nonce = nonce;
                m.chain_id = chain_id;
                m.gas_limit = gas_limit;
                if max_fee_per_gas.is_none() {
                    m.max_fee_per_gas = self.gas_price();
                }
                TypedTransactionRequest::EIP7702(m)
            }
            Some(TypedTransactionRequest::EIP4844(m)) => {
                TypedTransactionRequest::EIP4844(match m {
                    // We only accept the TxEip4844 variant which has the sidecar.
                    TxEip4844Variant::TxEip4844WithSidecar(mut m) => {
                        m.tx.nonce = nonce;
                        m.tx.chain_id = chain_id;
                        m.tx.gas_limit = gas_limit;
                        if max_fee_per_gas.is_none() {
                            m.tx.max_fee_per_gas = self.gas_price();
                        }
                        if max_fee_per_blob_gas.is_none() {
                            m.tx.max_fee_per_blob_gas = self
                                .excess_blob_gas_and_price()
                                .unwrap_or_default()
                                .map_or(0, |g| g.blob_gasprice)
                        }
                        TxEip4844Variant::TxEip4844WithSidecar(m)
                    }
                    TxEip4844Variant::TxEip4844(mut tx) => {
                        if !self.backend.skip_blob_validation(from) {
                            return Err(BlockchainError::FailedToDecodeTransaction);
                        }

                        // Allows 4844 with no sidecar when impersonation is active.
                        tx.nonce = nonce;
                        tx.chain_id = chain_id;
                        tx.gas_limit = gas_limit;
                        if max_fee_per_gas.is_none() {
                            tx.max_fee_per_gas = self.gas_price();
                        }
                        if max_fee_per_blob_gas.is_none() {
                            tx.max_fee_per_blob_gas = self
                                .excess_blob_gas_and_price()
                                .unwrap_or_default()
                                .map_or(0, |g| g.blob_gasprice)
                        }

                        TxEip4844Variant::TxEip4844(tx)
                    }
                })
            }
            Some(TypedTransactionRequest::Deposit(mut m)) => {
                m.gas_limit = gas_limit;
                TypedTransactionRequest::Deposit(m)
            }
            None => return Err(BlockchainError::FailedToDecodeTransaction),
        };
        Ok(request)
    }

    /// Returns true if the `addr` is currently impersonated
    pub fn is_impersonated(&self, addr: Address) -> bool {
        self.backend.cheats().is_impersonated(addr)
    }

    /// The signature used to bypass signing via the `eth_sendUnsignedTransaction` cheat RPC
    fn impersonated_signature(&self, request: &TypedTransactionRequest) -> Signature {
        match request {
            // Only the legacy transaction type requires v to be in {27, 28}, thus
            // requiring the use of Parity::NonEip155
            TypedTransactionRequest::Legacy(_) => Signature::from_scalars_and_parity(
                B256::with_last_byte(1),
                B256::with_last_byte(1),
                false,
            ),
<<<<<<< HEAD
            TypedTransactionRequest::EIP2930(_) |
            TypedTransactionRequest::EIP1559(_) |
            TypedTransactionRequest::EIP7702(_) |
            TypedTransactionRequest::EIP4844(_) |
            TypedTransactionRequest::Deposit(_) => Signature::from_scalars_and_parity(
=======
            TypedTransactionRequest::EIP2930(_)
            | TypedTransactionRequest::EIP1559(_)
            | TypedTransactionRequest::EIP7702(_)
            | TypedTransactionRequest::EIP4844(_)
            | TypedTransactionRequest::Deposit(_) => Signature::from_scalars_and_parity(
>>>>>>> 54d25611
                B256::with_last_byte(1),
                B256::with_last_byte(1),
                false,
            ),
        }
    }

    /// Returns the nonce of the `address` depending on the `block_number`
    async fn get_transaction_count(
        &self,
        address: Address,
        block_number: Option<BlockId>,
    ) -> Result<u64> {
        let block_request = self.block_request(block_number).await?;

        if let BlockRequest::Number(number) = block_request
            && let Some(fork) = self.get_fork()
            && fork.predates_fork(number)
        {
            return Ok(fork.get_nonce(address, number).await?);
        }

        self.backend.get_nonce(address, block_request).await
    }

    /// Returns the nonce for this request
    ///
    /// This returns a tuple of `(request nonce, highest nonce)`
    /// If the nonce field of the `request` is `None` then the tuple will be `(highest nonce,
    /// highest nonce)`.
    ///
    /// This will also check the tx pool for pending transactions from the sender.
    async fn request_nonce(
        &self,
        request: &TransactionRequest,
        from: Address,
    ) -> Result<(u64, u64)> {
        let highest_nonce =
            self.get_transaction_count(from, Some(BlockId::Number(BlockNumber::Pending))).await?;
        let nonce = request.nonce.unwrap_or(highest_nonce);

        Ok((nonce, highest_nonce))
    }

    /// Adds the given transaction to the pool
    fn add_pending_transaction(
        &self,
        pending_transaction: PendingTransaction,
        requires: Vec<TxMarker>,
        provides: Vec<TxMarker>,
    ) -> Result<TxHash> {
        let from = *pending_transaction.sender();
        let priority = self.transaction_priority(&pending_transaction.transaction);
        let pool_transaction =
            PoolTransaction { requires, provides, pending_transaction, priority };
        let tx = self.pool.add_transaction(pool_transaction)?;
        trace!(target: "node", "Added transaction: [{:?}] sender={:?}", tx.hash(), from);
        Ok(*tx.hash())
    }

    /// Returns the current state root
    pub async fn state_root(&self) -> Option<B256> {
        self.backend.get_db().read().await.maybe_state_root()
    }

    /// additional validation against hardfork
    fn ensure_typed_transaction_supported(&self, tx: &TypedTransaction) -> Result<()> {
        match &tx {
            TypedTransaction::EIP2930(_) => self.backend.ensure_eip2930_active(),
            TypedTransaction::EIP1559(_) => self.backend.ensure_eip1559_active(),
            TypedTransaction::EIP4844(_) => self.backend.ensure_eip4844_active(),
            TypedTransaction::EIP7702(_) => self.backend.ensure_eip7702_active(),
            TypedTransaction::Deposit(_) => self.backend.ensure_op_deposits_active(),
            TypedTransaction::Legacy(_) => Ok(()),
        }
    }
}

fn required_marker(provided_nonce: u64, on_chain_nonce: u64, from: Address) -> Vec<TxMarker> {
    if provided_nonce == on_chain_nonce {
        return Vec::new();
    }
    let prev_nonce = provided_nonce.saturating_sub(1);
    if on_chain_nonce <= prev_nonce { vec![to_marker(prev_nonce, from)] } else { Vec::new() }
}

fn convert_transact_out(out: &Option<Output>) -> Bytes {
    match out {
        None => Default::default(),
        Some(Output::Call(out)) => out.to_vec().into(),
        Some(Output::Create(out, _)) => out.to_vec().into(),
    }
}

/// Returns an error if the `exit` code is _not_ ok
fn ensure_return_ok(exit: InstructionResult, out: &Option<Output>) -> Result<Bytes> {
    let out = convert_transact_out(out);
    match exit {
        return_ok!() => Ok(out),
        return_revert!() => Err(InvalidTransactionError::Revert(Some(out.0.into())).into()),
        reason => Err(BlockchainError::EvmError(reason)),
    }
}

/// Determines the minimum gas needed for a transaction depending on the transaction kind.
fn determine_base_gas_by_kind(request: &WithOtherFields<TransactionRequest>) -> u128 {
    match transaction_request_to_typed(request.clone()) {
        Some(request) => match request {
            TypedTransactionRequest::Legacy(req) => match req.to {
                TxKind::Call(_) => MIN_TRANSACTION_GAS,
                TxKind::Create => MIN_CREATE_GAS,
            },
            TypedTransactionRequest::EIP1559(req) => match req.to {
                TxKind::Call(_) => MIN_TRANSACTION_GAS,
                TxKind::Create => MIN_CREATE_GAS,
            },
            TypedTransactionRequest::EIP7702(req) => {
<<<<<<< HEAD
                MIN_TRANSACTION_GAS +
                    req.authorization_list.len() as u128 * PER_EMPTY_ACCOUNT_COST as u128
=======
                MIN_TRANSACTION_GAS
                    + req.authorization_list.len() as u128 * PER_EMPTY_ACCOUNT_COST as u128
>>>>>>> 54d25611
            }
            TypedTransactionRequest::EIP2930(req) => match req.to {
                TxKind::Call(_) => MIN_TRANSACTION_GAS,
                TxKind::Create => MIN_CREATE_GAS,
            },
            TypedTransactionRequest::EIP4844(_) => MIN_TRANSACTION_GAS,
            TypedTransactionRequest::Deposit(req) => match req.to {
                TxKind::Call(_) => MIN_TRANSACTION_GAS,
                TxKind::Create => MIN_CREATE_GAS,
            },
        },
        // Tighten the gas limit upwards if we don't know the transaction type to avoid deployments
        // failing.
        _ => MIN_CREATE_GAS,
    }
}

/// Keeps result of a call to revm EVM used for gas estimation
enum GasEstimationCallResult {
    Success(u128),
    OutOfGas,
    Revert(Option<Bytes>),
    EvmError(InstructionResult),
}

/// Converts the result of a call to revm EVM into a [`GasEstimationCallResult`].
///
/// Expected to stay up to date with: <https://github.com/bluealloy/revm/blob/main/crates/interpreter/src/instruction_result.rs>
impl TryFrom<Result<(InstructionResult, Option<Output>, u128, State)>> for GasEstimationCallResult {
    type Error = BlockchainError;

    fn try_from(res: Result<(InstructionResult, Option<Output>, u128, State)>) -> Result<Self> {
        match res {
            // Exceptional case: init used too much gas, treated as out of gas error
            Err(BlockchainError::InvalidTransaction(InvalidTransactionError::GasTooHigh(_))) => {
                Ok(Self::OutOfGas)
            }
            Err(err) => Err(err),
            Ok((exit, output, gas, _)) => match exit {
                return_ok!() => Ok(Self::Success(gas)),

                // Revert opcodes:
                InstructionResult::Revert => Ok(Self::Revert(output.map(|o| o.into_data()))),
<<<<<<< HEAD
                InstructionResult::CallTooDeep |
                InstructionResult::OutOfFunds |
                InstructionResult::CreateInitCodeStartingEF00 |
                InstructionResult::InvalidEOFInitCode |
                InstructionResult::InvalidExtDelegateCallTarget => Ok(Self::EvmError(exit)),

                // Out of gas errors:
                InstructionResult::OutOfGas |
                InstructionResult::MemoryOOG |
                InstructionResult::MemoryLimitOOG |
                InstructionResult::PrecompileOOG |
                InstructionResult::InvalidOperandOOG |
                InstructionResult::ReentrancySentryOOG => Ok(Self::OutOfGas),

                // Other errors:
                InstructionResult::OpcodeNotFound |
                InstructionResult::CallNotAllowedInsideStatic |
                InstructionResult::StateChangeDuringStaticCall |
                InstructionResult::InvalidFEOpcode |
                InstructionResult::InvalidJump |
                InstructionResult::NotActivated |
                InstructionResult::StackUnderflow |
                InstructionResult::StackOverflow |
                InstructionResult::OutOfOffset |
                InstructionResult::CreateCollision |
                InstructionResult::OverflowPayment |
                InstructionResult::PrecompileError |
                InstructionResult::NonceOverflow |
                InstructionResult::CreateContractSizeLimit |
                InstructionResult::CreateContractStartingWithEF |
                InstructionResult::CreateInitCodeSizeLimit |
                InstructionResult::FatalExternalError |
                InstructionResult::ReturnContractInNotInitEOF |
                InstructionResult::EOFOpcodeDisabledInLegacy |
                InstructionResult::SubRoutineStackOverflow |
                InstructionResult::EofAuxDataOverflow |
                InstructionResult::EofAuxDataTooSmall |
                InstructionResult::InvalidEXTCALLTarget => Ok(Self::EvmError(exit)),
=======
                InstructionResult::CallTooDeep
                | InstructionResult::OutOfFunds
                | InstructionResult::CreateInitCodeStartingEF00
                | InstructionResult::InvalidEOFInitCode
                | InstructionResult::InvalidExtDelegateCallTarget => Ok(Self::EvmError(exit)),

                // Out of gas errors:
                InstructionResult::OutOfGas
                | InstructionResult::MemoryOOG
                | InstructionResult::MemoryLimitOOG
                | InstructionResult::PrecompileOOG
                | InstructionResult::InvalidOperandOOG
                | InstructionResult::ReentrancySentryOOG => Ok(Self::OutOfGas),

                // Other errors:
                InstructionResult::OpcodeNotFound
                | InstructionResult::CallNotAllowedInsideStatic
                | InstructionResult::StateChangeDuringStaticCall
                | InstructionResult::InvalidFEOpcode
                | InstructionResult::InvalidJump
                | InstructionResult::NotActivated
                | InstructionResult::StackUnderflow
                | InstructionResult::StackOverflow
                | InstructionResult::OutOfOffset
                | InstructionResult::CreateCollision
                | InstructionResult::OverflowPayment
                | InstructionResult::PrecompileError
                | InstructionResult::NonceOverflow
                | InstructionResult::CreateContractSizeLimit
                | InstructionResult::CreateContractStartingWithEF
                | InstructionResult::CreateInitCodeSizeLimit
                | InstructionResult::FatalExternalError => Ok(Self::EvmError(exit)),
>>>>>>> 54d25611
            },
        }
    }
}<|MERGE_RESOLUTION|>--- conflicted
+++ resolved
@@ -1,12 +1,5 @@
 use super::{
-<<<<<<< HEAD
-    backend::{
-        db::MaybeFullDatabase,
-        mem::{state, BlockRequest, State},
-    },
-=======
     backend::mem::{BlockRequest, DatabaseRef, State},
->>>>>>> 54d25611
     sign::build_typed_transaction,
 };
 use crate::{
@@ -35,10 +28,6 @@
     },
     filter::{EthFilter, Filters, LogsFilter},
     mem::transaction_build,
-<<<<<<< HEAD
-    ClientFork, LoggingManager, Miner, MiningMode, StorageInfo,
-=======
->>>>>>> 54d25611
 };
 use alloy_consensus::{
     Account, Blob,
@@ -54,10 +43,6 @@
 use alloy_primitives::{
     Address, B64, B256, Bytes, Signature, TxHash, TxKind, U64, U256,
     map::{HashMap, HashSet},
-<<<<<<< HEAD
-    Address, Bytes, Signature, TxHash, TxKind, B256, B64, U256, U64,
-=======
->>>>>>> 54d25611
 };
 use alloy_provider::utils::{
     EIP1559_FEE_ESTIMATION_PAST_BLOCKS, EIP1559_FEE_ESTIMATION_REWARD_PERCENTILE,
@@ -78,17 +63,9 @@
         parity::LocalizedTransactionTrace,
     },
     txpool::{TxpoolContent, TxpoolInspect, TxpoolInspectSummary, TxpoolStatus},
-<<<<<<< HEAD
-    AccessList, AccessListResult, BlockId, BlockNumberOrTag as BlockNumber, BlockTransactions,
-    EIP1186AccountProofResponse, FeeHistory, Filter, FilteredParams, Index, Log, Work,
-};
-use alloy_serde::WithOtherFields;
-use alloy_sol_types::{sol, SolCall, SolValue};
-=======
 };
 use alloy_serde::WithOtherFields;
 use alloy_sol_types::{SolCall, SolValue, sol};
->>>>>>> 54d25611
 use alloy_transport::TransportErrorKind;
 use anvil_core::{
     eth::{
@@ -104,31 +81,16 @@
 };
 use anvil_rpc::{error::RpcError, response::ResponseResult};
 use foundry_common::provider::ProviderBuilder;
-<<<<<<< HEAD
-use foundry_evm::{backend::DatabaseError, decode::RevertDecoder};
-use futures::{
-    channel::{mpsc::Receiver, oneshot},
-    StreamExt,
-=======
 use foundry_evm::decode::RevertDecoder;
 use futures::{
     StreamExt,
     channel::{mpsc::Receiver, oneshot},
->>>>>>> 54d25611
 };
 use parking_lot::RwLock;
 use revm::{
     bytecode::Bytecode,
     context::BlockEnv,
     context_interface::{block::BlobExcessGasAndPrice, result::Output},
-<<<<<<< HEAD
-    database::{CacheDB, DatabaseRef},
-    interpreter::{return_ok, return_revert, InstructionResult},
-    primitives::eip7702::PER_EMPTY_ACCOUNT_COST,
-};
-use std::{future::Future, sync::Arc, time::Duration};
-use tokio::sync::mpsc::{unbounded_channel, UnboundedReceiver};
-=======
     database::CacheDB,
     interpreter::{InstructionResult, return_ok, return_revert},
     primitives::eip7702::PER_EMPTY_ACCOUNT_COST,
@@ -138,7 +100,6 @@
     sync::mpsc::{UnboundedReceiver, unbounded_channel},
     try_join,
 };
->>>>>>> 54d25611
 
 /// The client version: `anvil/v{major}.{minor}.{patch}`
 pub const CLIENT_VERSION: &str = concat!("anvil/v", env!("CARGO_PKG_VERSION"));
@@ -299,12 +260,9 @@
             EthRequest::EthSendRawTransaction(tx) => {
                 self.send_raw_transaction(tx).await.to_rpc_result()
             }
-<<<<<<< HEAD
-=======
             EthRequest::EthSendRawTransactionSync(tx) => {
                 self.send_raw_transaction_sync(tx).await.to_rpc_result()
             }
->>>>>>> 54d25611
             EthRequest::EthCall(call, block, state_override, block_overrides) => self
                 .call(call, block, EvmOverrides::new(state_override, block_overrides))
                 .await
@@ -807,18 +765,9 @@
         block_number: Option<BlockId>,
     ) -> Result<alloy_rpc_types::eth::AccountInfo> {
         node_info!("eth_getAccountInfo");
-<<<<<<< HEAD
-        let account = self
-            .backend
-            .get_account_at_block(address, Some(self.block_request(block_number).await?))
-            .await?;
-        let code =
-            self.backend.get_code(address, Some(self.block_request(block_number).await?)).await?;
-=======
         let account = self.get_account(address, block_number);
         let code = self.get_code(address, block_number);
         let (account, code) = try_join!(account, code)?;
->>>>>>> 54d25611
         Ok(alloy_rpc_types::eth::AccountInfo {
             balance: account.balance,
             nonce: account.nonce,
@@ -1235,18 +1184,6 @@
         node_info!("eth_call");
         let block_request = self.block_request(block_number).await?;
         // check if the number predates the fork, if in fork mode
-<<<<<<< HEAD
-        if let BlockRequest::Number(number) = block_request {
-            if let Some(fork) = self.get_fork() {
-                if fork.predates_fork(number) {
-                    if overrides.has_state() || overrides.has_block() {
-                        return Err(BlockchainError::EvmOverrideError(
-                            "not available on past forked blocks".to_string(),
-                        ));
-                    }
-                    return Ok(fork.call(&request, Some(number.into())).await?)
-                }
-=======
         if let BlockRequest::Number(number) = block_request
             && let Some(fork) = self.get_fork()
             && fork.predates_fork(number)
@@ -1255,7 +1192,6 @@
                 return Err(BlockchainError::EvmOverrideError(
                     "not available on past forked blocks".to_string(),
                 ));
->>>>>>> 54d25611
             }
             return Ok(fork.call(&request, Some(number.into())).await?);
         }
@@ -2290,11 +2226,7 @@
 
         Ok(NodeInfo {
             current_block_number: self.backend.best_number(),
-<<<<<<< HEAD
-            current_block_timestamp: env.evm_env.block_env.timestamp,
-=======
             current_block_timestamp: env.evm_env.block_env.timestamp.saturating_to(),
->>>>>>> 54d25611
             current_block_hash: self.backend.best_hash(),
             hard_fork: hard_fork.to_string(),
             transaction_order: match *tx_order {
@@ -2432,22 +2364,12 @@
                         );
 
                         // Estimate gas
-<<<<<<< HEAD
-                        if tx_req.gas.is_none() {
-                            if let Ok(gas) = self
-                                .estimate_gas(tx_req.clone(), None, EvmOverrides::default())
-                                .await
-                            {
-                                tx_req.gas = Some(gas.to());
-                            }
-=======
                         if tx_req.gas.is_none()
                             && let Ok(gas) = self
                                 .estimate_gas(tx_req.clone(), None, EvmOverrides::default())
                                 .await
                         {
                             tx_req.gas = Some(gas.to());
->>>>>>> 54d25611
                         }
 
                         // Build typed transaction request
@@ -3019,18 +2941,6 @@
     ) -> Result<u128> {
         let block_request = self.block_request(block_number).await?;
         // check if the number predates the fork, if in fork mode
-<<<<<<< HEAD
-        if let BlockRequest::Number(number) = block_request {
-            if let Some(fork) = self.get_fork() {
-                if fork.predates_fork(number) {
-                    if overrides.has_state() || overrides.has_block() {
-                        return Err(BlockchainError::EvmOverrideError(
-                            "not available on past forked blocks".to_string(),
-                        ));
-                    }
-                    return Ok(fork.estimate_gas(&request, Some(number.into())).await?)
-                }
-=======
         if let BlockRequest::Number(number) = block_request
             && let Some(fork) = self.get_fork()
             && fork.predates_fork(number)
@@ -3039,7 +2949,6 @@
                 return Err(BlockchainError::EvmOverrideError(
                     "not available on past forked blocks".to_string(),
                 ));
->>>>>>> 54d25611
             }
             return Ok(fork.estimate_gas(&request, Some(number.into())).await?);
         }
@@ -3051,25 +2960,15 @@
                 .with_database_at(Some(block_request), |state, mut block| {
                     let mut cache_db = CacheDB::new(state);
                     if let Some(state_overrides) = overrides.state {
-<<<<<<< HEAD
-                        state::apply_state_overrides(
-=======
                         apply_state_overrides(
->>>>>>> 54d25611
                             state_overrides.into_iter().collect(),
                             &mut cache_db,
                         )?;
                     }
                     if let Some(block_overrides) = overrides.block {
-<<<<<<< HEAD
-                        state::apply_block_overrides(*block_overrides, &mut cache_db, &mut block);
-                    }
-                    this.do_estimate_gas_with_state(request, cache_db.as_dyn(), block)
-=======
                         cache_db.apply_block_overrides(*block_overrides, &mut block);
                     }
                     this.do_estimate_gas_with_state(request, &cache_db as &dyn DatabaseRef, block)
->>>>>>> 54d25611
                 })
                 .await?
         })
@@ -3090,22 +2989,6 @@
         let to = request.to.as_ref().and_then(TxKind::to);
 
         // check certain fields to see if the request could be a simple transfer
-<<<<<<< HEAD
-        let maybe_transfer = (request.input.input().is_none() ||
-            request.input.input().is_some_and(|data| data.is_empty())) &&
-            request.authorization_list.is_none() &&
-            request.access_list.is_none() &&
-            request.blob_versioned_hashes.is_none();
-
-        if maybe_transfer {
-            if let Some(to) = to {
-                if let Ok(target_code) = self.backend.get_code_with_state(&state, *to) {
-                    if target_code.as_ref().is_empty() {
-                        return Ok(MIN_TRANSACTION_GAS);
-                    }
-                }
-            }
-=======
         let maybe_transfer = (request.input.input().is_none()
             || request.input.input().is_some_and(|data| data.is_empty()))
             && request.authorization_list.is_none()
@@ -3118,7 +3001,6 @@
             && target_code.as_ref().is_empty()
         {
             return Ok(MIN_TRANSACTION_GAS);
->>>>>>> 54d25611
         }
 
         let fees = FeeDetails::new(
@@ -3277,17 +3159,10 @@
 
         tokio::spawn(async move {
             while let Some(hash) = hashes.next().await {
-<<<<<<< HEAD
-                if let Ok(Some(txn)) = this.transaction_by_hash(hash).await {
-                    if tx.send(txn).is_err() {
-                        break;
-                    }
-=======
                 if let Ok(Some(txn)) = this.transaction_by_hash(hash).await
                     && tx.send(txn).is_err()
                 {
                     break;
->>>>>>> 54d25611
                 }
             }
         });
@@ -3465,19 +3340,11 @@
                 B256::with_last_byte(1),
                 false,
             ),
-<<<<<<< HEAD
-            TypedTransactionRequest::EIP2930(_) |
-            TypedTransactionRequest::EIP1559(_) |
-            TypedTransactionRequest::EIP7702(_) |
-            TypedTransactionRequest::EIP4844(_) |
-            TypedTransactionRequest::Deposit(_) => Signature::from_scalars_and_parity(
-=======
             TypedTransactionRequest::EIP2930(_)
             | TypedTransactionRequest::EIP1559(_)
             | TypedTransactionRequest::EIP7702(_)
             | TypedTransactionRequest::EIP4844(_)
             | TypedTransactionRequest::Deposit(_) => Signature::from_scalars_and_parity(
->>>>>>> 54d25611
                 B256::with_last_byte(1),
                 B256::with_last_byte(1),
                 false,
@@ -3595,13 +3462,8 @@
                 TxKind::Create => MIN_CREATE_GAS,
             },
             TypedTransactionRequest::EIP7702(req) => {
-<<<<<<< HEAD
-                MIN_TRANSACTION_GAS +
-                    req.authorization_list.len() as u128 * PER_EMPTY_ACCOUNT_COST as u128
-=======
                 MIN_TRANSACTION_GAS
                     + req.authorization_list.len() as u128 * PER_EMPTY_ACCOUNT_COST as u128
->>>>>>> 54d25611
             }
             TypedTransactionRequest::EIP2930(req) => match req.to {
                 TxKind::Call(_) => MIN_TRANSACTION_GAS,
@@ -3645,46 +3507,6 @@
 
                 // Revert opcodes:
                 InstructionResult::Revert => Ok(Self::Revert(output.map(|o| o.into_data()))),
-<<<<<<< HEAD
-                InstructionResult::CallTooDeep |
-                InstructionResult::OutOfFunds |
-                InstructionResult::CreateInitCodeStartingEF00 |
-                InstructionResult::InvalidEOFInitCode |
-                InstructionResult::InvalidExtDelegateCallTarget => Ok(Self::EvmError(exit)),
-
-                // Out of gas errors:
-                InstructionResult::OutOfGas |
-                InstructionResult::MemoryOOG |
-                InstructionResult::MemoryLimitOOG |
-                InstructionResult::PrecompileOOG |
-                InstructionResult::InvalidOperandOOG |
-                InstructionResult::ReentrancySentryOOG => Ok(Self::OutOfGas),
-
-                // Other errors:
-                InstructionResult::OpcodeNotFound |
-                InstructionResult::CallNotAllowedInsideStatic |
-                InstructionResult::StateChangeDuringStaticCall |
-                InstructionResult::InvalidFEOpcode |
-                InstructionResult::InvalidJump |
-                InstructionResult::NotActivated |
-                InstructionResult::StackUnderflow |
-                InstructionResult::StackOverflow |
-                InstructionResult::OutOfOffset |
-                InstructionResult::CreateCollision |
-                InstructionResult::OverflowPayment |
-                InstructionResult::PrecompileError |
-                InstructionResult::NonceOverflow |
-                InstructionResult::CreateContractSizeLimit |
-                InstructionResult::CreateContractStartingWithEF |
-                InstructionResult::CreateInitCodeSizeLimit |
-                InstructionResult::FatalExternalError |
-                InstructionResult::ReturnContractInNotInitEOF |
-                InstructionResult::EOFOpcodeDisabledInLegacy |
-                InstructionResult::SubRoutineStackOverflow |
-                InstructionResult::EofAuxDataOverflow |
-                InstructionResult::EofAuxDataTooSmall |
-                InstructionResult::InvalidEXTCALLTarget => Ok(Self::EvmError(exit)),
-=======
                 InstructionResult::CallTooDeep
                 | InstructionResult::OutOfFunds
                 | InstructionResult::CreateInitCodeStartingEF00
@@ -3717,7 +3539,6 @@
                 | InstructionResult::CreateContractStartingWithEF
                 | InstructionResult::CreateInitCodeSizeLimit
                 | InstructionResult::FatalExternalError => Ok(Self::EvmError(exit)),
->>>>>>> 54d25611
             },
         }
     }
