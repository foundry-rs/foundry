--- conflicted
+++ resolved
@@ -1,12 +1,5 @@
 use super::{
-<<<<<<< HEAD
-    backend::mem::{state, BlockRequest, DatabaseRef, State},
-=======
-    backend::{
-        db::MaybeFullDatabase,
-        mem::{BlockRequest, State, state},
-    },
->>>>>>> 60923175
+    backend::mem::{BlockRequest, DatabaseRef, State, state},
     sign::build_typed_transaction,
 };
 use crate::{
@@ -97,13 +90,8 @@
     bytecode::Bytecode,
     context::BlockEnv,
     context_interface::{block::BlobExcessGasAndPrice, result::Output},
-<<<<<<< HEAD
     database::CacheDB,
-    interpreter::{return_ok, return_revert, InstructionResult},
-=======
-    database::{CacheDB, DatabaseRef},
     interpreter::{InstructionResult, return_ok, return_revert},
->>>>>>> 60923175
     primitives::eip7702::PER_EMPTY_ACCOUNT_COST,
 };
 use std::{sync::Arc, time::Duration};
@@ -3501,25 +3489,6 @@
                 | InstructionResult::ReentrancySentryOOG => Ok(Self::OutOfGas),
 
                 // Other errors:
-<<<<<<< HEAD
-                InstructionResult::OpcodeNotFound |
-                InstructionResult::CallNotAllowedInsideStatic |
-                InstructionResult::StateChangeDuringStaticCall |
-                InstructionResult::InvalidFEOpcode |
-                InstructionResult::InvalidJump |
-                InstructionResult::NotActivated |
-                InstructionResult::StackUnderflow |
-                InstructionResult::StackOverflow |
-                InstructionResult::OutOfOffset |
-                InstructionResult::CreateCollision |
-                InstructionResult::OverflowPayment |
-                InstructionResult::PrecompileError |
-                InstructionResult::NonceOverflow |
-                InstructionResult::CreateContractSizeLimit |
-                InstructionResult::CreateContractStartingWithEF |
-                InstructionResult::CreateInitCodeSizeLimit |
-                InstructionResult::FatalExternalError => Ok(Self::EvmError(exit)),
-=======
                 InstructionResult::OpcodeNotFound
                 | InstructionResult::CallNotAllowedInsideStatic
                 | InstructionResult::StateChangeDuringStaticCall
@@ -3536,14 +3505,7 @@
                 | InstructionResult::CreateContractSizeLimit
                 | InstructionResult::CreateContractStartingWithEF
                 | InstructionResult::CreateInitCodeSizeLimit
-                | InstructionResult::FatalExternalError
-                | InstructionResult::ReturnContractInNotInitEOF
-                | InstructionResult::EOFOpcodeDisabledInLegacy
-                | InstructionResult::SubRoutineStackOverflow
-                | InstructionResult::EofAuxDataOverflow
-                | InstructionResult::EofAuxDataTooSmall
-                | InstructionResult::InvalidEXTCALLTarget => Ok(Self::EvmError(exit)),
->>>>>>> 60923175
+                | InstructionResult::FatalExternalError => Ok(Self::EvmError(exit)),
             },
         }
     }
