--- conflicted
+++ resolved
@@ -338,8 +338,6 @@
         }
     }
 }
-<<<<<<< HEAD
-=======
 
 impl From<OpTransactionError> for InvalidTransactionError {
     fn from(value: OpTransactionError) -> Self {
@@ -350,7 +348,6 @@
         }
     }
 }
->>>>>>> 031e060c
 /// Helper trait to easily convert results to rpc results
 pub(crate) trait ToRpcResponseResult {
     fn to_rpc_result(self) -> ResponseResult;
