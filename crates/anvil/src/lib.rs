--- conflicted
+++ resolved
@@ -54,11 +54,7 @@
 pub mod eth;
 /// Evm related abstractions
 mod evm;
-<<<<<<< HEAD
-pub use evm::{inject_precompiles, PrecompileFactory};
-=======
 pub use evm::{PrecompileFactory, inject_precompiles};
->>>>>>> 54d25611
 
 /// support for polling filters
 pub mod filter;
