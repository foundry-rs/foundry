//! Subscription types
use alloy_primitives::hex;
<<<<<<< HEAD
use rand::{distr::Alphanumeric, rng, Rng};
=======
use rand::{Rng, distr::Alphanumeric, rng};
>>>>>>> 54d25611
use std::fmt;

/// Unique subscription id
#[derive(Clone, PartialEq, Eq, Hash, serde::Deserialize, serde::Serialize)]
#[serde(untagged)]
pub enum SubscriptionId {
    /// numerical sub id
    Number(u64),
    /// string sub id, a hash for example
    String(String),
}

impl SubscriptionId {
    /// Generates a new random hex identifier
    pub fn random_hex() -> Self {
        Self::String(hex_id())
    }
}

impl fmt::Display for SubscriptionId {
    fn fmt(&self, f: &mut fmt::Formatter<'_>) -> fmt::Result {
        match self {
            Self::Number(num) => num.fmt(f),
            Self::String(s) => s.fmt(f),
        }
    }
}

impl fmt::Debug for SubscriptionId {
    fn fmt(&self, f: &mut fmt::Formatter<'_>) -> fmt::Result {
        match self {
            Self::Number(num) => num.fmt(f),
            Self::String(s) => s.fmt(f),
        }
    }
}

/// Provides random hex identifier with a certain length
#[derive(Clone, Copy, Debug, PartialEq, Eq, Hash)]
pub struct HexIdProvider {
    len: usize,
}

impl HexIdProvider {
    /// Generates a random hex encoded Id
    pub fn generate(&self) -> String {
        let id: String =
            (&mut rng()).sample_iter(Alphanumeric).map(char::from).take(self.len).collect();
        let out = hex::encode(id);
        format!("0x{out}")
    }
}

impl Default for HexIdProvider {
    fn default() -> Self {
        Self { len: 16 }
    }
}

/// Returns a new random hex identifier
pub fn hex_id() -> String {
    HexIdProvider::default().generate()
}<|MERGE_RESOLUTION|>--- conflicted
+++ resolved
@@ -1,10 +1,6 @@
 //! Subscription types
 use alloy_primitives::hex;
-<<<<<<< HEAD
-use rand::{distr::Alphanumeric, rng, Rng};
-=======
 use rand::{Rng, distr::Alphanumeric, rng};
->>>>>>> 54d25611
 use std::fmt;
 
 /// Unique subscription id
