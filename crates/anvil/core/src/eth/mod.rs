--- conflicted
+++ resolved
@@ -11,10 +11,6 @@
         filter::TraceFilter,
         geth::{GethDebugTracingCallOptions, GethDebugTracingOptions},
     },
-<<<<<<< HEAD
-    BlockId, BlockNumberOrTag as BlockNumber, BlockOverrides, Filter, Index,
-=======
->>>>>>> 54d25611
 };
 use alloy_serde::WithOtherFields;
 use foundry_common::serde_helpers::{
