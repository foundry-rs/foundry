--- conflicted
+++ resolved
@@ -559,40 +559,23 @@
 
                 let base = TxEnv {
                     caller,
-<<<<<<< HEAD
-                    transact_to: transact_to(to),
+                    kind: transact_to(to),
                     data: input.clone(),
                     chain_id,
-                    nonce: Some(0),
-=======
-                    kind: transact_to(kind),
-                    data: input.clone(),
-                    chain_id,
-                    nonce: *nonce,
->>>>>>> 0ca8dd47
+                    nonce: 0,
                     value: *value,
                     gas_price: 0,
                     gas_priority_fee: None,
                     gas_limit: { *gas_limit },
-<<<<<<< HEAD
-                    access_list: vec![],
-                    optimism: OptimismFields {
-                        source_hash: Some(*source_hash),
-                        mint: *mint,
-                        is_system_transaction: Some(*is_system_transaction),
-                        enveloped_tx: None,
-                    },
-=======
                     access_list: vec![].into(),
                     tx_type: DEPOSIT_TX_TYPE_ID,
->>>>>>> 0ca8dd47
                     ..Default::default()
                 };
 
                 let deposit = DepositTransactionParts {
                     source_hash: *source_hash,
-                    mint: Some(mint.to::<u128>()),
-                    is_system_transaction: *is_system_tx,
+                    mint: *mint,
+                    is_system_transaction: *is_system_transaction,
                 };
 
                 OpTransaction { base, deposit, enveloped_tx: None }
