//! Transaction related types

use crate::eth::transaction::optimism::{DepositTransaction, DepositTransactionRequest};
use alloy_consensus::{
    AnyReceiptEnvelope, Receipt, ReceiptEnvelope, ReceiptWithBloom, Signed, TxEip1559, TxEip2930,
    TxEip4844, TxEip4844Variant, TxEip4844WithSidecar, TxEnvelope, TxLegacy, TxReceipt,
};
use alloy_eips::eip2718::{Decodable2718, Encodable2718};
use alloy_primitives::{Address, Bloom, Bytes, Log, Signature, TxHash, TxKind, B256, U256};
use alloy_rlp::{length_of_length, Decodable, Encodable, Header};
use alloy_rpc_types::{
    request::TransactionRequest, AccessList, AnyTransactionReceipt, Signature as RpcSignature,
    Transaction as RpcTransaction, TransactionReceipt, WithOtherFields,
};
use bytes::BufMut;
use foundry_evm::traces::CallTraceNode;
use revm::{
    interpreter::InstructionResult,
    primitives::{CreateScheme, OptimismFields, TransactTo, TxEnv},
};
use serde::{Deserialize, Serialize};
use std::ops::{Deref, Mul};

pub mod optimism;

/// The signature used to bypass signing via the `eth_sendUnsignedTransaction` cheat RPC
#[cfg(feature = "impersonated-tx")]
pub fn impersonated_signature() -> Signature {
    Signature::from_scalars_and_parity(B256::with_last_byte(1), B256::with_last_byte(1), false)
        .unwrap()
}

/// Converts a [TransactionRequest] into a [TypedTransactionRequest].
/// Should be removed once the call builder abstraction for providers is in place.
pub fn transaction_request_to_typed(
    tx: WithOtherFields<TransactionRequest>,
) -> Option<TypedTransactionRequest> {
    let WithOtherFields::<TransactionRequest> {
        inner:
            TransactionRequest {
                from,
                to,
                gas_price,
                max_fee_per_gas,
                max_priority_fee_per_gas,
                max_fee_per_blob_gas,
                blob_versioned_hashes,
                gas,
                value,
                input,
                nonce,
                access_list,
                sidecar,
                transaction_type,
                ..
            },
        other,
    } = tx;

    // Special case: OP-stack deposit tx
    if transaction_type == Some(126) {
        return Some(TypedTransactionRequest::Deposit(DepositTransactionRequest {
            from: from.unwrap_or_default(),
            source_hash: other.get_deserialized::<B256>("sourceHash")?.ok()?,
            kind: to.unwrap_or_default(),
            mint: other.get_deserialized::<U256>("mint")?.ok()?,
            value: value.unwrap_or_default(),
            gas_limit: gas.unwrap_or_default(),
            is_system_tx: other.get_deserialized::<bool>("isSystemTx")?.ok()?,
            input: input.into_input().unwrap_or_default(),
        }))
    }

    match (
        transaction_type,
        gas_price,
        max_fee_per_gas,
        max_priority_fee_per_gas,
        access_list.as_ref(),
        max_fee_per_blob_gas,
        blob_versioned_hashes.as_ref(),
        sidecar,
        to,
    ) {
        // legacy transaction
        (Some(0), _, None, None, None, None, None, None, _) |
        (None, Some(_), None, None, None, None, None, None, _) => {
            Some(TypedTransactionRequest::Legacy(TxLegacy {
                nonce: nonce.unwrap_or_default(),
                gas_price: gas_price.unwrap_or_default(),
                gas_limit: gas.unwrap_or_default(),
                value: value.unwrap_or(U256::ZERO),
                input: input.into_input().unwrap_or_default(),
                to: to.unwrap_or_default(),
                chain_id: None,
            }))
        }
        // EIP2930
        (Some(1), _, None, None, _, None, None, None, _) |
        (None, _, None, None, Some(_), None, None, None, _) => {
            Some(TypedTransactionRequest::EIP2930(TxEip2930 {
                nonce: nonce.unwrap_or_default(),
                gas_price: gas_price.unwrap_or_default(),
                gas_limit: gas.unwrap_or_default(),
                value: value.unwrap_or(U256::ZERO),
                input: input.into_input().unwrap_or_default(),
                to: to.unwrap_or_default(),
                chain_id: 0,
                access_list: access_list.unwrap_or_default(),
            }))
        }
        // EIP1559
        (Some(2), None, _, _, _, _, None, None, _) |
        (None, None, Some(_), _, _, _, None, None, _) |
        (None, None, _, Some(_), _, _, None, None, _) |
        (None, None, None, None, None, _, None, None, _) => {
            // Empty fields fall back to the canonical transaction schema.
            Some(TypedTransactionRequest::EIP1559(TxEip1559 {
                nonce: nonce.unwrap_or_default(),
                max_fee_per_gas: max_fee_per_gas.unwrap_or_default(),
                max_priority_fee_per_gas: max_priority_fee_per_gas.unwrap_or_default(),
                gas_limit: gas.unwrap_or_default(),
                value: value.unwrap_or(U256::ZERO),
                input: input.into_input().unwrap_or_default(),
                to: to.unwrap_or_default(),
                chain_id: 0,
                access_list: access_list.unwrap_or_default(),
            }))
        }
        // EIP4844
        (Some(3), None, _, _, _, Some(_), Some(_), Some(sidecar), to) => {
            let tx = TxEip4844 {
                nonce: nonce.unwrap_or_default(),
                max_fee_per_gas: max_fee_per_gas.unwrap_or_default(),
                max_priority_fee_per_gas: max_priority_fee_per_gas.unwrap_or_default(),
                max_fee_per_blob_gas: max_fee_per_blob_gas.unwrap_or_default(),
                gas_limit: gas.unwrap_or_default(),
                value: value.unwrap_or(U256::ZERO),
                input: input.into_input().unwrap_or_default(),
                to: match to.unwrap_or(TxKind::Create) {
                    TxKind::Call(to) => to,
                    TxKind::Create => Address::ZERO,
                },
                chain_id: 0,
                access_list: access_list.unwrap_or_default(),
                blob_versioned_hashes: blob_versioned_hashes.unwrap_or_default(),
            };
<<<<<<< HEAD
            let blob_sidecar = BlobTransactionSidecar {
                blobs: sidecar.blobs,
                commitments: sidecar.commitments,
                proofs: sidecar.proofs,
            };
=======
>>>>>>> bc5e78d4
            Some(TypedTransactionRequest::EIP4844(TxEip4844Variant::TxEip4844WithSidecar(
                TxEip4844WithSidecar::from_tx_and_sidecar(tx, sidecar),
            )))
        }
        _ => None,
    }
}

#[derive(Clone, Debug, PartialEq, Eq)]
pub enum TypedTransactionRequest {
    Legacy(TxLegacy),
    EIP2930(TxEip2930),
    EIP1559(TxEip1559),
    EIP4844(TxEip4844Variant),
    Deposit(DepositTransactionRequest),
}

/// A wrapper for [TypedTransaction] that allows impersonating accounts.
///
/// This is a helper that carries the `impersonated` sender so that the right hash
/// [TypedTransaction::impersonated_hash] can be created.
#[derive(Clone, Debug, PartialEq, Eq)]
pub struct MaybeImpersonatedTransaction {
    pub transaction: TypedTransaction,
    pub impersonated_sender: Option<Address>,
}

impl MaybeImpersonatedTransaction {
    /// Creates a new wrapper for the given transaction
    pub fn new(transaction: TypedTransaction) -> Self {
        Self { transaction, impersonated_sender: None }
    }

    /// Creates a new impersonated transaction wrapper using the given sender
    pub fn impersonated(transaction: TypedTransaction, impersonated_sender: Address) -> Self {
        Self { transaction, impersonated_sender: Some(impersonated_sender) }
    }

    /// Recovers the Ethereum address which was used to sign the transaction.
    ///
    /// Note: this is feature gated so it does not conflict with the `Deref`ed
    /// [TypedTransaction::recover] function by default.
    #[cfg(feature = "impersonated-tx")]
    pub fn recover(&self) -> Result<Address, alloy_primitives::SignatureError> {
        if let Some(sender) = self.impersonated_sender {
            return Ok(sender)
        }
        self.transaction.recover()
    }

    /// Returns the hash of the transaction
    ///
    /// Note: this is feature gated so it does not conflict with the `Deref`ed
    /// [TypedTransaction::hash] function by default.
    #[cfg(feature = "impersonated-tx")]
    pub fn hash(&self) -> B256 {
        if self.transaction.is_impersonated() {
            if let Some(sender) = self.impersonated_sender {
                return self.transaction.impersonated_hash(sender)
            }
        }
        self.transaction.hash()
    }
}

impl Encodable for MaybeImpersonatedTransaction {
    fn encode(&self, out: &mut dyn bytes::BufMut) {
        self.transaction.encode(out)
    }
}

impl From<MaybeImpersonatedTransaction> for TypedTransaction {
    fn from(value: MaybeImpersonatedTransaction) -> Self {
        value.transaction
    }
}

impl From<TypedTransaction> for MaybeImpersonatedTransaction {
    fn from(value: TypedTransaction) -> Self {
        MaybeImpersonatedTransaction::new(value)
    }
}

impl Decodable for MaybeImpersonatedTransaction {
    fn decode(buf: &mut &[u8]) -> alloy_rlp::Result<Self> {
        TypedTransaction::decode(buf).map(MaybeImpersonatedTransaction::new)
    }
}

impl AsRef<TypedTransaction> for MaybeImpersonatedTransaction {
    fn as_ref(&self) -> &TypedTransaction {
        &self.transaction
    }
}

impl Deref for MaybeImpersonatedTransaction {
    type Target = TypedTransaction;

    fn deref(&self) -> &Self::Target {
        &self.transaction
    }
}

impl From<MaybeImpersonatedTransaction> for RpcTransaction {
    fn from(value: MaybeImpersonatedTransaction) -> Self {
        let hash = value.hash();
        let sender = value.recover().unwrap_or_default();
        to_alloy_transaction_with_hash_and_sender(value.transaction, hash, sender)
    }
}

pub fn to_alloy_transaction_with_hash_and_sender(
    transaction: TypedTransaction,
    hash: B256,
    from: Address,
) -> RpcTransaction {
    match transaction {
        TypedTransaction::Legacy(t) => RpcTransaction {
            hash,
            nonce: t.tx().nonce,
            block_hash: None,
            block_number: None,
            transaction_index: None,
            from,
            to: None,
            value: t.tx().value,
            gas_price: Some(t.tx().gas_price),
            max_fee_per_gas: Some(t.tx().gas_price),
            max_priority_fee_per_gas: Some(t.tx().gas_price),
            gas: t.tx().gas_limit,
            input: t.tx().input.clone(),
            chain_id: t.tx().chain_id,
            signature: Some(RpcSignature {
                r: t.signature().r(),
                s: t.signature().s(),
                v: U256::from(t.signature().v().y_parity_byte()),
                y_parity: None,
            }),
            access_list: None,
            transaction_type: None,
            max_fee_per_blob_gas: None,
            blob_versioned_hashes: None,
            other: Default::default(),
        },
        TypedTransaction::EIP2930(t) => RpcTransaction {
            hash,
            nonce: t.tx().nonce,
            block_hash: None,
            block_number: None,
            transaction_index: None,
            from,
            to: None,
            value: t.tx().value,
            gas_price: Some(t.tx().gas_price),
            max_fee_per_gas: Some(t.tx().gas_price),
            max_priority_fee_per_gas: Some(t.tx().gas_price),
            gas: t.tx().gas_limit,
            input: t.tx().input.clone(),
            chain_id: Some(t.tx().chain_id),
            signature: Some(RpcSignature {
                r: t.signature().r(),
                s: t.signature().s(),
                v: U256::from(t.signature().v().y_parity_byte()),
                y_parity: Some(alloy_rpc_types::Parity::from(t.signature().v().y_parity())),
            }),
            access_list: Some(t.tx().access_list.clone()),
            transaction_type: Some(1),
            max_fee_per_blob_gas: None,
            blob_versioned_hashes: None,
            other: Default::default(),
        },
        TypedTransaction::EIP1559(t) => RpcTransaction {
            hash,
            nonce: t.tx().nonce,
            block_hash: None,
            block_number: None,
            transaction_index: None,
            from,
            to: None,
            value: t.tx().value,
            gas_price: None,
            max_fee_per_gas: Some(t.tx().max_fee_per_gas),
            max_priority_fee_per_gas: Some(t.tx().max_priority_fee_per_gas),
            gas: t.tx().gas_limit,
            input: t.tx().input.clone(),
            chain_id: Some(t.tx().chain_id),
            signature: Some(RpcSignature {
                r: t.signature().r(),
                s: t.signature().s(),
                v: U256::from(t.signature().v().y_parity_byte()),
                y_parity: Some(alloy_rpc_types::Parity::from(t.signature().v().y_parity())),
            }),
            access_list: Some(t.tx().access_list.clone()),
            transaction_type: Some(2),
            max_fee_per_blob_gas: None,
            blob_versioned_hashes: None,
            other: Default::default(),
        },
        TypedTransaction::EIP4844(t) => RpcTransaction {
            hash,
            nonce: t.tx().tx().nonce,
            block_hash: None,
            block_number: None,
            transaction_index: None,
            from,
            to: None,
            value: t.tx().tx().value,
            gas_price: Some(t.tx().tx().max_fee_per_gas),
            max_fee_per_gas: Some(t.tx().tx().max_fee_per_gas),
            max_priority_fee_per_gas: Some(t.tx().tx().max_priority_fee_per_gas),
            gas: t.tx().tx().gas_limit,
            input: t.tx().tx().input.clone(),
            chain_id: Some(t.tx().tx().chain_id),
            signature: Some(RpcSignature {
                r: t.signature().r(),
                s: t.signature().s(),
                v: U256::from(t.signature().v().y_parity_byte()),
                y_parity: Some(alloy_rpc_types::Parity::from(t.signature().v().y_parity())),
            }),
            access_list: Some(t.tx().tx().access_list.clone()),
            transaction_type: Some(3),
            max_fee_per_blob_gas: Some(t.tx().tx().max_fee_per_blob_gas),
            blob_versioned_hashes: Some(t.tx().tx().blob_versioned_hashes.clone()),
            other: Default::default(),
        },
        TypedTransaction::Deposit(t) => RpcTransaction {
            hash,
            nonce: t.nonce,
            block_hash: None,
            block_number: None,
            transaction_index: None,
            from,
            to: None,
            value: t.value,
            gas_price: None,
            max_fee_per_gas: None,
            max_priority_fee_per_gas: None,
            gas: t.gas_limit,
            input: t.input.clone().0.into(),
            chain_id: t.chain_id().map(u64::from),
            signature: None,
            access_list: None,
            transaction_type: None,
            max_fee_per_blob_gas: None,
            blob_versioned_hashes: None,
            other: Default::default(),
        },
    }
}

/// Queued transaction
#[derive(Clone, Debug, PartialEq, Eq)]
pub struct PendingTransaction {
    /// The actual transaction
    pub transaction: MaybeImpersonatedTransaction,
    /// the recovered sender of this transaction
    sender: Address,
    /// hash of `transaction`, so it can easily be reused with encoding and hashing agan
    hash: TxHash,
}

impl PendingTransaction {
    pub fn new(transaction: TypedTransaction) -> Result<Self, alloy_primitives::SignatureError> {
        let sender = transaction.recover()?;
        let hash = transaction.hash();
        Ok(Self { transaction: MaybeImpersonatedTransaction::new(transaction), sender, hash })
    }

    #[cfg(feature = "impersonated-tx")]
    pub fn with_impersonated(transaction: TypedTransaction, sender: Address) -> Self {
        let hash = transaction.impersonated_hash(sender);
        Self {
            transaction: MaybeImpersonatedTransaction::impersonated(transaction, sender),
            sender,
            hash,
        }
    }

    pub fn nonce(&self) -> u64 {
        self.transaction.nonce()
    }

    pub fn hash(&self) -> &TxHash {
        &self.hash
    }

    pub fn sender(&self) -> &Address {
        &self.sender
    }

    /// Converts the [PendingTransaction] into the [TxEnv] context that [`revm`](foundry_evm)
    /// expects.
    pub fn to_revm_tx_env(&self) -> TxEnv {
        fn transact_to(kind: &TxKind) -> TransactTo {
            match kind {
                TxKind::Call(c) => TransactTo::Call(*c),
                TxKind::Create => TransactTo::Create(CreateScheme::Create),
            }
        }

        let caller = *self.sender();
        match &self.transaction.transaction {
            TypedTransaction::Legacy(tx) => {
                let chain_id = tx.tx().chain_id;
                let TxLegacy { nonce, gas_price, gas_limit, value, to, input, .. } = tx.tx();
                TxEnv {
                    caller,
                    transact_to: transact_to(to),
                    data: input.clone(),
                    chain_id,
                    nonce: Some(*nonce),
                    value: (*value),
                    gas_price: U256::from(*gas_price),
                    gas_priority_fee: None,
                    gas_limit: *gas_limit as u64,
                    access_list: vec![],
                    ..Default::default()
                }
            }
            TypedTransaction::EIP2930(tx) => {
                let TxEip2930 {
                    chain_id,
                    nonce,
                    gas_price,
                    gas_limit,
                    to,
                    value,
                    input,
                    access_list,
                    ..
                } = tx.tx();
                TxEnv {
                    caller,
                    transact_to: transact_to(to),
                    data: input.clone(),
                    chain_id: Some(*chain_id),
                    nonce: Some(*nonce),
                    value: *value,
                    gas_price: U256::from(*gas_price),
                    gas_priority_fee: None,
                    gas_limit: *gas_limit as u64,
                    access_list: access_list.flattened(),
                    ..Default::default()
                }
            }
            TypedTransaction::EIP1559(tx) => {
                let TxEip1559 {
                    chain_id,
                    nonce,
                    max_priority_fee_per_gas,
                    max_fee_per_gas,
                    gas_limit,
                    to,
                    value,
                    input,
                    access_list,
                    ..
                } = tx.tx();
                TxEnv {
                    caller,
                    transact_to: transact_to(to),
                    data: input.clone(),
                    chain_id: Some(*chain_id),
                    nonce: Some(*nonce),
                    value: *value,
                    gas_price: U256::from(*max_fee_per_gas),
                    gas_priority_fee: Some(U256::from(*max_priority_fee_per_gas)),
                    gas_limit: *gas_limit as u64,
                    access_list: access_list.flattened(),
                    ..Default::default()
                }
            }
            TypedTransaction::EIP4844(tx) => {
                let TxEip4844 {
                    chain_id,
                    nonce,
                    max_fee_per_blob_gas,
                    max_fee_per_gas,
                    max_priority_fee_per_gas,
                    gas_limit,
                    to,
                    value,
                    input,
                    access_list,
                    blob_versioned_hashes,
                    ..
                } = tx.tx().tx();
                TxEnv {
                    caller,
                    transact_to: TransactTo::call(*to),
                    data: input.clone(),
                    chain_id: Some(*chain_id),
                    nonce: Some(*nonce),
                    value: *value,
                    gas_price: U256::from(*max_fee_per_gas),
                    gas_priority_fee: Some(U256::from(*max_priority_fee_per_gas)),
                    max_fee_per_blob_gas: Some(U256::from(*max_fee_per_blob_gas)),
                    blob_hashes: blob_versioned_hashes.clone(),
                    gas_limit: *gas_limit as u64,
                    access_list: access_list.flattened(),
                    ..Default::default()
                }
            }
            TypedTransaction::Deposit(tx) => {
                let chain_id = tx.chain_id();
                let DepositTransaction {
                    nonce,
                    source_hash,
                    gas_limit,
                    value,
                    kind,
                    mint,
                    input,
                    is_system_tx,
                    ..
                } = tx;
                TxEnv {
                    caller,
                    transact_to: transact_to(kind),
                    data: input.clone(),
                    chain_id,
                    nonce: Some(*nonce),
                    value: *value,
                    gas_price: U256::ZERO,
                    gas_priority_fee: None,
                    gas_limit: *gas_limit as u64,
                    access_list: vec![],
                    optimism: OptimismFields {
                        source_hash: Some(*source_hash),
                        mint: Some(mint.to::<u128>()),
                        is_system_transaction: Some(*is_system_tx),
                        enveloped_tx: None,
                    },
                    ..Default::default()
                }
            }
        }
    }
}

/// Container type for signed, typed transactions.
#[derive(Clone, Debug, PartialEq, Eq)]
pub enum TypedTransaction {
    /// Legacy transaction type
    Legacy(Signed<TxLegacy>),
    /// EIP-2930 transaction
    EIP2930(Signed<TxEip2930>),
    /// EIP-1559 transaction
    EIP1559(Signed<TxEip1559>),
    /// EIP-4844 transaction
    EIP4844(Signed<TxEip4844Variant>),
    /// op-stack deposit transaction
    Deposit(DepositTransaction),
}

impl TypedTransaction {
    /// Returns true if the transaction uses dynamic fees: EIP1559 or EIP4844
    pub fn is_dynamic_fee(&self) -> bool {
        matches!(self, TypedTransaction::EIP1559(_)) || matches!(self, TypedTransaction::EIP4844(_))
    }

    pub fn gas_price(&self) -> u128 {
        match self {
            TypedTransaction::Legacy(tx) => tx.tx().gas_price,
            TypedTransaction::EIP2930(tx) => tx.tx().gas_price,
            TypedTransaction::EIP1559(tx) => tx.tx().max_fee_per_gas,
            TypedTransaction::EIP4844(tx) => tx.tx().tx().max_fee_per_blob_gas,
            TypedTransaction::Deposit(_) => 0,
        }
    }

    pub fn gas_limit(&self) -> u128 {
        match self {
            TypedTransaction::Legacy(tx) => tx.tx().gas_limit,
            TypedTransaction::EIP2930(tx) => tx.tx().gas_limit,
            TypedTransaction::EIP1559(tx) => tx.tx().gas_limit,
            TypedTransaction::EIP4844(tx) => tx.tx().tx().gas_limit,
            TypedTransaction::Deposit(tx) => tx.gas_limit,
        }
    }

    pub fn value(&self) -> U256 {
        U256::from(match self {
            TypedTransaction::Legacy(tx) => tx.tx().value,
            TypedTransaction::EIP2930(tx) => tx.tx().value,
            TypedTransaction::EIP1559(tx) => tx.tx().value,
            TypedTransaction::EIP4844(tx) => tx.tx().tx().value,
            TypedTransaction::Deposit(tx) => tx.value,
        })
    }

    pub fn data(&self) -> &Bytes {
        match self {
            TypedTransaction::Legacy(tx) => &tx.tx().input,
            TypedTransaction::EIP2930(tx) => &tx.tx().input,
            TypedTransaction::EIP1559(tx) => &tx.tx().input,
            TypedTransaction::EIP4844(tx) => &tx.tx().tx().input,
            TypedTransaction::Deposit(tx) => &tx.input,
        }
    }

    /// Returns the transaction type
    pub fn r#type(&self) -> Option<u8> {
        match self {
            TypedTransaction::Legacy(_) => None,
            TypedTransaction::EIP2930(_) => Some(1),
            TypedTransaction::EIP1559(_) => Some(2),
            TypedTransaction::EIP4844(_) => Some(3),
            TypedTransaction::Deposit(_) => Some(0x7E),
        }
    }

    /// Max cost of the transaction
    /// It is the gas limit multiplied by the gas price,
    /// and if the transaction is EIP-4844, the result of (total blob gas cost * max fee per blob
    /// gas) is also added
    pub fn max_cost(&self) -> u128 {
        let mut max_cost = self.gas_limit().saturating_mul(self.gas_price());

        if self.is_eip4844() {
            max_cost = max_cost.saturating_add(
                self.blob_gas().unwrap_or(0).mul(self.max_fee_per_blob_gas().unwrap_or(0)),
            )
        }

        max_cost
    }

    pub fn blob_gas(&self) -> Option<u128> {
        match self {
            TypedTransaction::EIP4844(tx) => Some(tx.tx().tx().blob_gas() as u128),
            _ => None,
        }
    }

    pub fn max_fee_per_blob_gas(&self) -> Option<u128> {
        match self {
            TypedTransaction::EIP4844(tx) => Some(tx.tx().tx().max_fee_per_blob_gas),
            _ => None,
        }
    }

    /// Returns a helper type that contains commonly used values as fields
    pub fn essentials(&self) -> TransactionEssentials {
        match self {
            TypedTransaction::Legacy(t) => TransactionEssentials {
                kind: t.tx().to,
                input: t.tx().input.clone(),
                nonce: t.tx().nonce,
                gas_limit: t.tx().gas_limit,
                gas_price: Some(U256::from(t.tx().gas_price)),
                max_fee_per_gas: None,
                max_priority_fee_per_gas: None,
                max_fee_per_blob_gas: None,
                blob_versioned_hashes: None,
                value: t.tx().value,
                chain_id: t.tx().chain_id,
                access_list: Default::default(),
            },
            TypedTransaction::EIP2930(t) => TransactionEssentials {
                kind: t.tx().to,
                input: t.tx().input.clone(),
                nonce: t.tx().nonce,
                gas_limit: t.tx().gas_limit,
                gas_price: Some(U256::from(t.tx().gas_price)),
                max_fee_per_gas: None,
                max_priority_fee_per_gas: None,
                max_fee_per_blob_gas: None,
                blob_versioned_hashes: None,
                value: t.tx().value,
                chain_id: Some(t.tx().chain_id),
                access_list: t.tx().access_list.clone(),
            },
            TypedTransaction::EIP1559(t) => TransactionEssentials {
                kind: t.tx().to,
                input: t.tx().input.clone(),
                nonce: t.tx().nonce,
                gas_limit: t.tx().gas_limit,
                gas_price: None,
                max_fee_per_gas: Some(U256::from(t.tx().max_fee_per_gas)),
                max_priority_fee_per_gas: Some(U256::from(t.tx().max_priority_fee_per_gas)),
                max_fee_per_blob_gas: None,
                blob_versioned_hashes: None,
                value: t.tx().value,
                chain_id: Some(t.tx().chain_id),
                access_list: t.tx().access_list.clone(),
            },
            TypedTransaction::EIP4844(t) => TransactionEssentials {
                kind: TxKind::Call(t.tx().tx().to),
                input: t.tx().tx().input.clone(),
                nonce: t.tx().tx().nonce,
                gas_limit: t.tx().tx().gas_limit,
                gas_price: Some(U256::from(t.tx().tx().max_fee_per_blob_gas)),
                max_fee_per_gas: Some(U256::from(t.tx().tx().max_fee_per_gas)),
                max_priority_fee_per_gas: Some(U256::from(t.tx().tx().max_priority_fee_per_gas)),
                max_fee_per_blob_gas: Some(U256::from(t.tx().tx().max_fee_per_blob_gas)),
                blob_versioned_hashes: Some(t.tx().tx().blob_versioned_hashes.clone()),
                value: t.tx().tx().value,
                chain_id: Some(t.tx().tx().chain_id),
                access_list: t.tx().tx().access_list.clone(),
            },
            TypedTransaction::Deposit(t) => TransactionEssentials {
                kind: t.kind,
                input: t.input.clone(),
                nonce: t.nonce,
                gas_limit: t.gas_limit,
                gas_price: Some(U256::from(0)),
                max_fee_per_gas: None,
                max_priority_fee_per_gas: None,
                max_fee_per_blob_gas: None,
                blob_versioned_hashes: None,
                value: t.value,
                chain_id: t.chain_id(),
                access_list: Default::default(),
            },
        }
    }

    pub fn nonce(&self) -> u64 {
        match self {
            TypedTransaction::Legacy(t) => t.tx().nonce,
            TypedTransaction::EIP2930(t) => t.tx().nonce,
            TypedTransaction::EIP1559(t) => t.tx().nonce,
            TypedTransaction::EIP4844(t) => t.tx().tx().nonce,
            TypedTransaction::Deposit(t) => t.nonce,
        }
    }

    pub fn chain_id(&self) -> Option<u64> {
        match self {
            TypedTransaction::Legacy(t) => t.tx().chain_id,
            TypedTransaction::EIP2930(t) => Some(t.tx().chain_id),
            TypedTransaction::EIP1559(t) => Some(t.tx().chain_id),
            TypedTransaction::EIP4844(t) => Some(t.tx().tx().chain_id),
            TypedTransaction::Deposit(t) => t.chain_id(),
        }
    }

    pub fn as_legacy(&self) -> Option<&Signed<TxLegacy>> {
        match self {
            TypedTransaction::Legacy(tx) => Some(tx),
            _ => None,
        }
    }

    /// Returns true whether this tx is a legacy transaction
    pub fn is_legacy(&self) -> bool {
        matches!(self, TypedTransaction::Legacy(_))
    }

    /// Returns true whether this tx is a EIP1559 transaction
    pub fn is_eip1559(&self) -> bool {
        matches!(self, TypedTransaction::EIP1559(_))
    }

    /// Returns true whether this tx is a EIP2930 transaction
    pub fn is_eip2930(&self) -> bool {
        matches!(self, TypedTransaction::EIP2930(_))
    }

    /// Returns true whether this tx is a EIP4844 transaction
    pub fn is_eip4844(&self) -> bool {
        matches!(self, TypedTransaction::EIP4844(_))
    }

    /// Returns the hash of the transaction.
    ///
    /// Note: If this transaction has the Impersonated signature then this returns a modified unique
    /// hash. This allows us to treat impersonated transactions as unique.
    pub fn hash(&self) -> B256 {
        match self {
            TypedTransaction::Legacy(t) => *t.hash(),
            TypedTransaction::EIP2930(t) => *t.hash(),
            TypedTransaction::EIP1559(t) => *t.hash(),
            TypedTransaction::EIP4844(t) => *t.hash(),
            TypedTransaction::Deposit(t) => t.hash(),
        }
    }

    /// Returns true if the transaction was impersonated (using the impersonate Signature)
    #[cfg(feature = "impersonated-tx")]
    pub fn is_impersonated(&self) -> bool {
        self.signature() == impersonated_signature()
    }

    /// Returns the hash if the transaction is impersonated (using a fake signature)
    ///
    /// This appends the `address` before hashing it
    #[cfg(feature = "impersonated-tx")]
    pub fn impersonated_hash(&self, sender: Address) -> B256 {
        let mut buffer = Vec::<u8>::new();
        Encodable::encode(self, &mut buffer);
        buffer.extend_from_slice(sender.as_ref());
        B256::from_slice(alloy_primitives::utils::keccak256(&buffer).as_slice())
    }

    /// Recovers the Ethereum address which was used to sign the transaction.
    pub fn recover(&self) -> Result<Address, alloy_primitives::SignatureError> {
        match self {
            TypedTransaction::Legacy(tx) => tx.recover_signer(),
            TypedTransaction::EIP2930(tx) => tx.recover_signer(),
            TypedTransaction::EIP1559(tx) => tx.recover_signer(),
            TypedTransaction::EIP4844(tx) => tx.recover_signer(),
            TypedTransaction::Deposit(tx) => tx.recover(),
        }
    }

    /// Returns what kind of transaction this is
    pub fn kind(&self) -> TxKind {
        match self {
            TypedTransaction::Legacy(tx) => tx.tx().to,
            TypedTransaction::EIP2930(tx) => tx.tx().to,
            TypedTransaction::EIP1559(tx) => tx.tx().to,
            TypedTransaction::EIP4844(tx) => TxKind::Call(tx.tx().tx().to),
            TypedTransaction::Deposit(tx) => tx.kind,
        }
    }

    /// Returns the callee if this transaction is a call
    pub fn to(&self) -> Option<Address> {
        self.kind().to().copied()
    }

    /// Returns the Signature of the transaction
    pub fn signature(&self) -> Signature {
        match self {
            TypedTransaction::Legacy(tx) => *tx.signature(),
            TypedTransaction::EIP2930(tx) => *tx.signature(),
            TypedTransaction::EIP1559(tx) => *tx.signature(),
            TypedTransaction::EIP4844(tx) => *tx.signature(),
            TypedTransaction::Deposit(_) => Signature::from_scalars_and_parity(
                B256::with_last_byte(1),
                B256::with_last_byte(1),
                false,
            )
            .unwrap(),
        }
    }
}

impl Encodable for TypedTransaction {
    fn encode(&self, out: &mut dyn bytes::BufMut) {
        match self {
            TypedTransaction::Legacy(tx) => TxEnvelope::from(tx.clone()).encode(out),
            TypedTransaction::EIP2930(tx) => TxEnvelope::from(tx.clone()).encode(out),
            TypedTransaction::EIP1559(tx) => TxEnvelope::from(tx.clone()).encode(out),
            TypedTransaction::EIP4844(tx) => TxEnvelope::from(tx.clone()).encode(out),
            TypedTransaction::Deposit(tx) => {
                let tx_payload_len = tx.fields_len();
                let tx_header_len = Header { list: false, payload_length: tx_payload_len }.length();
                Header { list: false, payload_length: 1 + tx_payload_len + tx_header_len }
                    .encode(out);
                out.put_u8(0x7E);
                tx.encode(out);
            }
        }
    }
}

impl Decodable for TypedTransaction {
    fn decode(buf: &mut &[u8]) -> alloy_rlp::Result<Self> {
        let mut h_decode_copy = *buf;
        let header = alloy_rlp::Header::decode(&mut h_decode_copy)?;

        // Legacy TX
        if header.list {
            return Ok(TxEnvelope::decode(buf)?.into())
        }

        // Check byte after header
        let ty = *h_decode_copy.first().ok_or(alloy_rlp::Error::Custom("empty slice"))?;

        if ty != 0x7E {
            Ok(TxEnvelope::decode(buf)?.into())
        } else {
            Ok(Self::Deposit(DepositTransaction::decode(&mut h_decode_copy)?))
        }
    }
}

impl Encodable2718 for TypedTransaction {
    fn type_flag(&self) -> Option<u8> {
        self.r#type()
    }

    fn encode_2718_len(&self) -> usize {
        match self {
            TypedTransaction::Legacy(tx) => TxEnvelope::from(tx.clone()).encode_2718_len(),
            TypedTransaction::EIP2930(tx) => TxEnvelope::from(tx.clone()).encode_2718_len(),
            TypedTransaction::EIP1559(tx) => TxEnvelope::from(tx.clone()).encode_2718_len(),
            TypedTransaction::EIP4844(tx) => TxEnvelope::from(tx.clone()).encode_2718_len(),
            TypedTransaction::Deposit(tx) => 1 + tx.length(),
        }
    }

    fn encode_2718(&self, out: &mut dyn BufMut) {
        match self {
            TypedTransaction::Legacy(tx) => TxEnvelope::from(tx.clone()).encode_2718(out),
            TypedTransaction::EIP2930(tx) => TxEnvelope::from(tx.clone()).encode_2718(out),
            TypedTransaction::EIP1559(tx) => TxEnvelope::from(tx.clone()).encode_2718(out),
            TypedTransaction::EIP4844(tx) => TxEnvelope::from(tx.clone()).encode_2718(out),
            TypedTransaction::Deposit(tx) => {
                out.put_u8(0x7E);
                tx.encode(out);
            }
        }
    }
}

impl Decodable2718 for TypedTransaction {
    fn typed_decode(ty: u8, buf: &mut &[u8]) -> alloy_rlp::Result<Self> {
        if ty == 0x7E {
            return Ok(Self::Deposit(DepositTransaction::decode(buf)?))
        }
        match TxEnvelope::typed_decode(ty, buf)? {
            TxEnvelope::Eip2930(tx) => Ok(Self::EIP2930(tx)),
            TxEnvelope::Eip1559(tx) => Ok(Self::EIP1559(tx)),
            TxEnvelope::Eip4844(tx) => Ok(Self::EIP4844(tx)),
            _ => unreachable!(),
        }
    }

    fn fallback_decode(buf: &mut &[u8]) -> alloy_rlp::Result<Self> {
        match TxEnvelope::fallback_decode(buf)? {
            TxEnvelope::Legacy(tx) => Ok(Self::Legacy(tx)),
            _ => unreachable!(),
        }
    }
}

impl From<TxEnvelope> for TypedTransaction {
    fn from(value: TxEnvelope) -> Self {
        match value {
            TxEnvelope::Legacy(tx) => TypedTransaction::Legacy(tx),
            TxEnvelope::Eip2930(tx) => TypedTransaction::EIP2930(tx),
            TxEnvelope::Eip1559(tx) => TypedTransaction::EIP1559(tx),
            TxEnvelope::Eip4844(tx) => TypedTransaction::EIP4844(tx),
            _ => unreachable!(),
        }
    }
}

#[derive(Clone, Debug, PartialEq, Eq)]
pub struct TransactionEssentials {
    pub kind: TxKind,
    pub input: Bytes,
    pub nonce: u64,
    pub gas_limit: u128,
    pub gas_price: Option<U256>,
    pub max_fee_per_gas: Option<U256>,
    pub max_priority_fee_per_gas: Option<U256>,
    pub max_fee_per_blob_gas: Option<U256>,
    pub blob_versioned_hashes: Option<Vec<B256>>,
    pub value: U256,
    pub chain_id: Option<u64>,
    pub access_list: AccessList,
}

/// Represents all relevant information of an executed transaction
#[derive(Clone, Debug, PartialEq, Eq)]
pub struct TransactionInfo {
    pub transaction_hash: B256,
    pub transaction_index: u64,
    pub from: Address,
    pub to: Option<Address>,
    pub contract_address: Option<Address>,
    pub traces: Vec<CallTraceNode>,
    pub exit: InstructionResult,
    pub out: Option<Bytes>,
    pub nonce: u64,
    pub gas_used: u128,
}

#[derive(Debug, Serialize, Deserialize, Clone, PartialEq, Eq)]
#[serde(rename_all = "camelCase")]
pub struct DepositReceipt<T = alloy_primitives::Log> {
    #[serde(flatten)]
    pub inner: ReceiptWithBloom<T>,
    pub deposit_nonce: Option<u64>,
    pub deposit_nonce_version: Option<u64>,
}

impl DepositReceipt {
    fn payload_len(&self) -> usize {
        self.inner.receipt.status.length() +
            self.inner.receipt.cumulative_gas_used.length() +
            self.inner.logs_bloom.length() +
            self.inner.receipt.logs.length() +
            self.deposit_nonce.map_or(0, |n| n.length()) +
            self.deposit_nonce_version.map_or(0, |n| n.length())
    }

    /// Returns the rlp header for the receipt payload.
    fn receipt_rlp_header(&self) -> alloy_rlp::Header {
        alloy_rlp::Header { list: true, payload_length: self.payload_len() }
    }

    /// Encodes the receipt data.
    fn encode_fields(&self, out: &mut dyn BufMut) {
        self.receipt_rlp_header().encode(out);
        self.inner.receipt.status.encode(out);
        self.inner.receipt.cumulative_gas_used.encode(out);
        self.inner.logs_bloom.encode(out);
        self.inner.receipt.logs.encode(out);
        if let Some(n) = self.deposit_nonce {
            n.encode(out);
        }
        if let Some(n) = self.deposit_nonce_version {
            n.encode(out);
        }
    }

    /// Decodes the receipt payload
    fn decode_receipt(buf: &mut &[u8]) -> alloy_rlp::Result<Self> {
        let b: &mut &[u8] = &mut &**buf;
        let rlp_head = alloy_rlp::Header::decode(b)?;
        if !rlp_head.list {
            return Err(alloy_rlp::Error::UnexpectedString);
        }
        let started_len = b.len();
        let remaining = |b: &[u8]| rlp_head.payload_length - (started_len - b.len()) > 0;

        let status = Decodable::decode(b)?;
        let cumulative_gas_used = Decodable::decode(b)?;
        let logs_bloom = Decodable::decode(b)?;
        let logs = Decodable::decode(b)?;
        let deposit_nonce = remaining(b).then(|| alloy_rlp::Decodable::decode(b)).transpose()?;
        let deposit_nonce_version =
            remaining(b).then(|| alloy_rlp::Decodable::decode(b)).transpose()?;

        let this = Self {
            inner: ReceiptWithBloom {
                receipt: Receipt { status, cumulative_gas_used, logs },
                logs_bloom,
            },
            deposit_nonce,
            deposit_nonce_version,
        };

        let consumed = started_len - b.len();
        if consumed != rlp_head.payload_length {
            return Err(alloy_rlp::Error::ListLengthMismatch {
                expected: rlp_head.payload_length,
                got: consumed,
            });
        }

        *buf = *b;
        Ok(this)
    }
}

impl alloy_rlp::Encodable for DepositReceipt {
    fn encode(&self, out: &mut dyn BufMut) {
        self.encode_fields(out);
    }

    fn length(&self) -> usize {
        let payload_length = self.payload_len();
        payload_length + length_of_length(payload_length)
    }
}

impl alloy_rlp::Decodable for DepositReceipt {
    fn decode(buf: &mut &[u8]) -> alloy_rlp::Result<Self> {
        Self::decode_receipt(buf)
    }
}

#[derive(Clone, Debug, PartialEq, Eq, Serialize, Deserialize)]
#[serde(tag = "type")]
pub enum TypedReceipt<T = alloy_primitives::Log> {
    #[serde(rename = "0x0", alias = "0x00")]
    Legacy(ReceiptWithBloom<T>),
    #[serde(rename = "0x1", alias = "0x01")]
    EIP2930(ReceiptWithBloom<T>),
    #[serde(rename = "0x2", alias = "0x02")]
    EIP1559(ReceiptWithBloom<T>),
    #[serde(rename = "0x3", alias = "0x03")]
    EIP4844(ReceiptWithBloom<T>),
    #[serde(rename = "0x7E", alias = "0x7e")]
    Deposit(DepositReceipt<T>),
}

impl<T> TypedReceipt<T> {
    pub fn as_receipt_with_bloom(&self) -> &ReceiptWithBloom<T> {
        match self {
            TypedReceipt::Legacy(r) |
            TypedReceipt::EIP1559(r) |
            TypedReceipt::EIP2930(r) |
            TypedReceipt::EIP4844(r) => r,
            TypedReceipt::Deposit(r) => &r.inner,
        }
    }
}

impl TypedReceipt {
    pub fn cumulative_gas_used(&self) -> u128 {
        self.as_receipt_with_bloom().cumulative_gas_used()
    }

    pub fn logs_bloom(&self) -> &Bloom {
        &self.as_receipt_with_bloom().logs_bloom
    }

    pub fn logs(&self) -> &[Log] {
        self.as_receipt_with_bloom().logs()
    }
}

impl From<ReceiptEnvelope<alloy_rpc_types::Log>> for TypedReceipt<alloy_rpc_types::Log> {
    fn from(value: ReceiptEnvelope<alloy_rpc_types::Log>) -> Self {
        match value {
            ReceiptEnvelope::Legacy(r) => TypedReceipt::Legacy(r),
            ReceiptEnvelope::Eip2930(r) => TypedReceipt::EIP2930(r),
            ReceiptEnvelope::Eip1559(r) => TypedReceipt::EIP1559(r),
            ReceiptEnvelope::Eip4844(r) => TypedReceipt::EIP4844(r),
            _ => unreachable!(),
        }
    }
}

impl Encodable for TypedReceipt {
    fn encode(&self, out: &mut dyn bytes::BufMut) {
        match self {
            TypedReceipt::Legacy(r) => r.encode(out),
            receipt => {
                let payload_len = match receipt {
                    TypedReceipt::EIP2930(r) => r.length() + 1,
                    TypedReceipt::EIP1559(r) => r.length() + 1,
                    TypedReceipt::EIP4844(r) => r.length() + 1,
                    TypedReceipt::Deposit(r) => r.length() + 1,
                    _ => unreachable!("receipt already matched"),
                };

                match receipt {
                    TypedReceipt::EIP2930(r) => {
                        Header { list: true, payload_length: payload_len }.encode(out);
                        1u8.encode(out);
                        r.encode(out);
                    }
                    TypedReceipt::EIP1559(r) => {
                        Header { list: true, payload_length: payload_len }.encode(out);
                        2u8.encode(out);
                        r.encode(out);
                    }
                    TypedReceipt::EIP4844(r) => {
                        Header { list: true, payload_length: payload_len }.encode(out);
                        3u8.encode(out);
                        r.encode(out);
                    }
                    TypedReceipt::Deposit(r) => {
                        Header { list: true, payload_length: payload_len }.encode(out);
                        0x7Eu8.encode(out);
                        r.encode(out);
                    }
                    _ => unreachable!("receipt already matched"),
                }
            }
        }
    }
}

impl Decodable for TypedReceipt {
    fn decode(buf: &mut &[u8]) -> alloy_rlp::Result<Self> {
        use bytes::Buf;
        use std::cmp::Ordering;

        // a receipt is either encoded as a string (non legacy) or a list (legacy).
        // We should not consume the buffer if we are decoding a legacy receipt, so let's
        // check if the first byte is between 0x80 and 0xbf.
        let rlp_type = *buf
            .first()
            .ok_or(alloy_rlp::Error::Custom("cannot decode a receipt from empty bytes"))?;

        match rlp_type.cmp(&alloy_rlp::EMPTY_LIST_CODE) {
            Ordering::Less => {
                // strip out the string header
                let _header = Header::decode(buf)?;
                let receipt_type = *buf.first().ok_or(alloy_rlp::Error::Custom(
                    "typed receipt cannot be decoded from an empty slice",
                ))?;
                if receipt_type == 0x01 {
                    buf.advance(1);
                    <ReceiptWithBloom as Decodable>::decode(buf).map(TypedReceipt::EIP2930)
                } else if receipt_type == 0x02 {
                    buf.advance(1);
                    <ReceiptWithBloom as Decodable>::decode(buf).map(TypedReceipt::EIP1559)
                } else if receipt_type == 0x03 {
                    buf.advance(1);
                    <ReceiptWithBloom as Decodable>::decode(buf).map(TypedReceipt::EIP4844)
                } else if receipt_type == 0x7E {
                    buf.advance(1);
                    <DepositReceipt as Decodable>::decode(buf).map(TypedReceipt::Deposit)
                } else {
                    Err(alloy_rlp::Error::Custom("invalid receipt type"))
                }
            }
            Ordering::Equal => {
                Err(alloy_rlp::Error::Custom("an empty list is not a valid receipt encoding"))
            }
            Ordering::Greater => {
                <ReceiptWithBloom as Decodable>::decode(buf).map(TypedReceipt::Legacy)
            }
        }
    }
}

pub type ReceiptResponse = TransactionReceipt<TypedReceipt<alloy_rpc_types::Log>>;

pub fn convert_to_anvil_receipt(receipt: AnyTransactionReceipt) -> Option<ReceiptResponse> {
    let WithOtherFields {
        inner:
            TransactionReceipt {
                transaction_hash,
                transaction_index,
                block_hash,
                block_number,
                gas_used,
                contract_address,
                effective_gas_price,
                from,
                to,
                blob_gas_price,
                blob_gas_used,
                state_root,
                inner: AnyReceiptEnvelope { inner: receipt_with_bloom, r#type },
            },
        other,
    } = receipt;

    Some(TransactionReceipt {
        transaction_hash,
        transaction_index,
        block_hash,
        block_number,
        gas_used,
        contract_address,
        effective_gas_price,
        from,
        to,
        blob_gas_price,
        blob_gas_used,
        state_root,
        inner: match r#type {
            0x00 => TypedReceipt::Legacy(receipt_with_bloom),
            0x01 => TypedReceipt::EIP2930(receipt_with_bloom),
            0x02 => TypedReceipt::EIP1559(receipt_with_bloom),
            0x03 => TypedReceipt::EIP4844(receipt_with_bloom),
            0x7E => TypedReceipt::Deposit(DepositReceipt {
                inner: receipt_with_bloom,
                deposit_nonce: other.get("depositNonce").and_then(|v| v.as_u64()),
                deposit_nonce_version: other.get("depositNonceVersion").and_then(|v| v.as_u64()),
            }),
            _ => return None,
        },
    })
}

#[cfg(test)]
mod tests {
    use alloy_primitives::{b256, hex, LogData};
    use std::str::FromStr;

    use super::*;

    #[test]
    fn test_decode_call() {
        let bytes_first = &mut &hex::decode("f86b02843b9aca00830186a094d3e8763675e4c425df46cc3b5c0f6cbdac39604687038d7ea4c68000802ba00eb96ca19e8a77102767a41fc85a36afd5c61ccb09911cec5d3e86e193d9c5aea03a456401896b1b6055311536bf00a718568c744d8c1f9df59879e8350220ca18").unwrap()[..];
        let decoded = TypedTransaction::decode(&mut &bytes_first[..]).unwrap();

        let tx = TxLegacy {
            nonce: 2u64,
            gas_price: 1000000000u128,
            gas_limit: 100000u128,
            to: TxKind::Call(Address::from_slice(
                &hex::decode("d3e8763675e4c425df46cc3b5c0f6cbdac396046").unwrap()[..],
            )),
            value: U256::from(1000000000000000u64),
            input: Bytes::default(),
            chain_id: Some(4),
        };

        let signature = Signature::from_str("0eb96ca19e8a77102767a41fc85a36afd5c61ccb09911cec5d3e86e193d9c5ae3a456401896b1b6055311536bf00a718568c744d8c1f9df59879e8350220ca182b").unwrap();

        let tx = TypedTransaction::Legacy(Signed::new_unchecked(
            tx.clone(),
            signature,
            b256!("a517b206d2223278f860ea017d3626cacad4f52ff51030dc9a96b432f17f8d34"),
        ));

        assert_eq!(tx, decoded);
    }

    #[test]
    fn test_decode_create_goerli() {
        // test that an example create tx from goerli decodes properly
        let tx_bytes =
              hex::decode("02f901ee05228459682f008459682f11830209bf8080b90195608060405234801561001057600080fd5b50610175806100206000396000f3fe608060405234801561001057600080fd5b506004361061002b5760003560e01c80630c49c36c14610030575b600080fd5b61003861004e565b604051610045919061011d565b60405180910390f35b60606020600052600f6020527f68656c6c6f2073746174656d696e64000000000000000000000000000000000060405260406000f35b600081519050919050565b600082825260208201905092915050565b60005b838110156100be5780820151818401526020810190506100a3565b838111156100cd576000848401525b50505050565b6000601f19601f8301169050919050565b60006100ef82610084565b6100f9818561008f565b93506101098185602086016100a0565b610112816100d3565b840191505092915050565b6000602082019050818103600083015261013781846100e4565b90509291505056fea264697066735822122051449585839a4ea5ac23cae4552ef8a96b64ff59d0668f76bfac3796b2bdbb3664736f6c63430008090033c080a0136ebffaa8fc8b9fda9124de9ccb0b1f64e90fbd44251b4c4ac2501e60b104f9a07eb2999eec6d185ef57e91ed099afb0a926c5b536f0155dd67e537c7476e1471")
                  .unwrap();
        let _decoded = TypedTransaction::decode(&mut &tx_bytes[..]).unwrap();
    }

    #[test]
    fn can_recover_sender() {
        // random mainnet tx: https://etherscan.io/tx/0x86718885c4b4218c6af87d3d0b0d83e3cc465df2a05c048aa4db9f1a6f9de91f
        let bytes = hex::decode("02f872018307910d808507204d2cb1827d0094388c818ca8b9251b393131c08a736a67ccb19297880320d04823e2701c80c001a0cf024f4815304df2867a1a74e9d2707b6abda0337d2d54a4438d453f4160f190a07ac0e6b3bc9395b5b9c8b9e6d77204a236577a5b18467b9175c01de4faa208d9").unwrap();

        let Ok(TypedTransaction::EIP1559(tx)) = TypedTransaction::decode(&mut &bytes[..]) else {
            panic!("decoding TypedTransaction failed");
        };

        assert_eq!(
            tx.hash(),
            &"0x86718885c4b4218c6af87d3d0b0d83e3cc465df2a05c048aa4db9f1a6f9de91f"
                .parse::<B256>()
                .unwrap()
        );
        assert_eq!(
            tx.recover_signer().unwrap(),
            "0x95222290DD7278Aa3Ddd389Cc1E1d165CC4BAfe5".parse::<Address>().unwrap()
        );
    }

    // Test vector from https://sepolia.etherscan.io/tx/0x9a22ccb0029bc8b0ddd073be1a1d923b7ae2b2ea52100bae0db4424f9107e9c0
    // Blobscan: https://sepolia.blobscan.com/tx/0x9a22ccb0029bc8b0ddd073be1a1d923b7ae2b2ea52100bae0db4424f9107e9c0
    #[test]
    fn test_decode_live_4844_tx() {
        use alloy_primitives::{address, b256};

        // https://sepolia.etherscan.io/getRawTx?tx=0x9a22ccb0029bc8b0ddd073be1a1d923b7ae2b2ea52100bae0db4424f9107e9c0
        let raw_tx = alloy_primitives::hex::decode("0x03f9011d83aa36a7820fa28477359400852e90edd0008252089411e9ca82a3a762b4b5bd264d4173a242e7a770648080c08504a817c800f8a5a0012ec3d6f66766bedb002a190126b3549fce0047de0d4c25cffce0dc1c57921aa00152d8e24762ff22b1cfd9f8c0683786a7ca63ba49973818b3d1e9512cd2cec4a0013b98c6c83e066d5b14af2b85199e3d4fc7d1e778dd53130d180f5077e2d1c7a001148b495d6e859114e670ca54fb6e2657f0cbae5b08063605093a4b3dc9f8f1a0011ac212f13c5dff2b2c6b600a79635103d6f580a4221079951181b25c7e654901a0c8de4cced43169f9aa3d36506363b2d2c44f6c49fc1fd91ea114c86f3757077ea01e11fdd0d1934eda0492606ee0bb80a7bf8f35cc5f86ec60fe5031ba48bfd544").unwrap();
        let res = TypedTransaction::decode(&mut raw_tx.as_slice()).unwrap();
        assert_eq!(res.r#type(), Some(3));

        let tx = match res {
            TypedTransaction::EIP4844(tx) => tx,
            _ => unreachable!(),
        };

        assert_eq!(tx.tx().tx().to, address!("11E9CA82A3a762b4B5bd264d4173a242e7a77064"));

        assert_eq!(
            tx.tx().tx().blob_versioned_hashes,
            vec![
                b256!("012ec3d6f66766bedb002a190126b3549fce0047de0d4c25cffce0dc1c57921a"),
                b256!("0152d8e24762ff22b1cfd9f8c0683786a7ca63ba49973818b3d1e9512cd2cec4"),
                b256!("013b98c6c83e066d5b14af2b85199e3d4fc7d1e778dd53130d180f5077e2d1c7"),
                b256!("01148b495d6e859114e670ca54fb6e2657f0cbae5b08063605093a4b3dc9f8f1"),
                b256!("011ac212f13c5dff2b2c6b600a79635103d6f580a4221079951181b25c7e6549")
            ]
        );

        let from = tx.recover_signer().unwrap();
        assert_eq!(from, address!("A83C816D4f9b2783761a22BA6FADB0eB0606D7B2"));
    }

    #[test]
    fn can_recover_sender_not_normalized() {
        let bytes = hex::decode("f85f800182520894095e7baea6a6c7c4c2dfeb977efac326af552d870a801ba048b55bfa915ac795c431978d8a6a992b628d557da5ff759b307d495a36649353a0efffd310ac743f371de3b9f7f9cb56c0b28ad43601b4ab949f53faa07bd2c804").unwrap();

        let Ok(TypedTransaction::Legacy(tx)) = TypedTransaction::decode(&mut &bytes[..]) else {
            panic!("decoding TypedTransaction failed");
        };

        assert_eq!(tx.tx().input, Bytes::from(b""));
        assert_eq!(tx.tx().gas_price, 1);
        assert_eq!(tx.tx().gas_limit, 21000);
        assert_eq!(tx.tx().nonce, 0);
        if let TxKind::Call(to) = tx.tx().to {
            assert_eq!(
                to,
                "0x095e7baea6a6c7c4c2dfeb977efac326af552d87".parse::<Address>().unwrap()
            );
        } else {
            panic!("expected a call transaction");
        }
        assert_eq!(tx.tx().value, U256::from(0x0au64));
        assert_eq!(
            tx.recover_signer().unwrap(),
            "0f65fe9276bc9a24ae7083ae28e2660ef72df99e".parse::<Address>().unwrap()
        );
    }

    #[test]
    fn encode_legacy_receipt() {
        let expected = hex::decode("f901668001b9010000000000000000000000000000000000000000000000000000000000000000000000000000000000000000000000000000000000000000000000000000000000000000000000000000000000000000000000000000000000000000000000000000000000000000000000000000000000000000000000000000000000000000000000000000000000000000000000000000000000000000000000000000000000000000000000000000000000000000000000000000000000000000000000000000000000000000000000000000000000000000000000000000000000000000000000000000000000000000000000000000000000000000000000000000000000f85ff85d940000000000000000000000000000000000000011f842a0000000000000000000000000000000000000000000000000000000000000deada0000000000000000000000000000000000000000000000000000000000000beef830100ff").unwrap();

        let mut data = vec![];
        let receipt = TypedReceipt::Legacy(ReceiptWithBloom {
            receipt: Receipt {
                status: false,
                cumulative_gas_used: 0x1u128,
                logs: vec![Log {
                    address: Address::from_str("0000000000000000000000000000000000000011").unwrap(),
                    data: LogData::new_unchecked(
                        vec![
                            B256::from_str(
                                "000000000000000000000000000000000000000000000000000000000000dead",
                            )
                            .unwrap(),
                            B256::from_str(
                                "000000000000000000000000000000000000000000000000000000000000beef",
                            )
                            .unwrap(),
                        ],
                        Bytes::from_str("0100ff").unwrap(),
                    ),
                }],
            },
            logs_bloom: [0; 256].into(),
        });

        receipt.encode(&mut data);

        // check that the rlp length equals the length of the expected rlp
        assert_eq!(receipt.length(), expected.len());
        assert_eq!(data, expected);
    }

    #[test]
    fn decode_legacy_receipt() {
        let data = hex::decode("f901668001b9010000000000000000000000000000000000000000000000000000000000000000000000000000000000000000000000000000000000000000000000000000000000000000000000000000000000000000000000000000000000000000000000000000000000000000000000000000000000000000000000000000000000000000000000000000000000000000000000000000000000000000000000000000000000000000000000000000000000000000000000000000000000000000000000000000000000000000000000000000000000000000000000000000000000000000000000000000000000000000000000000000000000000000000000000000000000f85ff85d940000000000000000000000000000000000000011f842a0000000000000000000000000000000000000000000000000000000000000deada0000000000000000000000000000000000000000000000000000000000000beef830100ff").unwrap();

        let expected = TypedReceipt::Legacy(ReceiptWithBloom {
            receipt: Receipt {
                status: false,
                cumulative_gas_used: 0x1u128,
                logs: vec![Log {
                    address: Address::from_str("0000000000000000000000000000000000000011").unwrap(),
                    data: LogData::new_unchecked(
                        vec![
                            B256::from_str(
                                "000000000000000000000000000000000000000000000000000000000000dead",
                            )
                            .unwrap(),
                            B256::from_str(
                                "000000000000000000000000000000000000000000000000000000000000beef",
                            )
                            .unwrap(),
                        ],
                        Bytes::from_str("0100ff").unwrap(),
                    ),
                }],
            },
            logs_bloom: [0; 256].into(),
        });

        let receipt = TypedReceipt::decode(&mut &data[..]).unwrap();

        assert_eq!(receipt, expected);
    }
}<|MERGE_RESOLUTION|>--- conflicted
+++ resolved
@@ -145,14 +145,6 @@
                 access_list: access_list.unwrap_or_default(),
                 blob_versioned_hashes: blob_versioned_hashes.unwrap_or_default(),
             };
-<<<<<<< HEAD
-            let blob_sidecar = BlobTransactionSidecar {
-                blobs: sidecar.blobs,
-                commitments: sidecar.commitments,
-                proofs: sidecar.proofs,
-            };
-=======
->>>>>>> bc5e78d4
             Some(TypedTransactionRequest::EIP4844(TxEip4844Variant::TxEip4844WithSidecar(
                 TxEip4844WithSidecar::from_tx_and_sidecar(tx, sidecar),
             )))
