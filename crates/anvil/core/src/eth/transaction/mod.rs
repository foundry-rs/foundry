--- conflicted
+++ resolved
@@ -7,11 +7,10 @@
     TxEnvelope, TxLegacy, TxReceipt,
 };
 use alloy_eips::eip2718::{Decodable2718, Encodable2718};
-<<<<<<< HEAD
-use alloy_primitives::{Address, Bloom, Bytes, Log, Signature, TxHash, TxKind, B256, U256, U64};
-=======
-use alloy_primitives::{Address, Bloom, Bytes, Log, Parity, Signature, TxHash, TxKind, B256, U256};
->>>>>>> a66a0cf2
+
+use alloy_primitives::{
+    Address, Bloom, Bytes, Log, Parity, Signature, TxHash, TxKind, B256, U256, U64,
+};
 use alloy_rlp::{length_of_length, Decodable, Encodable, Header};
 use alloy_rpc_types::{
     other::OtherFields, request::TransactionRequest, AccessList, AnyTransactionReceipt,
@@ -66,7 +65,7 @@
             gas_limit: gas.unwrap_or_default(),
             is_system_tx: other.get_deserialized::<bool>("isSystemTx")?.ok()?,
             input: input.into_input().unwrap_or_default(),
-        }))
+        }));
     }
 
     match (
@@ -81,8 +80,8 @@
         to,
     ) {
         // legacy transaction
-        (Some(0), _, None, None, None, None, None, None, _) |
-        (None, Some(_), None, None, None, None, None, None, _) => {
+        (Some(0), _, None, None, None, None, None, None, _)
+        | (None, Some(_), None, None, None, None, None, None, _) => {
             Some(TypedTransactionRequest::Legacy(TxLegacy {
                 nonce: nonce.unwrap_or_default(),
                 gas_price: gas_price.unwrap_or_default(),
@@ -94,8 +93,8 @@
             }))
         }
         // EIP2930
-        (Some(1), _, None, None, _, None, None, None, _) |
-        (None, _, None, None, Some(_), None, None, None, _) => {
+        (Some(1), _, None, None, _, None, None, None, _)
+        | (None, _, None, None, Some(_), None, None, None, _) => {
             Some(TypedTransactionRequest::EIP2930(TxEip2930 {
                 nonce: nonce.unwrap_or_default(),
                 gas_price: gas_price.unwrap_or_default(),
@@ -108,10 +107,10 @@
             }))
         }
         // EIP1559
-        (Some(2), None, _, _, _, _, None, None, _) |
-        (None, None, Some(_), _, _, _, None, None, _) |
-        (None, None, _, Some(_), _, _, None, None, _) |
-        (None, None, None, None, None, _, None, None, _) => {
+        (Some(2), None, _, _, _, _, None, None, _)
+        | (None, None, Some(_), _, _, _, None, None, _)
+        | (None, None, _, Some(_), _, _, None, None, _)
+        | (None, None, None, None, None, _, None, None, _) => {
             // Empty fields fall back to the canonical transaction schema.
             Some(TypedTransactionRequest::EIP1559(TxEip1559 {
                 nonce: nonce.unwrap_or_default(),
@@ -152,9 +151,9 @@
 }
 
 fn has_optimism_fields(other: &OtherFields) -> bool {
-    other.contains_key("sourceHash") &&
-        other.contains_key("mint") &&
-        other.contains_key("isSystemTx")
+    other.contains_key("sourceHash")
+        && other.contains_key("mint")
+        && other.contains_key("isSystemTx")
 }
 
 #[derive(Clone, Debug, PartialEq, Eq)]
@@ -194,7 +193,7 @@
     #[cfg(feature = "impersonated-tx")]
     pub fn recover(&self) -> Result<Address, alloy_primitives::SignatureError> {
         if let Some(sender) = self.impersonated_sender {
-            return Ok(sender)
+            return Ok(sender);
         }
         self.transaction.recover()
     }
@@ -215,7 +214,7 @@
     #[cfg(feature = "impersonated-tx")]
     pub fn hash(&self) -> B256 {
         if let Some(sender) = self.impersonated_sender {
-            return self.transaction.impersonated_hash(sender)
+            return self.transaction.impersonated_hash(sender);
         }
         self.transaction.hash()
     }
@@ -916,7 +915,7 @@
 
         // Legacy TX
         if header.list {
-            return Ok(TxEnvelope::decode(buf)?.into())
+            return Ok(TxEnvelope::decode(buf)?.into());
         }
 
         // Check byte after header
@@ -962,7 +961,7 @@
 impl Decodable2718 for TypedTransaction {
     fn typed_decode(ty: u8, buf: &mut &[u8]) -> alloy_rlp::Result<Self> {
         if ty == 0x7E {
-            return Ok(Self::Deposit(DepositTransaction::decode(buf)?))
+            return Ok(Self::Deposit(DepositTransaction::decode(buf)?));
         }
         match TxEnvelope::typed_decode(ty, buf)? {
             TxEnvelope::Eip2930(tx) => Ok(Self::EIP2930(tx)),
@@ -1036,12 +1035,12 @@
 
 impl DepositReceipt {
     fn payload_len(&self) -> usize {
-        self.inner.receipt.status.length() +
-            self.inner.receipt.cumulative_gas_used.length() +
-            self.inner.logs_bloom.length() +
-            self.inner.receipt.logs.length() +
-            self.deposit_nonce.map_or(0, |n| n.length()) +
-            self.deposit_receipt_version.map_or(0, |n| n.length())
+        self.inner.receipt.status.length()
+            + self.inner.receipt.cumulative_gas_used.length()
+            + self.inner.logs_bloom.length()
+            + self.inner.receipt.logs.length()
+            + self.deposit_nonce.map_or(0, |n| n.length())
+            + self.deposit_receipt_version.map_or(0, |n| n.length())
     }
 
     /// Returns the rlp header for the receipt payload.
@@ -1295,7 +1294,7 @@
 impl Decodable2718 for TypedReceipt {
     fn typed_decode(ty: u8, buf: &mut &[u8]) -> alloy_rlp::Result<Self> {
         if ty == 0x7E {
-            return Ok(Self::Deposit(DepositReceipt::decode(buf)?))
+            return Ok(Self::Deposit(DepositReceipt::decode(buf)?));
         }
         match ReceiptEnvelope::typed_decode(ty, buf)? {
             ReceiptEnvelope::Eip2930(tx) => Ok(Self::EIP2930(tx)),
