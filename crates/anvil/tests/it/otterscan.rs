//! Tests for otterscan endpoints.

use crate::abi::MulticallContract;
use alloy_primitives::{address, Address, Bytes, U256};
use alloy_provider::Provider;
use alloy_rpc_types::{
    trace::otterscan::{InternalOperation, OperationType, TraceEntry},
    BlockNumberOrTag, BlockTransactions, TransactionRequest,
};
use alloy_serde::WithOtherFields;
use alloy_sol_types::{sol, SolCall, SolError, SolValue};
use anvil::{spawn, Hardfork, NodeConfig};
use std::collections::VecDeque;

#[tokio::test(flavor = "multi_thread")]
async fn erigon_get_header_by_number() {
    let (api, _handle) = spawn(NodeConfig::test()).await;
    api.mine_one().await;

    let res0 = api.erigon_get_header_by_number(0.into()).await.unwrap().unwrap();
    assert_eq!(res0.header.number, Some(0));

    let res1 = api.erigon_get_header_by_number(1.into()).await.unwrap().unwrap();
    assert_eq!(res1.header.number, Some(1));
}

#[tokio::test(flavor = "multi_thread")]
async fn ots_get_api_level() {
    let (api, _handle) = spawn(NodeConfig::test()).await;

    assert_eq!(api.ots_get_api_level().await.unwrap(), 8);
}

#[tokio::test(flavor = "multi_thread")]
async fn ots_get_internal_operations_contract_deploy() {
    let (api, handle) = spawn(NodeConfig::test()).await;
    let provider = handle.http_provider();
    let sender = handle.dev_accounts().next().unwrap();

    let contract_receipt = MulticallContract::deploy_builder(&provider)
        .send()
        .await
        .unwrap()
        .get_receipt()
        .await
        .unwrap();

    let res = api.ots_get_internal_operations(contract_receipt.transaction_hash).await.unwrap();
    assert_eq!(
        res,
        [InternalOperation {
            r#type: OperationType::OpCreate,
            from: sender,
            to: contract_receipt.contract_address.unwrap(),
            value: U256::from(0)
        }],
    );
}

#[tokio::test(flavor = "multi_thread")]
async fn ots_get_internal_operations_contract_transfer() {
    let (api, handle) = spawn(NodeConfig::test()).await;
    let provider = handle.http_provider();

    let accounts: Vec<_> = handle.dev_wallets().collect();
    let from = accounts[0].address();
    let to = accounts[1].address();

    let amount = handle.genesis_balance().checked_div(U256::from(2u64)).unwrap();

    let tx = TransactionRequest::default().to(to).value(amount).from(from);
    let tx = WithOtherFields::new(tx);

    let receipt = provider.send_transaction(tx).await.unwrap().get_receipt().await.unwrap();

    let res = api.ots_get_internal_operations(receipt.transaction_hash).await.unwrap();
    assert_eq!(
        res,
        [InternalOperation { r#type: OperationType::OpTransfer, from, to, value: amount }],
    );
}

#[tokio::test(flavor = "multi_thread")]
async fn ots_get_internal_operations_contract_create2() {
    sol!(
        #[sol(rpc, bytecode = "60808060405234601557610147908161001a8239f35b5f80fdfe6080600436101561000e575f80fd5b5f3560e01c636cd5c39b14610021575f80fd5b346100d0575f3660031901126100d0575f602082810191825282526001600160401b03916040810191838311828410176100d4578261008960405f959486958252606081019486865281518091608084015e81018660808201520360208101845201826100ee565b519082734e59b44847b379578588920ca78fbf26c0b4956c5af1903d156100e8573d9081116100d4576040516100c991601f01601f1916602001906100ee565b156100d057005b5f80fd5b634e487b7160e01b5f52604160045260245ffd5b506100c9565b601f909101601f19168101906001600160401b038211908210176100d45760405256fea2646970667358221220f76968e121fc002b537029df51a2aecca0793282491baf84b872ffbfbfb1c9d764736f6c63430008190033")]
        contract Contract {
            address constant CREATE2_DEPLOYER = 0x4e59b44847b379578588920cA78FbF26c0B4956C;

            function deployContract() public {
                uint256 salt = 0;
                uint256 code = 0;
                bytes memory creationCode = abi.encodePacked(code);
                (bool success,) = address(CREATE2_DEPLOYER).call(abi.encodePacked(salt, creationCode));
                require(success);
            }
        }
    );

    let (api, handle) = spawn(NodeConfig::test()).await;
    let provider = handle.http_provider();

    let contract = Contract::deploy(&provider).await.unwrap();

    let receipt = contract.deployContract().send().await.unwrap().get_receipt().await.unwrap();

    let res = api.ots_get_internal_operations(receipt.transaction_hash).await.unwrap();
    assert_eq!(
        res,
        [InternalOperation {
            r#type: OperationType::OpCreate2,
            from: address!("4e59b44847b379578588920cA78FbF26c0B4956C"),
            to: address!("347bcdad821abc09b8c275881b368de36476b62c"),
            value: U256::from(0),
        }],
    );
}

#[tokio::test(flavor = "multi_thread")]
async fn ots_get_internal_operations_contract_selfdestruct_london() {
    ots_get_internal_operations_contract_selfdestruct(Hardfork::London).await;
}

#[tokio::test(flavor = "multi_thread")]
async fn ots_get_internal_operations_contract_selfdestruct_cancun() {
    ots_get_internal_operations_contract_selfdestruct(Hardfork::Cancun).await;
}

async fn ots_get_internal_operations_contract_selfdestruct(hardfork: Hardfork) {
    sol!(
        #[sol(rpc, bytecode = "608080604052607f908160108239f3fe6004361015600c57600080fd5b6000803560e01c6375fc8e3c14602157600080fd5b346046578060031936011260465773dcdd539da22bffaa499dbea4d37d086dde196e75ff5b80fdfea264697066735822122080a9ad005cc408b2d4e30ca11216d8e310700fbcdf58a629d6edbb91531f9c6164736f6c63430008190033")]
        contract Contract {
            constructor() payable {}
            function goodbye() public {
                selfdestruct(payable(0xDcDD539DA22bfFAa499dBEa4d37d086Dde196E75));
            }
        }
    );

    let (api, handle) = spawn(NodeConfig::test().with_hardfork(Some(hardfork))).await;
    let provider = handle.http_provider();

    let sender = handle.dev_accounts().next().unwrap();
    let value = U256::from(69);

    let contract_address =
        Contract::deploy_builder(&provider).from(sender).value(value).deploy().await.unwrap();
    let contract = Contract::new(contract_address, &provider);

    let receipt = contract.goodbye().send().await.unwrap().get_receipt().await.unwrap();

    // TODO: This is currently not supported by revm-inspectors
    let (expected_to, expected_value) = if hardfork < Hardfork::Cancun {
        (address!("DcDD539DA22bfFAa499dBEa4d37d086Dde196E75"), value)
    } else {
        (Address::ZERO, U256::ZERO)
    };

    let res = api.ots_get_internal_operations(receipt.transaction_hash).await.unwrap();
    assert_eq!(
        res,
        [InternalOperation {
            r#type: OperationType::OpSelfDestruct,
            from: contract_address,
            to: expected_to,
            value: expected_value,
        }],
    );
}

#[tokio::test(flavor = "multi_thread")]
async fn ots_has_code() {
    let (api, handle) = spawn(NodeConfig::test()).await;
    let provider = handle.http_provider();
    let sender = handle.dev_accounts().next().unwrap();

    api.mine_one().await;

    let contract_address = sender.create(0);

    // no code in the address before deploying
    assert!(!api.ots_has_code(contract_address, BlockNumberOrTag::Number(1)).await.unwrap());

    let contract_builder = MulticallContract::deploy_builder(&provider);
    let contract_receipt = contract_builder.send().await.unwrap().get_receipt().await.unwrap();

    let num = provider.get_block_number().await.unwrap();
    assert_eq!(num, contract_receipt.block_number.unwrap());

    // code is detected after deploying
    assert!(api.ots_has_code(contract_address, BlockNumberOrTag::Number(num)).await.unwrap());

    // code is not detected for the previous block
    assert!(!api.ots_has_code(contract_address, BlockNumberOrTag::Number(num - 1)).await.unwrap());
}

#[tokio::test(flavor = "multi_thread")]
async fn test_call_ots_trace_transaction() {
    sol!(
        #[sol(rpc, bytecode = "608080604052346026575f80546001600160a01b0319163317905561025e908161002b8239f35b5f80fdfe6080604081815260049081361015610015575f80fd5b5f925f3560e01c9081636a6758fe1461019a5750806396385e3914610123578063a1325397146101115763c04062261461004d575f80fd5b5f3660031901126100d5578051633533ac7f60e11b81526020818481305afa80156100cb576100d9575b50303b156100d55780516396385e3960e01b8152915f83828183305af180156100cb576100a2578380f35b919250906001600160401b0383116100b8575052005b604190634e487b7160e01b5f525260245ffd5b82513d5f823e3d90fd5b5f80fd5b6020813d602011610109575b816100f2602093836101b3565b810103126100d55751801515036100d5575f610077565b3d91506100e5565b346100d5575f3660031901126100d557005b5090346100d5575f3660031901126100d5575f805481908190819047906001600160a01b03165af1506101546101ea565b50815163a132539760e01b6020820190815282825292909182820191906001600160401b038311848410176100b8575f8086868686525190305af4506101986101ea565b005b346100d5575f3660031901126100d55780600160209252f35b601f909101601f19168101906001600160401b038211908210176101d657604052565b634e487b7160e01b5f52604160045260245ffd5b3d15610223573d906001600160401b0382116101d65760405191610218601f8201601f1916602001846101b3565b82523d5f602084013e565b60609056fea264697066735822122099817ea378044f1f6434272aeb1f3f01a734645e599e69b4caf2ba7a4fb65f9d64736f6c63430008190033")]
        contract Contract {
            address private owner;

            constructor() {
                owner = msg.sender;
            }

            function run() payable public {
                this.do_staticcall();
                this.do_call();
            }

            function do_staticcall() external view returns (bool) {
                return true;
            }

            function do_call() external {
                owner.call{value: address(this).balance}("");
                address(this).delegatecall(abi.encodeWithSignature("do_delegatecall()"));
            }

            function do_delegatecall() external {}
        }
    );

    let (api, handle) = spawn(NodeConfig::test()).await;
    let provider = handle.http_provider();
    let wallets = handle.dev_wallets().collect::<Vec<_>>();
    let sender = wallets[0].address();

    let contract_address = Contract::deploy_builder(&provider).from(sender).deploy().await.unwrap();
    let contract = Contract::new(contract_address, &provider);

    let receipt =
        contract.run().value(U256::from(1337)).send().await.unwrap().get_receipt().await.unwrap();

    let res = api.ots_trace_transaction(receipt.transaction_hash).await.unwrap();
    let expected = vec![
        TraceEntry {
            r#type: "CALL".to_string(),
            depth: 0,
            from: sender,
            to: contract_address,
            value: U256::from(1337),
            input: Contract::runCall::SELECTOR.into(),
<<<<<<< HEAD
            output: Bytes::default(),
=======
            output: Bytes::new(),
>>>>>>> 7c4482fc
        },
        TraceEntry {
            r#type: "STATICCALL".to_string(),
            depth: 1,
            from: contract_address,
            to: contract_address,
            value: U256::ZERO,
            input: Contract::do_staticcallCall::SELECTOR.into(),
<<<<<<< HEAD
            output: Bytes::default(),
=======
            output: true.abi_encode().into(),
>>>>>>> 7c4482fc
        },
        TraceEntry {
            r#type: "CALL".to_string(),
            depth: 1,
            from: contract_address,
            to: contract_address,
            value: U256::ZERO,
            input: Contract::do_callCall::SELECTOR.into(),
<<<<<<< HEAD
            output: Bytes::default(),
=======
            output: Bytes::new(),
>>>>>>> 7c4482fc
        },
        TraceEntry {
            r#type: "CALL".to_string(),
            depth: 2,
            from: contract_address,
            to: sender,
            value: U256::from(1337),
            input: Bytes::new(),
<<<<<<< HEAD
            output: Bytes::default(),
=======
            output: Bytes::new(),
>>>>>>> 7c4482fc
        },
        TraceEntry {
            r#type: "DELEGATECALL".to_string(),
            depth: 2,
            from: contract_address,
            to: contract_address,
            value: U256::ZERO,
            input: Contract::do_delegatecallCall::SELECTOR.into(),
<<<<<<< HEAD
            output: Bytes::default(),
=======
            output: Bytes::new(),
>>>>>>> 7c4482fc
        },
    ];
    assert_eq!(res, expected);
}

#[tokio::test(flavor = "multi_thread")]
async fn ots_get_transaction_error() {
    sol!(
        #[sol(rpc, bytecode = "6080806040523460135760a3908160188239f35b5f80fdfe60808060405260043610156011575f80fd5b5f3560e01c63f67f4650146023575f80fd5b346069575f3660031901126069576346b7545f60e11b81526020600482015260126024820152712932bb32b93a29ba3934b733a337b7a130b960711b6044820152606490fd5b5f80fdfea264697066735822122069222918090d4d3ddc6a9c8b6ef282464076c71f923a0e8618ed25489b87f12b64736f6c63430008190033")]
        contract Contract {
            error CustomError(string msg);

            function trigger_revert() public {
                revert CustomError("RevertStringFooBar");
            }
        }
    );

    let (api, handle) = spawn(NodeConfig::test()).await;
    let provider = handle.http_provider();

    let contract = Contract::deploy(&provider).await.unwrap();

    let receipt = contract.trigger_revert().send().await.unwrap().get_receipt().await.unwrap();

    let err = api.ots_get_transaction_error(receipt.transaction_hash).await.unwrap();
    let expected = Contract::CustomError { msg: String::from("RevertStringFooBar") }.abi_encode();
    assert_eq!(err, Bytes::from(expected));
}

#[tokio::test(flavor = "multi_thread")]
async fn ots_get_transaction_error_no_error() {
    let (api, handle) = spawn(NodeConfig::test()).await;
    let provider = handle.http_provider();

    // Send a successful transaction
    let tx = TransactionRequest::default().to(Address::random()).value(U256::from(100));
    let tx = WithOtherFields::new(tx);
    let receipt = provider.send_transaction(tx).await.unwrap().get_receipt().await.unwrap();

    let res = api.ots_get_transaction_error(receipt.transaction_hash).await.unwrap();
    assert!(res.is_empty(), "{res}");
}

#[tokio::test(flavor = "multi_thread")]
async fn ots_get_block_details() {
    let (api, handle) = spawn(NodeConfig::test()).await;
    let provider = handle.http_provider();

    let tx = TransactionRequest::default().to(Address::random()).value(U256::from(100));
    let tx = WithOtherFields::new(tx);
    let receipt = provider.send_transaction(tx).await.unwrap().get_receipt().await.unwrap();

    let result = api.ots_get_block_details(1.into()).await.unwrap();

    assert_eq!(result.block.transaction_count, 1);
    let hash = result.block.block.transactions.hashes().next().unwrap();
    assert_eq!(*hash, receipt.transaction_hash);
}

#[tokio::test(flavor = "multi_thread")]
async fn ots_get_block_details_by_hash() {
    let (api, handle) = spawn(NodeConfig::test()).await;
    let provider = handle.http_provider();

    let tx = TransactionRequest::default().to(Address::random()).value(U256::from(100));
    let tx = WithOtherFields::new(tx);
    let receipt = provider.send_transaction(tx).await.unwrap().get_receipt().await.unwrap();

    let block_hash = receipt.block_hash.unwrap();
    let result = api.ots_get_block_details_by_hash(block_hash).await.unwrap();

    assert_eq!(result.block.transaction_count, 1);
    let hash = match result.block.block.transactions {
        BlockTransactions::Full(txs) => txs[0].hash,
        BlockTransactions::Hashes(hashes) => hashes[0],
        BlockTransactions::Uncle => unreachable!(),
    };
    assert_eq!(hash, receipt.transaction_hash);
}

#[tokio::test(flavor = "multi_thread")]
async fn ots_get_block_transactions() {
    let (api, handle) = spawn(NodeConfig::test()).await;
    let provider = handle.http_provider();

    // disable automine
    api.anvil_set_auto_mine(false).await.unwrap();

    let mut hashes = VecDeque::new();
    for i in 0..10 {
        let tx =
            TransactionRequest::default().to(Address::random()).value(U256::from(100)).nonce(i);
        let tx = WithOtherFields::new(tx);
        let pending_receipt =
            provider.send_transaction(tx).await.unwrap().register().await.unwrap();
        hashes.push_back(*pending_receipt.tx_hash());
    }

    api.mine_one().await;

    let page_size = 3;
    for page in 0..4 {
        let result = api.ots_get_block_transactions(1, page, page_size).await.unwrap();

        assert!(result.receipts.len() <= page_size);
        let len = result.receipts.len();
        assert!(len <= page_size);
        assert!(result.fullblock.transaction_count == result.receipts.len());

        result.receipts.iter().enumerate().for_each(|(i, receipt)| {
            let expected = hashes.pop_front();
            assert_eq!(expected, Some(receipt.receipt.transaction_hash));
            assert_eq!(expected, result.fullblock.block.transactions.hashes().nth(i).copied());
        });
    }

    assert!(hashes.is_empty());
}

#[tokio::test(flavor = "multi_thread")]
async fn ots_search_transactions_before() {
    let (api, handle) = spawn(NodeConfig::test()).await;
    let provider = handle.http_provider();
    let sender = handle.dev_accounts().next().unwrap();

    let mut hashes = vec![];

    for i in 0..7 {
        let tx =
            TransactionRequest::default().to(Address::random()).value(U256::from(100)).nonce(i);
        let tx = WithOtherFields::new(tx);
        let receipt = provider.send_transaction(tx).await.unwrap().get_receipt().await.unwrap();
        hashes.push(receipt.transaction_hash);
    }

    let page_size = 2;
    let mut block = 0;
    for i in 0..4 {
        let result = api.ots_search_transactions_before(sender, block, page_size).await.unwrap();

        assert_eq!(result.first_page, i == 0);
        assert_eq!(result.last_page, i == 3);

        // check each individual hash
        result.txs.iter().for_each(|tx| {
            assert_eq!(hashes.pop(), Some(tx.hash));
        });

        block = result.txs.last().unwrap().block_number.unwrap();
    }

    assert!(hashes.is_empty());
}

#[tokio::test(flavor = "multi_thread")]
async fn ots_search_transactions_after() {
    let (api, handle) = spawn(NodeConfig::test()).await;
    let provider = handle.http_provider();
    let sender = handle.dev_accounts().next().unwrap();

    let mut hashes = VecDeque::new();

    for i in 0..7 {
        let tx =
            TransactionRequest::default().to(Address::random()).value(U256::from(100)).nonce(i);
        let tx = WithOtherFields::new(tx);
        let receipt = provider.send_transaction(tx).await.unwrap().get_receipt().await.unwrap();
        hashes.push_front(receipt.transaction_hash);
    }

    let page_size = 2;
    let mut block = 0;
    for i in 0..4 {
        let result = api.ots_search_transactions_after(sender, block, page_size).await.unwrap();

        assert_eq!(result.first_page, i == 3);
        assert_eq!(result.last_page, i == 0);

        // check each individual hash
        result.txs.iter().rev().for_each(|tx| {
            assert_eq!(hashes.pop_back(), Some(tx.hash));
        });

        block = result.txs.first().unwrap().block_number.unwrap();
    }

    assert!(hashes.is_empty());
}

#[tokio::test(flavor = "multi_thread")]
async fn ots_get_transaction_by_sender_and_nonce() {
    let (api, handle) = spawn(NodeConfig::test()).await;
    let provider = handle.http_provider();
    let sender = handle.dev_accounts().next().unwrap();

    let tx1 = WithOtherFields::new(
        TransactionRequest::default()
            .from(sender)
            .to(Address::random())
            .value(U256::from(100))
            .nonce(0),
    );
    let tx2 = WithOtherFields::new(
        TransactionRequest::default()
            .from(sender)
            .to(Address::random())
            .value(U256::from(100))
            .nonce(1),
    );

    let receipt1 = provider.send_transaction(tx1).await.unwrap().get_receipt().await.unwrap();
    let receipt2 = provider.send_transaction(tx2).await.unwrap().get_receipt().await.unwrap();

    let result1 =
        api.ots_get_transaction_by_sender_and_nonce(sender, U256::from(0)).await.unwrap().unwrap();
    let result2 =
        api.ots_get_transaction_by_sender_and_nonce(sender, U256::from(1)).await.unwrap().unwrap();

    assert_eq!(result1, receipt1.transaction_hash);
    assert_eq!(result2, receipt2.transaction_hash);
}

#[tokio::test(flavor = "multi_thread")]
async fn ots_get_contract_creator() {
    let (api, handle) = spawn(NodeConfig::test()).await;
    let provider = handle.http_provider();
    let sender = handle.dev_accounts().next().unwrap();

    let receipt = MulticallContract::deploy_builder(&provider)
        .send()
        .await
        .unwrap()
        .get_receipt()
        .await
        .unwrap();
    let contract_address = receipt.contract_address.unwrap();

    let creator = api.ots_get_contract_creator(contract_address).await.unwrap().unwrap();

    assert_eq!(creator.creator, sender);
    assert_eq!(creator.hash, receipt.transaction_hash);
}<|MERGE_RESOLUTION|>--- conflicted
+++ resolved
@@ -243,11 +243,7 @@
             to: contract_address,
             value: U256::from(1337),
             input: Contract::runCall::SELECTOR.into(),
-<<<<<<< HEAD
-            output: Bytes::default(),
-=======
             output: Bytes::new(),
->>>>>>> 7c4482fc
         },
         TraceEntry {
             r#type: "STATICCALL".to_string(),
@@ -256,11 +252,7 @@
             to: contract_address,
             value: U256::ZERO,
             input: Contract::do_staticcallCall::SELECTOR.into(),
-<<<<<<< HEAD
-            output: Bytes::default(),
-=======
             output: true.abi_encode().into(),
->>>>>>> 7c4482fc
         },
         TraceEntry {
             r#type: "CALL".to_string(),
@@ -269,11 +261,7 @@
             to: contract_address,
             value: U256::ZERO,
             input: Contract::do_callCall::SELECTOR.into(),
-<<<<<<< HEAD
-            output: Bytes::default(),
-=======
             output: Bytes::new(),
->>>>>>> 7c4482fc
         },
         TraceEntry {
             r#type: "CALL".to_string(),
@@ -282,11 +270,7 @@
             to: sender,
             value: U256::from(1337),
             input: Bytes::new(),
-<<<<<<< HEAD
-            output: Bytes::default(),
-=======
             output: Bytes::new(),
->>>>>>> 7c4482fc
         },
         TraceEntry {
             r#type: "DELEGATECALL".to_string(),
@@ -295,11 +279,7 @@
             to: contract_address,
             value: U256::ZERO,
             input: Contract::do_delegatecallCall::SELECTOR.into(),
-<<<<<<< HEAD
-            output: Bytes::default(),
-=======
             output: Bytes::new(),
->>>>>>> 7c4482fc
         },
     ];
     assert_eq!(res, expected);
