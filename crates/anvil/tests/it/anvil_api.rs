//! tests for custom anvil endpoints

use crate::{
    abi::{self, BUSD, Greeter, Multicall},
    fork::fork_config,
    utils::http_provider_with_signer,
};
use alloy_consensus::{SignableTransaction, TxEip1559};
use alloy_hardforks::EthereumHardfork;
use alloy_network::{EthereumWallet, TransactionBuilder, TxSignerSync};
use alloy_primitives::{Address, Bytes, TxKind, U256, address, fixed_bytes};
use alloy_provider::{Provider, ext::TxPoolApi};
use alloy_rpc_types::{
    BlockId, BlockNumberOrTag, TransactionRequest,
    anvil::{
        ForkedNetwork, Forking, Metadata, MineOptions, NodeEnvironment, NodeForkConfig, NodeInfo,
    },
};
use alloy_serde::WithOtherFields;
use anvil::{NodeConfig, eth::api::CLIENT_VERSION, spawn};
use anvil_core::{
    eth::EthRequest,
    types::{ReorgOptions, TransactionData},
};
<<<<<<< HEAD
use futures::StreamExt;
=======

>>>>>>> f8dd6aef
use revm::primitives::hardfork::SpecId;
use std::{
    str::FromStr,
    time::{Duration, SystemTime},
};

#[tokio::test(flavor = "multi_thread")]
async fn can_set_gas_price() {
    let (api, handle) =
        spawn(NodeConfig::test().with_hardfork(Some(EthereumHardfork::Berlin.into()))).await;
    let provider = handle.http_provider();

    let gas_price = U256::from(1337);
    api.anvil_set_min_gas_price(gas_price).await.unwrap();
    assert_eq!(gas_price.to::<u128>(), provider.get_gas_price().await.unwrap());
}

#[tokio::test(flavor = "multi_thread")]
async fn can_set_block_gas_limit() {
    let (api, _) =
        spawn(NodeConfig::test().with_hardfork(Some(EthereumHardfork::Berlin.into()))).await;

    let block_gas_limit = U256::from(1337);
    assert!(api.evm_set_block_gas_limit(block_gas_limit).unwrap());
    // Mine a new block, and check the new block gas limit
    api.mine_one().await;
    let latest_block = api.block_by_number(BlockNumberOrTag::Latest).await.unwrap().unwrap();
    assert_eq!(block_gas_limit.to::<u64>(), latest_block.header.gas_limit);
}

// Ref <https://github.com/foundry-rs/foundry/issues/2341>
#[tokio::test(flavor = "multi_thread")]
async fn can_set_storage() {
    let (api, _handle) = spawn(NodeConfig::test()).await;
    let s = r#"{"jsonrpc": "2.0", "method": "hardhat_setStorageAt", "id": 1, "params": ["0xe9e7CEA3DedcA5984780Bafc599bD69ADd087D56", "0xa6eef7e35abe7026729641147f7915573c7e97b47efa546f5f6e3230263bcb49", "0x0000000000000000000000000000000000000000000000000000000000003039"]}"#;
    let req = serde_json::from_str::<EthRequest>(s).unwrap();
    let (addr, slot, val) = match req.clone() {
        EthRequest::SetStorageAt(addr, slot, val) => (addr, slot, val),
        _ => unreachable!(),
    };

    api.execute(req).await;

    let storage_value = api.storage_at(addr, slot, None).await.unwrap();
    assert_eq!(val, storage_value);
}

#[tokio::test(flavor = "multi_thread")]
async fn can_impersonate_account() {
    let (api, handle) = spawn(NodeConfig::test()).await;

    let provider = handle.http_provider();

    let impersonate = Address::random();
    let to = Address::random();
    let val = U256::from(1337);
    let funding = U256::from(1e18 as u64);
    // fund the impersonated account
    api.anvil_set_balance(impersonate, funding).await.unwrap();

    let balance = api.balance(impersonate, None).await.unwrap();
    assert_eq!(balance, funding);

    let tx = TransactionRequest::default().with_from(impersonate).with_to(to).with_value(val);
    let tx = WithOtherFields::new(tx);

    let res = provider.send_transaction(tx.clone()).await;
    res.unwrap_err();

    api.anvil_impersonate_account(impersonate).await.unwrap();
    assert!(api.accounts().unwrap().contains(&impersonate));

    let res = provider.send_transaction(tx.clone()).await.unwrap().get_receipt().await.unwrap();
    assert_eq!(res.from, impersonate);

    let nonce = provider.get_transaction_count(impersonate).await.unwrap();
    assert_eq!(nonce, 1);

    let balance = provider.get_balance(to).await.unwrap();
    assert_eq!(balance, val);

    api.anvil_stop_impersonating_account(impersonate).await.unwrap();
    let res = provider.send_transaction(tx).await;
    res.unwrap_err();
}

#[tokio::test(flavor = "multi_thread")]
async fn can_auto_impersonate_account() {
    let (api, handle) = spawn(NodeConfig::test()).await;

    let provider = handle.http_provider();

    let impersonate = Address::random();
    let to = Address::random();
    let val = U256::from(1337);
    let funding = U256::from(1e18 as u64);
    // fund the impersonated account
    api.anvil_set_balance(impersonate, funding).await.unwrap();

    let balance = api.balance(impersonate, None).await.unwrap();
    assert_eq!(balance, funding);

    let tx = TransactionRequest::default().with_from(impersonate).with_to(to).with_value(val);
    let tx = WithOtherFields::new(tx);

    let res = provider.send_transaction(tx.clone()).await;
    res.unwrap_err();

    api.anvil_auto_impersonate_account(true).await.unwrap();

    let res = provider.send_transaction(tx.clone()).await.unwrap().get_receipt().await.unwrap();
    assert_eq!(res.from, impersonate);

    let nonce = provider.get_transaction_count(impersonate).await.unwrap();
    assert_eq!(nonce, 1);

    let balance = provider.get_balance(to).await.unwrap();
    assert_eq!(balance, val);

    api.anvil_auto_impersonate_account(false).await.unwrap();
    let res = provider.send_transaction(tx).await;
    res.unwrap_err();

    // explicitly impersonated accounts get returned by `eth_accounts`
    api.anvil_impersonate_account(impersonate).await.unwrap();
    assert!(api.accounts().unwrap().contains(&impersonate));
}

#[tokio::test(flavor = "multi_thread")]
async fn can_impersonate_contract() {
    let (api, handle) = spawn(NodeConfig::test()).await;

    let provider = handle.http_provider();

    let greeter_contract = Greeter::deploy(&provider, "Hello World!".to_string()).await.unwrap();
    let impersonate = greeter_contract.address().to_owned();

    let to = Address::random();
    let val = U256::from(1337);

    // // fund the impersonated account
    api.anvil_set_balance(impersonate, U256::from(1e18 as u64)).await.unwrap();

    let tx = TransactionRequest::default().with_from(impersonate).to(to).with_value(val);
    let tx = WithOtherFields::new(tx);

    let res = provider.send_transaction(tx.clone()).await;
    res.unwrap_err();

    let greeting = greeter_contract.greet().call().await.unwrap();
    assert_eq!("Hello World!", greeting);

    api.anvil_impersonate_account(impersonate).await.unwrap();

    let res = provider.send_transaction(tx.clone()).await.unwrap().get_receipt().await.unwrap();
    assert_eq!(res.from, impersonate);

    let balance = provider.get_balance(to).await.unwrap();
    assert_eq!(balance, val);

    api.anvil_stop_impersonating_account(impersonate).await.unwrap();
    let res = provider.send_transaction(tx).await;
    res.unwrap_err();

    let greeting = greeter_contract.greet().call().await.unwrap();
    assert_eq!("Hello World!", greeting);
}

#[tokio::test(flavor = "multi_thread")]
async fn can_impersonate_gnosis_safe() {
    let (api, handle) = spawn(fork_config()).await;
    let provider = handle.http_provider();

    // <https://help.safe.global/en/articles/40824-i-don-t-remember-my-safe-address-where-can-i-find-it>
    let safe = address!("0xA063Cb7CFd8E57c30c788A0572CBbf2129ae56B6");

    let code = provider.get_code_at(safe).await.unwrap();
    assert!(!code.is_empty());

    api.anvil_impersonate_account(safe).await.unwrap();

    let code = provider.get_code_at(safe).await.unwrap();
    assert!(!code.is_empty());

    let balance = U256::from(1e18 as u64);
    // fund the impersonated account
    api.anvil_set_balance(safe, balance).await.unwrap();

    let on_chain_balance = provider.get_balance(safe).await.unwrap();
    assert_eq!(on_chain_balance, balance);

    api.anvil_stop_impersonating_account(safe).await.unwrap();

    let code = provider.get_code_at(safe).await.unwrap();
    // code is added back after stop impersonating
    assert!(!code.is_empty());
}

#[tokio::test(flavor = "multi_thread")]
async fn can_impersonate_multiple_accounts() {
    let (api, handle) = spawn(NodeConfig::test()).await;
    let provider = handle.http_provider();

    let impersonate0 = Address::random();
    let impersonate1 = Address::random();
    let to = Address::random();

    let val = U256::from(1337);
    let funding = U256::from(1e18 as u64);
    // fund the impersonated accounts
    api.anvil_set_balance(impersonate0, funding).await.unwrap();
    api.anvil_set_balance(impersonate1, funding).await.unwrap();

    let tx = TransactionRequest::default().with_from(impersonate0).to(to).with_value(val);
    let tx = WithOtherFields::new(tx);

    api.anvil_impersonate_account(impersonate0).await.unwrap();
    api.anvil_impersonate_account(impersonate1).await.unwrap();

    let res0 = provider.send_transaction(tx.clone()).await.unwrap().get_receipt().await.unwrap();
    assert_eq!(res0.from, impersonate0);

    let nonce = provider.get_transaction_count(impersonate0).await.unwrap();
    assert_eq!(nonce, 1);

    let receipt = provider.get_transaction_receipt(res0.transaction_hash).await.unwrap().unwrap();
    assert_eq!(res0.inner, receipt.inner);

    let res1 = provider
        .send_transaction(tx.with_from(impersonate1))
        .await
        .unwrap()
        .get_receipt()
        .await
        .unwrap();

    assert_eq!(res1.from, impersonate1);

    let nonce = provider.get_transaction_count(impersonate1).await.unwrap();
    assert_eq!(nonce, 1);

    let receipt = provider.get_transaction_receipt(res1.transaction_hash).await.unwrap().unwrap();
    assert_eq!(res1.inner, receipt.inner);

    assert_ne!(res0.inner, res1.inner);
}

#[tokio::test(flavor = "multi_thread")]
async fn can_mine_manually() {
    let (api, handle) = spawn(NodeConfig::test()).await;
    let provider = handle.http_provider();

    let start_num = provider.get_block_number().await.unwrap();

    for (idx, _) in std::iter::repeat_n((), 10).enumerate() {
        api.evm_mine(None).await.unwrap();
        let num = provider.get_block_number().await.unwrap();
        assert_eq!(num, start_num + idx as u64 + 1);
    }
}

#[tokio::test(flavor = "multi_thread")]
async fn test_set_next_timestamp() {
    let (api, handle) = spawn(NodeConfig::test()).await;
    let provider = handle.http_provider();

    let now = SystemTime::now().duration_since(SystemTime::UNIX_EPOCH).unwrap();

    let next_timestamp = now + Duration::from_secs(60);

    // mock timestamp
    api.evm_set_next_block_timestamp(next_timestamp.as_secs()).unwrap();

    api.evm_mine(None).await.unwrap();

    let block = provider.get_block(BlockId::default()).await.unwrap().unwrap();

    assert_eq!(block.header.number, 1);
    assert_eq!(block.header.timestamp, next_timestamp.as_secs());

    api.evm_mine(None).await.unwrap();

    let next = provider.get_block(BlockId::default()).await.unwrap().unwrap();
    assert_eq!(next.header.number, 2);

    assert!(next.header.timestamp >= block.header.timestamp);
}

#[tokio::test(flavor = "multi_thread")]
async fn test_evm_set_time() {
    let (api, handle) = spawn(NodeConfig::test()).await;
    let provider = handle.http_provider();

    let now = SystemTime::now().duration_since(SystemTime::UNIX_EPOCH).unwrap();

    let timestamp = now + Duration::from_secs(120);

    // mock timestamp
    api.evm_set_time(timestamp.as_secs()).unwrap();

    // mine a block
    api.evm_mine(None).await.unwrap();
    let block = provider.get_block(BlockId::default()).await.unwrap().unwrap();

    assert!(block.header.timestamp >= timestamp.as_secs());

    api.evm_mine(None).await.unwrap();
    let next = provider.get_block(BlockId::default()).await.unwrap().unwrap();

    assert!(next.header.timestamp >= block.header.timestamp);
}

#[tokio::test(flavor = "multi_thread")]
async fn test_evm_set_time_in_past() {
    let (api, handle) = spawn(NodeConfig::test()).await;
    let provider = handle.http_provider();

    let now = SystemTime::now().duration_since(SystemTime::UNIX_EPOCH).unwrap();

    let timestamp = now - Duration::from_secs(120);

    // mock timestamp
    api.evm_set_time(timestamp.as_secs()).unwrap();

    // mine a block
    api.evm_mine(None).await.unwrap();
    let block = provider.get_block(BlockId::default()).await.unwrap().unwrap();

    assert!(block.header.timestamp >= timestamp.as_secs());
    assert!(block.header.timestamp < now.as_secs());
}

#[tokio::test(flavor = "multi_thread")]
async fn test_timestamp_interval() {
    let (api, handle) = spawn(NodeConfig::test()).await;
    let provider = handle.http_provider();

    api.evm_mine(None).await.unwrap();
    let interval = 10;

    for _ in 0..5 {
        let block = provider.get_block(BlockId::default()).await.unwrap().unwrap();

        // mock timestamp
        api.evm_set_block_timestamp_interval(interval).unwrap();
        api.evm_mine(None).await.unwrap();

        let new_block = provider.get_block(BlockId::default()).await.unwrap().unwrap();

        assert_eq!(new_block.header.timestamp, block.header.timestamp + interval);
    }

    let block = provider.get_block(BlockId::default()).await.unwrap().unwrap();

    let next_timestamp = block.header.timestamp + 50;
    api.evm_set_next_block_timestamp(next_timestamp).unwrap();

    api.evm_mine(None).await.unwrap();
    let block = provider.get_block(BlockId::default()).await.unwrap().unwrap();
    assert_eq!(block.header.timestamp, next_timestamp);

    api.evm_mine(None).await.unwrap();

    let block = provider.get_block(BlockId::default()).await.unwrap().unwrap();
    // interval also works after setting the next timestamp manually
    assert_eq!(block.header.timestamp, next_timestamp + interval);

    assert!(api.evm_remove_block_timestamp_interval().unwrap());

    api.evm_mine(None).await.unwrap();
    let new_block = provider.get_block(BlockId::default()).await.unwrap().unwrap();

    // offset is applied correctly after resetting the interval
    assert!(new_block.header.timestamp > block.header.timestamp);

    api.evm_mine(None).await.unwrap();
    let another_block = provider.get_block(BlockId::default()).await.unwrap().unwrap();
    // check interval is disabled
    assert!(another_block.header.timestamp - new_block.header.timestamp < interval);
}

// <https://github.com/foundry-rs/foundry/issues/2341>
#[tokio::test(flavor = "multi_thread")]
async fn test_can_set_storage_bsc_fork() {
    let (api, handle) =
        spawn(NodeConfig::test().with_eth_rpc_url(Some("https://bsc-dataseed.binance.org/"))).await;
    let provider = handle.http_provider();

    let busd_addr = address!("0xe9e7CEA3DedcA5984780Bafc599bD69ADd087D56");
    let idx = U256::from_str("0xa6eef7e35abe7026729641147f7915573c7e97b47efa546f5f6e3230263bcb49")
        .unwrap();
    let value = fixed_bytes!("0000000000000000000000000000000000000000000000000000000000003039");

    api.anvil_set_storage_at(busd_addr, idx, value).await.unwrap();
    let storage = api.storage_at(busd_addr, idx, None).await.unwrap();
    assert_eq!(storage, value);

    let busd_contract = BUSD::new(busd_addr, &provider);

    let balance = busd_contract
        .balanceOf(address!("0x0000000000000000000000000000000000000000"))
        .call()
        .await
        .unwrap();
    assert_eq!(balance, U256::from(12345u64));
}

#[tokio::test(flavor = "multi_thread")]
async fn can_get_node_info() {
    let (api, handle) = spawn(NodeConfig::test()).await;

    let node_info = api.anvil_node_info().await.unwrap();

    let provider = handle.http_provider();

    let block_number = provider.get_block_number().await.unwrap();
    let block = provider.get_block(BlockId::from(block_number)).await.unwrap().unwrap();
    let hard_fork: &str = SpecId::PRAGUE.into();

    let expected_node_info = NodeInfo {
        current_block_number: 0_u64,
        current_block_timestamp: 1,
        current_block_hash: block.header.hash,
        hard_fork: hard_fork.to_string(),
        transaction_order: "fees".to_owned(),
        environment: NodeEnvironment {
            base_fee: U256::from_str("0x3b9aca00").unwrap().to(),
            chain_id: 0x7a69,
            gas_limit: U256::from_str("0x1c9c380").unwrap().to(),
            gas_price: U256::from_str("0x77359400").unwrap().to(),
        },
        fork_config: NodeForkConfig {
            fork_url: None,
            fork_block_number: None,
            fork_retry_backoff: None,
        },
    };

    assert_eq!(node_info, expected_node_info);
}

#[tokio::test(flavor = "multi_thread")]
async fn can_get_metadata() {
    let (api, handle) = spawn(NodeConfig::test()).await;

    let metadata = api.anvil_metadata().await.unwrap();

    let provider = handle.http_provider();

    let block_number = provider.get_block_number().await.unwrap();
    let chain_id = provider.get_chain_id().await.unwrap();
    let block = provider.get_block(BlockId::from(block_number)).await.unwrap().unwrap();

    let expected_metadata = Metadata {
        latest_block_hash: block.header.hash,
        latest_block_number: block_number,
        chain_id,
        client_version: CLIENT_VERSION.to_string(),
        instance_id: api.instance_id(),
        forked_network: None,
        snapshots: Default::default(),
    };

    assert_eq!(metadata, expected_metadata);
}

#[tokio::test(flavor = "multi_thread")]
async fn can_get_metadata_on_fork() {
    let (api, handle) =
        spawn(NodeConfig::test().with_eth_rpc_url(Some("https://bsc-dataseed.binance.org/"))).await;
    let provider = handle.http_provider();

    let metadata = api.anvil_metadata().await.unwrap();

    let block_number = provider.get_block_number().await.unwrap();
    let chain_id = provider.get_chain_id().await.unwrap();
    let block = provider.get_block(BlockId::from(block_number)).await.unwrap().unwrap();

    let expected_metadata = Metadata {
        latest_block_hash: block.header.hash,
        latest_block_number: block_number,
        chain_id,
        client_version: CLIENT_VERSION.to_string(),
        instance_id: api.instance_id(),
        forked_network: Some(ForkedNetwork {
            chain_id,
            fork_block_number: block_number,
            fork_block_hash: block.header.hash,
        }),
        snapshots: Default::default(),
    };

    assert_eq!(metadata, expected_metadata);
}

#[tokio::test(flavor = "multi_thread")]
async fn metadata_changes_on_reset() {
    let (api, _) =
        spawn(NodeConfig::test().with_eth_rpc_url(Some("https://bsc-dataseed.binance.org/"))).await;

    let metadata = api.anvil_metadata().await.unwrap();
    let instance_id = metadata.instance_id;

    api.anvil_reset(Some(Forking { json_rpc_url: None, block_number: None })).await.unwrap();

    let new_metadata = api.anvil_metadata().await.unwrap();
    let new_instance_id = new_metadata.instance_id;

    assert_ne!(instance_id, new_instance_id);
}

#[tokio::test(flavor = "multi_thread")]
async fn test_get_transaction_receipt() {
    let (api, handle) = spawn(NodeConfig::test()).await;
    let provider = handle.http_provider();

    // set the base fee
    let new_base_fee = U256::from(1000);
    api.anvil_set_next_block_base_fee_per_gas(new_base_fee).await.unwrap();

    // send a EIP-1559 transaction
    let to = Address::random();
    let val = U256::from(1337);
    let tx = TransactionRequest::default().with_to(to).with_value(val);
    let tx = WithOtherFields::new(tx);

    let receipt = provider.send_transaction(tx.clone()).await.unwrap().get_receipt().await.unwrap();

    // the block should have the new base fee
    let block = provider.get_block(BlockId::default()).await.unwrap().unwrap();
    assert_eq!(block.header.base_fee_per_gas.unwrap(), new_base_fee.to::<u64>());

    // mine blocks
    api.evm_mine(None).await.unwrap();

    // the transaction receipt should have the original effective gas price
    let new_receipt = provider.get_transaction_receipt(receipt.transaction_hash).await.unwrap();
    assert_eq!(receipt.effective_gas_price, new_receipt.unwrap().effective_gas_price);
}

// test can set chain id
#[tokio::test(flavor = "multi_thread")]
async fn test_set_chain_id() {
    let (api, handle) = spawn(NodeConfig::test()).await;
    let provider = handle.http_provider();
    let chain_id = provider.get_chain_id().await.unwrap();
    assert_eq!(chain_id, 31337);

    let chain_id = 1234;
    api.anvil_set_chain_id(chain_id).await.unwrap();

    let chain_id = provider.get_chain_id().await.unwrap();
    assert_eq!(chain_id, 1234);
}

// <https://github.com/foundry-rs/foundry/issues/6096>
#[tokio::test(flavor = "multi_thread")]
async fn test_fork_revert_next_block_timestamp() {
    let (api, _handle) = spawn(fork_config()).await;

    // Mine a new block, and check the new block gas limit
    api.mine_one().await;
    let latest_block = api.block_by_number(BlockNumberOrTag::Latest).await.unwrap().unwrap();

    let state_snapshot = api.evm_snapshot().await.unwrap();
    api.mine_one().await;
    api.evm_revert(state_snapshot).await.unwrap();
    let block = api.block_by_number(BlockNumberOrTag::Latest).await.unwrap().unwrap();
    assert_eq!(block, latest_block);

    api.mine_one().await;
    let block = api.block_by_number(BlockNumberOrTag::Latest).await.unwrap().unwrap();
    assert!(block.header.timestamp >= latest_block.header.timestamp);
}

// test that after a snapshot revert, the env block is reset
// to its correct value (block number, etc.)
#[tokio::test(flavor = "multi_thread")]
async fn test_fork_revert_call_latest_block_timestamp() {
    let (api, handle) = spawn(fork_config()).await;
    let provider = handle.http_provider();

    // Mine a new block, and check the new block gas limit
    api.mine_one().await;
    let latest_block = api.block_by_number(BlockNumberOrTag::Latest).await.unwrap().unwrap();

    let state_snapshot = api.evm_snapshot().await.unwrap();
    api.mine_one().await;
    api.evm_revert(state_snapshot).await.unwrap();

    let multicall_contract =
        Multicall::new(address!("0xeefba1e63905ef1d7acba5a8513c70307c1ce441"), &provider);

    let timestamp = multicall_contract.getCurrentBlockTimestamp().call().await.unwrap();
    assert_eq!(timestamp, U256::from(latest_block.header.timestamp));

    let difficulty = multicall_contract.getCurrentBlockDifficulty().call().await.unwrap();
    assert_eq!(difficulty, U256::from(latest_block.header.difficulty));

    let gaslimit = multicall_contract.getCurrentBlockGasLimit().call().await.unwrap();
    assert_eq!(gaslimit, U256::from(latest_block.header.gas_limit));

    let coinbase = multicall_contract.getCurrentBlockCoinbase().call().await.unwrap();
    assert_eq!(coinbase, latest_block.header.beneficiary);
}

#[tokio::test(flavor = "multi_thread")]
async fn can_remove_pool_transactions() {
    let (api, handle) =
        spawn(NodeConfig::test().with_blocktime(Some(Duration::from_secs(5)))).await;

    let wallet = handle.dev_wallets().next().unwrap();
    let signer: EthereumWallet = wallet.clone().into();
    let from = wallet.address();

    let provider = http_provider_with_signer(&handle.http_endpoint(), signer);

    let sender = Address::random();
    let to = Address::random();
    let val = U256::from(1337);
    let tx = TransactionRequest::default().with_from(sender).with_to(to).with_value(val);
    let tx = WithOtherFields::new(tx);

    provider.send_transaction(tx.with_from(from)).await.unwrap().register().await.unwrap();

    let initial_txs = provider.txpool_inspect().await.unwrap();
    assert_eq!(initial_txs.pending.len(), 1);

    api.anvil_remove_pool_transactions(wallet.address()).await.unwrap();

    let final_txs = provider.txpool_inspect().await.unwrap();
    assert_eq!(final_txs.pending.len(), 0);
}

#[tokio::test(flavor = "multi_thread")]
#[ignore = "flaky"]
async fn test_reorg() {
    let (api, handle) = spawn(NodeConfig::test()).await;
    let provider = handle.http_provider();

    let accounts = handle.dev_wallets().collect::<Vec<_>>();

    // Test calls
    // Populate chain
    for i in 0..10 {
        let tx = TransactionRequest::default()
            .to(accounts[0].address())
            .value(U256::from(i))
            .from(accounts[1].address());
        let tx = WithOtherFields::new(tx);
        api.send_transaction(tx).await.unwrap();

        let tx = TransactionRequest::default()
            .to(accounts[1].address())
            .value(U256::from(i))
            .from(accounts[2].address());
        let tx = WithOtherFields::new(tx);
        api.send_transaction(tx).await.unwrap();
    }

    // Define transactions
    let mut txs = vec![];
    for i in 0..3 {
        let from = accounts[i].address();
        let to = accounts[i + 1].address();
        for j in 0..5 {
            let tx = TransactionRequest::default().from(from).to(to).value(U256::from(j));
            txs.push((TransactionData::JSON(tx), i as u64));
        }
    }

    let prev_height = provider.get_block_number().await.unwrap();
    api.anvil_reorg(ReorgOptions { depth: 7, tx_block_pairs: txs }).await.unwrap();

    let reorged_height = provider.get_block_number().await.unwrap();
    assert_eq!(reorged_height, prev_height);

    // The first 3 reorged blocks should have 5 transactions each
    for num in 14..17 {
        let block = provider.get_block_by_number(num.into()).full().await.unwrap();
        let block = block.unwrap();
        assert_eq!(block.transactions.len(), 5);
    }

    // Verify that historic blocks are still accessible
    for num in (0..14).rev() {
        let _ = provider.get_block_by_number(num.into()).full().await.unwrap();
    }

    // Send a few more transaction to verify the chain can still progress
    for i in 0..3 {
        let tx = TransactionRequest::default()
            .to(accounts[0].address())
            .value(U256::from(i))
            .from(accounts[1].address());
        let tx = WithOtherFields::new(tx);
        api.send_transaction(tx).await.unwrap();
    }

    // Test reverting code
    let greeter = abi::Greeter::deploy(provider.clone(), "Reorg".to_string()).await.unwrap();
    api.anvil_reorg(ReorgOptions { depth: 5, tx_block_pairs: vec![] }).await.unwrap();
    let code = api.get_code(*greeter.address(), Some(BlockId::latest())).await.unwrap();
    assert_eq!(code, Bytes::default());

    // Test reverting contract storage
    let storage =
        abi::SimpleStorage::deploy(provider.clone(), "initial value".to_string()).await.unwrap();
    api.evm_mine(Some(MineOptions::Options { timestamp: None, blocks: Some(5) })).await.unwrap();
    let _ = storage
        .setValue("ReorgMe".to_string())
        .from(accounts[0].address())
        .send()
        .await
        .unwrap()
        .get_receipt()
        .await
        .unwrap();
    api.anvil_reorg(ReorgOptions { depth: 3, tx_block_pairs: vec![] }).await.unwrap();
    let value = storage.getValue().call().await.unwrap();
    assert_eq!("initial value".to_string(), value);

    api.mine_one().await;
    api.mine_one().await;

    // Test raw transaction data
    let mut tx = TxEip1559 {
        chain_id: api.chain_id(),
        to: TxKind::Call(accounts[1].address()),
        value: U256::from(100),
        max_priority_fee_per_gas: 1000000000000,
        max_fee_per_gas: 10000000000000,
        gas_limit: 21000,
        ..Default::default()
    };
    let signature = accounts[5].sign_transaction_sync(&mut tx).unwrap();
    let tx = tx.into_signed(signature);
    let mut encoded = vec![];
    tx.eip2718_encode(&mut encoded);

    let pre_bal = provider.get_balance(accounts[5].address()).await.unwrap();
    api.anvil_reorg(ReorgOptions {
        depth: 1,
        tx_block_pairs: vec![(TransactionData::Raw(encoded.into()), 0)],
    })
    .await
    .unwrap();
    let post_bal = provider.get_balance(accounts[5].address()).await.unwrap();
    assert_ne!(pre_bal, post_bal);

    // Test reorg depth exceeding current height
    let res = api.anvil_reorg(ReorgOptions { depth: 100, tx_block_pairs: vec![] }).await;
    assert!(res.is_err());

    // Test reorg tx pairs exceeds chain length
    let res = api
        .anvil_reorg(ReorgOptions {
            depth: 1,
            tx_block_pairs: vec![(TransactionData::JSON(TransactionRequest::default()), 10)],
        })
        .await;
    assert!(res.is_err());
}

#[tokio::test(flavor = "multi_thread")]
async fn test_rollback() {
    let (api, handle) = spawn(NodeConfig::test()).await;
    let provider = handle.http_provider();

    // Mine 5 blocks
    for _ in 0..5 {
        api.mine_one().await;
    }

    // Get block 4 for later comparison
    let block4 = provider.get_block(4.into()).await.unwrap().unwrap();

    // Rollback with None should rollback 1 block
    api.anvil_rollback(None).await.unwrap();

    // Assert we're at block 4 and the block contents are kept the same
    let head = provider.get_block(BlockId::latest()).await.unwrap().unwrap();
    assert_eq!(head, block4);

    // Get block 1 for comparison
    let block1 = provider.get_block(1.into()).await.unwrap().unwrap();

    // Rollback to block 1
    let depth = 3; // from block 4 to block 1
    api.anvil_rollback(Some(depth)).await.unwrap();

    // Assert we're at block 1 and the block contents are kept the same
    let head = provider.get_block(BlockId::latest()).await.unwrap().unwrap();
    assert_eq!(head, block1);
}

#[tokio::test(flavor = "multi_thread")]
async fn test_arb_get_block() {
    let (api, _handle) = spawn(NodeConfig::test().with_chain_id(Some(421611u64))).await;

    // Mine two blocks
    api.mine_one().await;
    api.mine_one().await;

    let best_number = api.block_number().unwrap().to::<u64>();

    assert_eq!(best_number, 2);

    let block = api.block_by_number(1.into()).await.unwrap().unwrap();

    assert_eq!(block.header.number, 1);
}

// Set next_block_timestamp same as previous block
// api.evm_set_next_block_timestamp(0).unwrap();
#[tokio::test(flavor = "multi_thread")]
async fn test_mine_blk_with_prev_timestamp() {
    let (api, handle) = spawn(NodeConfig::test()).await;
    let provider = handle.http_provider();

    let init_blk = provider.get_block(BlockId::latest()).await.unwrap().unwrap();

    let init_number = init_blk.header.number;
    let init_timestamp = init_blk.header.timestamp;

    // mock timestamp
    api.evm_set_next_block_timestamp(init_timestamp).unwrap();

    api.mine_one().await;

    let block = provider.get_block(BlockId::latest()).await.unwrap().unwrap();

    let next_blk_num = block.header.number;
    let next_blk_timestamp = block.header.timestamp;

    assert_eq!(next_blk_num, init_number + 1);
    assert_eq!(next_blk_timestamp, init_timestamp);

    // Sleep for 1 second
    tokio::time::sleep(Duration::from_secs(1)).await;

    // Subsequent block should have a greater timestamp than previous block
    api.mine_one().await;

    let block = provider.get_block(BlockId::latest()).await.unwrap().unwrap();

    let third_blk_num = block.header.number;
    let third_blk_timestamp = block.header.timestamp;

    assert_eq!(third_blk_num, init_number + 2);
    assert_ne!(third_blk_timestamp, next_blk_timestamp);
    assert!(third_blk_timestamp > next_blk_timestamp);
}

// increase time by 0 seconds i.e next_block_timestamp = prev_block_timestamp
// api.evm_increase_time(0).unwrap();
#[tokio::test(flavor = "multi_thread")]
async fn test_increase_time_by_zero() {
    let (api, handle) = spawn(NodeConfig::test()).await;
    let provider = handle.http_provider();

    let init_blk = provider.get_block(BlockId::latest()).await.unwrap().unwrap();

    let init_number = init_blk.header.number;
    let init_timestamp = init_blk.header.timestamp;

    let _ = api.evm_increase_time(U256::ZERO).await;

    api.mine_one().await;

    let block = provider.get_block(BlockId::latest()).await.unwrap().unwrap();

    let next_blk_num = block.header.number;
    let next_blk_timestamp = block.header.timestamp;

    assert_eq!(next_blk_num, init_number + 1);
    assert_eq!(next_blk_timestamp, init_timestamp);
}

// evm_mine(MineOptions::Timestamp(prev_block_timestamp))
#[tokio::test(flavor = "multi_thread")]
async fn evm_mine_blk_with_same_timestamp() {
    let (api, handle) = spawn(NodeConfig::test()).await;
    let provider = handle.http_provider();

    let init_blk = provider.get_block(BlockId::latest()).await.unwrap().unwrap();

    let init_number = init_blk.header.number;
    let init_timestamp = init_blk.header.timestamp;

    api.evm_mine(Some(MineOptions::Timestamp(Some(init_timestamp)))).await.unwrap();

    let block = provider.get_block(BlockId::latest()).await.unwrap().unwrap();

    let next_blk_num = block.header.number;
    let next_blk_timestamp = block.header.timestamp;

    assert_eq!(next_blk_num, init_number + 1);
    assert_eq!(next_blk_timestamp, init_timestamp);
}

// mine 4 blocks instantly.
#[tokio::test(flavor = "multi_thread")]
async fn test_mine_blk_with_same_timestamp() {
    let (api, handle) = spawn(NodeConfig::test()).await;
    let provider = handle.http_provider();

    let init_blk = provider.get_block(BlockId::latest()).await.unwrap().unwrap();

    let init_number = init_blk.header.number;
    let init_timestamp = init_blk.header.timestamp;

    // Mine 4 blocks instantly
    let _ = api.anvil_mine(Some(U256::from(4)), None).await;

    let latest_blk_num = api.block_number().unwrap().to::<u64>();

    assert_eq!(latest_blk_num, init_number + 4);

    let mut blk_futs = vec![];
    for i in 1..=4 {
        blk_futs.push(provider.get_block(i.into()).into_future());
    }

    let timestamps = futures::future::join_all(blk_futs)
        .await
        .into_iter()
        .map(|blk| blk.unwrap().unwrap().header.timestamp)
        .collect::<Vec<_>>();

    // All timestamps should be equal. Allow for 1 second difference.
    assert!(timestamps.windows(2).all(|w| w[0] == w[1]), "{timestamps:#?}");
    assert!(
        timestamps[0] == init_timestamp || timestamps[0] == init_timestamp + 1,
        "{timestamps:#?} != {init_timestamp}"
    );
}

// <https://github.com/foundry-rs/foundry/issues/8962>
#[tokio::test(flavor = "multi_thread")]
async fn test_mine_first_block_with_interval() {
    let (api, _) = spawn(NodeConfig::test()).await;

    let init_block = api.block_by_number(0.into()).await.unwrap().unwrap();
    let init_timestamp = init_block.header.timestamp;

    // Mine 2 blocks with interval of 60.
    let _ = api.anvil_mine(Some(U256::from(2)), Some(U256::from(60))).await;

    let first_block = api.block_by_number(1.into()).await.unwrap().unwrap();
    assert_eq!(first_block.header.timestamp, init_timestamp + 60);

    let second_block = api.block_by_number(2.into()).await.unwrap().unwrap();
    assert_eq!(second_block.header.timestamp, init_timestamp + 120);
}

#[tokio::test(flavor = "multi_thread")]
async fn test_anvil_reset_non_fork() {
    let (api, handle) = spawn(NodeConfig::test()).await;
    let provider = handle.http_provider();

    // Get initial state
    let init_block = provider.get_block(BlockId::latest()).await.unwrap().unwrap();
    let init_accounts = api.accounts().unwrap();
    let init_balance = provider.get_balance(init_accounts[0]).await.unwrap();

    // Store the instance id before reset
    let instance_id_before = api.instance_id();

    // Mine some blocks and make transactions
    for _ in 0..5 {
        api.mine_one().await;
    }

    // Send a transaction
    let to = Address::random();
    let val = U256::from(1337);
    let tx = TransactionRequest::default().with_from(init_accounts[0]).with_to(to).with_value(val);
    let tx = WithOtherFields::new(tx);

    let _ = provider.send_transaction(tx).await.unwrap().get_receipt().await.unwrap();

    // Check state has changed
    let block_before_reset = provider.get_block(BlockId::latest()).await.unwrap().unwrap();
    assert!(block_before_reset.header.number > init_block.header.number);

    let balance_before_reset = provider.get_balance(init_accounts[0]).await.unwrap();
    assert!(balance_before_reset < init_balance);

    let to_balance_before_reset = provider.get_balance(to).await.unwrap();
    assert_eq!(to_balance_before_reset, val);

    // Reset to fresh in-memory state (non-fork)
    api.anvil_reset(None).await.unwrap();

    // Check instance id has changed
    let instance_id_after = api.instance_id();
    assert_ne!(instance_id_before, instance_id_after);

    // Check we're back at genesis
    let block_after_reset = provider.get_block(BlockId::latest()).await.unwrap().unwrap();
    assert_eq!(block_after_reset.header.number, 0);

    // Check accounts are restored to initial state
    let balance_after_reset = provider.get_balance(init_accounts[0]).await.unwrap();
    assert_eq!(balance_after_reset, init_balance);

    // Check the recipient's balance is zero
    let to_balance_after_reset = provider.get_balance(to).await.unwrap();
    assert_eq!(to_balance_after_reset, U256::ZERO);

    // Test we can continue mining after reset
    api.mine_one().await;
    let new_block = provider.get_block(BlockId::latest()).await.unwrap().unwrap();
    assert_eq!(new_block.header.number, 1);
}

#[tokio::test(flavor = "multi_thread")]
async fn test_anvil_reset_fork_to_non_fork() {
    let (api, handle) = spawn(fork_config()).await;
    let provider = handle.http_provider();

    // Verify we're in fork mode
    let metadata = api.anvil_metadata().await.unwrap();
    assert!(metadata.forked_network.is_some());

    // Mine some blocks
    for _ in 0..3 {
        api.mine_one().await;
    }

    // Reset to non-fork mode
    api.anvil_reset(None).await.unwrap();

    // Verify we're no longer in fork mode
    let metadata_after = api.anvil_metadata().await.unwrap();
    assert!(metadata_after.forked_network.is_none());

    // Check we're at block 0
    let block = provider.get_block(BlockId::latest()).await.unwrap().unwrap();
    assert_eq!(block.header.number, 0);

    // Verify we can still mine blocks
    api.mine_one().await;
    let new_block = provider.get_block(BlockId::latest()).await.unwrap().unwrap();
    assert_eq!(new_block.header.number, 1);
}

#[tokio::test(flavor = "multi_thread")]
async fn test_reorg_logs_removed_field() {
    use crate::utils::connect_pubsub;
    use alloy_rpc_types::Filter;

    let (api, handle) = spawn(NodeConfig::test()).await;
    let provider = handle.http_provider();
    let accounts = handle.dev_wallets().collect::<Vec<_>>();

    // Deploy SimpleStorage contract that emits events
    let storage = abi::SimpleStorage::deploy(&provider, "initial value".to_string()).await.unwrap();

    // Emit some events in different blocks by calling setValue
    let _ = storage
        .setValue("value1".to_string())
        .from(accounts[0].address())
        .send()
        .await
        .unwrap()
        .get_receipt()
        .await
        .unwrap();
    api.mine_one().await;

    let _ = storage
        .setValue("value2".to_string())
        .from(accounts[1].address())
        .send()
        .await
        .unwrap()
        .get_receipt()
        .await
        .unwrap();
    api.mine_one().await;

    let _ = storage
        .setValue("value3".to_string())
        .from(accounts[2].address())
        .send()
        .await
        .unwrap()
        .get_receipt()
        .await
        .unwrap();
    api.mine_one().await;

    // Set up a log subscription for ValueChanged events using connect_pubsub
    let ws_provider = connect_pubsub(&handle.ws_endpoint()).await;
    let filter = Filter::new().address(*storage.address());
    let logs_sub = ws_provider.subscribe_logs(&filter).await.unwrap();
    let mut sub = logs_sub.into_stream();

    // Perform a reorg to depth 2 (this should remove the last 2 blocks with events)
    api.anvil_reorg(ReorgOptions { depth: 2, tx_block_pairs: vec![] }).await.unwrap();

    // Wait for logs with removed: true
    let mut removed_logs = vec![];
    let mut timeout_count = 0;
    let max_timeout = 50; // Increased timeout

    while removed_logs.len() < 2 && timeout_count < max_timeout {
        tokio::select! {
            Some(log) = sub.next() => {
                if log.removed {
                    removed_logs.push(log);
                }
            }
            _ = tokio::time::sleep(std::time::Duration::from_millis(100)) => {
                timeout_count += 1;
            }
        }
    }

    // Assert that we received logs with removed: true for the reorged blocks
    assert_eq!(removed_logs.len(), 2, "Should receive 2 logs with removed: true");

    // Verify the logs are for the reorged ValueChanged events
    for log in &removed_logs {
        assert!(log.removed, "Log should have removed: true");
        assert_eq!(log.inner.address, *storage.address());
        // Verify it's an event log (has topics)
        assert!(!log.topics().is_empty(), "Log should have topics");
    }
}<|MERGE_RESOLUTION|>--- conflicted
+++ resolved
@@ -22,11 +22,7 @@
     eth::EthRequest,
     types::{ReorgOptions, TransactionData},
 };
-<<<<<<< HEAD
 use futures::StreamExt;
-=======
-
->>>>>>> f8dd6aef
 use revm::primitives::hardfork::SpecId;
 use std::{
     str::FromStr,
