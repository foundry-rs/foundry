--- conflicted
+++ resolved
@@ -13,10 +13,6 @@
     anvil::Forking,
     request::{TransactionInput, TransactionRequest},
     state::EvmOverrides,
-<<<<<<< HEAD
-    BlockId, BlockNumberOrTag,
-=======
->>>>>>> 54d25611
 };
 use alloy_serde::WithOtherFields;
 use alloy_signer_local::PrivateKeySigner;
