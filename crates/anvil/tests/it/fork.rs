//! various fork related test

use crate::{
    abi::*,
    utils::{http_provider, http_provider_with_signer},
};
use alloy_network::{EthereumSigner, TransactionBuilder};
use alloy_primitives::{address, Address, Bytes, U256};
use alloy_provider::Provider as AlloyProvider;
use alloy_rpc_types::{
    request::{TransactionInput, TransactionRequest},
    BlockId, BlockNumberOrTag, WithOtherFields,
};
use alloy_signer_wallet::LocalWallet;
use anvil::{eth::EthApi, spawn, NodeConfig, NodeHandle};
use anvil_core::types::Forking;
use foundry_common::{provider::alloy::get_http_provider, rpc, rpc::next_http_rpc_endpoint};
use foundry_config::Config;
use futures::StreamExt;
use std::{sync::Arc, time::Duration};

const BLOCK_NUMBER: u64 = 14_608_400u64;
const DEAD_BALANCE_AT_BLOCK_NUMBER: u128 = 12_556_069_338_441_120_059_867u128;

const BLOCK_TIMESTAMP: u64 = 1_650_274_250u64;

/// Represents an anvil fork of an anvil node
#[allow(unused)]
pub struct LocalFork {
    origin_api: EthApi,
    origin_handle: NodeHandle,
    fork_api: EthApi,
    fork_handle: NodeHandle,
}

// === impl LocalFork ===
#[allow(dead_code)]
impl LocalFork {
    /// Spawns two nodes with the test config
    pub async fn new() -> Self {
        Self::setup(NodeConfig::test(), NodeConfig::test()).await
    }

    /// Spawns two nodes where one is a fork of the other
    pub async fn setup(origin: NodeConfig, fork: NodeConfig) -> Self {
        let (origin_api, origin_handle) = spawn(origin).await;

        let (fork_api, fork_handle) =
            spawn(fork.with_eth_rpc_url(Some(origin_handle.http_endpoint()))).await;
        Self { origin_api, origin_handle, fork_api, fork_handle }
    }
}

pub fn fork_config() -> NodeConfig {
    NodeConfig::test()
        .with_eth_rpc_url(Some(rpc::next_http_archive_rpc_endpoint()))
        .with_fork_block_number(Some(BLOCK_NUMBER))
        .silent()
}

#[tokio::test(flavor = "multi_thread")]
async fn test_spawn_fork() {
    let (api, _handle) = spawn(fork_config()).await;
    assert!(api.is_fork());

    let head = api.block_number().unwrap();
    assert_eq!(head, U256::from(BLOCK_NUMBER))
}

#[tokio::test(flavor = "multi_thread")]
async fn test_fork_eth_get_balance() {
    let (api, handle) = spawn(fork_config()).await;
    let provider = http_provider(&handle.http_endpoint());
    for _ in 0..10 {
        let addr = Address::random();
        let balance = api.balance(addr, None).await.unwrap();
        let provider_balance = provider.get_balance(addr, BlockId::latest()).await.unwrap();
        assert_eq!(balance, provider_balance)
    }
}

// <https://github.com/foundry-rs/foundry/issues/4082>
#[tokio::test(flavor = "multi_thread")]
async fn test_fork_eth_get_balance_after_mine() {
    let (api, handle) = spawn(fork_config()).await;
    let provider = http_provider(&handle.http_endpoint());
    let info = api.anvil_node_info().await.unwrap();
    let number = info.fork_config.fork_block_number.unwrap();
    assert_eq!(number, BLOCK_NUMBER);

    let address = Address::random();

    let _balance = provider.get_balance(address, BlockId::Number(number.into())).await.unwrap();

    api.evm_mine(None).await.unwrap();

    let _balance = provider.get_balance(address, BlockId::Number(number.into())).await.unwrap();
}

// <https://github.com/foundry-rs/foundry/issues/4082>
#[tokio::test(flavor = "multi_thread")]
async fn test_fork_eth_get_code_after_mine() {
    let (api, handle) = spawn(fork_config()).await;
    let provider = http_provider(&handle.http_endpoint());
    let info = api.anvil_node_info().await.unwrap();
    let number = info.fork_config.fork_block_number.unwrap();
    assert_eq!(number, BLOCK_NUMBER);

    let address = Address::random();

    let _code = provider.get_code_at(address, BlockId::Number(1.into())).await.unwrap();

    api.evm_mine(None).await.unwrap();

    let _code = provider.get_code_at(address, BlockId::Number(1.into())).await.unwrap();
}

#[tokio::test(flavor = "multi_thread")]
async fn test_fork_eth_get_code() {
    let (api, handle) = spawn(fork_config()).await;
    let provider = http_provider(&handle.http_endpoint());
    for _ in 0..10 {
        let addr = Address::random();
        let code = api.get_code(addr, None).await.unwrap();
        let provider_code = provider.get_code_at(addr, BlockId::latest()).await.unwrap();
        assert_eq!(code, provider_code)
    }

    let addresses: Vec<Address> = vec![
        "0x6b175474e89094c44da98b954eedeac495271d0f".parse().unwrap(),
        "0xa0b86991c6218b36c1d19d4a2e9eb0ce3606eb48".parse().unwrap(),
        "0xC02aaA39b223FE8D0A0e5C4F27eAD9083C756Cc2".parse().unwrap(),
        "0x1F98431c8aD98523631AE4a59f267346ea31F984".parse().unwrap(),
        "0x68b3465833fb72A70ecDF485E0e4C7bD8665Fc45".parse().unwrap(),
    ];
    for address in addresses {
        let prev_code = api
            .get_code(address, Some(BlockNumberOrTag::Number(BLOCK_NUMBER - 10).into()))
            .await
            .unwrap();
        let code = api.get_code(address, None).await.unwrap();
        let provider_code = provider.get_code_at(address, BlockId::latest()).await.unwrap();
        assert_eq!(code, prev_code);
        assert_eq!(code, provider_code);
        assert!(!code.as_ref().is_empty());
    }
}

#[tokio::test(flavor = "multi_thread")]
async fn test_fork_eth_get_nonce() {
    let (api, handle) = spawn(fork_config()).await;
    let provider = http_provider(&handle.http_endpoint());

    for _ in 0..10 {
        let addr = Address::random();
        let api_nonce = api.transaction_count(addr, None).await.unwrap().to::<u64>();
        let provider_nonce = provider.get_transaction_count(addr, BlockId::latest()).await.unwrap();
        assert_eq!(api_nonce, provider_nonce);
    }

    let addr = Config::DEFAULT_SENDER;
    let api_nonce = api.transaction_count(addr, None).await.unwrap().to::<u64>();
    let provider_nonce = provider.get_transaction_count(addr, BlockId::latest()).await.unwrap();
    assert_eq!(api_nonce, provider_nonce);
}

#[tokio::test(flavor = "multi_thread")]
async fn test_fork_eth_fee_history() {
    let (api, handle) = spawn(fork_config()).await;
    let provider = http_provider(&handle.http_endpoint());

    let count = 10u64;
    let _history =
        api.fee_history(U256::from(count), BlockNumberOrTag::Latest, vec![]).await.unwrap();
    let _provider_history =
        provider.get_fee_history(count, BlockNumberOrTag::Latest, &[]).await.unwrap();
}

#[tokio::test(flavor = "multi_thread")]
async fn test_fork_reset() {
    let (api, handle) = spawn(fork_config()).await;
    let provider = http_provider(&handle.http_endpoint());

    let accounts: Vec<_> = handle.dev_wallets().collect();
    let from = accounts[0].address();
    let to = accounts[1].address();
    let block_number = provider.get_block_number().await.unwrap();
    let balance_before = provider.get_balance(to, BlockId::latest()).await.unwrap();
    let amount = handle.genesis_balance().checked_div(U256::from(2u64)).unwrap();

    let initial_nonce = provider.get_transaction_count(from, BlockId::latest()).await.unwrap();

    let tx = TransactionRequest::default().to(to).value(amount).from(from);
    let tx = WithOtherFields::new(tx);
    let tx = provider.send_transaction(tx).await.unwrap().get_receipt().await.unwrap();
    assert_eq!(tx.transaction_index, Some(0));

    let nonce = provider.get_transaction_count(from, BlockId::latest()).await.unwrap();

    assert_eq!(nonce, initial_nonce + 1);
    let to_balance = provider.get_balance(to, BlockId::latest()).await.unwrap();
    assert_eq!(balance_before.saturating_add(amount), to_balance);
    api.anvil_reset(Some(Forking { json_rpc_url: None, block_number: Some(block_number) }))
        .await
        .unwrap();

    // reset block number
    assert_eq!(block_number, provider.get_block_number().await.unwrap());

    let nonce = provider.get_transaction_count(from, BlockId::latest()).await.unwrap();
    assert_eq!(nonce, initial_nonce);
    let balance = provider.get_balance(from, BlockId::latest()).await.unwrap();
    assert_eq!(balance, handle.genesis_balance());
    let balance = provider.get_balance(to, BlockId::latest()).await.unwrap();
    assert_eq!(balance, handle.genesis_balance());

    // reset to latest
    api.anvil_reset(Some(Forking::default())).await.unwrap();

    let new_block_num = provider.get_block_number().await.unwrap();
    assert!(new_block_num > block_number);
}

#[tokio::test(flavor = "multi_thread")]
async fn test_fork_reset_setup() {
    let (api, handle) = spawn(NodeConfig::test()).await;
    let provider = http_provider(&handle.http_endpoint());

    let dead_addr: Address = "000000000000000000000000000000000000dEaD".parse().unwrap();

    let block_number = provider.get_block_number().await.unwrap();
    assert_eq!(block_number, 0);

    let local_balance = provider.get_balance(dead_addr, BlockId::latest()).await.unwrap();
    assert_eq!(local_balance, U256::ZERO);

    api.anvil_reset(Some(Forking {
        json_rpc_url: Some(rpc::next_http_archive_rpc_endpoint()),
        block_number: Some(BLOCK_NUMBER),
    }))
    .await
    .unwrap();

    let block_number = provider.get_block_number().await.unwrap();
    assert_eq!(block_number, BLOCK_NUMBER);

    let remote_balance = provider.get_balance(dead_addr, BlockId::latest()).await.unwrap();
    assert_eq!(remote_balance, U256::from(DEAD_BALANCE_AT_BLOCK_NUMBER));
}

#[tokio::test(flavor = "multi_thread")]
async fn test_fork_snapshotting() {
    let (api, handle) = spawn(fork_config()).await;
    let provider = handle.http_provider();
    let snapshot = api.evm_snapshot().await.unwrap();

    let accounts: Vec<_> = handle.dev_wallets().collect();
    let from = accounts[0].address();
    let to = accounts[1].address();
    let block_number = provider.get_block_number().await.unwrap();

    let initial_nonce = provider.get_transaction_count(from, BlockId::latest()).await.unwrap();
    let balance_before = provider.get_balance(to, BlockId::latest()).await.unwrap();
    let amount = handle.genesis_balance().checked_div(U256::from(2u64)).unwrap();

    let provider = http_provider(&handle.http_endpoint());
    let tx = TransactionRequest::default().to(to).value(amount).from(from);
    let tx = WithOtherFields::new(tx);

    let _ = provider.send_transaction(tx).await.unwrap().get_receipt().await.unwrap();

    let provider = handle.http_provider();

    let nonce = provider.get_transaction_count(from, BlockId::latest()).await.unwrap();
    assert_eq!(nonce, initial_nonce + 1);
    let to_balance = provider.get_balance(to, BlockId::latest()).await.unwrap();
    assert_eq!(balance_before.saturating_add(amount), to_balance);

    assert!(api.evm_revert(snapshot).await.unwrap());

    let nonce = provider.get_transaction_count(from, BlockId::latest()).await.unwrap();
    assert_eq!(nonce, initial_nonce);
    let balance = provider.get_balance(from, BlockId::latest()).await.unwrap();
    assert_eq!(balance, handle.genesis_balance());
    let balance = provider.get_balance(to, BlockId::latest()).await.unwrap();
    assert_eq!(balance, handle.genesis_balance());
    assert_eq!(block_number, provider.get_block_number().await.unwrap());
}

#[tokio::test(flavor = "multi_thread")]
async fn test_fork_snapshotting_repeated() {
    let (api, handle) = spawn(fork_config()).await;
    let provider = handle.http_provider();

    let snapshot = api.evm_snapshot().await.unwrap();

    let accounts: Vec<_> = handle.dev_wallets().collect();
    let from = accounts[0].address();
    let to = accounts[1].address();
    let block_number = provider.get_block_number().await.unwrap();

    let initial_nonce = provider.get_transaction_count(from, BlockId::latest()).await.unwrap();
    let balance_before = provider.get_balance(to, BlockId::latest()).await.unwrap();
    let amount = handle.genesis_balance().checked_div(U256::from(92u64)).unwrap();

    let tx = TransactionRequest::default().to(to).value(amount).from(from);
    let tx = WithOtherFields::new(tx);
    let tx_provider = http_provider(&handle.http_endpoint());
    let _ = tx_provider.send_transaction(tx).await.unwrap().get_receipt().await.unwrap();

    let nonce = provider.get_transaction_count(from, BlockId::latest()).await.unwrap();
    assert_eq!(nonce, initial_nonce + 1);
    let to_balance = provider.get_balance(to, BlockId::latest()).await.unwrap();
    assert_eq!(balance_before.saturating_add(amount), to_balance);

    let _second_snapshot = api.evm_snapshot().await.unwrap();

    assert!(api.evm_revert(snapshot).await.unwrap());

    let nonce = provider.get_transaction_count(from, BlockId::latest()).await.unwrap();
    assert_eq!(nonce, initial_nonce);
    let balance = provider.get_balance(from, BlockId::latest()).await.unwrap();
    assert_eq!(balance, handle.genesis_balance());
    let balance = provider.get_balance(to, BlockId::latest()).await.unwrap();
    assert_eq!(balance, handle.genesis_balance());
    assert_eq!(block_number, provider.get_block_number().await.unwrap());

    // invalidated
    // TODO enable after <https://github.com/foundry-rs/foundry/pull/6366>
    // assert!(!api.evm_revert(second_snapshot).await.unwrap());

    // nothing is reverted, snapshot gone
    assert!(!api.evm_revert(snapshot).await.unwrap());
}

// <https://github.com/foundry-rs/foundry/issues/6463>
<<<<<<< HEAD
=======
// TODO: Revisit after <https://github.com/alloy-rs/alloy/issues/389>, remove ignore
#[ignore]
>>>>>>> b33d3848
#[tokio::test(flavor = "multi_thread")]
async fn test_fork_snapshotting_blocks() {
    let (api, handle) = spawn(fork_config()).await;
    let provider = handle.http_provider();
    let tx_provider = http_provider(&handle.http_endpoint());

    // create a snapshot
    let snapshot = api.evm_snapshot().await.unwrap();

    let accounts: Vec<_> = handle.dev_wallets().collect();
    let from = accounts[0].address();
    let to = accounts[1].address();
    let block_number = provider.get_block_number().await.unwrap();

    let initial_nonce = provider.get_transaction_count(from, BlockId::latest()).await.unwrap();
    let balance_before = provider.get_balance(to, BlockId::latest()).await.unwrap();
    let amount = handle.genesis_balance().checked_div(U256::from(2u64)).unwrap();

    // send the transaction
    let tx = TransactionRequest::default().to(to).value(amount).from(from);
    let tx = WithOtherFields::new(tx);
    let _ = tx_provider.send_transaction(tx.clone()).await.unwrap().get_receipt().await.unwrap();

    let block_number_after = provider.get_block_number().await.unwrap();
    assert_eq!(block_number_after, block_number + 1);

    let nonce = provider.get_transaction_count(from, BlockId::latest()).await.unwrap();
    assert_eq!(nonce, initial_nonce + 1);
    let to_balance = provider.get_balance(to, BlockId::latest()).await.unwrap();
    assert_eq!(balance_before.saturating_add(amount), to_balance);

    // revert snapshot
    assert!(api.evm_revert(snapshot).await.unwrap());

    assert_eq!(
        initial_nonce,
        provider.get_transaction_count(from, BlockId::latest()).await.unwrap()
    );
    let block_number_after = provider.get_block_number().await.unwrap();
    assert_eq!(block_number_after, block_number);

    // repeat transaction
    let _ = tx_provider.send_transaction(tx.clone()).await.unwrap().get_receipt().await.unwrap();
    let nonce = provider.get_transaction_count(from, BlockId::latest()).await.unwrap();
    assert_eq!(nonce, initial_nonce + 1);

    // revert again: nothing to revert since snapshot gone
    assert!(!api.evm_revert(snapshot).await.unwrap());
    let nonce = provider.get_transaction_count(from, BlockId::latest()).await.unwrap();
    assert_eq!(nonce, initial_nonce + 1);
    let block_number_after = provider.get_block_number().await.unwrap();
    assert_eq!(block_number_after, block_number + 1);
}

/// tests that the remote state and local state are kept separate.
/// changes don't make into the read only Database that holds the remote state, which is flushed to
/// a cache file.
#[tokio::test(flavor = "multi_thread")]
async fn test_separate_states() {
    let (api, handle) = spawn(fork_config().with_fork_block_number(Some(14723772u64))).await;
    let provider = http_provider(&handle.http_endpoint());

    let addr: Address = "000000000000000000000000000000000000dEaD".parse().unwrap();

    let remote_balance = provider.get_balance(addr, BlockId::latest()).await.unwrap();
    assert_eq!(remote_balance, U256::from(12556104082473169733500u128));

    api.anvil_set_balance(addr, U256::from(1337u64)).await.unwrap();
    let balance = provider.get_balance(addr, BlockId::latest()).await.unwrap();
    assert_eq!(balance, U256::from(1337u64));

    let fork = api.get_fork().unwrap();
    let fork_db = fork.database.read().await;
    let acc = fork_db
        .maybe_inner()
        .expect("could not get fork db inner")
        .db()
        .accounts
        .read()
        .get(&addr)
        .cloned()
        .unwrap();

    assert_eq!(acc.balance, remote_balance);
}

#[tokio::test(flavor = "multi_thread")]
async fn can_deploy_greeter_on_fork() {
    let (_api, handle) = spawn(fork_config().with_fork_block_number(Some(14723772u64))).await;

    let wallet = handle.dev_wallets().next().unwrap();
    let signer: EthereumSigner = wallet.into();

    let provider = http_provider_with_signer(&handle.http_endpoint(), signer);

    let greeter_contract =
        AlloyGreeter::deploy(&provider, "Hello World!".to_string()).await.unwrap();

    let greeting = greeter_contract.greet().call().await.unwrap();
    assert_eq!("Hello World!", greeting._0);

    let greeter_contract =
        AlloyGreeter::deploy(&provider, "Hello World!".to_string()).await.unwrap();

    let greeting = greeter_contract.greet().call().await.unwrap();
    assert_eq!("Hello World!", greeting._0);
}

#[tokio::test(flavor = "multi_thread")]
async fn can_reset_properly() {
    let (origin_api, origin_handle) = spawn(NodeConfig::test()).await;
    let account = origin_handle.dev_accounts().next().unwrap();
    let origin_provider = origin_handle.http_provider();
    let origin_nonce = 1u64;
    origin_api.anvil_set_nonce(account, U256::from(origin_nonce)).await.unwrap();

    assert_eq!(
        origin_nonce,
        origin_provider.get_transaction_count(account, BlockId::latest()).await.unwrap()
    );

    let (fork_api, fork_handle) =
        spawn(NodeConfig::test().with_eth_rpc_url(Some(origin_handle.http_endpoint()))).await;

    let fork_provider = fork_handle.http_provider();
    let fork_tx_provider = http_provider(&fork_handle.http_endpoint());
    assert_eq!(
        origin_nonce,
        fork_provider.get_transaction_count(account, BlockId::latest()).await.unwrap()
    );

    let to = Address::random();
    let to_balance = fork_provider.get_balance(to, BlockId::latest()).await.unwrap();
    let tx = TransactionRequest::default().from(account).to(to).value(U256::from(1337u64));
    let tx = WithOtherFields::new(tx);
    let tx = fork_tx_provider.send_transaction(tx).await.unwrap().get_receipt().await.unwrap();

    // nonce incremented by 1
    assert_eq!(
        origin_nonce + 1,
        fork_provider.get_transaction_count(account, BlockId::latest()).await.unwrap()
    );

    // resetting to origin state
    fork_api.anvil_reset(Some(Forking::default())).await.unwrap();

    // nonce reset to origin
    assert_eq!(
        origin_nonce,
        fork_provider.get_transaction_count(account, BlockId::latest()).await.unwrap()
    );

    // balance is reset
    assert_eq!(to_balance, fork_provider.get_balance(to, BlockId::latest()).await.unwrap());

    // tx does not exist anymore
    assert!(fork_tx_provider.get_transaction_by_hash(tx.transaction_hash).await.is_err())
}

<<<<<<< HEAD
// TODO: <https://github.com/alloy-rs/alloy/issues/389> didn't fix this.
=======
// TODO: Revisit after <https://github.com/alloy-rs/alloy/issues/389>, remove ignore
#[ignore]
>>>>>>> b33d3848
#[tokio::test(flavor = "multi_thread")]
async fn test_fork_timestamp() {
    let start = std::time::Instant::now();

    let (api, handle) = spawn(fork_config()).await;
    let provider = http_provider(&handle.http_endpoint());

    let block =
        provider.get_block(BlockId::Number(BLOCK_NUMBER.into()), false).await.unwrap().unwrap();
    assert_eq!(block.header.timestamp, BLOCK_TIMESTAMP);

    let accounts: Vec<_> = handle.dev_wallets().collect();
    let from = accounts[0].address();

    let tx =
        TransactionRequest::default().to(Address::random()).value(U256::from(1337u64)).from(from);
    let tx = WithOtherFields::new(tx);
    let tx = provider.send_transaction(tx).await.unwrap().get_receipt().await.unwrap();
    let status = tx.inner.inner.inner.receipt.status;
    assert!(status);

    let block = provider.get_block(BlockId::latest(), false).await.unwrap().unwrap();

    let elapsed = start.elapsed().as_secs() + 1;

    // ensure the diff between the new mined block and the original block is within the elapsed time
    let diff = block.header.timestamp - BLOCK_TIMESTAMP;
    assert!(diff <= elapsed, "diff={diff}, elapsed={elapsed}");

    let start = std::time::Instant::now();
    // reset to check timestamp works after resetting
    api.anvil_reset(Some(Forking { json_rpc_url: None, block_number: Some(BLOCK_NUMBER) }))
        .await
        .unwrap();
    let block =
        provider.get_block(BlockId::Number(BLOCK_NUMBER.into()), false).await.unwrap().unwrap();
    assert_eq!(block.header.timestamp, BLOCK_TIMESTAMP);

    let tx =
        TransactionRequest::default().to(Address::random()).value(U256::from(1337u64)).from(from);
    let tx = WithOtherFields::new(tx);
    let _ = provider.send_transaction(tx).await.unwrap().get_receipt().await.unwrap(); // FIXME: Awaits endlessly here.

    let block = provider.get_block(BlockId::latest(), false).await.unwrap().unwrap();
    let elapsed = start.elapsed().as_secs() + 1;
    let diff = block.header.timestamp - BLOCK_TIMESTAMP;
    assert!(diff <= elapsed);

    // ensure that after setting a timestamp manually, then next block time is correct
    let start = std::time::Instant::now();
    api.anvil_reset(Some(Forking { json_rpc_url: None, block_number: Some(BLOCK_NUMBER) }))
        .await
        .unwrap();
    api.evm_set_next_block_timestamp(BLOCK_TIMESTAMP + 1).unwrap();
    let tx =
        TransactionRequest::default().to(Address::random()).value(U256::from(1337u64)).from(from);
    let tx = WithOtherFields::new(tx);
    let _tx = provider.send_transaction(tx).await.unwrap().get_receipt().await.unwrap();

    let block = provider.get_block(BlockId::latest(), false).await.unwrap().unwrap();
    assert_eq!(block.header.timestamp, BLOCK_TIMESTAMP + 1);

    let tx =
        TransactionRequest::default().to(Address::random()).value(U256::from(1337u64)).from(from);
    let tx = WithOtherFields::new(tx);
    let _ = provider.send_transaction(tx).await.unwrap().get_receipt().await.unwrap();

    let block = provider.get_block(BlockId::latest(), false).await.unwrap().unwrap();
    let elapsed = start.elapsed().as_secs() + 1;
    let diff = block.header.timestamp - (BLOCK_TIMESTAMP + 1);
    assert!(diff <= elapsed);
}

#[tokio::test(flavor = "multi_thread")]
async fn test_fork_set_empty_code() {
    let (api, _handle) = spawn(fork_config()).await;
    let addr = "0x1f9840a85d5af5bf1d1762f925bdaddc4201f984".parse().unwrap();
    let code = api.get_code(addr, None).await.unwrap();
    assert!(!code.as_ref().is_empty());
    api.anvil_set_code(addr, Vec::new().into()).await.unwrap();
    let code = api.get_code(addr, None).await.unwrap();
    assert!(code.as_ref().is_empty());
}

#[tokio::test(flavor = "multi_thread")]
async fn test_fork_can_send_tx() {
    let (api, handle) =
        spawn(fork_config().with_blocktime(Some(std::time::Duration::from_millis(800)))).await;

    let wallet = LocalWallet::random();
    let signer = wallet.address();
    let provider = http_provider(&handle.http_endpoint());
    // let provider = SignerMiddleware::new(provider, wallet);

    api.anvil_set_balance(signer, U256::MAX).await.unwrap();
    api.anvil_impersonate_account(signer).await.unwrap(); // Added until SignerFiller for alloy-provider is fixed.
    let balance = provider.get_balance(signer, BlockId::latest()).await.unwrap();
    assert_eq!(balance, U256::MAX);

    let addr = Address::random();
    let val = U256::from(1337u64);
    let tx = TransactionRequest::default().to(addr).value(val).from(signer);
    let tx = WithOtherFields::new(tx);
    // broadcast it via the eth_sendTransaction API
    let _ = provider.send_transaction(tx).await.unwrap().get_receipt().await.unwrap();

    let balance = provider.get_balance(addr, BlockId::latest()).await.unwrap();
    assert_eq!(balance, val);
}

// <https://github.com/foundry-rs/foundry/issues/1920>
#[tokio::test(flavor = "multi_thread")]
async fn test_fork_nft_set_approve_all() {
    let (api, handle) = spawn(
        fork_config()
            .with_fork_block_number(Some(14812197u64))
            .with_blocktime(Some(Duration::from_secs(5)))
            .with_chain_id(1u64.into()),
    )
    .await;

    // create and fund a random wallet
    let wallet = LocalWallet::random();
    let signer = wallet.address();
    api.anvil_set_balance(signer, U256::from(1000e18)).await.unwrap();

    let provider = http_provider(&handle.http_endpoint());

    // pick a random nft <https://opensea.io/assets/ethereum/0x9c8ff314c9bc7f6e59a9d9225fb22946427edc03/154>
    let nouns_addr: Address = "0x9c8ff314c9bc7f6e59a9d9225fb22946427edc03".parse().unwrap();

    let owner: Address = "0x052564eb0fd8b340803df55def89c25c432f43f4".parse().unwrap();
    let token_id: U256 = U256::from(154u64);

    let nouns = AlloyErc721::new(nouns_addr, provider.clone());

    let real_owner = nouns.ownerOf(token_id).call().await.unwrap();
    assert_eq!(real_owner._0, owner);
    let approval = nouns.setApprovalForAll(nouns_addr, true);
    let tx = TransactionRequest::default()
        .from(owner)
        .to(nouns_addr)
        .with_input(approval.calldata().to_owned());
    let tx = WithOtherFields::new(tx);
    api.anvil_impersonate_account(owner).await.unwrap();
    let tx = provider.send_transaction(tx).await.unwrap().get_receipt().await.unwrap();
    let status = tx.inner.inner.inner.receipt.status;
    assert!(status);

    // transfer: impersonate real owner and transfer nft
    api.anvil_impersonate_account(real_owner._0).await.unwrap();

    api.anvil_set_balance(real_owner._0, U256::from(10000e18 as u64)).await.unwrap();

    let call = nouns.transferFrom(real_owner._0, signer, token_id);
    let tx = TransactionRequest::default()
        .from(real_owner._0)
        .to(nouns_addr)
        .with_input(call.calldata().to_owned());
    let tx = WithOtherFields::new(tx);
    let tx = provider.send_transaction(tx).await.unwrap().get_receipt().await.unwrap();
    let status = tx.inner.inner.inner.receipt.status;
    assert!(status);

    let real_owner = nouns.ownerOf(token_id).call().await.unwrap();
    assert_eq!(real_owner._0, wallet.address());
}

// <https://github.com/foundry-rs/foundry/issues/2261>
#[tokio::test(flavor = "multi_thread")]
async fn test_fork_with_custom_chain_id() {
    // spawn a forked node with some random chainId
    let (api, handle) = spawn(
        fork_config()
            .with_fork_block_number(Some(14812197u64))
            .with_blocktime(Some(Duration::from_secs(5)))
            .with_chain_id(3145u64.into()),
    )
    .await;

    // get the eth chainId and the txn chainId
    let eth_chain_id = api.eth_chain_id();
    let txn_chain_id = api.chain_id();

    // get the chainId in the config
    let config_chain_id = handle.config().chain_id;

    // check that the chainIds are the same
    assert_eq!(eth_chain_id.unwrap().unwrap().to::<u64>(), 3145u64);
    assert_eq!(txn_chain_id, 3145u64);
    assert_eq!(config_chain_id, Some(3145u64));
}

// <https://github.com/foundry-rs/foundry/issues/1920>
#[tokio::test(flavor = "multi_thread")]
async fn test_fork_can_send_opensea_tx() {
    let (api, handle) = spawn(
        fork_config()
            .with_fork_block_number(Some(14983338u64))
            .with_blocktime(Some(Duration::from_millis(5000))),
    )
    .await;

    let sender: Address = "0x8fdbae54b6d9f3fc2c649e3dd4602961967fd42f".parse().unwrap();

    // transfer: impersonate real sender
    api.anvil_impersonate_account(sender).await.unwrap();

    let provider = http_provider(&handle.http_endpoint());

    let input: Bytes = "0xfb0f3ee1000000000000000000000000000000000000000000000000000000000000002000000000000000000000000000000000000000000000000000000000000000000000000000000000000000000000000000000000000000000000000000000000000000000000000000000000000000000000000000000000003ff2e795f5000000000000000000000000000023f28ae3e9756ba982a6290f9081b6a84900b758000000000000000000000000004c00500000ad104d7dbd00e3ae0a5c00560c0000000000000000000000000003235b597a78eabcb08ffcb4d97411073211dbcb0000000000000000000000000000000000000000000000000000000000000e72000000000000000000000000000000000000000000000000000000000000000100000000000000000000000000000000000000000000000000000000000000020000000000000000000000000000000000000000000000000000000062ad47c20000000000000000000000000000000000000000000000000000000062d43104000000000000000000000000000000000000000000000000000000000000000000000000000000000000000000000000000000000000000000df44e65d2a2cf40000007b02230091a7ed01230072f7006a004d60a8d4e71d599b8104250f00000000007b02230091a7ed01230072f7006a004d60a8d4e71d599b8104250f00000000000000000000000000000000000000000000000000000000000000000002000000000000000000000000000000000000000000000000000000000000024000000000000000000000000000000000000000000000000000000000000002e000000000000000000000000000000000000000000000000000000000000000020000000000000000000000000000000000000000000000000001c6bf526340000000000000000000000000008de9c5a032463c561423387a9648c5c7bcc5bc900000000000000000000000000000000000000000000000000005543df729c0000000000000000000000000006eb234847a9e3a546539aac57a071c01dc3f398600000000000000000000000000000000000000000000000000000000000000416d39b5352353a22cf2d44faa696c2089b03137a13b5acfee0366306f2678fede043bc8c7e422f6f13a3453295a4a063dac7ee6216ab7bade299690afc77397a51c00000000000000000000000000000000000000000000000000000000000000".parse().unwrap();
    let to: Address = "0x00000000006c3852cbef3e08e8df289169ede581".parse().unwrap();
    let tx = TransactionRequest::default()
        .from(sender)
        .to(to)
        .value(U256::from(20000000000000000u64))
        .with_input(input)
        .with_gas_price(22180711707u128)
        .with_gas_limit(150_000u128);
    let tx = WithOtherFields::new(tx);

    let tx = provider.send_transaction(tx).await.unwrap().get_receipt().await.unwrap();
    let status = tx.inner.inner.inner.receipt.status;
    assert!(status);
}

#[tokio::test(flavor = "multi_thread")]
async fn test_fork_base_fee() {
    let (api, handle) = spawn(fork_config()).await;

    let accounts: Vec<_> = handle.dev_wallets().collect();
    let from = accounts[0].address();

    let provider = http_provider(&handle.http_endpoint());

    api.anvil_set_next_block_base_fee_per_gas(U256::ZERO).await.unwrap();

    let addr = Address::random();
    let val = U256::from(1337u64);
    let tx = TransactionRequest::default().from(from).to(addr).value(val);
    let tx = WithOtherFields::new(tx);
    let _res = provider.send_transaction(tx).await.unwrap().get_receipt().await.unwrap();
}

#[tokio::test(flavor = "multi_thread")]
async fn test_fork_init_base_fee() {
    let (api, handle) = spawn(fork_config().with_fork_block_number(Some(13184859u64))).await;

    let provider = http_provider(&handle.http_endpoint());

    let block = provider.get_block(BlockId::latest(), false).await.unwrap().unwrap();
    // <https://etherscan.io/block/13184859>
    assert_eq!(block.header.number.unwrap(), 13184859u64);
    let init_base_fee = block.header.base_fee_per_gas.unwrap();
    assert_eq!(init_base_fee, 63739886069u128);

    api.mine_one().await;

    let block = provider.get_block(BlockId::latest(), false).await.unwrap().unwrap();

    let next_base_fee = block.header.base_fee_per_gas.unwrap();
    assert!(next_base_fee < init_base_fee);
}

#[tokio::test(flavor = "multi_thread")]
async fn test_reset_fork_on_new_blocks() {
    let (api, handle) = spawn(
        NodeConfig::test().with_eth_rpc_url(Some(rpc::next_http_archive_rpc_endpoint())).silent(),
    )
    .await;

    let anvil_provider = http_provider(&handle.http_endpoint());

    let endpoint = next_http_rpc_endpoint();
    let provider = Arc::new(get_http_provider(&endpoint));

    let current_block = anvil_provider.get_block_number().await.unwrap();

    handle.task_manager().spawn_reset_on_new_polled_blocks(provider.clone(), api);

    let mut stream = provider
        .watch_blocks()
        .await
        .unwrap()
        .with_poll_interval(Duration::from_secs(2))
        .into_stream()
        .flat_map(futures::stream::iter);
    // the http watcher may fetch multiple blocks at once, so we set a timeout here to offset edge
    // cases where the stream immediately returns a block
    tokio::time::sleep(Duration::from_secs(12)).await;
    stream.next().await.unwrap();
    stream.next().await.unwrap();

    let next_block = anvil_provider.get_block_number().await.unwrap();

    assert!(next_block > current_block, "nextblock={next_block} currentblock={current_block}")
}

#[tokio::test(flavor = "multi_thread")]
async fn test_fork_call() {
    let input: Bytes = "0x77c7b8fc".parse().unwrap();
    let to: Address = "0x99d1Fa417f94dcD62BfE781a1213c092a47041Bc".parse().unwrap();
    let block_number = 14746300u64;

    let provider = http_provider(rpc::next_http_archive_rpc_endpoint().as_str());
    let tx = TransactionRequest::default().to(to).with_input(input.clone());
    let tx = WithOtherFields::new(tx);
    let res0 = provider.call(&tx, BlockId::Number(block_number.into())).await.unwrap();

    let (api, _) = spawn(fork_config().with_fork_block_number(Some(block_number))).await;

    let res1 = api
        .call(
            WithOtherFields::new(TransactionRequest {
                to: Some(to),
                input: input.into(),
                ..Default::default()
            }),
            None,
            None,
        )
        .await
        .unwrap();

    assert_eq!(res0, res1);
}

#[tokio::test(flavor = "multi_thread")]
async fn test_fork_block_timestamp() {
    let (api, _) = spawn(fork_config()).await;

    let initial_block = api.block_by_number(BlockNumberOrTag::Latest).await.unwrap().unwrap();
    api.anvil_mine(Some(U256::from(1)), None).await.unwrap();
    let latest_block = api.block_by_number(BlockNumberOrTag::Latest).await.unwrap().unwrap();

    assert!(initial_block.header.timestamp < latest_block.header.timestamp);
}

#[tokio::test(flavor = "multi_thread")]
async fn test_fork_snapshot_block_timestamp() {
    let (api, _) = spawn(fork_config()).await;

    let snapshot_id = api.evm_snapshot().await.unwrap();
    api.anvil_mine(Some(U256::from(1)), None).await.unwrap();
    let initial_block = api.block_by_number(BlockNumberOrTag::Latest).await.unwrap().unwrap();
    api.evm_revert(snapshot_id).await.unwrap();
    api.evm_set_next_block_timestamp(initial_block.header.timestamp).unwrap();
    api.anvil_mine(Some(U256::from(1)), None).await.unwrap();
    let latest_block = api.block_by_number(BlockNumberOrTag::Latest).await.unwrap().unwrap();

    assert_eq!(initial_block.header.timestamp, latest_block.header.timestamp);
}

<<<<<<< HEAD
// TODO: Revisit after <https://github.com/alloy-rs/alloy/pull/587> is merged
=======
>>>>>>> b33d3848
#[tokio::test(flavor = "multi_thread")]
async fn test_fork_uncles_fetch() {
    let (api, handle) = spawn(fork_config()).await;
    let provider = http_provider(&handle.http_endpoint());

    // Block on ETH mainnet with 2 uncles
    let block_with_uncles = 190u64;

    let block =
        api.block_by_number(BlockNumberOrTag::Number(block_with_uncles)).await.unwrap().unwrap();

    assert_eq!(block.uncles.len(), 2);

    let count = provider.get_uncle_count(block_with_uncles.into()).await.unwrap();
    assert_eq!(count as usize, block.uncles.len());

    let hash = BlockId::hash(block.header.hash.unwrap());
    let count = provider.get_uncle_count(hash).await.unwrap();
    assert_eq!(count as usize, block.uncles.len());

    for (uncle_idx, uncle_hash) in block.uncles.iter().enumerate() {
        // Try with block number
        let uncle = provider
            .get_uncle(BlockId::number(block_with_uncles), uncle_idx as u64)
            .await
            .unwrap()
            .unwrap();
        assert_eq!(*uncle_hash, uncle.header.hash.unwrap());

        // Try with block hash
        let uncle = provider
            .get_uncle(BlockId::hash(block.header.hash.unwrap()), uncle_idx as u64)
            .await
            .unwrap()
            .unwrap();
        assert_eq!(*uncle_hash, uncle.header.hash.unwrap());
    }
}

#[tokio::test(flavor = "multi_thread")]
async fn test_fork_block_transaction_count() {
    let (api, handle) = spawn(fork_config()).await;
    let provider = http_provider(&handle.http_endpoint());

    let accounts: Vec<_> = handle.dev_wallets().collect();
    let sender = accounts[0].address();

    // disable automine (so there are pending transactions)
    api.anvil_set_auto_mine(false).await.unwrap();
    // transfer: impersonate real sender
    api.anvil_impersonate_account(sender).await.unwrap();

    let tx =
        TransactionRequest::default().from(sender).value(U256::from(42u64)).with_gas_limit(100_000);
    let tx = WithOtherFields::new(tx);
    let _ = provider.send_transaction(tx).await.unwrap();

    let pending_txs =
        api.block_transaction_count_by_number(BlockNumberOrTag::Pending).await.unwrap().unwrap();
    assert_eq!(pending_txs.to::<u64>(), 1);

    // mine a new block
    api.anvil_mine(None, None).await.unwrap();

    let pending_txs =
        api.block_transaction_count_by_number(BlockNumberOrTag::Pending).await.unwrap().unwrap();
    assert_eq!(pending_txs.to::<u64>(), 0);
    let latest_txs =
        api.block_transaction_count_by_number(BlockNumberOrTag::Latest).await.unwrap().unwrap();
    assert_eq!(latest_txs.to::<u64>(), 1);
    let latest_block = api.block_by_number(BlockNumberOrTag::Latest).await.unwrap().unwrap();
    let latest_txs = api
        .block_transaction_count_by_hash(latest_block.header.hash.unwrap())
        .await
        .unwrap()
        .unwrap();
    assert_eq!(latest_txs.to::<u64>(), 1);

    // check txs count on an older block: 420000 has 3 txs on mainnet
    let count_txs = api
        .block_transaction_count_by_number(BlockNumberOrTag::Number(420000))
        .await
        .unwrap()
        .unwrap();
    assert_eq!(count_txs.to::<u64>(), 3);
    let count_txs = api
        .block_transaction_count_by_hash(
            "0xb3b0e3e0c64e23fb7f1ccfd29245ae423d2f6f1b269b63b70ff882a983ce317c".parse().unwrap(),
        )
        .await
        .unwrap()
        .unwrap();
    assert_eq!(count_txs.to::<u64>(), 3);
}

// <https://github.com/foundry-rs/foundry/issues/2931>
#[tokio::test(flavor = "multi_thread")]
async fn can_impersonate_in_fork() {
    let (api, handle) = spawn(fork_config().with_fork_block_number(Some(15347924u64))).await;
    let provider = http_provider(&handle.http_endpoint());

    let token_holder: Address = "0x2f0b23f53734252bda2277357e97e1517d6b042a".parse().unwrap();
    let to = Address::random();
    let val = U256::from(1337u64);

    // fund the impersonated account
    api.anvil_set_balance(token_holder, U256::from(1e18)).await.unwrap();

    let tx = TransactionRequest::default().from(token_holder).to(to).value(val);
    let tx = WithOtherFields::new(tx);
    let res = provider.send_transaction(tx.clone()).await;
    res.unwrap_err();

    api.anvil_impersonate_account(token_holder).await.unwrap();

    let res = provider.send_transaction(tx.clone()).await.unwrap().get_receipt().await.unwrap();
    assert_eq!(res.from, token_holder);
    let status = res.inner.inner.inner.receipt.status;
    assert!(status);

    let balance = provider.get_balance(to, BlockId::latest()).await.unwrap();
    assert_eq!(balance, val);

    api.anvil_stop_impersonating_account(token_holder).await.unwrap();
    let res = provider.send_transaction(tx).await;
    res.unwrap_err();
}

// <https://etherscan.io/block/14608400>
#[tokio::test(flavor = "multi_thread")]
async fn test_total_difficulty_fork() {
    let (api, handle) = spawn(fork_config()).await;

    let total_difficulty = U256::from(46_673_965_560_973_856_260_636u128);
    let difficulty = U256::from(13_680_435_288_526_144u128);

    let provider = http_provider(&handle.http_endpoint());
    let block = provider.get_block(BlockId::latest(), false).await.unwrap().unwrap();
    assert_eq!(block.header.total_difficulty, Some(total_difficulty));
    assert_eq!(block.header.difficulty, difficulty);

    api.mine_one().await;
    api.mine_one().await;

    let next_total_difficulty = total_difficulty + difficulty;

    let block = provider.get_block(BlockId::latest(), false).await.unwrap().unwrap();
    assert_eq!(block.header.total_difficulty, Some(next_total_difficulty));
    assert_eq!(block.header.difficulty, U256::ZERO);
}

// <https://etherscan.io/block/14608400>
#[tokio::test(flavor = "multi_thread")]
async fn test_transaction_receipt() {
    let (api, _) = spawn(fork_config()).await;

    // A transaction from the forked block (14608400)
    let receipt = api
        .transaction_receipt(
            "0xce495d665e9091613fd962351a5cbca27a992b919d6a87d542af97e2723ec1e4".parse().unwrap(),
        )
        .await
        .unwrap();
    assert!(receipt.is_some());

    // A transaction from a block in the future (14608401)
    let receipt = api
        .transaction_receipt(
            "0x1a15472088a4a97f29f2f9159511dbf89954b58d9816e58a32b8dc17171dc0e8".parse().unwrap(),
        )
        .await
        .unwrap();
    assert!(receipt.is_none());
}

// <https://etherscan.io/block/14608400>
#[tokio::test(flavor = "multi_thread")]
async fn test_block_receipts() {
    let (api, _) = spawn(fork_config()).await;

    // Receipts from the forked block (14608400)
    let receipts = api.block_receipts(BlockNumberOrTag::Number(BLOCK_NUMBER)).await.unwrap();
    assert!(receipts.is_some());

    // Receipts from a block in the future (14608401)
    let receipts = api.block_receipts(BlockNumberOrTag::Number(BLOCK_NUMBER + 1)).await.unwrap();
    assert!(receipts.is_none());
}

#[tokio::test(flavor = "multi_thread")]
async fn can_override_fork_chain_id() {
    let chain_id_override = 5u64;
    let (_api, handle) = spawn(
        fork_config()
            .with_fork_block_number(Some(16506610u64))
            .with_chain_id(Some(chain_id_override)),
    )
    .await;

    let wallet = handle.dev_wallets().next().unwrap();
    let signer: EthereumSigner = wallet.into();
    let provider = http_provider_with_signer(&handle.http_endpoint(), signer);

    let greeter_contract =
        AlloyGreeter::deploy(provider.clone(), "Hello World!".to_string()).await.unwrap();
    let greeting = greeter_contract.greet().call().await.unwrap();

    assert_eq!("Hello World!", greeting._0);
    let greeter_contract =
        AlloyGreeter::deploy(provider.clone(), "Hello World!".to_string()).await.unwrap();
    let greeting = greeter_contract.greet().call().await.unwrap();
    assert_eq!("Hello World!", greeting._0);

    let provider = http_provider(&handle.http_endpoint());
    let chain_id = provider.get_chain_id().await.unwrap();
    assert_eq!(chain_id, chain_id_override);
}

// <https://github.com/foundry-rs/foundry/issues/6485>
// TODO: Revisit after <https://github.com/alloy-rs/alloy/issues/389>, remove ignore
#[ignore]
#[tokio::test(flavor = "multi_thread")]
async fn test_fork_reset_moonbeam() {
    crate::init_tracing();
    let (api, handle) = spawn(
        fork_config()
            .with_eth_rpc_url(Some("https://rpc.api.moonbeam.network".to_string()))
            .with_fork_block_number(None::<u64>),
    )
    .await;
    let provider = http_provider(&handle.http_endpoint());

    let accounts: Vec<_> = handle.dev_wallets().collect();
    let from = accounts[0].address();

    let tx =
        TransactionRequest::default().to(Address::random()).value(U256::from(1337u64)).from(from);
    let tx = WithOtherFields::new(tx);
    api.anvil_impersonate_account(from).await.unwrap();
    let tx = provider.send_transaction(tx).await.unwrap().get_receipt().await.unwrap();
    let status = tx.inner.inner.inner.receipt.status;
    assert!(status);

    // reset to check timestamp works after resetting
    api.anvil_reset(Some(Forking {
        json_rpc_url: Some("https://rpc.api.moonbeam.network".to_string()),
        block_number: None,
    }))
    .await
    .unwrap();

    let tx =
        TransactionRequest::default().to(Address::random()).value(U256::from(1337u64)).from(from);
    let tx = WithOtherFields::new(tx);
    let tx = provider.send_transaction(tx).await.unwrap().get_receipt().await.unwrap();
    let status = tx.inner.inner.inner.receipt.status;
    assert!(status);
}

// <https://github.com/foundry-rs/foundry/issues/6640
#[tokio::test(flavor = "multi_thread")]
async fn test_fork_reset_basefee() {
    // <https://etherscan.io/block/18835000>
    let (api, _handle) = spawn(fork_config().with_fork_block_number(Some(18835000u64))).await;

    api.mine_one().await;
    let latest = api.block_by_number(BlockNumberOrTag::Latest).await.unwrap().unwrap();

    // basefee of +1 block: <https://etherscan.io/block/18835001>
    assert_eq!(latest.header.base_fee_per_gas.unwrap(), 59455969592u128);

    // now reset to block 18835000 -1
    api.anvil_reset(Some(Forking { json_rpc_url: None, block_number: Some(18835000u64 - 1) }))
        .await
        .unwrap();

    api.mine_one().await;
    let latest = api.block_by_number(BlockNumberOrTag::Latest).await.unwrap().unwrap();

    // basefee of the forked block: <https://etherscan.io/block/18835000>
    assert_eq!(latest.header.base_fee_per_gas.unwrap(), 59017001138u128);
}

// <https://github.com/foundry-rs/foundry/issues/6795>
#[tokio::test(flavor = "multi_thread")]
async fn test_arbitrum_fork_dev_balance() {
    let (api, handle) = spawn(
        fork_config()
            .with_fork_block_number(None::<u64>)
            .with_eth_rpc_url(Some("https://arb1.arbitrum.io/rpc".to_string())),
    )
    .await;

    let accounts: Vec<_> = handle.dev_wallets().collect();
    for acc in accounts {
        let balance = api.balance(acc.address(), Some(Default::default())).await.unwrap();
        assert_eq!(balance, U256::from(100000000000000000000u128));
    }
}

// <https://github.com/foundry-rs/foundry/issues/6749>
#[tokio::test(flavor = "multi_thread")]
async fn test_arbitrum_fork_block_number() {
    // fork to get initial block for test
    let (_, handle) = spawn(
        fork_config()
            .with_fork_block_number(None::<u64>)
            .with_eth_rpc_url(Some("https://arb1.arbitrum.io/rpc".to_string())),
    )
    .await;
    let provider = http_provider(&handle.http_endpoint());
    let initial_block_number = provider.get_block_number().await.unwrap();

    // fork again at block number returned by `eth_blockNumber`
    // if wrong block number returned (e.g. L1) then fork will fail with error code -32000: missing
    // trie node
    let (api, _) = spawn(
        fork_config()
            .with_fork_block_number(Some(initial_block_number))
            .with_eth_rpc_url(Some("https://arb1.arbitrum.io/rpc".to_string())),
    )
    .await;
    let block_number = api.block_number().unwrap().to::<u64>();
    assert_eq!(block_number, initial_block_number);

    // take snapshot at initial block number
    let snapshot = api.evm_snapshot().await.unwrap();

    // mine new block and check block number returned by `eth_blockNumber`
    api.mine_one().await;
    let block_number = api.block_number().unwrap().to::<u64>();
    assert_eq!(block_number, initial_block_number + 1);

    // revert to recorded snapshot and check block number
    assert!(api.evm_revert(snapshot).await.unwrap());
    let block_number = api.block_number().unwrap().to::<u64>();
    assert_eq!(block_number, initial_block_number);

    // reset fork to different block number and compare with block returned by `eth_blockNumber`
    api.anvil_reset(Some(Forking {
        json_rpc_url: Some("https://arb1.arbitrum.io/rpc".to_string()),
        block_number: Some(initial_block_number - 2),
    }))
    .await
    .unwrap();
    let block_number = api.block_number().unwrap().to::<u64>();
    assert_eq!(block_number, initial_block_number - 2);
}

// <https://github.com/foundry-rs/foundry/issues/7023>
#[tokio::test(flavor = "multi_thread")]
async fn test_fork_execution_reverted() {
    let target = 16681681u64;
    let (api, _handle) = spawn(fork_config().with_fork_block_number(Some(target + 1))).await;

    let resp = api
        .call(
            WithOtherFields::new(TransactionRequest {
                to: Some(address!("Fd6CC4F251eaE6d02f9F7B41D1e80464D3d2F377")),
                input: TransactionInput::new("0x8f283b3c".as_bytes().into()),
                ..Default::default()
            }),
            Some(target.into()),
            None,
        )
        .await;

    assert!(resp.is_err());
    let err = resp.unwrap_err();
    assert!(err.to_string().contains("execution reverted"));
}<|MERGE_RESOLUTION|>--- conflicted
+++ resolved
@@ -334,11 +334,6 @@
 }
 
 // <https://github.com/foundry-rs/foundry/issues/6463>
-<<<<<<< HEAD
-=======
-// TODO: Revisit after <https://github.com/alloy-rs/alloy/issues/389>, remove ignore
-#[ignore]
->>>>>>> b33d3848
 #[tokio::test(flavor = "multi_thread")]
 async fn test_fork_snapshotting_blocks() {
     let (api, handle) = spawn(fork_config()).await;
@@ -498,12 +493,8 @@
     assert!(fork_tx_provider.get_transaction_by_hash(tx.transaction_hash).await.is_err())
 }
 
-<<<<<<< HEAD
-// TODO: <https://github.com/alloy-rs/alloy/issues/389> didn't fix this.
-=======
-// TODO: Revisit after <https://github.com/alloy-rs/alloy/issues/389>, remove ignore
+// TODO: <https://github.com/alloy-rs/alloy/issues/389> didn't fix this, remove ignore
 #[ignore]
->>>>>>> b33d3848
 #[tokio::test(flavor = "multi_thread")]
 async fn test_fork_timestamp() {
     let start = std::time::Instant::now();
@@ -857,10 +848,8 @@
     assert_eq!(initial_block.header.timestamp, latest_block.header.timestamp);
 }
 
-<<<<<<< HEAD
-// TODO: Revisit after <https://github.com/alloy-rs/alloy/pull/587> is merged
-=======
->>>>>>> b33d3848
+// TODO: Revisit after <https://github.com/alloy-rs/alloy/pull/589> is merged, remove ignore
+#[ignore]
 #[tokio::test(flavor = "multi_thread")]
 async fn test_fork_uncles_fetch() {
     let (api, handle) = spawn(fork_config()).await;
