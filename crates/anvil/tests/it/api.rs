--- conflicted
+++ resolved
@@ -8,13 +8,7 @@
 use alloy_primitives::{Address, ChainId, U256};
 use alloy_provider::Provider;
 use alloy_rpc_types::{
-<<<<<<< HEAD
     request::TransactionRequest, BlockId, BlockNumberOrTag, BlockTransactions, WithOtherFields,
-=======
-    request::{TransactionInput as CallInput, TransactionRequest as CallRequest},
-    state::{AccountOverride, StateOverride},
-    BlockId, WithOtherFields,
->>>>>>> 0fcdd5fe
 };
 use anvil::{eth::api::CLIENT_VERSION, spawn, NodeConfig, CHAIN_ID};
 use std::time::Duration;
