--- conflicted
+++ resolved
@@ -4,13 +4,9 @@
     abi::{MulticallContract, SimpleStorage},
     utils::{connect_pubsub_with_signer, http_provider, http_provider_with_signer},
 };
-<<<<<<< HEAD
+use alloy_eips::BlockId;
 use alloy_network::{EthereumSigner, TransactionBuilder};
-use alloy_primitives::{Address, ChainId, B256, U256};
-=======
-use alloy_eips::BlockId;
-use alloy_primitives::{Address as rAddress, TxKind, B256, U256 as rU256};
->>>>>>> e01038f3
+use alloy_primitives::{Address, ChainId, TxKind, B256, U256};
 use alloy_provider::Provider;
 use alloy_rpc_types::{
     request::TransactionRequest, state::AccountOverride, BlockId, BlockNumberOrTag,
@@ -240,33 +236,6 @@
     }
 }
 
-<<<<<<< HEAD
-=======
-async fn call_with_override<M, D>(
-    api: &EthApi,
-    call: ContractCall<M, D>,
-    to: Address,
-    overrides: StateOverride,
-) -> D
-where
-    D: Tokenizable,
-{
-    let result = api
-        .call(
-            WithOtherFields::new(CallRequest {
-                input: CallInput::maybe_input(call.tx.data().cloned().map(|b| b.0.into())),
-                to: Some(TxKind::Call(to.to_alloy())),
-                ..Default::default()
-            }),
-            None,
-            Some(overrides),
-        )
-        .await
-        .unwrap();
-    decode_function_data(&call.function, result.as_ref(), false).unwrap()
-}
-
->>>>>>> e01038f3
 #[tokio::test(flavor = "multi_thread")]
 async fn can_call_with_state_override() {
     let (api, handle) = spawn(NodeConfig::test()).await;
