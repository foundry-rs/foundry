--- conflicted
+++ resolved
@@ -38,10 +38,7 @@
 ethers = { workspace = true, features = ["rustls", "ws", "ipc", "optimism"] }
 alloy-primitives = { workspace = true, features = ["serde"] }
 alloy-consensus = { workspace = true, features = ["k256", "kzg"] }
-<<<<<<< HEAD
-=======
 alloy-contract = { workspace = true, features = ["pubsub"] }
->>>>>>> d431f74f
 alloy-network.workspace = true
 alloy-eips.workspace = true
 alloy-rlp.workspace = true
@@ -55,11 +52,7 @@
 alloy-transport.workspace = true
 alloy-chains.workspace = true
 alloy-genesis.workspace = true
-<<<<<<< HEAD
-alloy-eips.workspace = true
-=======
 alloy-trie.workspace = true
->>>>>>> d431f74f
 
 # axum related
 axum.workspace = true
