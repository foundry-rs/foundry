use ethers::solc::{artifacts::Contract, EvmVersion};

use eyre::{ContextCompat, WrapErr};
<<<<<<< HEAD
use std::{
    path::{Path, PathBuf},
    process::Command,
};
=======
use std::{env::VarError, path::PathBuf, process::Command};
>>>>>>> a49473af

#[cfg(feature = "evmodin-evm")]
use evmodin::Revision;
#[cfg(feature = "sputnik-evm")]
use sputnik::Config;

/// Default local RPC endpoint
const LOCAL_RPC_URL: &str = "http://127.0.0.1:8545";

/// Default Path to where the contract artifacts are stored
pub const DAPP_JSON: &str = "./out/dapp.sol.json";

/// Initializes a tracing Subscriber for logging
#[allow(dead_code)]
pub fn subscriber() {
    tracing_subscriber::FmtSubscriber::builder()
        // .with_timer(tracing_subscriber::fmt::time::uptime())
        .with_env_filter(tracing_subscriber::EnvFilter::from_default_env())
        .init();
}

/// The rpc url to use
/// If the `ETH_RPC_URL` is not present, it falls back to the default `http://127.0.0.1:8545`
pub fn rpc_url() -> String {
    std::env::var("ETH_RPC_URL").unwrap_or_else(|_| LOCAL_RPC_URL.to_string())
}

/// The path to where the contract artifacts are stored
pub fn dapp_json_path() -> PathBuf {
    PathBuf::from(DAPP_JSON)
}

/// Tries to extract the `Contract` in the `DAPP_JSON` file
pub fn find_dapp_json_contract(path: &str, name: &str) -> eyre::Result<Contract> {
    let dapp_json = dapp_json_path();
    let file = std::io::BufReader::new(std::fs::File::open(&dapp_json)?);
    let mut value: serde_json::Value =
        serde_json::from_reader(file).wrap_err("Failed to read DAPP_JSON artifacts")?;

    let contracts = value["contracts"]
        .as_object_mut()
        .wrap_err_with(|| format!("No `contracts` found in `{}`", dapp_json.display()))?;

    let contract = if let serde_json::Value::Object(mut contract) = contracts[path].take() {
        contract
            .remove(name)
            .wrap_err_with(|| format!("No contract found at `.contract.{}.{}`", path, name))?
    } else {
        let key = format!("{}:{}", path, name);
        contracts
            .remove(&key)
            .wrap_err_with(|| format!("No contract found at `.contract.{}`", key))?
    };

    Ok(serde_json::from_value(contract)?)
}

pub fn find_git_root_path() -> eyre::Result<PathBuf> {
    let path = Command::new("git").args(&["rev-parse", "--show-toplevel"]).output()?.stdout;
    let path = std::str::from_utf8(&path)?.trim_end_matches('\n');
    Ok(PathBuf::from(path))
}

#[cfg(feature = "sputnik-evm")]
pub fn sputnik_cfg(evm: &EvmVersion) -> Config {
    match evm {
        EvmVersion::Istanbul => Config::istanbul(),
        EvmVersion::Berlin => Config::berlin(),
        EvmVersion::London => Config::london(),
        _ => panic!("Unsupported EVM version"),
    }
}

#[cfg(feature = "evmodin-evm")]
#[allow(dead_code)]
pub fn evmodin_cfg(evm: EvmVersion) -> Revision {
    match evm {
        EvmVersion::Istanbul => Revision::Istanbul,
        EvmVersion::Berlin => Revision::Berlin,
        EvmVersion::London => Revision::London,
        _ => panic!("Unsupported EVM version"),
    }
}

/// Securely reads a secret from stdin, or proceeds to return a fallback value
/// which was provided in cleartext via CLI or env var
#[allow(dead_code)]
pub fn read_secret(secret: bool, unsafe_secret: Option<String>) -> eyre::Result<String> {
    Ok(if secret {
        println!("Insert secret:");
        rpassword::read_password()?
    } else {
        // guaranteed to be Some(..)
        unsafe_secret.unwrap()
    })
}<|MERGE_RESOLUTION|>--- conflicted
+++ resolved
@@ -1,14 +1,10 @@
 use ethers::solc::{artifacts::Contract, EvmVersion};
 
 use eyre::{ContextCompat, WrapErr};
-<<<<<<< HEAD
 use std::{
     path::{Path, PathBuf},
     process::Command,
 };
-=======
-use std::{env::VarError, path::PathBuf, process::Command};
->>>>>>> a49473af
 
 #[cfg(feature = "evmodin-evm")]
 use evmodin::Revision;
