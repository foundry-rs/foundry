//! Subcommands
//!
//! All subcommands should respect the `foundry_config::Config`.
//! If a subcommand accepts values that are supported by the `Config`, then the subcommand should
//! implement `figment::Provider` which allows the subcommand to override the config's defaults, see
//! [`foundry_config::Config`].

<<<<<<< HEAD
pub mod bind;
pub mod build;
pub mod config;
pub mod create;
pub mod flatten;
pub mod init;
pub mod install;
pub mod node;
pub mod remappings;
pub mod run;
pub mod snapshot;
pub mod test;
pub mod verify;
=======
pub mod cast;
pub mod forge;
>>>>>>> abe1d703

// Re-export our shared utilities
mod utils;
pub use utils::*;<|MERGE_RESOLUTION|>--- conflicted
+++ resolved
@@ -5,24 +5,8 @@
 //! implement `figment::Provider` which allows the subcommand to override the config's defaults, see
 //! [`foundry_config::Config`].
 
-<<<<<<< HEAD
-pub mod bind;
-pub mod build;
-pub mod config;
-pub mod create;
-pub mod flatten;
-pub mod init;
-pub mod install;
-pub mod node;
-pub mod remappings;
-pub mod run;
-pub mod snapshot;
-pub mod test;
-pub mod verify;
-=======
 pub mod cast;
 pub mod forge;
->>>>>>> abe1d703
 
 // Re-export our shared utilities
 mod utils;
