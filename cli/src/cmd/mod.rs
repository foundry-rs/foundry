--- conflicted
+++ resolved
@@ -4,137 +4,6 @@
 //! If a subcommand accepts values that are supported by the `Config`, then the subcommand should
 //! implement `figment::Provider` which allows the subcommand to override the config's defaults, see
 //! [`foundry_config::Config`].
-<<<<<<< HEAD
-//!
-//! See [`BuildArgs`] for a reference implementation.
-//! And [`RunArgs`] for how to merge `Providers`.
-//!
-//! # Example
-//!
-//! create a `clap` subcommand into a `figment::Provider` and integrate it in the
-//! `foundry_config::Config`:
-//!
-//! ```rust
-//! use crate::{cmd::build::BuildArgs, opts::evm::EvmArgs};
-//! use clap::Parser;
-//! use foundry_config::{figment::Figment, *};
-//!
-//! // A new clap subcommand that accepts both `EvmArgs` and `BuildArgs`
-//! #[derive(Debug, Clone, Parser)]
-//! pub struct MyArgs {
-//!     #[clap(flatten)]
-//!     evm_opts: EvmArgs,
-//!     #[clap(flatten)]
-//!     opts: BuildArgs,
-//! }
-//!
-//! // add `Figment` and `Config` converters
-//! foundry_config::impl_figment_convert!(MyArgs, opts, evm_opts);
-//! let args = MyArgs::parse_from(["build"]);
-//!
-//! let figment: Figment = From::from(&args);
-//! let evm_opts = figment.extract::<EvmOpts>().unwrap();
-//!
-//! let config: Config = From::from(&args);
-//! ```
-
-pub mod bind;
-pub mod build;
-pub mod config;
-pub mod create;
-pub mod flatten;
-pub mod fmt;
-pub mod init;
-pub mod inspect;
-pub mod install;
-pub mod remappings;
-pub mod run;
-pub mod snapshot;
-pub mod test;
-pub mod tree;
-pub mod verify;
-pub mod watch;
-
-use crate::opts::forge::ContractInfo;
-use ethers::{
-    abi::Abi,
-    prelude::artifacts::{CompactBytecode, CompactDeployedBytecode},
-    solc::cache::SolFilesCache,
-};
-use std::path::PathBuf;
-
-/// Common trait for all cli commands
-pub trait Cmd: clap::Parser + Sized {
-    type Output;
-    fn run(self) -> eyre::Result<Self::Output>;
-}
-
-use ethers::solc::{artifacts::CompactContractBytecode, Project, ProjectCompileOutput};
-
-/// Given a project and its compiled artifacts, proceeds to return the ABI, Bytecode and
-/// Runtime Bytecode of the given contract.
-pub fn read_artifact(
-    project: &Project,
-    compiled: ProjectCompileOutput,
-    contract: ContractInfo,
-) -> eyre::Result<(Abi, CompactBytecode, CompactDeployedBytecode)> {
-    Ok(match contract.path {
-        Some(path) => get_artifact_from_path(project, path, contract.name)?,
-        None => get_artifact_from_name(contract, compiled)?,
-    })
-}
-
-/// Helper function for finding a contract by ContractName
-// TODO: Is there a better / more ergonomic way to get the artifacts given a project and a
-// contract name?
-fn get_artifact_from_name(
-    contract: ContractInfo,
-    compiled: ProjectCompileOutput,
-) -> eyre::Result<(Abi, CompactBytecode, CompactDeployedBytecode)> {
-    let mut has_found_contract = false;
-    let mut contract_artifact = None;
-
-    for (artifact_id, artifact) in compiled.into_artifacts() {
-        if artifact_id.name == contract.name {
-            if has_found_contract {
-                eyre::bail!("contract with duplicate name. pass path")
-            }
-            has_found_contract = true;
-            contract_artifact = Some(artifact);
-        }
-    }
-
-    Ok(match contract_artifact {
-        Some(artifact) => (
-            artifact
-                .abi
-                .map(Into::into)
-                .ok_or_else(|| eyre::Error::msg(format!("abi not found for {}", contract.name)))?,
-            artifact.bytecode.ok_or_else(|| {
-                eyre::Error::msg(format!("bytecode not found for {}", contract.name))
-            })?,
-            artifact.deployed_bytecode.ok_or_else(|| {
-                eyre::Error::msg(format!("bytecode not found for {}", contract.name))
-            })?,
-        ),
-        None => {
-            eyre::bail!("could not find artifact")
-        }
-    })
-}
-
-/// Find using src/ContractSource.sol:ContractName
-fn get_artifact_from_path(
-    project: &Project,
-    contract_path: String,
-    contract_name: String,
-) -> eyre::Result<(Abi, CompactBytecode, CompactDeployedBytecode)> {
-    // Get sources from the requested location
-    let abs_path = dunce::canonicalize(PathBuf::from(contract_path))?;
-
-    let cache = SolFilesCache::read_joined(&project.paths)?;
-=======
->>>>>>> 3480a8dc
 
 pub mod cast;
 pub mod forge;
