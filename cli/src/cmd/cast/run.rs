use crate::{cmd::Cmd, utils, utils::consume_config_rpc_url};
use cast::trace::{identifier::SignaturesIdentifier, CallTraceDecoder};
use clap::Parser;
use ethers::{
    abi::Address,
    prelude::{Middleware, Provider},
    solc::utils::RuntimeOrHandle,
    types::H256,
};
use forge::{
    debug::DebugArena,
<<<<<<< HEAD
    executor::{opts::EvmOpts, Backend, DeployResult, ExecutorBuilder, RawCallResult},
=======
    executor::{
        builder::Backend, inspector::CheatsConfig, opts::EvmOpts, DeployResult, ExecutorBuilder,
        RawCallResult,
    },
>>>>>>> 8b33ded5
    trace::{identifier::EtherscanIdentifier, CallTraceArena, CallTraceDecoderBuilder, TraceKind},
};
use foundry_config::{find_project_root_path, Config};
use std::{
    collections::{BTreeMap, HashMap},
    str::FromStr,
    time::Duration,
};
use ui::{TUIExitReason, Tui, Ui};
use yansi::Paint;

#[derive(Debug, Clone, Parser)]
pub struct RunArgs {
    #[clap(help = "The transaction hash.", value_name = "TXHASH")]
    tx: String,
    #[clap(short, long, env = "ETH_RPC_URL", value_name = "URL")]
    rpc_url: Option<String>,
    #[clap(long, short = 'd', help = "Debugs the transaction.")]
    debug: bool,
    #[clap(
        long,
        short = 'q',
        help = "Executes the transaction only with the state from the previous block. May result in different results than the live execution!"
    )]
    quick: bool,
    #[clap(
        long,
        help = "Labels address in the trace. 0xd8dA6BF26964aF9D7eEd9e03E53415D37aA96045:vitalik.eth",
        value_name = "LABEL"
    )]
    label: Vec<String>,
}

impl Cmd for RunArgs {
    type Output = ();
    fn run(self) -> eyre::Result<Self::Output> {
        RuntimeOrHandle::new().block_on(self.run_tx())
    }
}

impl RunArgs {
    async fn run_tx(self) -> eyre::Result<()> {
        let figment = Config::figment_with_root(find_project_root_path().unwrap());
        let mut evm_opts = figment.extract::<EvmOpts>()?;
        let config = Config::from_provider(figment).sanitized();

        let rpc_url = consume_config_rpc_url(self.rpc_url);
        let provider =
            Provider::try_from(rpc_url.as_str()).expect("could not instantiate provider");

        if let Some(tx) =
            provider.get_transaction(H256::from_str(&self.tx).expect("invalid tx hash")).await?
        {
            let tx_block_number = tx.block_number.expect("no block number").as_u64();
            let tx_hash = tx.hash();
            evm_opts.fork_url = Some(rpc_url);
            evm_opts.fork_block_number = Some(tx_block_number - 1);

            // Set up the execution environment
            let env = evm_opts.evm_env().await;
            let db = Backend::spawn(evm_opts.get_fork(env.clone()));

            let builder = ExecutorBuilder::default()
                .with_config(env)
<<<<<<< HEAD
                .with_spec(utils::evm_spec(&config.evm_version));
=======
                .with_cheatcodes(CheatsConfig::new(&config, &evm_opts))
                .with_spec(crate::utils::evm_spec(&config.evm_version));
>>>>>>> 8b33ded5

            let mut executor = builder.build(db);

            // Set the state to the moment right before the transaction
            if !self.quick {
                println!("Executing previous transactions from the block.");

                let block_txes = provider.get_block_with_txs(tx_block_number).await?;

                for past_tx in block_txes.unwrap().transactions.into_iter() {
                    if past_tx.hash().eq(&tx_hash) {
                        break
                    }

                    executor.set_gas_limit(past_tx.gas);

                    if let Some(to) = past_tx.to {
                        executor
                            .call_raw_committing(past_tx.from, to, past_tx.input.0, past_tx.value)
                            .unwrap();
                    } else {
                        executor
                            .deploy(past_tx.from, past_tx.input.0, past_tx.value, None)
                            .unwrap();
                    }
                }
            }

            // Execute our transaction
            let mut result = {
                executor.set_tracing(true).set_gas_limit(tx.gas).set_debugger(self.debug);

                if let Some(to) = tx.to {
                    let RawCallResult { reverted, gas, traces, debug: run_debug, .. } =
                        executor.call_raw_committing(tx.from, to, tx.input.0, tx.value)?;

                    RunResult {
                        success: !reverted,
                        traces: vec![(TraceKind::Execution, traces.unwrap_or_default())],
                        debug: run_debug.unwrap_or_default(),
                        gas,
                    }
                } else {
                    let DeployResult { gas, traces, debug: run_debug, .. }: DeployResult =
                        executor.deploy(tx.from, tx.input.0, tx.value, None).unwrap();

                    RunResult {
                        success: true,
                        traces: vec![(TraceKind::Execution, traces.unwrap_or_default())],
                        debug: run_debug.unwrap_or_default(),
                        gas,
                    }
                }
            };

            let etherscan_identifier = EtherscanIdentifier::new(
                evm_opts.get_remote_chain_id(),
                config.etherscan_api_key,
                Config::foundry_etherscan_chain_cache_dir(evm_opts.get_chain_id()),
                Duration::from_secs(24 * 60 * 60),
            );

            let labeled_addresses: BTreeMap<Address, String> = self
                .label
                .iter()
                .filter_map(|label_str| {
                    let mut iter = label_str.split(':');

                    if let Some(addr) = iter.next() {
                        if let (Ok(address), Some(label)) = (Address::from_str(addr), iter.next()) {
                            return Some((address, label.to_string()))
                        }
                    }
                    None
                })
                .collect();

            let mut decoder = CallTraceDecoderBuilder::new().with_labels(labeled_addresses).build();

            decoder
                .add_signature_identifier(SignaturesIdentifier::new(Config::foundry_cache_dir())?);

            for (_, trace) in &mut result.traces {
                decoder.identify(trace, &etherscan_identifier);
            }

            if self.debug {
                run_debugger(result, decoder)?;
            } else {
                print_traces(&mut result, decoder).await?;
            }
        }
        Ok(())
    }
}

fn run_debugger(result: RunResult, decoder: CallTraceDecoder) -> eyre::Result<()> {
    // TODO Get source from etherscan
    let source_code: BTreeMap<u32, String> = BTreeMap::new();
    let calls: Vec<DebugArena> = vec![result.debug];
    let flattened = calls.last().expect("we should have collected debug info").flatten(0);
    let tui = Tui::new(flattened, 0, decoder.contracts, HashMap::new(), source_code)?;
    match tui.start().expect("Failed to start tui") {
        TUIExitReason::CharExit => Ok(()),
    }
}

async fn print_traces(result: &mut RunResult, decoder: CallTraceDecoder) -> eyre::Result<()> {
    if result.traces.is_empty() {
        eyre::bail!("Unexpected error: No traces. Please report this as a bug: https://github.com/foundry-rs/foundry/issues/new?assignees=&labels=T-bug&template=BUG-FORM.yml");
    }

    println!("Traces:");
    for (_, trace) in &mut result.traces {
        decoder.decode(trace).await;
        println!("{trace}");
    }
    println!();

    if result.success {
        println!("{}", Paint::green("Script ran successfully."));
    } else {
        println!("{}", Paint::red("Script failed."));
    }

    println!("Gas used: {}", result.gas);
    Ok(())
}

struct RunResult {
    pub success: bool,
    pub traces: Vec<(TraceKind, CallTraceArena)>,
    pub debug: DebugArena,
    pub gas: u64,
}<|MERGE_RESOLUTION|>--- conflicted
+++ resolved
@@ -1,4 +1,4 @@
-use crate::{cmd::Cmd, utils, utils::consume_config_rpc_url};
+use crate::{cmd::Cmd, utils::consume_config_rpc_url};
 use cast::trace::{identifier::SignaturesIdentifier, CallTraceDecoder};
 use clap::Parser;
 use ethers::{
@@ -9,14 +9,10 @@
 };
 use forge::{
     debug::DebugArena,
-<<<<<<< HEAD
-    executor::{opts::EvmOpts, Backend, DeployResult, ExecutorBuilder, RawCallResult},
-=======
     executor::{
-        builder::Backend, inspector::CheatsConfig, opts::EvmOpts, DeployResult, ExecutorBuilder,
+        inspector::CheatsConfig, opts::EvmOpts, Backend, DeployResult, ExecutorBuilder,
         RawCallResult,
     },
->>>>>>> 8b33ded5
     trace::{identifier::EtherscanIdentifier, CallTraceArena, CallTraceDecoderBuilder, TraceKind},
 };
 use foundry_config::{find_project_root_path, Config};
@@ -81,12 +77,8 @@
 
             let builder = ExecutorBuilder::default()
                 .with_config(env)
-<<<<<<< HEAD
-                .with_spec(utils::evm_spec(&config.evm_version));
-=======
                 .with_cheatcodes(CheatsConfig::new(&config, &evm_opts))
                 .with_spec(crate::utils::evm_spec(&config.evm_version));
->>>>>>> 8b33ded5
 
             let mut executor = builder.build(db);
 
