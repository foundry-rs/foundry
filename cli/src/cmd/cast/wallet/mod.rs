--- conflicted
+++ resolved
@@ -11,13 +11,8 @@
 use clap::Parser;
 use ethers::{
     core::rand::thread_rng,
-<<<<<<< HEAD
     signers::{coins_bip39::English, LocalWallet, MnemonicBuilder, Signer},
     types::{Address, Chain, Signature},
-=======
-    signers::{LocalWallet, Signer},
-    types::{Address, Signature},
->>>>>>> e0b57365
 };
 use eyre::Context;
 
