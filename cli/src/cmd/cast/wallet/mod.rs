--- conflicted
+++ resolved
@@ -57,14 +57,10 @@
     /// Sign a message.
     #[clap(visible_alias = "s")]
     Sign {
-<<<<<<< HEAD
         /// The message to sign.
-=======
-        #[clap(
-            help = "message to sign. Messages starting with 0x are expected to be hex encoded, which get decoded before being signed",
-            value_name = "MESSAGE"
-        )]
->>>>>>> 8f246e07
+        ///
+        /// Messages starting with 0x are expected to be hex encoded,
+        /// which get decoded before being signed.
         message: String,
 
         #[clap(flatten)]
