--- conflicted
+++ resolved
@@ -4,11 +4,7 @@
 };
 use clap::{Parser, ValueHint};
 use ethers::{
-<<<<<<< HEAD
-    abi::RawLog,
-=======
-    abi::{Abi, Function, RawLog},
->>>>>>> a68f7fa5
+    abi::{Function, RawLog},
     prelude::ArtifactId,
     solc::{
         artifacts::{CompactContractBytecode, ContractBytecode, ContractBytecodeSome},
@@ -85,7 +81,7 @@
 
         let known_contracts = unwrap_contracts(&highlevel_known_contracts);
 
-        let (needs_setup, _, bytecode) = needs_setup(contract);
+        let (needs_setup, abi, bytecode) = needs_setup(contract);
 
         let runtime = RuntimeOrHandle::new();
         let env = runtime.block_on(evm_opts.evm_env());
