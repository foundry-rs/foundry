--- conflicted
+++ resolved
@@ -61,6 +61,7 @@
 }
 
 impl VerifyArgs {
+
     /// Run the verify command to submit the contract's source code for verification on etherscan
     pub async fn run(&self) -> eyre::Result<()> {
         if self.contract.path.is_none() {
@@ -101,14 +102,35 @@
         };
 
         let project = build_args.project()?;
-        let contract = project
-            .flatten(&project.root().join(self.contract.path.as_ref().unwrap()))
-            .map_err(|err| eyre::eyre!("Failed to flatten contract: {}", err))?;
-
-<<<<<<< HEAD
-        if !self.force {
+
+        let (source, contract_name) = if self.flatten {
+            // NOTE: user need to set bytecodehash='ipfs' for this otherwise verification won't work
+            // see: https://github.com/gakonst/foundry/issues/1236
+            (
+                project
+                    .flatten(&project.root().join(self.contract.path.as_ref().unwrap()))
+                    .map_err(|err| eyre::eyre!("Failed to flatten contract: {}", err))?,
+                self.contract.name.clone(),
+            )
+        } else {
+            let input = project
+                .standard_json_input(&project.root().join(self.contract.path.as_ref().unwrap()))
+                .map_err(|err| eyre::eyre!("Failed to get standard json input: {}", err))?;
+
+            (
+                serde_json::to_string(&input)
+                    .map_err(|err| eyre::eyre!("Failed to parse standard json input: {}", err))?,
+                format!(
+                    "{}:{}",
+                    &project.root().join(self.contract.path.as_ref().unwrap()).to_string_lossy(),
+                    self.contract.name.clone()
+                ),
+            )
+        };
+
+        if  !self.force {
             // solc dry run
-            self.check_flattened(contract.clone()).await.map_err(|err| {
+            self.check_flattened(source.clone()).await.map_err(|err| {
                 eyre::eyre!(
                     "Failed to compile the flattened code locally: `{}`\
 To skip this solc dry, have a look at the  `--force` flag of this command.",
@@ -119,88 +141,10 @@
 
         let etherscan = Client::new(self.chain_id.try_into()?, &self.etherscan_key)
             .map_err(|err| eyre::eyre!("Failed to create etherscan client: {}", err))?;
-=======
-    let CoreFlattenArgs {
-        root,
-        contracts,
-        remappings,
-        remappings_env,
-        cache_path,
-        lib_paths,
-        hardhat,
-    } = args.opts.clone();
-
-    let build_args = BuildArgs {
-        root,
-        contracts,
-        remappings,
-        remappings_env,
-        cache_path,
-        lib_paths,
-        out_path: None,
-        compiler: Default::default(),
-        names: false,
-        sizes: false,
-        ignored_error_codes: vec![],
-        no_auto_detect: false,
-        use_solc: None,
-        offline: false,
-        force: false,
-        hardhat,
-        libraries: vec![],
-        watch: Default::default(),
-        via_ir: false,
-        config_path: None,
-    };
-
-    let project = build_args.project()?;
-
-    let (source, contract_name) = if args.flatten {
-        // NOTE: user need to set bytecodehash='ipfs' for this otherwise verification won't work
-        // see: https://github.com/gakonst/foundry/issues/1236
-        (
-            project
-                .flatten(&project.root().join(args.contract.path.as_ref().unwrap()))
-                .map_err(|err| eyre::eyre!("Failed to flatten contract: {}", err))?,
-            args.contract.name.clone(),
-        )
-    } else {
-        let input = project
-            .standard_json_input(&project.root().join(args.contract.path.as_ref().unwrap()))
-            .map_err(|err| eyre::eyre!("Failed to get standard json input: {}", err))?;
-
-        (
-            serde_json::to_string(&input)
-                .map_err(|err| eyre::eyre!("Failed to parse standard json input: {}", err))?,
-            format!(
-                "{}:{}",
-                &project.root().join(args.contract.path.as_ref().unwrap()).to_string_lossy(),
-                args.contract.name.clone()
-            ),
-        )
-    };
-
-    let etherscan = Client::new(args.chain_id.try_into()?, &args.etherscan_key)
-        .map_err(|err| eyre::eyre!("Failed to create etherscan client: {}", err))?;
-
-    let mut verify_args =
-        VerifyContract::new(args.address, contract_name, source, args.compiler_version.clone())
-            .constructor_arguments(args.constructor_args.clone());
-
-    if let Some(optimizations) = args.num_of_optimizations {
-        verify_args = verify_args.optimization(true).runs(optimizations);
-    } else {
-        verify_args = verify_args.optimization(false);
-    }
->>>>>>> c07bc59b
-
-        let mut verify_args = VerifyContract::new(
-            self.address,
-            self.contract.name.clone(),
-            contract,
-            self.compiler_version.clone(),
-        )
-        .constructor_arguments(self.constructor_args.clone());
+
+        let mut verify_args =
+            VerifyContract::new(self.address, contract_name, source, self.compiler_version.clone())
+                .constructor_arguments(self.constructor_args.clone());
 
         if let Some(optimizations) = self.num_of_optimizations {
             verify_args = verify_args.optimization(true).runs(optimizations);
@@ -220,10 +164,10 @@
             }
 
             eyre::bail!(
-                "Encountered an error verifying this contract:\nResponse: `{}`\nDetails: `{}`",
-                resp.message,
-                resp.result
-            );
+            "Encountered an error verifying this contract:\nResponse: `{}`\nDetails: `{}`",
+            resp.message,
+            resp.result
+        );
         }
 
         println!(
@@ -308,15 +252,16 @@
     guid: String,
 
     #[clap(
-        long,
-        help = "the chain id of the network you are verifying for",
-        default_value = "mainnet"
+    long,
+    help = "the chain id of the network you are verifying for",
+    default_value = "mainnet"
     )]
     chain_id: Chain,
 
     #[clap(help = "your etherscan api key", env = "ETHERSCAN_API_KEY")]
     etherscan_key: String,
 }
+
 
 impl VerifyCheckArgs {
     /// Executes the command to check verification status on Etherscan
