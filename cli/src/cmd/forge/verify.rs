--- conflicted
+++ resolved
@@ -1,6 +1,4 @@
 //! Verify contract source on etherscan
-
-use std::path::Path;
 
 use crate::{
     cmd::forge::{build::BuildArgs, flatten::CoreFlattenArgs},
@@ -9,24 +7,20 @@
 use clap::Parser;
 use ethers::{
     abi::Address,
-<<<<<<< HEAD
     etherscan::{
         contract::{CodeFormat, VerifyContract},
         Client,
     },
-    solc::{artifacts::Source, AggregatedCompilerOutput, CompilerInput, Solc},
+    solc::{
+        artifacts::{BytecodeHash, Source},
+        AggregatedCompilerOutput, CompilerInput, Project, Solc,
+    },
 };
+use eyre::Context;
 use foundry_config::Chain;
 use semver::Version;
-use std::collections::BTreeMap;
+use std::{collections::BTreeMap, path::Path};
 use tracing::warn;
-=======
-    etherscan::{contract::VerifyContract, Client},
-    prelude::Project,
-    solc::artifacts::BytecodeHash,
-};
-use eyre::Context;
->>>>>>> b590d1ca
 
 /// Verification arguments
 #[derive(Debug, Clone, Parser)]
@@ -84,12 +78,12 @@
         let verify_args = self.create_verify_request()?;
 
         let etherscan = Client::new(self.chain_id.try_into()?, &self.etherscan_key)
-            .map_err(|err| eyre::eyre!("Failed to create etherscan client: {}", err))?;
+            .wrap_err("Failed to create etherscan client")?;
 
         let resp = etherscan
             .submit_contract_verification(&verify_args)
             .await
-            .map_err(|err| eyre::eyre!("Failed to submit contract verification: {}", err))?;
+            .wrap_err("Failed to submit contract verification")?;
 
         if resp.status == "0" {
             if resp.message == "Contract source code already verified" {
@@ -97,7 +91,6 @@
                 return Ok(())
             }
 
-<<<<<<< HEAD
             if resp.result == "Contract source code already verified" {
                 println!("Contract source code already verified");
                 return Ok(())
@@ -177,40 +170,9 @@
         }
 
         let (source, contract_name, code_format) = if self.flatten {
-            // NOTE: user need to set bytecodehash='ipfs' for this otherwise verification won't work
-            // see: https://github.com/gakonst/foundry/issues/1236
-
-            let source = project
-                .flatten(&contract_path)
-                .map_err(|err| eyre::eyre!("Failed to flatten contract: {}", err))?;
-
-            if !self.force {
-                // solc dry run of flattened code
-                self.check_flattened(source.clone()).map_err(|err| {
-                    eyre::eyre!(
-                        "Failed to compile the flattened code locally: `{}`\
-To skip this solc dry, have a look at the  `--force` flag of this command.",
-                        err
-                    )
-                })?;
-            }
-
-            (source, self.contract.name.clone(), CodeFormat::SingleFile)
+            flattened_source(self, &project, &contract_path)?
         } else {
-            let input = project
-                .standard_json_input(&contract_path)
-                .map_err(|err| eyre::eyre!("Failed to get standard json input: {}", err))?;
-
-            let source = serde_json::to_string(&input)
-                .map_err(|err| eyre::eyre!("Failed to parse standard json input: {}", err))?;
-
-            let contract_name = format!(
-                "{}:{}",
-                &project.root().join(self.contract.path.as_ref().unwrap()).to_string_lossy(),
-                self.contract.name.clone()
-            );
-
-            (source, contract_name, CodeFormat::StandardJsonInput)
+            standard_json_source(self, &project, &contract_path)?
         };
 
         let mut verify_args =
@@ -275,114 +237,6 @@
             let mut o = AggregatedCompilerOutput::default();
             o.extend(version, out);
             eprintln!("{}", o.diagnostics(&[]));
-=======
-fn flattened_source(
-    args: &VerifyArgs,
-    project: &Project,
-    target: &Path,
-) -> eyre::Result<(String, String)> {
-    let bch = project
-        .solc_config
-        .settings
-        .metadata
-        .as_ref()
-        .and_then(|m| m.bytecode_hash)
-        .unwrap_or_default();
-
-    eyre::ensure!(
-        bch == BytecodeHash::Ipfs,
-        "When using flattened source, bytecodeHash must be set to ipfs. BytecodeHash is currently: {}. Hint: Set the bytecodeHash key in your foundry.toml :)",
-        bch,
-    );
-
-    let source = project.flatten(target).wrap_err("Failed to flatten contract")?;
-    let name = args.contract.name.clone();
-    Ok((source, name))
-}
-
-fn standard_json_source(
-    args: &VerifyArgs,
-    project: &Project,
-    target: &Path,
-) -> eyre::Result<(String, String)> {
-    let input =
-        project.standard_json_input(target).wrap_err("Failed to get standard json input")?;
-
-    let source = serde_json::to_string(&input).wrap_err("Failed to parse standard json input")?;
-    let name = format!(
-        "{}:{}",
-        &project.root().join(args.contract.path.as_ref().unwrap()).to_string_lossy(),
-        args.contract.name.clone()
-    );
-    Ok((source, name))
-}
-
-/// Run the verify command to submit the contract's source code for verification on etherscan
-pub async fn run_verify(args: &VerifyArgs) -> eyre::Result<()> {
-    if args.contract.path.is_none() {
-        eyre::bail!("Contract info must be provided in the format <path>:<name>")
-    }
-
-    let CoreFlattenArgs {
-        root,
-        contracts,
-        remappings,
-        remappings_env,
-        cache_path,
-        lib_paths,
-        hardhat,
-    } = args.opts.clone();
-
-    let build_args = BuildArgs {
-        root,
-        contracts,
-        remappings,
-        remappings_env,
-        cache_path,
-        lib_paths,
-        out_path: None,
-        compiler: Default::default(),
-        names: false,
-        sizes: false,
-        ignored_error_codes: vec![],
-        no_auto_detect: false,
-        use_solc: None,
-        offline: false,
-        force: false,
-        hardhat,
-        libraries: vec![],
-        watch: Default::default(),
-        via_ir: false,
-        config_path: None,
-    };
-
-    let project = build_args.project()?;
-    let target = &project.root().join(args.contract.path.as_ref().unwrap());
-
-    let (source, contract_name) = if args.flatten {
-        flattened_source(args, &project, target)?
-    } else {
-        standard_json_source(args, &project, target)?
-    };
-
-    let etherscan = Client::new(args.chain_id.try_into()?, &args.etherscan_key)
-        .wrap_err("Failed to create etherscan client")?;
-
-    let mut verify_args =
-        VerifyContract::new(args.address, contract_name, source, args.compiler_version.clone())
-            .constructor_arguments(args.constructor_args.clone());
-
-    verify_args = if let Some(optimizations) = args.num_of_optimizations {
-        verify_args.optimization(true).runs(optimizations)
-    } else {
-        verify_args.optimization(false)
-    };
-
-    let resp = etherscan
-        .submit_contract_verification(&verify_args)
-        .await
-        .wrap_err("Failed to submit contract verification")?;
->>>>>>> b590d1ca
 
             eprintln!(
                 r#"Failed to compile the flattened code locally.
@@ -415,27 +269,16 @@
     etherscan_key: String,
 }
 
-<<<<<<< HEAD
 impl VerifyCheckArgs {
     /// Executes the command to check verification status on Etherscan
     pub async fn run(&self) -> eyre::Result<()> {
         let etherscan = Client::new(self.chain_id.try_into()?, &self.etherscan_key)
-            .map_err(|err| eyre::eyre!("Failed to create etherscan client: {}", err))?;
+            .wrap_err("Failed to create etherscan client")?;
 
         let resp = etherscan
             .check_contract_verification_status(self.guid.clone())
             .await
-            .map_err(|err| eyre::eyre!("Failed to request verification status: {}", err))?;
-=======
-pub async fn run_verify_check(args: &VerifyCheckArgs) -> eyre::Result<()> {
-    let etherscan = Client::new(args.chain_id.try_into()?, &args.etherscan_key)
-        .wrap_err("Failed to create etherscan client")?;
-
-    let resp = etherscan
-        .check_contract_verification_status(args.guid.clone())
-        .await
-        .wrap_err("Failed to request verification status")?;
->>>>>>> b590d1ca
+            .wrap_err("Failed to request verification status")?;
 
         if resp.status == "0" {
             if resp.result == "Pending in queue" {
@@ -461,4 +304,57 @@
         println!("Contract successfully verified.");
         Ok(())
     }
+}
+
+fn flattened_source(
+    args: &VerifyArgs,
+    project: &Project,
+    target: &Path,
+) -> eyre::Result<(String, String, CodeFormat)> {
+    let bch = project
+        .solc_config
+        .settings
+        .metadata
+        .as_ref()
+        .and_then(|m| m.bytecode_hash)
+        .unwrap_or_default();
+
+    eyre::ensure!(
+        bch == BytecodeHash::Ipfs,
+        "When using flattened source, bytecodeHash must be set to ipfs. BytecodeHash is currently: {}. Hint: Set the bytecodeHash key in your foundry.toml :)",
+        bch,
+    );
+
+    let source = project.flatten(target).wrap_err("Failed to flatten contract")?;
+
+    if !args.force {
+        // solc dry run of flattened code
+        args.check_flattened(source.clone()).map_err(|err| {
+            eyre::eyre!(
+                "Failed to compile the flattened code locally: `{}`\
+To skip this solc dry, have a look at the  `--force` flag of this command.",
+                err
+            )
+        })?;
+    }
+
+    let name = args.contract.name.clone();
+    Ok((source, name, CodeFormat::SingleFile))
+}
+
+fn standard_json_source(
+    args: &VerifyArgs,
+    project: &Project,
+    target: &Path,
+) -> eyre::Result<(String, String, CodeFormat)> {
+    let input =
+        project.standard_json_input(target).wrap_err("Failed to get standard json input")?;
+
+    let source = serde_json::to_string(&input).wrap_err("Failed to parse standard json input")?;
+    let name = format!(
+        "{}:{}",
+        &project.root().join(args.contract.path.as_ref().unwrap()).to_string_lossy(),
+        args.contract.name.clone()
+    );
+    Ok((source, name, CodeFormat::StandardJsonInput))
 }