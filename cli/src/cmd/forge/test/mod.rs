--- conflicted
+++ resolved
@@ -174,8 +174,7 @@
             .build(project.paths.root, output, env, evm_opts)?;
 
         if self.debug.is_some() {
-<<<<<<< HEAD
-            filter.test_pattern = self.debug.clone();
+            filter.args_mut().test_pattern = self.debug.clone();
 
             let filtered_tests = runner.get_filtered_sig(&filter);
             // filter any fuzzed test
@@ -205,49 +204,6 @@
                     let choice = ChoiceArgs { all_tests: filtered_tests.clone() };
                     let test_index = utils::block_on(choice.open_debug_choice())?;
                     filtered_tests.get(test_index).expect("Test not found")
-=======
-            filter.args_mut().test_pattern = self.debug;
-
-            match runner.count_filtered_tests(&filter) {
-                1 => {
-                    // Run the test
-                    let results = runner.test(&filter, None, test_options)?;
-
-                    // Get the result of the single test
-                    let (id, sig, test_kind, counterexample) = results.iter().map(|(id, SuiteResult{ test_results, .. })| {
-                        let (sig, result) = test_results.iter().next().unwrap();
-
-                        (id.clone(), sig.clone(), result.kind.clone(), result.counterexample.clone())
-                    }).next().unwrap();
-
-                    // Build debugger args if this is a fuzz test
-                    let sig = match test_kind {
-                        TestKind::Fuzz { first_case, .. } => {
-                            if let Some(CounterExample::Single(counterexample)) = counterexample {
-                                counterexample.calldata.to_string()
-                            } else {
-                                first_case.calldata.to_string()
-                            }
-                        },
-                        _ => sig,
-                    };
-
-                    // Run the debugger
-                    let mut opts = self.opts.clone();
-                    opts.silent = true;
-                    let debugger = DebugArgs {
-                        path: PathBuf::from(runner.source_paths.get(&id).unwrap()),
-                        target_contract: Some(get_contract_name(&id).to_string()),
-                        sig,
-                        args: Vec::new(),
-                        debug: true,
-                        opts,
-                        evm_opts: self.evm_opts,
-                    };
-                    utils::block_on(debugger.debug())?;
-
-                    Ok(TestOutcome::new(results, self.allow_failure))
->>>>>>> 6570a4ca
                 }
             };
 
@@ -280,7 +236,6 @@
         }
     }
 
-<<<<<<< HEAD
     fn debug_single_test(
         &self,
         mut runner: MultiContractRunner,
@@ -291,7 +246,7 @@
         let results = runner.test(&filter, None, test_options)?;
 
         // Get the result of the single test
-        let (id, sig, test_kind, _) = results
+        let (id, sig, test_kind, counterexample) = results
             .iter()
             .map(|(id, SuiteResult { test_results, .. })| {
                 let (sig, result) = test_results.iter().next().unwrap();
@@ -301,9 +256,17 @@
             .next()
             .unwrap();
 
-        if let TestKind::Fuzz(_) = test_kind {
-            eyre::bail!("Cannot debug fuzzed function");
-        }
+        // Build debugger args if this is a fuzz test
+        let sig = match test_kind {
+            TestKind::Fuzz { first_case, .. } => {
+                if let Some(CounterExample::Single(counterexample)) = counterexample {
+                    counterexample.calldata.to_string()
+                } else {
+                    first_case.calldata.to_string()
+                }
+            }
+            _ => sig,
+        };
 
         // Run the debugger
         let mut opts = self.opts.clone();
@@ -323,30 +286,23 @@
     }
 
     /// Makes a Filter strictly matching a function name
-    pub fn filter_from_name(&self, name: &str) -> Filter {
+    pub fn filter_from_name(&self, name: &str) -> impl TestFilter {
         // don't make capturing groups
         let name = name.replace("(", r"");
         let name = name.replace(")", r"");
 
-        println!("{}", &name);
-
         let reg = Regex::new(&name).unwrap();
 
         let mut filter = self.filter.clone();
-        filter.test_pattern = Some(reg.clone());
+        filter.test_pattern = Some(reg);
         filter.pattern = None;
         filter.test_pattern_inverse = None;
         filter
     }
 
-    /// Returns the flattened [`Filter`] arguments merged with [`Config`]
-    pub fn filter(&self, config: &Config) -> Filter {
-        self.filter.with_merged_config(config)
-=======
     /// Returns the flattened [`FilterArgs`] arguments merged with [`Config`]
     pub fn filter(&self, config: &Config) -> ProjectPathsAwareFilter {
         self.filter.merge_with_config(config)
->>>>>>> 6570a4ca
     }
 
     /// Returns whether `BuildArgs` was configured with `--watch`
