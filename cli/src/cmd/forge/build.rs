--- conflicted
+++ resolved
@@ -129,17 +129,6 @@
     )]
     #[serde(rename = "out", skip_serializing_if = "Option::is_none")]
     pub out_path: Option<PathBuf>,
-<<<<<<< HEAD
-=======
-
-    #[clap(
-        help_heading = "PROJECT OPTIONS",
-        help = "Path to the config file.",
-        long = "config-path",
-        value_hint = ValueHint::FilePath
-    )]
-    #[serde(skip)]
-    pub config_path: Option<PathBuf>,
 
     #[clap(
         help_heading = "PROJECT OPTIONS",
@@ -149,7 +138,6 @@
     )]
     #[serde(skip)]
     pub revert_strings: Option<RevertStrings>,
->>>>>>> c2d5cd71
 }
 
 impl CoreBuildArgs {
