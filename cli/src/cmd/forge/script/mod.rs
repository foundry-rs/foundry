--- conflicted
+++ resolved
@@ -34,13 +34,9 @@
     },
     CallKind,
 };
-<<<<<<< HEAD
-use foundry_common::{evm::EvmArgs, ContractsByArtifact, RpcUrl, CONTRACT_MAX_SIZE, SELECTOR_LEN};
-=======
 use foundry_common::{
-    abi::format_token, evm::EvmArgs, ContractsByArtifact, CONTRACT_MAX_SIZE, SELECTOR_LEN,
+    abi::format_token, evm::EvmArgs, ContractsByArtifact, RpcUrl, CONTRACT_MAX_SIZE, SELECTOR_LEN,
 };
->>>>>>> 9e29032f
 use foundry_config::{figment, Config};
 use serde::{Deserialize, Serialize};
 use std::{
