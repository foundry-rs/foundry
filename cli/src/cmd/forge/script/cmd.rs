--- conflicted
+++ resolved
@@ -63,44 +63,14 @@
             self.execute(&mut script_config, contract, sender, &predeploy_libraries).await?;
 
         if self.resume || (self.verify && !self.broadcast) {
-<<<<<<< HEAD
             if !self.multi {
                 let fork_url =
                     self.evm_opts.fork_url.clone().ok_or_else(|| {
                         eyre::eyre!("You must provide an RPC URL (see --fork-url).")
                     })?;
 
-                let provider = Arc::new(get_http_provider(&fork_url));
+                let provider = Arc::new(try_get_http_provider(&fork_url)?);
                 let chain = provider.get_chainid().await?.as_u64();
-=======
-            let fork_url = self
-                .evm_opts
-                .fork_url
-                .clone()
-                .ok_or_else(|| eyre::eyre!("You must provide an RPC URL (see --fork-url)."))?;
-
-            let provider = Arc::new(try_get_http_provider(&fork_url)?);
-            let chain = provider.get_chainid().await?.as_u64();
-
-            verify.set_chain(&script_config.config, chain.into());
-
-            let broadcasted = self.broadcast || self.resume;
-            let mut deployment_sequence = match ScriptSequence::load(
-                &script_config.config,
-                &self.sig,
-                &target,
-                chain,
-                broadcasted,
-            ) {
-                Ok(seq) => seq,
-                // If the script was simulated, but there was no attempt to broadcast yet,
-                // try to read the script sequence from the `dry-run/` folder
-                Err(_) if broadcasted => {
-                    ScriptSequence::load(&script_config.config, &self.sig, &target, chain, false)?
-                }
-                Err(err) => eyre::bail!(err),
-            };
->>>>>>> def1d613
 
                 verify.set_chain(&script_config.config, chain.into());
 
