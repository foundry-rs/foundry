--- conflicted
+++ resolved
@@ -11,11 +11,9 @@
 use forge::trace::CallTraceDecoder;
 use foundry_common::fs;
 use foundry_config::Config;
-<<<<<<< HEAD
 
 use crate::cmd::forge::verify::VerificationProvider;
-=======
->>>>>>> 03999730
+
 use semver::Version;
 use serde::{Deserialize, Serialize};
 use std::{
@@ -210,11 +208,8 @@
                                 watch: true,
                                 retry: verify.retry.clone(),
                                 libraries: self.libraries.clone(),
-<<<<<<< HEAD
                                 verifier: VerificationProvider::Etherscan,
-=======
                                 root: None,
->>>>>>> 03999730
                             };
 
                             future_verifications.push(verify.run());
