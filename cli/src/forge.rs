use std::{process::Command, str::FromStr};

<<<<<<< HEAD
use ethers::solc::{remappings::Remapping, Project, ProjectPathsConfig};
use rayon::prelude::*;
use structopt::StructOpt;
use walkdir::WalkDir;

use forge_fmt::{Formatter, FormatterConfig, Visitable};
use opts::forge::{Dependency, FullContractInfo, Opts, Subcommands};

use crate::cmd::Cmd;

pub mod cmd;
mod opts;
mod utils;
=======
use ethers::solc::{Project, ProjectPathsConfig};
use opts::forge::{Dependency, FullContractInfo, Opts, Subcommands};
use std::{process::Command, str::FromStr};

use clap::{IntoApp, Parser};
use clap_complete::generate;
>>>>>>> db12a9db

fn main() -> eyre::Result<()> {
    color_eyre::install()?;
    utils::subscriber();

    let opts = Opts::parse();
    match opts.sub {
        Subcommands::Test(cmd) => {
            let outcome = cmd.run()?;
            outcome.ensure_ok()?;
        }
        Subcommands::Build(cmd) => {
            cmd.run()?;
        }
        Subcommands::Run(cmd) => {
            cmd.run()?;
        }
        Subcommands::VerifyContract { contract, address, constructor_args } => {
            let FullContractInfo { path, name } = contract;
            let rt = tokio::runtime::Runtime::new().expect("could not start tokio rt");
            rt.block_on(cmd::verify::run(path, name, address, constructor_args))?;
        }
        Subcommands::Create(cmd) => {
            cmd.run()?;
        }
        Subcommands::Update { lib } => {
            let mut cmd = Command::new("git");

            cmd.args(&["submodule", "update", "--remote", "--init", "--recursive"]);

            // if a lib is specified, open it
            if let Some(lib) = lib {
                cmd.args(&["--", lib.display().to_string().as_str()]);
            }

            cmd.spawn()?.wait()?;
        }
        // TODO: Make it work with updates?
        Subcommands::Install { dependencies } => {
            install(std::env::current_dir()?, dependencies)?;
        }
        Subcommands::Remove { dependencies } => {
            remove(std::env::current_dir()?, dependencies)?;
        }
        Subcommands::Remappings(cmd) => {
            cmd.run()?;
        }
        Subcommands::Init { root, template } => {
            let root = root.unwrap_or_else(|| std::env::current_dir().unwrap());
            // create the root dir if it does not exist
            if !root.exists() {
                std::fs::create_dir_all(&root)?;
            }
            let root = dunce::canonicalize(root)?;

            // if a template is provided, then this command is just an alias to `git clone <url>
            // <path>`
            if let Some(ref template) = template {
                println!("Initializing {} from {}...", root.display(), template);
                Command::new("git")
                    .args(&["clone", template, &root.display().to_string()])
                    .spawn()?
                    .wait()?;
            } else {
                println!("Initializing {}...", root.display());

                // make the dirs
                let src = root.join("src");
                let test = src.join("test");
                std::fs::create_dir_all(&test)?;
                let lib = root.join("lib");
                std::fs::create_dir(&lib)?;

                // write the contract file
                let contract_path = src.join("Contract.sol");
                std::fs::write(contract_path, include_str!("../../assets/ContractTemplate.sol"))?;
                // write the tests
                let contract_path = test.join("Contract.t.sol");
                std::fs::write(contract_path, include_str!("../../assets/ContractTemplate.t.sol"))?;

                // sets up git
                let is_git = Command::new("git")
                    .args(&["rev-parse", "--is-inside-work-tree"])
                    .current_dir(&root)
                    .spawn()?
                    .wait()?;
                if !is_git.success() {
                    let gitignore_path = root.join(".gitignore");
                    std::fs::write(
                        gitignore_path,
                        include_str!("../../assets/.gitignoreTemplate"),
                    )?;
                    Command::new("git").arg("init").current_dir(&root).spawn()?.wait()?;
                    Command::new("git").args(&["add", "."]).current_dir(&root).spawn()?.wait()?;
                    Command::new("git")
                        .args(&["commit", "-m", "chore: forge init"])
                        .current_dir(&root)
                        .spawn()?
                        .wait()?;
                }
                Dependency::from_str("https://github.com/dapphub/ds-test")
                    .and_then(|dependency| install(root, vec![dependency]))?;
            }

            println!("Done.");
        }
        Subcommands::Completions { shell } => {
            generate(shell, &mut Opts::into_app(), "forge", &mut std::io::stdout())
        }
        Subcommands::Clean { root } => {
            let root = root.unwrap_or_else(|| std::env::current_dir().unwrap());
            let paths = ProjectPathsConfig::builder().root(&root).build()?;
            let project = Project::builder().paths(paths).build()?;
            project.cleanup()?;
        }
        Subcommands::Snapshot(cmd) => {
            cmd.run()?;
        }
        Subcommands::Fmt { path, root, check } => {
            if path.is_some() && root.is_some() {
                return Err(eyre::eyre!("Only --root or path argument should be specified"))
            }

            let root = if let Some(path) = path {
                path
            } else {
                let root = root
                    .unwrap_or(std::env::current_dir().expect("failed to get current directory"));
                if !root.is_dir() {
                    return Err(eyre::eyre!("Root path should be a directory"))
                }

                utils::find_contracts_dir(root)
            };

            let paths = if root.is_dir() {
                WalkDir::new(root)
                    .follow_links(true)
                    .into_iter()
                    .filter_map(|e| e.ok())
                    .filter(|e| e.file_name().to_string_lossy().ends_with(".sol"))
                    .map(|e| e.into_path())
                    .collect()
            } else if root.file_name().unwrap().to_string_lossy().ends_with(".sol") {
                vec![root]
            } else {
                vec![]
            };

            paths.par_iter().map(|path| {
                let source = std::fs::read_to_string(&path)?;
                let mut source_unit = solang_parser::parse(&source, 0)
                    .map_err(|diags| eyre::eyre!(
                        "Failed to parse Solidity code for {}. Leave source unchanged.\nDebug info: {:?}",
                        path.to_string_lossy(),
                        diags
                    ))?;

                let mut output = String::new();
                let mut formatter =
                    Formatter::new(&mut output, &source, FormatterConfig::default());

                source_unit.visit(&mut formatter).unwrap();

                solang_parser::parse(&output, 0).map_err(|diags| {
                    eyre::eyre!(
                        "Failed to construct valid Solidity code for {}. Leaving source unchanged.\nDebug info: {:?}",
                        path.to_string_lossy(),
                        diags
                    )
                })?;

                if check {
                    if source != output {
                        std::process::exit(1);
                    }
                } else {
                    std::fs::write(path, output)?;
                }

                Ok(())
            }).collect::<eyre::Result<_>>()?;
        }
    }

    Ok(())
}

fn install(root: impl AsRef<std::path::Path>, dependencies: Vec<Dependency>) -> eyre::Result<()> {
    let libs = std::path::Path::new("lib");

    dependencies.iter().try_for_each(|dep| -> eyre::Result<_> {
        let path = libs.join(&dep.name);
        println!("Installing {} in {:?}, (url: {}, tag: {:?})", dep.name, path, dep.url, dep.tag);

        // install the dep
        Command::new("git")
            .args(&["submodule", "add", &dep.url, &path.display().to_string()])
            .current_dir(&root)
            .spawn()?
            .wait()?;

        // call update on it
        Command::new("git")
            .args(&["submodule", "update", "--init", "--recursive", &path.display().to_string()])
            .current_dir(&root)
            .spawn()?
            .wait()?;

        // checkout the tag if necessary
        let message = if let Some(ref tag) = dep.tag {
            Command::new("git")
                .args(&["checkout", "--recurse-submodules", tag])
                .current_dir(&path)
                .spawn()?
                .wait()?;

            Command::new("git").args(&["add", &path.display().to_string()]).spawn()?.wait()?;

            format!("forge install: {}\n\n{}", dep.name, tag)
        } else {
            format!("forge install: {}", dep.name)
        };

        Command::new("git").args(&["commit", "-m", &message]).current_dir(&root).spawn()?.wait()?;

        Ok(())
    })
}

fn remove(root: impl AsRef<std::path::Path>, dependencies: Vec<Dependency>) -> eyre::Result<()> {
    let libs = std::path::Path::new("lib");
    let git_mod_libs = std::path::Path::new(".git/modules/lib");

    dependencies.iter().try_for_each(|dep| -> eyre::Result<_> {
        let path = libs.join(&dep.name);
        let git_mod_path = git_mod_libs.join(&dep.name);
        println!("Removing {} in {:?}, (url: {}, tag: {:?})", dep.name, path, dep.url, dep.tag);

        // remove submodule entry from .git/config
        Command::new("git")
            .args(&["submodule", "deinit", "-f", &path.display().to_string()])
            .current_dir(&root)
            .spawn()?
            .wait()?;

        // remove the submodule repository from .git/modules directory
        Command::new("rm")
            .args(&["-rf", &git_mod_path.display().to_string()])
            .current_dir(&root)
            .spawn()?
            .wait()?;

        // remove the leftover submodule directory
        Command::new("git")
            .args(&["rm", "-f", &path.display().to_string()])
            .current_dir(&root)
            .spawn()?
            .wait()?;

        // tell git to discard the removal of the submodule
        Command::new("git").args(&["checkout", "--", "."]).current_dir(&root).spawn()?.wait()?;

        Ok(())
    })
}<|MERGE_RESOLUTION|>--- conflicted
+++ resolved
@@ -1,9 +1,9 @@
+use clap::{IntoApp, Parser};
+use clap_complete::generate;
 use std::{process::Command, str::FromStr};
 
-<<<<<<< HEAD
-use ethers::solc::{remappings::Remapping, Project, ProjectPathsConfig};
+use ethers::solc::{Project, ProjectPathsConfig};
 use rayon::prelude::*;
-use structopt::StructOpt;
 use walkdir::WalkDir;
 
 use forge_fmt::{Formatter, FormatterConfig, Visitable};
@@ -14,14 +14,6 @@
 pub mod cmd;
 mod opts;
 mod utils;
-=======
-use ethers::solc::{Project, ProjectPathsConfig};
-use opts::forge::{Dependency, FullContractInfo, Opts, Subcommands};
-use std::{process::Command, str::FromStr};
-
-use clap::{IntoApp, Parser};
-use clap_complete::generate;
->>>>>>> db12a9db
 
 fn main() -> eyre::Result<()> {
     color_eyre::install()?;
@@ -148,13 +140,14 @@
             let root = if let Some(path) = path {
                 path
             } else {
-                let root = root
-                    .unwrap_or(std::env::current_dir().expect("failed to get current directory"));
+                let root = root.unwrap_or_else(|| {
+                    std::env::current_dir().expect("failed to get current directory")
+                });
                 if !root.is_dir() {
                     return Err(eyre::eyre!("Root path should be a directory"))
                 }
 
-                utils::find_contracts_dir(root)
+                ProjectPathsConfig::find_source_dir(&root)
             };
 
             let paths = if root.is_dir() {
