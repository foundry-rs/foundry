--- conflicted
+++ resolved
@@ -39,10 +39,6 @@
     ///
     /// If you want to fetch state from a specific block number, see --fork-block-number.
     #[clap(long, short, alias = "rpc-url")]
-<<<<<<< HEAD
-    #[clap(alias = "rpc-url")]
-=======
->>>>>>> fa37be22
     #[serde(rename = "eth_rpc_url", skip_serializing_if = "Option::is_none")]
     pub fork_url: Option<String>,
 
@@ -53,7 +49,6 @@
     #[serde(skip_serializing_if = "Option::is_none")]
     pub fork_block_number: Option<u64>,
 
-<<<<<<< HEAD
     /// Disables storage caching entirely. This overrides any settings made in
     /// [foundry_config::caching::StorageCachingConfig]
     ///
@@ -61,13 +56,11 @@
     #[clap(
         long,
         requires = "fork-url",
-        help = "Explicitly disables the use of storage. All Storage slots are read entirely from the endpoint."
+        help = "Explicitly disables the use of storage. All storage slots are read entirely from the endpoint."
     )]
     #[serde(skip)]
     pub no_storage_cache: bool,
 
-=======
->>>>>>> fa37be22
     /// The initial balance of deployed test contracts.
     #[clap(long)]
     #[serde(skip_serializing_if = "Option::is_none")]
