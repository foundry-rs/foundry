use super::{EtherscanOpts, RpcOpts};
use crate::{
    cmd::cast::{
        access_list::AccessListArgs, bind::BindArgs, call::CallArgs, create2::Create2Args,
        estimate::EstimateArgs, find_block::FindBlockArgs, interface::InterfaceArgs,
        logs::LogsArgs, rpc::RpcArgs, run::RunArgs, send::SendTxArgs, storage::StorageArgs,
        wallet::WalletSubcommands,
    },
    utils::parse_u256,
};
use clap::{Parser, Subcommand, ValueHint};
use ethers::{
    abi::ethabi::ethereum_types::BigEndianHash,
    types::{serde_helpers::Numeric, Address, BlockId, NameOrAddress, H256, U256},
};
use std::{path::PathBuf, str::FromStr};

#[derive(Debug, Parser)]
#[clap(name = "cast", version = crate::utils::VERSION_MESSAGE)]
pub struct Opts {
    #[clap(subcommand)]
    pub sub: Subcommands,
}

/// Perform Ethereum RPC calls from the comfort of your command line.
#[derive(Debug, Subcommand)]
#[clap(
    after_help = "Find more information in the book: http://book.getfoundry.sh/reference/cast/cast.html",
    next_display_order = None
)]
pub enum Subcommands {
    /// Prints the maximum value of the given integer type.
    #[clap(visible_aliases = &["--max-int", "maxi"])]
    MaxInt {
        /// The integer type to get the maximum value of.
        #[clap(default_value = "int256")]
        r#type: String,
    },

    /// Prints the minimum value of the given integer type.
    #[clap(visible_aliases = &["--min-int", "mini"])]
    MinInt {
        /// The integer type to get the minimum value of.
        #[clap(default_value = "int256")]
        r#type: String,
    },

    /// Prints the maximum value of the given integer type.
    #[clap(visible_aliases = &["--max-uint", "maxu"])]
    MaxUint {
        /// The unsigned integer type to get the maximum value of.
        #[clap(default_value = "uint256")]
        r#type: String,
    },

    /// Prints the zero address.
    #[clap(visible_aliases = &["--address-zero", "az"])]
    AddressZero,

    /// Prints the zero hash.
    #[clap(visible_aliases = &["--hash-zero", "hz"])]
    HashZero,

    /// Convert UTF8 text to hex.
    #[clap(
        visible_aliases = &[
        "--from-ascii",
        "from-ascii",
        "fu",
        "fa"]
    )]
    FromUtf8 {
        /// The text to convert.
        text: Option<String>,
    },

    /// Concatenate hex strings.
    #[clap(visible_aliases = &["--concat-hex", "ch"])]
    ConcatHex {
        /// The data to concatenate.
        data: Vec<String>,
    },

    /// "Convert binary data into hex data."
    #[clap(visible_aliases = &["--from-bin", "from-binx", "fb"])]
    FromBin,

    /// Normalize the input to lowercase, 0x-prefixed hex.
    ///
    /// The input can be:
    /// - mixed case hex with or without 0x prefix
    /// - 0x prefixed hex, concatenated with a ':'
    /// - an absolute path to file
    /// - @tag, where the tag is defined in an environment variable
    #[clap(visible_aliases = &["--to-hexdata", "thd", "2hd"])]
    ToHexdata {
        /// The input to normalize.
        input: Option<String>,
    },

    /// Convert an address to a checksummed format (EIP-55).
    #[clap(
        visible_aliases = &["--to-checksum-address",
        "--to-checksum",
        "to-checksum",
        "ta",
        "2a"]
    )]
    ToCheckSumAddress {
        /// The address to convert.
        address: Option<Address>,
    },

    /// Convert hex data to an ASCII string.
    #[clap(visible_aliases = &["--to-ascii", "tas", "2as"])]
    ToAscii {
        /// The hex data to convert.
        hexdata: Option<String>,
    },

    /// Convert a fixed point number into an integer.
    #[clap(visible_aliases = &["--from-fix", "ff"])]
    FromFixedPoint {
        /// The number of decimals to use.
        decimals: Option<String>,

        /// The value to convert.
        #[clap(allow_hyphen_values = true)]
        value: Option<String>,
    },

    /// Right-pads hex data to 32 bytes.
    #[clap(visible_aliases = &["--to-bytes32", "tb", "2b"])]
    ToBytes32 {
        /// The hex data to convert.
        bytes: Option<String>,
    },

    /// Convert an integer into a fixed point number.
    #[clap(visible_aliases = &["--to-fix", "tf", "2f"])]
    ToFixedPoint {
        /// The number of decimals to use.
        decimals: Option<String>,

        /// The value to convert.
        #[clap(allow_hyphen_values = true)]
        value: Option<String>,
    },

    /// Convert a number to a hex-encoded uint256.
    #[clap(name = "to-uint256", visible_aliases = &["--to-uint256", "tu", "2u"])]
    ToUint256 {
        /// The value to convert.
        value: Option<String>,
    },

    /// Convert a number to a hex-encoded int256.
    #[clap(name = "to-int256", visible_aliases = &["--to-int256", "ti", "2i"])]
    ToInt256 {
        /// The value to convert.
        value: Option<String>,
    },

    /// Perform a left shifting operation
    #[clap(name = "shl")]
    LeftShift {
        /// The value to shift.
        value: String,

        /// The number of bits to shift.
        bits: String,

        /// The input base.
        #[clap(long)]
        base_in: Option<String>,

        /// The output base.
        #[clap(long, default_value = "16")]
        base_out: String,
    },

    /// Perform a right shifting operation
    #[clap(name = "shr")]
    RightShift {
        /// The value to shift.
        value: String,

        /// The number of bits to shift.
        bits: String,

        /// The input base,
        #[clap(long)]
        base_in: Option<String>,

        /// The output base,
        #[clap(long, default_value = "16")]
        base_out: String,
    },

    /// Convert an ETH amount into another unit (ether, gwei or wei).
    ///
    /// Examples:
    /// - 1ether wei
    /// - "1 ether" wei
    /// - 1ether
    /// - 1 gwei
    /// - 1gwei ether
    #[clap(visible_aliases = &["--to-unit", "tun", "2un"])]
    ToUnit {
        /// The value to convert.
        value: Option<String>,

        /// The unit to convert to (ether, gwei, wei).
        #[clap(default_value = "wei")]
        unit: String,
    },

    /// Convert an ETH amount to wei.
    ///
    /// Consider using --to-unit.
    #[clap(visible_aliases = &["--to-wei", "tw", "2w"])]
    ToWei {
        /// The value to convert.
        #[clap(allow_hyphen_values = true)]
        value: Option<String>,

        /// The unit to convert from (ether, gwei, wei).
        #[clap(default_value = "eth")]
        unit: String,
    },

    /// Convert wei into an ETH amount.
    ///
    /// Consider using --to-unit.
    #[clap(visible_aliases = &["--from-wei", "fw"])]
    FromWei {
        /// The value to convert.
        #[clap(allow_hyphen_values = true)]
        value: Option<String>,

        /// The unit to convert from (ether, gwei, wei).
        #[clap(default_value = "eth")]
        unit: String,
    },

    /// RLP encodes hex data, or an array of hex data
    #[clap(visible_aliases = &["--to-rlp"])]
    ToRlp {
        /// The value to convert.
        value: Option<String>,
    },

    /// Decodes RLP encoded data.
    ///
    /// Input must be hexadecimal.
    #[clap(visible_aliases = &["--from-rlp"])]
    FromRlp {
        /// The value to convert.
        value: Option<String>,
    },

    /// Converts a number of one base to another
    #[clap(visible_aliases = &["--to-hex", "th", "2h"])]
    ToHex(ToBaseArgs),

    /// Converts a number of one base to decimal
    #[clap(visible_aliases = &["--to-dec", "td", "2d"])]
    ToDec(ToBaseArgs),

    /// Converts a number of one base to another
    #[clap(
        visible_aliases = &["--to-base",
        "--to-radix",
        "to-radix",
        "tr",
        "2r"]
    )]
    ToBase {
        #[clap(flatten)]
        base: ToBaseArgs,

        /// The output base.
        #[clap(value_name = "BASE")]
        base_out: Option<String>,
    },
    /// Create an access list for a transaction.
    #[clap(visible_aliases = &["ac", "acl"])]
    AccessList(AccessListArgs),
    /// Create an access list for a transaction.
    Logs(LogsArgs),
    /// Get information about a block.
    #[clap(visible_alias = "bl")]
    Block {
        /// The block height to query at.
        ///
        /// Can also be the tags earliest, finalized, safe, latest, or pending.
        block: Option<BlockId>,

        /// If specified, only get the given field of the block.
        #[clap(long, short)]
        field: Option<String>,

        #[clap(long, env = "CAST_FULL_BLOCK")]
        full: bool,

        /// Print the block as JSON.
        #[clap(long, short, help_heading = "Display options")]
        json: bool,

        #[clap(flatten)]
        rpc: RpcOpts,
    },

    /// Get the latest block number.
    #[clap(visible_alias = "bn")]
    BlockNumber {
        #[clap(flatten)]
        rpc: RpcOpts,
    },

    /// Perform a call on an account without publishing a transaction.
    #[clap(visible_alias = "c")]
    Call(CallArgs),

    /// ABI-encode a function with arguments.
    #[clap(name = "calldata", visible_alias = "cd")]
    CalldataEncode {
        /// The function signature in the form <name>(<types...>)
        sig: String,

        /// The arguments to encode.
        #[clap(allow_hyphen_values = true)]
        args: Vec<String>,
    },

    /// Get the symbolic name of the current chain.
    Chain {
        #[clap(flatten)]
        rpc: RpcOpts,
    },

    /// Get the Ethereum chain ID.
    #[clap(visible_aliases = &["ci", "cid"])]
    ChainId {
        #[clap(flatten)]
        rpc: RpcOpts,
    },

    /// Get the current client version.
    #[clap(visible_alias = "cl")]
    Client {
        #[clap(flatten)]
        rpc: RpcOpts,
    },

    /// Compute the contract address from a given nonce and deployer address.
    #[clap(visible_alias = "ca")]
    ComputeAddress {
        /// The deployer address.
        address: Option<String>,

        /// The nonce of the deployer address.
        #[clap(long, value_parser = parse_u256)]
        nonce: Option<U256>,

        #[clap(flatten)]
        rpc: RpcOpts,
    },

    /// Disassembles hex encoded bytecode into individual / human readable opcodes
    #[clap(visible_alias = "da")]
    Disassemble {
        /// The hex encoded bytecode.
        bytecode: String,
    },

    /// Calculate the ENS namehash of a name.
    #[clap(visible_aliases = &["na", "nh"])]
    Namehash { name: Option<String> },

    /// Get information about a transaction.
    #[clap(visible_alias = "t")]
    Tx {
        /// The transaction hash.
        tx_hash: String,

        /// If specified, only get the given field of the transaction.
        field: Option<String>,

        /// Print as JSON.
        #[clap(long, short, help_heading = "Display options")]
        json: bool,

        #[clap(flatten)]
        rpc: RpcOpts,
    },

    /// Get the transaction receipt for a transaction.
    #[clap(visible_alias = "re")]
    Receipt {
        /// The transaction hash.
        tx_hash: String,

        /// If specified, only get the given field of the transaction.
        field: Option<String>,

        /// The number of confirmations until the receipt is fetched
        #[clap(long, default_value = "1")]
        confirmations: usize,

        /// Exit immediately if the transaction was not found.
        #[clap(long = "async", env = "CAST_ASYNC", name = "async", alias = "cast-async")]
        cast_async: bool,

        /// Print as JSON.
        #[clap(long, short, help_heading = "Display options")]
        json: bool,

        #[clap(flatten)]
        rpc: RpcOpts,
    },

    /// Sign and publish a transaction.
    #[clap(name = "send", visible_alias = "s")]
    SendTx(SendTxArgs),

    /// Publish a raw transaction to the network.
    #[clap(name = "publish", visible_alias = "p")]
    PublishTx {
        /// The raw transaction
        raw_tx: String,

        /// Only print the transaction hash and exit immediately.
        #[clap(long = "async", env = "CAST_ASYNC", name = "async", alias = "cast-async")]
        cast_async: bool,

        #[clap(flatten)]
        rpc: RpcOpts,
    },

    /// Estimate the gas cost of a transaction.
    #[clap(visible_alias = "e")]
    Estimate(EstimateArgs),

    /// Decode ABI-encoded input data.
    #[clap(visible_aliases = &["--calldata-decode","cdd"])]
    CalldataDecode {
        /// The function signature in the format `<name>(<in-types>)(<out-types>)`.
        sig: String,

        /// The ABI-encoded calldata.
        calldata: String,
    },

    /// Decode ABI-encoded input or output data.
    ///
    /// Defaults to decoding output data. To decode input data pass --input or use cast
    /// --calldata-decode.
<<<<<<< HEAD
    #[clap(visible_aliases = &["--abi-decode","ad"])]
=======
    #[clap(name = "abi-decode", visible_alias = "ad")]
>>>>>>> 6e2efe11
    AbiDecode {
        /// The function signature in the format `<name>(<in-types>)(<out-types>)`.
        sig: String,

        /// The ABI-encoded calldata.
        calldata: String,

        /// Whether to decode the input or output data.
        #[clap(long, short, help_heading = "Decode input data instead of output data")]
        input: bool,
    },

    /// ABI encode the given function argument, excluding the selector.
    #[clap(visible_alias = "ae")]
    AbiEncode {
        /// The function signature.
        sig: String,

        /// The arguments of the function.
        #[clap(allow_hyphen_values = true)]
        args: Vec<String>,
    },

    /// Compute the storage slot for an entry in a mapping.
    #[clap(visible_alias = "in")]
    Index {
        /// The mapping key type.
        key_type: String,

        /// The mapping key.
        key: String,

        /// The storage slot of the mapping.
        slot_number: String,
    },

    /// Fetch the EIP-1967 implementation account
    #[clap(visible_alias = "impl")]
    Implementation {
        /// The block height to query at.
        ///
        /// Can also be the tags earliest, finalized, safe, latest, or pending.
        #[clap(long, short = 'B')]
        block: Option<BlockId>,

        /// The address to get the nonce for.
        #[clap(value_parser = NameOrAddress::from_str)]
        who: NameOrAddress,

        #[clap(flatten)]
        rpc: RpcOpts,
    },

    /// Fetch the EIP-1967 admin account
    #[clap(visible_alias = "adm")]
    Admin {
        /// The block height to query at.
        ///
        /// Can also be the tags earliest, finalized, safe, latest, or pending.
        #[clap(long, short = 'B')]
        block: Option<BlockId>,

        /// The address to get the nonce for.
        #[clap(value_parser = NameOrAddress::from_str)]
        who: NameOrAddress,

        #[clap(flatten)]
        rpc: RpcOpts,
    },

    /// Get the function signatures for the given selector from https://sig.eth.samczsun.com.
    #[clap(name = "4byte", visible_aliases = &["4", "4b"])]
    FourByte {
        /// The function selector.
        selector: Option<String>,
    },

    /// Decode ABI-encoded calldata using https://sig.eth.samczsun.com.
    #[clap(name = "4byte-decode", visible_aliases = &["4d", "4bd"])]
    FourByteDecode {
        /// The ABI-encoded calldata.
        calldata: Option<String>,
    },

    /// Get the event signature for a given topic 0 from https://sig.
    ///
    /// eth.samczsun.com.
    #[clap(name = "4byte-event", visible_aliases = &["4e", "4be"])]
    FourByteEvent {
        /// Topic 0
        #[clap(value_name = "TOPIC_0")]
        topic: Option<String>,
    },

    /// Upload the given signatures to https://sig.eth.samczsun.com.
    ///
    /// Example inputs:
    /// - "transfer(address,uint256)"
    /// - "function transfer(address,uint256)"
    /// - "function transfer(address,uint256)" "event Transfer(address,address,uint256)"
    /// - "./out/Contract.sol/Contract.json"
    #[clap(visible_aliases = &["ups"])]
    UploadSignature {
        /// The signatures to upload.
        ///
        /// Prefix with 'function', 'event', or 'error'. Defaults to function if no prefix given.
        /// Can also take paths to contract artifact JSON.
        signatures: Vec<String>,
    },

    /// Pretty print calldata.
    ///
    /// Tries to decode the calldata using https://sig.eth.samczsun.com unless --offline is passed.
    #[clap(visible_alias = "pc")]
    PrettyCalldata {
        /// The calldata.
        calldata: Option<String>,

        /// Skip the https://sig.eth.samczsun.com lookup.
        #[clap(long, short)]
        offline: bool,
    },

    /// Get the timestamp of a block.
    #[clap(visible_alias = "a")]
    Age {
        /// The block height to query at.
        ///
        /// Can also be the tags earliest, finalized, safe, latest, or pending.
        block: Option<BlockId>,

        #[clap(flatten)]
        rpc: RpcOpts,
    },

    /// Get the balance of an account in wei.
    #[clap(visible_alias = "b")]
    Balance {
        /// The block height to query at.
        ///
        /// Can also be the tags earliest, finalized, safe, latest, or pending.
        #[clap(long, short = 'B')]
        block: Option<BlockId>,

        /// The account to query.
        #[clap(value_parser = NameOrAddress::from_str)]
        who: NameOrAddress,

        /// Format the balance in ether.
        #[clap(long, short)]
        ether: bool,

        #[clap(flatten)]
        rpc: RpcOpts,
    },

    /// Get the basefee of a block.
    #[clap(visible_aliases = &["ba", "fee", "basefee"])]
    BaseFee {
        /// The block height to query at.
        ///
        /// Can also be the tags earliest, finalized, safe, latest, or pending.
        block: Option<BlockId>,

        #[clap(flatten)]
        rpc: RpcOpts,
    },

    /// Get the runtime bytecode of a contract.
    #[clap(visible_alias = "co")]
    Code {
        /// The block height to query at.
        ///
        /// Can also be the tags earliest, finalized, safe, latest, or pending.
        #[clap(long, short = 'B')]
        block: Option<BlockId>,

        /// The contract address.
        #[clap(value_parser = NameOrAddress::from_str)]
        who: NameOrAddress,

        /// Disassemble bytecodes into individual opcodes.
        #[clap(long, short)]
        disassemble: bool,

        #[clap(flatten)]
        rpc: RpcOpts,
    },

    /// Get the runtime bytecode size of a contract.
    #[clap(visible_alias = "cs")]
    Codesize {
        /// The block height to query at.
        ///
        /// Can also be the tags earliest, finalized, safe, latest, or pending.
        #[clap(long, short = 'B')]
        block: Option<BlockId>,

        /// The contract address.
        #[clap(value_parser = NameOrAddress::from_str)]
        who: NameOrAddress,

        #[clap(flatten)]
        rpc: RpcOpts,
    },

    /// Get the current gas price.
    #[clap(visible_alias = "g")]
    GasPrice {
        #[clap(flatten)]
        rpc: RpcOpts,
    },

    /// Generate event signatures from event string.
    #[clap(visible_alias = "se")]
    SigEvent {
        /// The event string.
        event_string: Option<String>,
    },

    /// Hash arbitrary data using Keccak-256.
    #[clap(visible_alias = "k")]
    Keccak {
        /// The data to hash.
        data: Option<String>,
    },

    /// Perform an ENS lookup.
    #[clap(visible_alias = "rn")]
    ResolveName {
        /// The name to lookup.
        who: Option<String>,

        /// Perform a reverse lookup to verify that the name is correct.
        #[clap(long, short)]
        verify: bool,

        #[clap(flatten)]
        rpc: RpcOpts,
    },

    /// Perform an ENS reverse lookup.
    #[clap(visible_alias = "l")]
    LookupAddress {
        /// The account to perform the lookup for.
        who: Option<Address>,

        /// Perform a normal lookup to verify that the address is correct.
        #[clap(long, short)]
        verify: bool,

        #[clap(flatten)]
        rpc: RpcOpts,
    },

    /// Get the raw value of a contract's storage slot.
    #[clap(visible_alias = "st")]
    Storage(StorageArgs),

    /// Generate a storage proof for a given storage slot.
    #[clap(visible_alias = "pr")]
    Proof {
        /// The contract address.
        #[clap(value_parser = NameOrAddress::from_str)]
        address: NameOrAddress,

        /// The storage slot numbers (hex or decimal).
        #[clap(value_parser = parse_slot)]
        slots: Vec<H256>,

        /// The block height to query at.
        ///
        /// Can also be the tags earliest, finalized, safe, latest, or pending.
        #[clap(long, short = 'B')]
        block: Option<BlockId>,

        #[clap(flatten)]
        rpc: RpcOpts,
    },

    /// Get the nonce for an account.
    #[clap(visible_alias = "n")]
    Nonce {
        /// The block height to query at.
        ///
        /// Can also be the tags earliest, finalized, safe, latest, or pending.
        #[clap(long, short = 'B')]
        block: Option<BlockId>,

        /// The address to get the nonce for.
        #[clap(value_parser = NameOrAddress::from_str)]
        who: NameOrAddress,

        #[clap(flatten)]
        rpc: RpcOpts,
    },

    /// Get the source code of a contract from Etherscan.
    #[clap(visible_aliases = &["et", "src"])]
    EtherscanSource {
        /// The contract's address.
        address: String,

        /// The output directory to expand source tree into.
        #[clap(short, value_hint = ValueHint::DirPath)]
        directory: Option<PathBuf>,

        #[clap(flatten)]
        etherscan: EtherscanOpts,
    },

    /// Wallet management utilities.
    #[clap(visible_alias = "w")]
    Wallet {
        #[clap(subcommand)]
        command: WalletSubcommands,
    },

    /// Generate a Solidity interface from a given ABI.
    ///
    /// Currently does not support ABI encoder v2.
    #[clap(visible_alias = "i")]
    Interface(InterfaceArgs),

    /// Generate a rust binding from a given ABI.
    #[clap(visible_alias = "bi")]
    Bind(BindArgs),

    /// Get the selector for a function.
    #[clap(visible_alias = "si")]
    Sig {
        /// The function signature, e.g. transfer(address,uint256).
        sig: Option<String>,

        /// Optimize signature to contain provided amount of leading zeroes in selector.
        optimize: Option<usize>,
    },

    /// Generate a deterministic contract address using CREATE2.
    #[clap(visible_alias = "c2")]
    Create2(Create2Args),

    /// Get the block number closest to the provided timestamp.
    #[clap(visible_alias = "f")]
    FindBlock(FindBlockArgs),

    /// Generate shell completions script.
    #[clap(visible_alias = "com")]
    Completions {
        #[clap(value_enum)]
        shell: clap_complete::Shell,
    },

    /// Generate Fig autocompletion spec.
    #[clap(visible_alias = "fig")]
    GenerateFigSpec,

    /// Runs a published transaction in a local environment and prints the trace.
    #[clap(visible_alias = "r")]
    Run(RunArgs),

    /// Perform a raw JSON-RPC request.
    #[clap(visible_alias = "rp")]
    Rpc(RpcArgs),

    /// Formats a string into bytes32 encoding.
    #[clap(name = "format-bytes32-string", visible_aliases = &["--format-bytes32-string"])]
    FormatBytes32String {
        /// The string to format.
        string: Option<String>,
    },

    /// Parses a string from bytes32 encoding.
    #[clap(name = "parse-bytes32-string", visible_aliases = &["--parse-bytes32-string"])]
    ParseBytes32String {
        /// The string to parse.
        bytes: Option<String>,
    },
    #[clap(name = "parse-bytes32-address", visible_aliases = &["--parse-bytes32-address"])]
    #[clap(about = "Parses a checksummed address from bytes32 encoding.")]
    ParseBytes32Address {
        #[clap(value_name = "BYTES")]
        bytes: Option<String>,
    },
}

/// CLI arguments for `cast --to-base`.
#[derive(Debug, Parser)]
pub struct ToBaseArgs {
    /// The value to convert.
    #[clap(allow_hyphen_values = true)]
    pub value: Option<String>,

    /// The input base.
    #[clap(long, short = 'i')]
    pub base_in: Option<String>,
}

pub fn parse_slot(s: &str) -> eyre::Result<H256> {
    Numeric::from_str(s)
        .map_err(|e| eyre::eyre!("Could not parse slot number: {e}"))
        .map(|n| H256::from_uint(&n.into()))
}

#[cfg(test)]
mod tests {
    use super::*;
    use ethers::types::BlockNumber;

    #[test]
    fn parse_call_data() {
        let args: Opts = Opts::parse_from([
            "foundry-cli",
            "calldata",
            "f()",
            "5c9d55b78febcc2061715ba4f57ecf8ea2711f2c",
            "2",
        ]);
        match args.sub {
            Subcommands::CalldataEncode { args, .. } => {
                assert_eq!(
                    args,
                    vec!["5c9d55b78febcc2061715ba4f57ecf8ea2711f2c".to_string(), "2".to_string()]
                )
            }
            _ => unreachable!(),
        };
    }

    #[test]
    fn parse_block_ids() {
        struct TestCase {
            input: String,
            expect: BlockId,
        }

        let test_cases = [
            TestCase {
                input: "0".to_string(),
                expect: BlockId::Number(BlockNumber::Number(0u64.into())),
            },
            TestCase {
                input: "0x56462c47c03df160f66819f0a79ea07def1569f8aac0fe91bb3a081159b61b4a"
                    .to_string(),
                expect: BlockId::Hash(
                    "0x56462c47c03df160f66819f0a79ea07def1569f8aac0fe91bb3a081159b61b4a"
                        .parse()
                        .unwrap(),
                ),
            },
            TestCase { input: "latest".to_string(), expect: BlockId::Number(BlockNumber::Latest) },
            TestCase {
                input: "earliest".to_string(),
                expect: BlockId::Number(BlockNumber::Earliest),
            },
            TestCase {
                input: "pending".to_string(),
                expect: BlockId::Number(BlockNumber::Pending),
            },
            TestCase { input: "safe".to_string(), expect: BlockId::Number(BlockNumber::Safe) },
            TestCase {
                input: "finalized".to_string(),
                expect: BlockId::Number(BlockNumber::Finalized),
            },
        ];

        for test in test_cases {
            let result: BlockId = test.input.parse().unwrap();
            assert_eq!(result, test.expect);
        }
    }
}<|MERGE_RESOLUTION|>--- conflicted
+++ resolved
@@ -456,11 +456,7 @@
     ///
     /// Defaults to decoding output data. To decode input data pass --input or use cast
     /// --calldata-decode.
-<<<<<<< HEAD
-    #[clap(visible_aliases = &["--abi-decode","ad"])]
-=======
     #[clap(name = "abi-decode", visible_alias = "ad")]
->>>>>>> 6e2efe11
     AbiDecode {
         /// The function signature in the format `<name>(<in-types>)(<out-types>)`.
         sig: String,
