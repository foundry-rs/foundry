use clap::{Parser, Subcommand, ValueHint};
use ethers::{solc::EvmVersion, types::Address};
use std::{path::PathBuf, str::FromStr};

<<<<<<< HEAD
use crate::cmd::{
    bind::BindArgs, build::BuildArgs, config, create::CreateArgs, flatten, init::InitArgs,
    install::InstallArgs, node::NodeArgs, remappings::RemappingArgs, run::RunArgs, snapshot,
    test::TestArgs,
=======
use crate::cmd::forge::{
    bind::BindArgs,
    build::BuildArgs,
    config,
    create::CreateArgs,
    flatten,
    init::InitArgs,
    inspect,
    install::InstallArgs,
    remappings::RemappingArgs,
    run::RunArgs,
    snapshot, test, tree,
    verify::{VerifyArgs, VerifyCheckArgs},
>>>>>>> abe1d703
};
use serde::Serialize;

use once_cell::sync::Lazy;
use regex::Regex;

static GH_REPO_REGEX: Lazy<Regex> =
    Lazy::new(|| Regex::new("[A-Za-z\\d-]+/[A-Za-z\\d_.-]+").unwrap());

#[derive(Debug, Parser)]
#[clap(name = "forge", version = crate::utils::VERSION_MESSAGE)]
pub struct Opts {
    #[clap(subcommand)]
    pub sub: Subcommands,
}

#[derive(Debug, Subcommand)]
#[clap(about = "Build, test, fuzz, formally verify, debug & deploy solidity contracts.")]
#[allow(clippy::large_enum_variant)]
pub enum Subcommands {
    #[clap(about = "run a JSON-RPC node")]
    Node(NodeArgs),

    #[clap(about = "test your smart contracts")]
    #[clap(alias = "t")]
    Test(TestArgs),

    #[clap(about = "Generate rust bindings for your smart contracts")]
    Bind(BindArgs),

    #[clap(about = "Build your smart contracts")]
    #[clap(alias = "b")]
    Build(BuildArgs),

    #[clap(about = "Run a single smart contract as a script")]
    #[clap(alias = "r")]
    Run(RunArgs),

    #[clap(alias = "u", about = "Fetches all upstream lib changes")]
    Update {
        #[clap(
            help = "The submodule name of the library you want to update (will update all if none is provided)",
            value_hint = ValueHint::DirPath
        )]
        lib: Option<PathBuf>,
    },

    #[clap(
        alias = "i",
        about = "Installs one or more dependencies as git submodules (will install existing dependencies if no arguments are provided)"
    )]
    Install(InstallArgs),

    #[clap(alias = "rm", about = "Removes one or more dependencies from git submodules")]
    Remove {
        #[clap(help = "The submodule name of the library you want to remove")]
        dependencies: Vec<Dependency>,
    },

    #[clap(about = "Prints the automatically inferred remappings for this repository")]
    Remappings(RemappingArgs),

    #[clap(
        about = "Verify your smart contracts source code on Etherscan. Requires `ETHERSCAN_API_KEY` to be set."
    )]
    VerifyContract(VerifyArgs),

    #[clap(
        about = "Check verification status on Etherscan. Requires `ETHERSCAN_API_KEY` to be set."
    )]
    VerifyCheck(VerifyCheckArgs),

    #[clap(alias = "c", about = "Deploy a compiled contract")]
    Create(CreateArgs),

    #[clap(alias = "i", about = "Initializes a new forge sample project")]
    Init(InitArgs),

    #[clap(about = "Generate shell completions script")]
    Completions {
        #[clap(arg_enum)]
        shell: clap_complete::Shell,
    },

    #[clap(about = "Removes the build artifacts and cache directories")]
    Clean {
        #[clap(
            help = "The project's root path, default being the current working directory",
            long,
            value_hint = ValueHint::DirPath
        )]
        root: Option<PathBuf>,
    },

    #[clap(about = "Creates a snapshot of each test's gas usage")]
    Snapshot(snapshot::SnapshotArgs),

    #[clap(about = "Shows the currently set config values")]
    Config(config::ConfigArgs),

    #[clap(about = "Concats a file with all of its imports")]
    Flatten(flatten::FlattenArgs),
    // #[clap(about = "formats Solidity source files")]
    // Fmt(FmtArgs),
    #[clap(about = "Outputs a contract in a specified format (ir, assembly, ...)")]
    Inspect(inspect::InspectArgs),
    #[clap(about = "Display a tree visualization of the project's dependency graph")]
    Tree(tree::TreeArgs),

    #[structopt(about = "run a JSON-RPC node")]
    Node(node::NodeArgs),
}

// A set of solc compiler settings that can be set via command line arguments, which are intended
// to be merged into an existing `foundry_config::Config`.
//
// See also [`BuildArgs`]
#[derive(Default, Debug, Clone, Parser, Serialize)]
pub struct CompilerArgs {
    #[clap(help = "Choose the evm version", long)]
    #[serde(skip_serializing_if = "Option::is_none")]
    pub evm_version: Option<EvmVersion>,

    #[clap(help = "Activate the solidity optimizer", long)]
    // skipped because, optimize is opt-in
    #[serde(skip)]
    pub optimize: bool,

    #[clap(help = "Optimizer parameter runs", long)]
    #[serde(skip_serializing_if = "Option::is_none")]
    pub optimize_runs: Option<usize>,

    #[clap(
        help = "Extra output types to include in the contract's json artifact [evm.assembly, ewasm, ir, irOptimized, metadata] eg: `--extra-output evm.assembly`",
        long
    )]
    #[serde(skip_serializing_if = "Option::is_none")]
    pub extra_output: Option<Vec<ContractOutputSelection>>,

    #[clap(
        help = "Extra output types to write to a separate file [metadata, ir, irOptimized, ewasm] eg: `--extra-output-files metadata`",
        long
    )]
    #[serde(skip_serializing_if = "Option::is_none")]
    pub extra_output_files: Option<Vec<ContractOutputSelection>>,
}

/// Represents the common dapp argument pattern for `<path>:<contractname>` where `<path>:` is
/// optional.
#[derive(Clone, Debug)]
pub struct ContractInfo {
    /// Location of the contract
    pub path: Option<String>,
    /// Name of the contract
    pub name: String,
}

impl FromStr for ContractInfo {
    type Err = eyre::Error;

    fn from_str(s: &str) -> Result<Self, Self::Err> {
        let err = "contract source info format must be `<path>:<contractname>` or `<contractname>`";
        let mut iter = s.rsplit(':');
        let name = iter.next().ok_or_else(|| eyre::eyre!(err))?.trim().to_string();
        let path = iter.next().map(str::to_string);

        if name.ends_with(".sol") || name.contains('/') {
            eyre::bail!(err)
        }

        Ok(Self { path, name })
    }
}

/// Represents the common dapp argument pattern `<path>:<contractname>`
#[derive(Clone, Debug)]
pub struct FullContractInfo {
    /// Location of the contract
    pub path: String,
    /// Name of the contract
    pub name: String,
}

impl FromStr for FullContractInfo {
    type Err = eyre::Error;

    fn from_str(s: &str) -> Result<Self, Self::Err> {
        let (path, name) = s
            .split_once(':')
            .ok_or_else(|| eyre::eyre!("Expected `<path>:<contractname>`, got `{}`", s))?;
        Ok(Self { path: path.to_string(), name: name.trim().to_string() })
    }
}

/// A git dependency which will be installed as a submodule
///
/// A dependency can be provided as a raw URL, or as a path to a Github repository
/// e.g. `org-name/repo-name`
///
/// Providing a ref can be done in the following 3 ways:
/// * branch: master
/// * tag: v0.1.1
/// * commit: 8e8128
///
/// Non Github URLs must be provided with an https:// prefix.
/// Adding dependencies as local paths is not supported yet.
#[derive(Clone, Debug)]
pub struct Dependency {
    /// The name of the dependency
    pub name: String,
    /// The url to the git repository corresponding to the dependency
    pub url: String,
    /// Optional tag corresponding to a Git SHA, tag, or branch.
    pub tag: Option<String>,
}

const GITHUB: &str = "github.com";
const VERSION_SEPARATOR: char = '@';

impl FromStr for Dependency {
    type Err = eyre::Error;
    fn from_str(dependency: &str) -> Result<Self, Self::Err> {
        // TODO: Is there a better way to normalize these paths to having a
        // `https://github.com/` prefix?
        let path = if dependency.starts_with("https://") {
            dependency.to_string()
        } else if dependency.starts_with(GITHUB) {
            format!("https://{}", dependency)
        } else {
            if !GH_REPO_REGEX.is_match(dependency) {
                eyre::bail!("invalid github repository name `{}`", dependency);
            }
            format!("https://{}/{}", GITHUB, dependency)
        };

        // everything after the "@" should be considered the version
        let mut split = path.split(VERSION_SEPARATOR);
        let url =
            split.next().ok_or_else(|| eyre::eyre!("no dependency path was provided"))?.to_string();
        let name = url
            .split('/')
            .last()
            .ok_or_else(|| eyre::eyre!("no dependency name found"))?
            .to_string();
        let tag = split.next().map(ToString::to_string);

        Ok(Dependency { name, url, tag })
    }
}

#[cfg(test)]
mod tests {
    use super::*;

    #[test]
    fn parses_dependencies() {
        [
            ("gakonst/lootloose", "https://github.com/gakonst/lootloose", None),
            ("github.com/gakonst/lootloose", "https://github.com/gakonst/lootloose", None),
            ("https://github.com/gakonst/lootloose", "https://github.com/gakonst/lootloose", None),
            ("https://gitlab.com/gakonst/lootloose", "https://gitlab.com/gakonst/lootloose", None),
            ("gakonst/lootloose@0.1.0", "https://github.com/gakonst/lootloose", Some("0.1.0")),
            ("gakonst/lootloose@develop", "https://github.com/gakonst/lootloose", Some("develop")),
            (
                "gakonst/lootloose@98369d0edc900c71d0ec33a01dfba1d92111deed",
                "https://github.com/gakonst/lootloose",
                Some("98369d0edc900c71d0ec33a01dfba1d92111deed"),
            ),
        ]
        .iter()
        .for_each(|(input, expected_path, expected_tag)| {
            let dep = Dependency::from_str(input).unwrap();
            assert_eq!(dep.url, expected_path.to_string());
            assert_eq!(dep.tag, expected_tag.map(ToString::to_string));
            assert_eq!(dep.name, "lootloose");
        });
    }

    #[test]
    #[should_panic]
    fn test_invalid_github_repo_dependency() {
        Dependency::from_str("solmate").unwrap();
    }

    #[test]
    fn parses_contract_info() {
        [
            (
                "src/contracts/Contracts.sol:Contract",
                Some("src/contracts/Contracts.sol"),
                "Contract",
            ),
            ("Contract", None, "Contract"),
        ]
        .iter()
        .for_each(|(input, expected_path, expected_name)| {
            let contract = ContractInfo::from_str(input).unwrap();
            assert_eq!(contract.path, expected_path.map(ToString::to_string));
            assert_eq!(contract.name, expected_name.to_string());
        });
    }

    #[test]
    fn contract_info_should_reject_without_name() {
        ["src/contracts/", "src/contracts/Contracts.sol"].iter().for_each(|input| {
            let contract = ContractInfo::from_str(input);
            assert!(contract.is_err())
        });
    }
}<|MERGE_RESOLUTION|>--- conflicted
+++ resolved
@@ -2,12 +2,6 @@
 use ethers::{solc::EvmVersion, types::Address};
 use std::{path::PathBuf, str::FromStr};
 
-<<<<<<< HEAD
-use crate::cmd::{
-    bind::BindArgs, build::BuildArgs, config, create::CreateArgs, flatten, init::InitArgs,
-    install::InstallArgs, node::NodeArgs, remappings::RemappingArgs, run::RunArgs, snapshot,
-    test::TestArgs,
-=======
 use crate::cmd::forge::{
     bind::BindArgs,
     build::BuildArgs,
@@ -21,7 +15,6 @@
     run::RunArgs,
     snapshot, test, tree,
     verify::{VerifyArgs, VerifyCheckArgs},
->>>>>>> abe1d703
 };
 use serde::Serialize;
 
