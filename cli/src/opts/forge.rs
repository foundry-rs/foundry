use clap::{Parser, Subcommand, ValueHint};

use ethers::{solc::EvmVersion, types::Address};
use std::{path::PathBuf, str::FromStr};

use crate::cmd::{
<<<<<<< HEAD
    build::BuildArgs, config, create::CreateArgs, flatten, fmt::FmtArgs, init::InitArgs,
=======
    bind::BindArgs, build::BuildArgs, config, create::CreateArgs, flatten, init::InitArgs,
>>>>>>> 6e015b66
    install::InstallArgs, remappings::RemappingArgs, run::RunArgs, snapshot, test,
};
use serde::Serialize;

#[derive(Debug, Parser)]
#[clap(name = "forge", version = crate::utils::VERSION_MESSAGE)]
pub struct Opts {
    #[clap(subcommand)]
    pub sub: Subcommands,
}

#[derive(Debug, Subcommand)]
#[clap(about = "Build, test, fuzz, formally verify, debug & deploy solidity contracts.")]
#[allow(clippy::large_enum_variant)]
pub enum Subcommands {
    #[clap(about = "test your smart contracts")]
    #[clap(alias = "t")]
    Test(test::TestArgs),

    #[clap(about = "generate rust bindings for your smart contracts")]
    Bind(BindArgs),

    #[clap(about = "build your smart contracts")]
    #[clap(alias = "b")]
    Build(BuildArgs),

    #[clap(about = "run a single smart contract as a script")]
    #[clap(alias = "r")]
    Run(RunArgs),

    #[clap(alias = "u", about = "fetches all upstream lib changes")]
    Update {
        #[clap(
            help = "the submodule name of the library you want to update (will update all if none is provided)",
            value_hint = ValueHint::DirPath
        )]
        lib: Option<PathBuf>,
    },

    #[clap(
        alias = "i",
        about = "installs one or more dependencies as git submodules (will install existing dependencies if no arguments are provided"
    )]
    Install(InstallArgs),

    #[clap(alias = "rm", about = "removes one or more dependencies from git submodules")]
    Remove {
        #[clap(help = "the submodule name of the library you want to remove")]
        dependencies: Vec<Dependency>,
    },

    #[clap(about = "prints the automatically inferred remappings for this repository")]
    Remappings(RemappingArgs),

    #[clap(
        about = "verify your smart contracts source code on Etherscan. Requires `ETHERSCAN_API_KEY` to be set."
    )]
    VerifyContract {
        #[clap(help = "contract source info `<path>:<contractname>`")]
        contract: FullContractInfo,
        #[clap(help = "the address of the contract to verify.")]
        address: Address,
        #[clap(help = "constructor args calldata arguments.")]
        constructor_args: Vec<String>,
    },

    #[clap(alias = "c", about = "deploy a compiled contract")]
    Create(CreateArgs),

    #[clap(alias = "i", about = "initializes a new forge sample project")]
    Init(InitArgs),

    #[clap(about = "generate shell completions script")]
    Completions {
        #[clap(arg_enum)]
        shell: clap_complete::Shell,
    },

    #[clap(about = "removes the build artifacts and cache directories")]
    Clean {
        #[clap(
            help = "the project's root path, default being the current working directory",
            long,
            value_hint = ValueHint::DirPath
        )]
        root: Option<PathBuf>,
    },

    #[clap(about = "creates a snapshot of each test's gas usage")]
    Snapshot(snapshot::SnapshotArgs),

    #[clap(about = "shows the currently set config values")]
    Config(config::ConfigArgs),

    #[clap(about = "concats a file with all of its imports")]
    Flatten(flatten::FlattenArgs),

    #[clap(about = "formats Solidity source files")]
    Fmt(FmtArgs),
}

/// A set of solc compiler settings that can be set via command line arguments, which are intended
/// to be merged into an existing `foundry_config::Config`.
///
/// See also [`BuildArgs`]
#[derive(Default, Debug, Clone, Parser, Serialize)]
pub struct CompilerArgs {
    #[clap(help = "choose the evm version", long)]
    #[serde(skip_serializing_if = "Option::is_none")]
    pub evm_version: Option<EvmVersion>,

    #[clap(help = "activate the solidity optimizer", long)]
    // skipped because, optimize is opt-in
    #[serde(skip)]
    pub optimize: bool,

    #[clap(help = "optimizer parameter runs", long)]
    #[serde(skip_serializing_if = "Option::is_none")]
    pub optimize_runs: Option<usize>,

    #[clap(
        help = "extra output types [evm.assembly, ewasm, ir, irOptimized] eg: `--extra-output evm.assembly`",
        long
    )]
    #[serde(skip_serializing_if = "Option::is_none")]
    pub extra_output: Option<Vec<String>>,
}

/// Represents the common dapp argument pattern for `<path>:<contractname>` where `<path>:` is
/// optional.
#[derive(Clone, Debug)]
pub struct ContractInfo {
    /// Location of the contract
    pub path: Option<String>,
    /// Name of the contract
    pub name: String,
}

impl FromStr for ContractInfo {
    type Err = eyre::Error;

    fn from_str(s: &str) -> Result<Self, Self::Err> {
        let mut iter = s.rsplit(':');
        let name = iter.next().unwrap().to_string();
        let path = iter.next().map(str::to_string);
        Ok(Self { path, name })
    }
}

/// Represents the common dapp argument pattern `<path>:<contractname>`
#[derive(Clone, Debug)]
pub struct FullContractInfo {
    /// Location of the contract
    pub path: String,
    /// Name of the contract
    pub name: String,
}

impl FromStr for FullContractInfo {
    type Err = eyre::Error;

    fn from_str(s: &str) -> Result<Self, Self::Err> {
        let (path, name) = s
            .split_once(':')
            .ok_or_else(|| eyre::eyre!("Expected `<path>:<contractname>`, got `{}`", s))?;
        Ok(Self { path: path.to_string(), name: name.to_string() })
    }
}

/// A git dependency which will be installed as a submodule
///
/// A dependency can be provided as a raw URL, or as a path to a Github repository
/// e.g. `org-name/repo-name`
///
/// Providing a ref can be done in the following 3 ways:
/// * branch: master
/// * tag: v0.1.1
/// * commit: 8e8128
///
/// Non Github URLs must be provided with an https:// prefix.
/// Adding dependencies as local paths is not supported yet.
#[derive(Clone, Debug)]
pub struct Dependency {
    /// The name of the dependency
    pub name: String,
    /// The url to the git repository corresponding to the dependency
    pub url: String,
    /// Optional tag corresponding to a Git SHA, tag, or branch.
    pub tag: Option<String>,
}

const GITHUB: &str = "github.com";
const VERSION_SEPARATOR: char = '@';

impl FromStr for Dependency {
    type Err = eyre::Error;
    fn from_str(dependency: &str) -> Result<Self, Self::Err> {
        // TODO: Is there a better way to normalize these paths to having a
        // `https://github.com/` prefix?
        let path = if dependency.starts_with("https://") {
            dependency.to_string()
        } else if dependency.starts_with(GITHUB) {
            format!("https://{}", dependency)
        } else {
            format!("https://{}/{}", GITHUB, dependency)
        };

        // everything after the "@" should be considered the version
        let mut split = path.split(VERSION_SEPARATOR);
        let url =
            split.next().ok_or_else(|| eyre::eyre!("no dependency path was provided"))?.to_string();
        let name = url
            .split('/')
            .last()
            .ok_or_else(|| eyre::eyre!("no dependency name found"))?
            .to_string();
        let tag = split.next().map(ToString::to_string);

        Ok(Dependency { name, url, tag })
    }
}

#[cfg(test)]
mod tests {
    use super::*;

    #[test]
    fn parses_dependencies() {
        [
            ("gakonst/lootloose", "https://github.com/gakonst/lootloose", None),
            ("github.com/gakonst/lootloose", "https://github.com/gakonst/lootloose", None),
            ("https://github.com/gakonst/lootloose", "https://github.com/gakonst/lootloose", None),
            ("https://gitlab.com/gakonst/lootloose", "https://gitlab.com/gakonst/lootloose", None),
            ("gakonst/lootloose@0.1.0", "https://github.com/gakonst/lootloose", Some("0.1.0")),
            ("gakonst/lootloose@develop", "https://github.com/gakonst/lootloose", Some("develop")),
            (
                "gakonst/lootloose@98369d0edc900c71d0ec33a01dfba1d92111deed",
                "https://github.com/gakonst/lootloose",
                Some("98369d0edc900c71d0ec33a01dfba1d92111deed"),
            ),
        ]
        .iter()
        .for_each(|(input, expected_path, expected_tag)| {
            let dep = Dependency::from_str(input).unwrap();
            assert_eq!(dep.url, expected_path.to_string());
            assert_eq!(dep.tag, expected_tag.map(ToString::to_string));
            assert_eq!(dep.name, "lootloose");
        });
    }
}<|MERGE_RESOLUTION|>--- conflicted
+++ resolved
@@ -4,12 +4,8 @@
 use std::{path::PathBuf, str::FromStr};
 
 use crate::cmd::{
-<<<<<<< HEAD
-    build::BuildArgs, config, create::CreateArgs, flatten, fmt::FmtArgs, init::InitArgs,
-=======
-    bind::BindArgs, build::BuildArgs, config, create::CreateArgs, flatten, init::InitArgs,
->>>>>>> 6e015b66
-    install::InstallArgs, remappings::RemappingArgs, run::RunArgs, snapshot, test,
+    bind::BindArgs, build::BuildArgs, config, create::CreateArgs, flatten, fmt::FmtArgs,
+    init::InitArgs, install::InstallArgs, remappings::RemappingArgs, run::RunArgs, snapshot, test,
 };
 use serde::Serialize;
 
