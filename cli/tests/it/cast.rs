//! Contains various tests for checking cast commands

use foundry_cli_test_utils::{
    casttest,
    util::{TestCommand, TestProject},
};
use foundry_utils::rpc::next_http_rpc_endpoint;
use std::path::PathBuf;

// tests that the `cast find-block` command works correctly
casttest!(finds_block, |_: TestProject, mut cmd: TestCommand| {
    // Construct args
    let timestamp = "1647843609".to_string();
    let eth_rpc_url = next_http_rpc_endpoint();

    // Call `cast find-block`
    cmd.args(["find-block", "--rpc-url", eth_rpc_url.as_str(), &timestamp]);
    let output = cmd.stdout_lossy();
    println!("{output}");

    // Expect successful block query
    // Query: 1647843609, Mar 21 2022 06:20:09 UTC
    // Output block: https://etherscan.io/block/14428082
    // Output block time: Mar 21 2022 06:20:09 UTC
    assert!(output.contains("14428082"), "{}", output);
});

<<<<<<< HEAD
// tests that we can create a new wallet with keystore
casttest!(new_wallet_keystore_with_password, |_: TestProject, mut cmd: TestCommand| {
    cmd.args(["wallet", "new", ".", "--unsafe-password", "test"]);
    let out = cmd.stdout_lossy();
    assert!(out.contains("Created new encrypted keystore file"));
    assert!(out.contains("Public Address of the key"));
=======
// tests that the `cast upload-signatures` command works correctly
casttest!(upload_signatures, |_: TestProject, mut cmd: TestCommand| {
    // test no prefix is accepted as function
    cmd.args(["upload-signature", "transfer(address,uint256)"]);
    let output = cmd.stdout_lossy();

    assert!(output.contains("Function transfer(address,uint256): 0xa9059cbb"), "{}", output);

    // test event prefix
    cmd.args(["upload-signature", "event Transfer(address,uint256)"]);
    let output = cmd.stdout_lossy();

    assert!(output.contains("Event Transfer(address,uint256): 0x69ca02dd4edd7bf0a4abb9ed3b7af3f14778db5d61921c7dc7cd545266326de2"), "{}", output);

    // test multiple sigs
    cmd.args([
        "upload-signature",
        "event Transfer(address,uint256)",
        "transfer(address,uint256)",
        "approve(address,uint256)",
    ]);
    let output = cmd.stdout_lossy();

    assert!(output.contains("Event Transfer(address,uint256): 0x69ca02dd4edd7bf0a4abb9ed3b7af3f14778db5d61921c7dc7cd545266326de2"), "{}", output);
    assert!(output.contains("Function transfer(address,uint256): 0xa9059cbb"), "{}", output);
    assert!(output.contains("Function approve(address,uint256): 0x095ea7b3"), "{}", output);

    // test abi
    cmd.args([
        "upload-signature",
        "event Transfer(address,uint256)",
        "transfer(address,uint256)",
        PathBuf::from(env!("CARGO_MANIFEST_DIR"))
            .join("tests/fixtures/ERC20Artifact.json")
            .into_os_string()
            .into_string()
            .unwrap()
            .as_str(),
    ]);
    let output = cmd.stdout_lossy();

    assert!(output.contains("Event Transfer(address,uint256): 0x69ca02dd4edd7bf0a4abb9ed3b7af3f14778db5d61921c7dc7cd545266326de2"), "{}", output);
    assert!(output.contains("Function transfer(address,uint256): 0xa9059cbb"), "{}", output);
    assert!(output.contains("Function approve(address,uint256): 0x095ea7b3"), "{}", output);
    assert!(output.contains("Function decimals(): 0x313ce567"), "{}", output);
    assert!(output.contains("Function allowance(address,address): 0xdd62ed3e"), "{}", output);
>>>>>>> af1a1a1b
});<|MERGE_RESOLUTION|>--- conflicted
+++ resolved
@@ -25,14 +25,14 @@
     assert!(output.contains("14428082"), "{}", output);
 });
 
-<<<<<<< HEAD
 // tests that we can create a new wallet with keystore
 casttest!(new_wallet_keystore_with_password, |_: TestProject, mut cmd: TestCommand| {
     cmd.args(["wallet", "new", ".", "--unsafe-password", "test"]);
     let out = cmd.stdout_lossy();
     assert!(out.contains("Created new encrypted keystore file"));
     assert!(out.contains("Public Address of the key"));
-=======
+});
+
 // tests that the `cast upload-signatures` command works correctly
 casttest!(upload_signatures, |_: TestProject, mut cmd: TestCommand| {
     // test no prefix is accepted as function
@@ -79,5 +79,4 @@
     assert!(output.contains("Function approve(address,uint256): 0x095ea7b3"), "{}", output);
     assert!(output.contains("Function decimals(): 0x313ce567"), "{}", output);
     assert!(output.contains("Function allowance(address,address): 0xdd62ed3e"), "{}", output);
->>>>>>> af1a1a1b
 });