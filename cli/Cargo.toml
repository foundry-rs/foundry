--- conflicted
+++ resolved
@@ -20,12 +20,8 @@
     "unicode",
     "wrap_help",
 ] }
-<<<<<<< HEAD
-clap_complete = "3.0.3"
+clap_complete = "3.0.4"
 forge-fmt = { path = "../fmt" }
-=======
-clap_complete = "3.0.4"
->>>>>>> 3eb54777
 foundry-utils = { path = "../utils" }
 forge = { path = "../forge" }
 foundry-config = { path = "../config" }
