--- conflicted
+++ resolved
@@ -1677,10 +1677,6 @@
             }
             Expression::FunctionCall(loc, expr, exprs) => {
                 self.visit_expr(expr.loc(), expr)?;
-<<<<<<< HEAD
-
-=======
->>>>>>> 0fcee40a
                 write!(self.buf(), "(")?;
 
                 if exprs.is_empty() {
@@ -2489,7 +2485,38 @@
         Ok(())
     }
 
-<<<<<<< HEAD
+    fn visit_revert(
+        &mut self,
+        loc: Loc,
+        error: &mut Option<IdentifierPath>,
+        args: &mut Vec<Expression>,
+    ) -> Result<(), Self::Error> {
+        write_chunk!(self, loc.start(), "revert")?;
+        if let Some(error) = error {
+            error.visit(self)?;
+        }
+        write!(self.buf(), "(")?;
+        if args.is_empty() {
+            write!(self.buf(), ")")?;
+        } else {
+            let first_args_loc = args.first().as_ref().unwrap().loc();
+            self.surrounded(first_args_loc.start(), "", ")", Some(loc.end()), |fmt, _| {
+                let exprs = fmt.items_to_chunks(
+                    Some(loc.end()),
+                    args.iter_mut().map(|expr| Ok((expr.loc(), expr))),
+                )?;
+
+                // fmt.write_prefix_comments_before(first_args_loc.start())?;
+                let multiline = fmt.are_chunks_separated_multiline("{});", &exprs, ", ")?;
+                fmt.write_chunks_separated(&exprs, ",", multiline)?;
+                Ok(())
+            })?
+        }
+        self.write_semicolon()?;
+
+        Ok(())
+    }
+
     fn visit_return(&mut self, loc: Loc, expr: &mut Option<Expression>) -> Result<(), Self::Error> {
         self.write_prefix_comments_before(loc.start())?;
 
@@ -2535,38 +2562,6 @@
 
         write_return_with_expr(self)?;
         write_chunk!(self, loc.end(), ";")?;
-        // self.write_semicolon()?;
-=======
-    fn visit_revert(
-        &mut self,
-        loc: Loc,
-        error: &mut Option<IdentifierPath>,
-        args: &mut Vec<Expression>,
-    ) -> Result<(), Self::Error> {
-        write_chunk!(self, loc.start(), "revert")?;
-        if let Some(error) = error {
-            error.visit(self)?;
-        }
-        write!(self.buf(), "(")?;
-        if args.is_empty() {
-            write!(self.buf(), ")")?;
-        } else {
-            let first_args_loc = args.first().as_ref().unwrap().loc();
-            self.surrounded(first_args_loc.start(), "", ")", Some(loc.end()), |fmt, _| {
-                let exprs = fmt.items_to_chunks(
-                    Some(loc.end()),
-                    args.iter_mut().map(|expr| Ok((expr.loc(), expr))),
-                )?;
-
-                // fmt.write_prefix_comments_before(first_args_loc.start())?;
-                let multiline = fmt.are_chunks_separated_multiline("{});", &exprs, ", ")?;
-                fmt.write_chunks_separated(&exprs, ",", multiline)?;
-                Ok(())
-            })?
-        }
-        self.write_semicolon()?;
-
->>>>>>> 0fcee40a
         Ok(())
     }
 }
@@ -2735,9 +2730,6 @@
     test_directory! { IfStatement }
     test_directory! { VariableAssignment }
     test_directory! { FunctionCallArgsStatement }
-<<<<<<< HEAD
+    test_directory! { RevertStatement }
     test_directory! { ReturnStatement }
-=======
-    test_directory! { RevertStatement }
->>>>>>> 0fcee40a
 }