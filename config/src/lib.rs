--- conflicted
+++ resolved
@@ -459,12 +459,12 @@
                         return Err(SolcError::msg(format!(
                             "`solc` {} does not exist",
                             solc.display()
-                        )))
+                        )));
                     }
                     Some(Solc::new(solc))
                 }
             };
-            return Ok(solc)
+            return Ok(solc);
         }
 
         Ok(None)
@@ -476,7 +476,7 @@
     /// `auto_detect_solc`
     pub fn is_auto_detect(&self) -> bool {
         if self.solc.is_some() {
-            return false
+            return false;
         }
         self.auto_detect_solc
     }
@@ -772,14 +772,14 @@
                 return match path.is_file() {
                     true => Some(path.to_path_buf()),
                     false => None,
-                }
+                };
             }
             let cwd = std::env::current_dir().ok()?;
             let mut cwd = cwd.as_path();
             loop {
                 let file_path = cwd.join(path);
                 if file_path.is_file() {
-                    return Some(file_path)
+                    return Some(file_path);
                 }
                 cwd = cwd.parent()?;
             }
@@ -1209,7 +1209,7 @@
                     "Invalid $DAPP_BUILD_OPTIMIZE value `{}`,  expected 0 or 1",
                     val
                 )
-                .into())
+                .into());
             }
             dict.insert("optimizer".to_string(), (val == 1).into());
         }
@@ -1304,7 +1304,7 @@
                 if let figment::error::Kind::MissingField(_) = err.kind {
                     self.get_remappings(vec![])
                 } else {
-                    return Err(err.clone())
+                    return Err(err.clone());
                 }
             }
         }?;
@@ -1368,88 +1368,7 @@
     }
 }
 
-<<<<<<< HEAD
-/// Either a named or chain id or the actual id value
-#[derive(Debug, Clone, Copy, PartialEq, Eq, Serialize)]
-#[serde(untagged)]
-pub enum Chain {
-    #[serde(serialize_with = "from_str_lowercase::serialize")]
-    Named(ethers_core::types::Chain),
-    Id(u64),
-}
-
-impl Chain {
-    /// The id of the chain
-    pub fn id(&self) -> u64 {
-        match self {
-            Chain::Named(chain) => *chain as u64,
-            Chain::Id(id) => *id,
-        }
-    }
-}
-
-impl fmt::Display for Chain {
-    fn fmt(&self, f: &mut fmt::Formatter<'_>) -> fmt::Result {
-        match self {
-            Chain::Named(chain) => chain.fmt(f),
-            Chain::Id(id) => {
-                if let Ok(chain) = ethers_core::types::Chain::try_from(*id) {
-                    chain.fmt(f)
-                } else {
-                    id.fmt(f)
-                }
-            }
-        }
-    }
-}
-impl From<ethers_core::types::Chain> for Chain {
-    fn from(id: ethers_core::types::Chain) -> Self {
-        Chain::Named(id)
-    }
-}
-
-impl From<u64> for Chain {
-    fn from(id: u64) -> Self {
-        Chain::Id(id)
-    }
-}
-
-impl From<Chain> for u64 {
-    fn from(c: Chain) -> Self {
-        match c {
-            Chain::Named(c) => c as u64,
-            Chain::Id(id) => id,
-        }
-    }
-}
-
-impl<'de> Deserialize<'de> for Chain {
-    fn deserialize<D>(deserializer: D) -> Result<Self, D::Error>
-    where
-        D: Deserializer<'de>,
-    {
-        #[derive(Deserialize)]
-        #[serde(untagged)]
-        enum ChainId {
-            Named(String),
-            Id(u64),
-        }
-
-        match ChainId::deserialize(deserializer)? {
-            ChainId::Named(s) => {
-                s.to_lowercase().parse().map(Chain::Named).map_err(serde::de::Error::custom)
-            }
-            ChainId::Id(id) => Ok(ethers_core::types::Chain::try_from(id)
-                .map(Chain::Named)
-                .unwrap_or_else(|_| Chain::Id(id))),
-        }
-    }
-}
-
-mod from_str_lowercase {
-=======
 pub(crate) mod from_str_lowercase {
->>>>>>> 712664cf
     use std::str::FromStr;
 
     use serde::{Deserialize, Deserializer, Serializer};
