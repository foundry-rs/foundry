//! foundry configuration.
#![deny(missing_docs, unsafe_code, unused_crate_dependencies)]

use crate::cache::StorageCachingConfig;
use ethers_core::types::{Address, H160, U256};
pub use ethers_solc::artifacts::OptimizerDetails;
use ethers_solc::{
    artifacts::{
        output_selection::ContractOutputSelection, serde_helpers, BytecodeHash, DebuggingSettings,
        Libraries, ModelCheckerSettings, ModelCheckerTarget, Optimizer, RevertStrings, Settings,
    },
    cache::SOLIDITY_FILES_CACHE_FILENAME,
    error::SolcError,
    remappings::{RelativeRemapping, Remapping},
    ConfigurableArtifacts, EvmVersion, Project, ProjectPathsConfig, Solc, SolcConfig,
};
use eyre::{ContextCompat, WrapErr};
use figment::{
    providers::{Env, Format, Serialized, Toml},
    value::{Dict, Map, Value},
    Error, Figment, Metadata, Profile, Provider,
};
use inflector::Inflector;
use semver::Version;
use serde::{Deserialize, Deserializer, Serialize, Serializer};
use std::{
    borrow::Cow,
    collections::{hash_map::Entry, BTreeSet, HashMap},
    fs,
    path::{Path, PathBuf},
    str::FromStr,
};

// Macros useful for creating a figment.
mod macros;

// Utilities for making it easier to handle tests.
pub mod utils;
pub use crate::utils::*;

pub mod cache;
use cache::{Cache, ChainCache};
mod chain;
pub use chain::Chain;

// reexport so cli types can implement `figment::Provider` to easily merge compiler arguments
pub use figment;
use regex::Regex;

/// Foundry configuration
///
/// # Defaults
///
/// All configuration values have a default, documented in the [fields](#fields)
/// section below. [`Config::default()`] returns the default values for
/// the default profile while [`Config::with_root()`] returns the values based on the given
/// directory. [`Config::load()`] starts with the default profile and merges various providers into
/// the config, same for [`Config::load_with_root()`], but there the default values are determined
/// by [`Config::with_root()`]
///
/// # Provider Details
///
/// `Config` is a Figment [`Provider`] with the following characteristics:
///
///   * **Profile**
///
///     The profile is set to the value of the `profile` field.
///
///   * **Metadata**
///
///     This provider is named `Foundry Config`. It does not specify a
///     [`Source`](figment::Source) and uses default interpolation.
///
///   * **Data**
///
///     The data emitted by this provider are the keys and values corresponding
///     to the fields and values of the structure. The dictionary is emitted to
///     the "default" meta-profile.
///
/// Note that these behaviors differ from those of [`Config::figment()`].
#[derive(Debug, Clone, PartialEq, Deserialize, Serialize)]
pub struct Config {
    /// The selected profile. **(default: _default_ `default`)**
    ///
    /// **Note:** This field is never serialized nor deserialized. When a
    /// `Config` is merged into a `Figment` as a `Provider`, this profile is
    /// selected on the `Figment`. When a `Config` is extracted, this field is
    /// set to the extracting Figment's selected `Profile`.
    #[serde(skip)]
    pub profile: Profile,
    /// path of the source contracts dir, like `src` or `contracts`
    pub src: PathBuf,
    /// path of the test dir
    pub test: PathBuf,
    /// path to where artifacts shut be written to
    pub out: PathBuf,
    /// all library folders to include, `lib`, `node_modules`
    pub libs: Vec<PathBuf>,
    /// `Remappings` to use for this repo
    pub remappings: Vec<RelativeRemapping>,
    /// library addresses to link
    pub libraries: Vec<String>,
    /// whether to enable cache
    pub cache: bool,
    /// where the cache is stored if enabled
    pub cache_path: PathBuf,
<<<<<<< HEAD
    /// where the broadcast logs are stored
    pub broadcast: PathBuf,
=======
    /// additional solc allow paths
    pub allow_paths: Vec<PathBuf>,
>>>>>>> 9203cac7
    /// whether to force a `project.clean()`
    pub force: bool,
    /// evm version to use
    #[serde(with = "from_str_lowercase")]
    pub evm_version: EvmVersion,
    /// list of contracts to report gas of
    pub gas_reports: Vec<String>,
    /// The Solc instance to use if any.
    ///
    /// This takes precedence over `auto_detect_solc`, if a version is set then this overrides
    /// auto-detection.
    ///
    /// **Note** for backwards compatibility reasons this also accepts solc_version from the toml
    /// file, see [`BackwardsCompatProvider`]
    pub solc: Option<SolcReq>,
    /// whether to autodetect the solc compiler version to use
    pub auto_detect_solc: bool,
    /// Offline mode, if set, network access (downloading solc) is disallowed.
    ///
    /// Relationship with `auto_detect_solc`:
    ///    - if `auto_detect_solc = true` and `offline = true`, the required solc version(s) will
    ///      be auto detected but if the solc version is not installed, it will _not_ try to
    ///      install it
    pub offline: bool,
    /// Whether to activate optimizer
    pub optimizer: bool,
    /// Sets the optimizer runs
    pub optimizer_runs: usize,
    /// Switch optimizer components on or off in detail.
    /// The "enabled" switch above provides two defaults which can be
    /// tweaked here. If "details" is given, "enabled" can be omitted.
    pub optimizer_details: Option<OptimizerDetails>,
    /// Model checker settings.
    pub model_checker: Option<ModelCheckerSettings>,
    /// verbosity to use
    pub verbosity: u8,
    /// url of the rpc server that should be used for any rpc calls
    pub eth_rpc_url: Option<String>,
    /// etherscan API key
    pub etherscan_api_key: Option<String>,
    /// list of solidity error codes to always silence in the compiler output
    pub ignored_error_codes: Vec<SolidityErrorCode>,
    /// Only run test functions matching the specified regex pattern.
    #[serde(rename = "match_test")]
    pub test_pattern: Option<RegexWrapper>,
    /// Only run test functions that do not match the specified regex pattern.
    #[serde(rename = "no_match_test")]
    pub test_pattern_inverse: Option<RegexWrapper>,
    /// Only run tests in contracts matching the specified regex pattern.
    #[serde(rename = "match_contract")]
    pub contract_pattern: Option<RegexWrapper>,
    /// Only run tests in contracts that do not match the specified regex pattern.
    #[serde(rename = "no_match_contract")]
    pub contract_pattern_inverse: Option<RegexWrapper>,
    /// Only run tests in source files matching the specified glob pattern.
    #[serde(rename = "match_path", with = "from_opt_glob")]
    pub path_pattern: Option<globset::Glob>,
    /// Only run tests in source files that do not match the specified glob pattern.
    #[serde(rename = "no_match_path", with = "from_opt_glob")]
    pub path_pattern_inverse: Option<globset::Glob>,
    /// The number of test cases that must execute for each property test
    pub fuzz_runs: u32,
    /// Whether to allow ffi cheatcodes in test
    pub ffi: bool,
    /// The address which will be executing all tests
    pub sender: Address,
    /// The tx.origin value during EVM execution
    pub tx_origin: Address,
    /// the initial balance of each deployed test contract
    pub initial_balance: U256,
    /// the block.number value during EVM execution
    pub block_number: u64,
    /// pins the block number for the state fork
    pub fork_block_number: Option<u64>,
    /// the chainid opcode value
    pub chain_id: Option<Chain>,
    /// Block gas limit
    pub gas_limit: GasLimit,
    /// `tx.gasprice` value during EVM execution"
    ///
    /// This is an Option, so we can determine in fork mode whether to use the config's gas price
    /// (if set by user) or the remote client's gas price
    pub gas_price: Option<u64>,
    /// the base fee in a block
    pub block_base_fee_per_gas: u64,
    /// the `block.coinbase` value during EVM execution
    pub block_coinbase: Address,
    /// the `block.timestamp` value during EVM execution
    pub block_timestamp: u64,
    /// the `block.difficulty` value during EVM execution
    pub block_difficulty: u64,
    /// the `block.gaslimit` value during EVM execution
    pub block_gas_limit: Option<GasLimit>,
    /// The memory limit of the EVM (32 MB by default)
    pub memory_limit: u64,
    /// Additional output selection for all contracts
    /// such as "ir", "devodc", "storageLayout", etc.
    /// See [Solc Compiler Api](https://docs.soliditylang.org/en/latest/using-the-compiler.html#compiler-api)
    ///
    /// The following values are always set because they're required by `forge`
    //{
    //   "*": [
    //       "abi",
    //       "evm.bytecode",
    //       "evm.deployedBytecode",
    //       "evm.methodIdentifiers"
    //     ]
    // }
    // "#
    #[serde(default)]
    pub extra_output: Vec<ContractOutputSelection>,
    /// If set , a separate `json` file will be emitted for every contract depending on the
    /// selection, eg. `extra_output_files = ["metadata"]` will create a `metadata.json` for
    /// each contract in the project. See [Contract Metadata](https://docs.soliditylang.org/en/latest/metadata.html)
    ///
    /// The difference between `extra_output = ["metadata"]` and
    /// `extra_output_files = ["metadata]` is that the former will include the
    /// contract's metadata in the contract's json artifact, whereas the latter will emit the
    /// output selection as separate files.
    #[serde(default)]
    pub extra_output_files: Vec<ContractOutputSelection>,
    /// The maximum number of local test case rejections allowed
    /// by proptest, to be encountered during usage of `vm.assume`
    /// cheatcode.
    pub fuzz_max_local_rejects: u32,
    /// The maximum number of global test case rejections allowed
    /// by proptest, to be encountered during usage of `vm.assume`
    /// cheatcode.
    pub fuzz_max_global_rejects: u32,
    /// Print the names of the compiled contracts
    pub names: bool,
    /// Print the sizes of the compiled contracts
    pub sizes: bool,
    /// If set to true, changes compilation pipeline to go through the Yul intermediate
    /// representation.
    pub via_ir: bool,
    /// RPC storage caching settings determines what chains and endpoints to cache
    pub rpc_storage_caching: StorageCachingConfig,
    /// Disables storage caching entirely. This overrides any settings made in
    /// `rpc_storage_caching`
    pub no_storage_caching: bool,
    /// Whether to include the metadata hash.
    ///
    /// The metadata hash is machine dependent. By default, this is set to [BytecodeHash::None] to allow for deterministic code, See: <https://docs.soliditylang.org/en/latest/metadata.html>
    #[serde(with = "from_str_lowercase")]
    pub bytecode_hash: BytecodeHash,
    /// How to treat revert (and require) reason strings.
    #[serde(with = "serde_helpers::display_from_str_opt")]
    pub revert_strings: Option<RevertStrings>,
    /// Whether to compile in sparse mode
    ///
    /// If this option is enabled, only the required contracts/files will be selected to be
    /// included in solc's output selection, see also
    /// [OutputSelection](ethers_solc::artifacts::output_selection::OutputSelection)
    pub sparse_mode: bool,
    /// The root path where the config detection started from, `Config::with_root`
    #[doc(hidden)]
    //  We're skipping serialization here, so it won't be included in the [`Config::to_string()`]
    // representation, but will be deserialized from the `Figment` so that forge commands can
    // override it.
    #[serde(rename = "root", default, skip_serializing)]
    pub __root: RootPath,
    /// PRIVATE: This structure may grow, As such, constructing this structure should
    /// _always_ be done using a public constructor or update syntax:
    ///
    /// ```rust
    /// use foundry_config::Config;
    ///
    /// let config = Config {
    ///     src: "other".into(),
    ///     ..Default::default()
    /// };
    /// ```
    #[doc(hidden)]
    #[serde(skip)]
    pub __non_exhaustive: (),
}

impl Config {
    /// The default profile: "default"
    pub const DEFAULT_PROFILE: Profile = Profile::const_new("default");

    /// The hardhat profile: "hardhat"
    pub const HARDHAT_PROFILE: Profile = Profile::const_new("hardhat");

    /// File name of config toml file
    pub const FILE_NAME: &'static str = "foundry.toml";

    /// The name of the directory foundry reserves for itself under the user's home directory: `~`
    pub const FOUNDRY_DIR_NAME: &'static str = ".foundry";

    /// Default address for tx.origin
    pub const DEFAULT_SENDER: H160 = H160([
        0, 163, 41, 192, 100, 135, 105, 167, 58, 250, 199, 249, 56, 30, 8, 251, 67, 219, 234, 114,
    ]);

    /// Returns the current `Config`
    ///
    /// See `Config::figment`
    #[track_caller]
    pub fn load() -> Self {
        Config::from_provider(Config::figment())
    }

    /// Returns the current `Config`
    ///
    /// See `Config::figment_with_root`
    #[track_caller]
    pub fn load_with_root(root: impl Into<PathBuf>) -> Self {
        Config::from_provider(Config::figment_with_root(root))
    }

    /// Extract a `Config` from `provider`, panicking if extraction fails.
    ///
    /// # Panics
    ///
    /// If extraction fails, prints an error message indicating the failure and
    /// panics. For a version that doesn't panic, use [`Config::try_from()`].
    ///
    /// # Example
    ///
    /// ```no_run
    /// use foundry_config::Config;
    /// use figment::providers::{Toml, Format, Env};
    ///
    /// // Use foundry's default `Figment`, but allow values from `other.toml`
    /// // to supersede its values.
    /// let figment = Config::figment()
    ///     .merge(Toml::file("other.toml").nested());
    ///
    /// let config = Config::from_provider(figment);
    /// ```
    pub fn from_provider<T: Provider>(provider: T) -> Self {
        match Self::try_from(provider) {
            Ok(config) => config,
            Err(errors) => {
                // providers can be nested and can return duplicate errors
                let errors: BTreeSet<_> =
                    errors.into_iter().map(|err| format!("config error: {}", err)).collect();
                for error in errors {
                    eprintln!("{}", error);
                }
                panic!("failed to extract foundry config")
            }
        }
    }

    /// Attempts to extract a `Config` from `provider`, returning the result.
    ///
    /// # Example
    ///
    /// ```rust
    /// use foundry_config::Config;
    /// use figment::providers::{Toml, Format, Env};
    ///
    /// // Use foundry's default `Figment`, but allow values from `other.toml`
    /// // to supersede its values.
    /// let figment = Config::figment()
    ///     .merge(Toml::file("other.toml").nested());
    ///
    /// let config = Config::try_from(figment);
    /// ```
    pub fn try_from<T: Provider>(provider: T) -> Result<Self, figment::Error> {
        let figment = Figment::from(provider);
        let mut config = figment.extract::<Self>()?;
        config.profile = figment.profile().clone();
        Ok(config)
    }

    /// The config supports relative paths and tracks the root path separately see
    /// `Config::with_root`
    ///
    /// This joins all relative paths with the current root and attempts to make them canonic
    #[must_use]
    pub fn canonic(self) -> Self {
        let root = self.__root.0.clone();
        self.canonic_at(root)
    }

    /// Joins all relative paths with the given root so that paths that are defined as:
    ///
    /// ```toml
    /// [default]
    /// src = "src"
    /// out = "./out"
    /// libs = ["lib", "/var/lib"]
    /// ```
    ///
    /// Will be made canonic with the given root:
    ///
    /// ```toml
    /// [default]
    /// src = "<root>/src"
    /// out = "<root>/out"
    /// libs = ["<root>/lib", "/var/lib"]
    /// ```
    #[must_use]
    pub fn canonic_at(mut self, root: impl Into<PathBuf>) -> Self {
        let root = canonic(root);

        fn p(root: &Path, rem: &Path) -> PathBuf {
            canonic(root.join(rem))
        }

        self.src = p(&root, &self.src);
        self.test = p(&root, &self.test);
        self.out = p(&root, &self.out);

        self.libs = self.libs.into_iter().map(|lib| p(&root, &lib)).collect();

        self.remappings =
            self.remappings.into_iter().map(|r| RelativeRemapping::new(r.into(), &root)).collect();

        self.cache_path = p(&root, &self.cache_path);

        self.allow_paths = self.allow_paths.into_iter().map(|allow| p(&root, &allow)).collect();

        if let Some(ref mut model_checker) = self.model_checker {
            model_checker.contracts = std::mem::take(&mut model_checker.contracts)
                .into_iter()
                .map(|(path, contracts)| {
                    (format!("{}", p(&root, path.as_ref()).display()), contracts)
                })
                .collect();
        }

        self
    }

    /// Returns a sanitized version of the Config where are paths are set correctly and potential
    /// duplicates are resolved
    ///
    /// See [`Self::canonic`]
    #[must_use]
    pub fn sanitized(self) -> Self {
        let mut config = self.canonic();

        // remove any potential duplicates
        config.remappings.sort_unstable();
        config.remappings.dedup();

        config.libs.sort_unstable();
        config.libs.dedup();

        config
    }

    /// Serves as the entrypoint for obtaining the project.
    ///
    /// Returns the `Project` configured with all `solc` and path related values.
    ///
    /// *Note*: this also _cleans_ [`Project::cleanup`] the workspace if `force` is set to true.
    ///
    /// # Example
    ///
    /// ```
    /// use foundry_config::Config;
    /// let config = Config::load_with_root(".").sanitized();
    /// let project = config.project();
    /// ```
    pub fn project(&self) -> Result<Project, SolcError> {
        self.create_project(true, false)
    }

    /// Same as [`Self::project()`] but sets configures the project to not emit artifacts and ignore
    /// cache, caching causes no output until https://github.com/gakonst/ethers-rs/issues/727
    pub fn ephemeral_no_artifacts_project(&self) -> Result<Project, SolcError> {
        self.create_project(false, true)
    }

    fn create_project(&self, cached: bool, no_artifacts: bool) -> Result<Project, SolcError> {
        let mut project = Project::builder()
            .artifacts(self.configured_artifacts_handler())
            .paths(self.project_paths())
            .allowed_path(&self.__root.0)
            .allowed_paths(&self.libs)
            .allowed_paths(&self.allow_paths)
            .solc_config(SolcConfig::builder().settings(self.solc_settings()?).build())
            .ignore_error_codes(self.ignored_error_codes.iter().copied().map(Into::into))
            .set_auto_detect(self.is_auto_detect())
            .set_offline(self.offline)
            .set_cached(cached)
            .set_no_artifacts(no_artifacts)
            .build()?;

        if self.force {
            project.cleanup()?;
        }

        if let Some(solc) = self.ensure_solc()? {
            project.solc = solc;
        }

        Ok(project)
    }

    /// Ensures that the configured version is installed if explicitly set
    ///
    /// If `solc` is [`SolcReq::Version`] then this will download and install the solc version if
    /// it's missing.
    ///
    /// If `solc` is [`SolcReq::Local`] then this will ensure that the path exists.
    fn ensure_solc(&self) -> Result<Option<Solc>, SolcError> {
        if let Some(ref solc) = self.solc {
            let solc = match solc {
                SolcReq::Version(version) => {
                    let v = version.to_string();
                    let mut solc = Solc::find_svm_installed_version(&v)?;
                    if solc.is_none() {
                        Solc::blocking_install(version)?;
                        solc = Solc::find_svm_installed_version(&v)?;
                    }
                    solc
                }
                SolcReq::Local(solc) => {
                    if !solc.is_file() {
                        return Err(SolcError::msg(format!(
                            "`solc` {} does not exist",
                            solc.display()
                        )))
                    }
                    Some(Solc::new(solc))
                }
            };
            return Ok(solc)
        }

        Ok(None)
    }

    /// Returns whether the compiler version should be auto-detected
    ///
    /// Returns `false` if `solc_version` is explicitly set, otherwise returns the value of
    /// `auto_detect_solc`
    pub fn is_auto_detect(&self) -> bool {
        if self.solc.is_some() {
            return false
        }
        self.auto_detect_solc
    }

    /// Returns the `ProjectPathsConfig`  sub set of the config.
    ///
    /// **NOTE**: this uses the paths as they are and does __not__ modify them, see
    /// `[Self::sanitized]`
    ///
    /// # Example
    ///
    /// ```
    /// use foundry_config::Config;
    /// let config = Config::load_with_root(".").sanitized();
    /// let paths = config.project_paths();
    /// ```
    pub fn project_paths(&self) -> ProjectPathsConfig {
        ProjectPathsConfig::builder()
            .cache(&self.cache_path.join(SOLIDITY_FILES_CACHE_FILENAME))
            .sources(&self.src)
            .tests(&self.test)
            .artifacts(&self.out)
            .libs(self.libs.clone())
            .remappings(self.get_all_remappings())
            .build_with_root(&self.__root.0)
    }

    /// Returns all configured [`Remappings`]
    ///
    /// **Note:** this will add an additional `<src>/=<src path>` remapping here, see
    /// [Self::get_source_dir_remapping()]
    ///
    /// So that
    ///
    /// ```solidity
    /// import "./math/math.sol";
    /// import "contracts/tokens/token.sol";
    /// ```
    ///
    /// in `contracts/contract.sol` are resolved to
    ///
    /// ```text
    /// contracts/tokens/token.sol
    /// contracts/math/math.sol
    /// ```
    pub fn get_all_remappings(&self) -> Vec<Remapping> {
        self.remappings
            .iter()
            .map(|m| m.clone().into())
            .chain(self.get_source_dir_remapping())
            .collect()
    }

    /// Returns the remapping for the project's _src_ directory
    ///
    /// **Note:** this will add an additional `<src>/=<src path>` remapping here so imports that
    /// look like `import {Foo} from "src/Foo.sol";` are properly resolved.
    ///
    /// This is due the fact that `solc`'s VFS resolves [direct imports](https://docs.soliditylang.org/en/develop/path-resolution.html#direct-imports) that start with the source directory's name.
    pub fn get_source_dir_remapping(&self) -> Option<Remapping> {
        if let Some(src_dir_name) =
            self.src.file_name().and_then(|s| s.to_str()).filter(|s| !s.is_empty())
        {
            let mut src_remapping = Remapping {
                name: format!("{src_dir_name}/"),
                path: format!("{}", self.src.display()),
            };
            if !src_remapping.path.ends_with('/') {
                src_remapping.path.push('/')
            }
            Some(src_remapping)
        } else {
            None
        }
    }

    /// Returns the `Optimizer` based on the configured settings
    pub fn optimizer(&self) -> Optimizer {
        Optimizer {
            enabled: Some(self.optimizer),
            runs: Some(self.optimizer_runs),
            details: self.optimizer_details.clone(),
        }
    }

    /// returns the [`ethers_solc::ConfigurableArtifacts`] for this config, that includes the
    /// `extra_output` fields
    pub fn configured_artifacts_handler(&self) -> ConfigurableArtifacts {
        ConfigurableArtifacts::new(self.extra_output.clone(), self.extra_output_files.clone())
    }

    /// Parses all libraries in the form of
    /// `<file>:<lib>:<addr>`
    pub fn parsed_libraries(&self) -> Result<Libraries, SolcError> {
        Libraries::parse(&self.libraries)
    }

    /// Returns the configured `solc` `Settings` that includes:
    ///   - all libraries
    ///   - the optimizer (including details, if configured)
    ///   - evm version
    pub fn solc_settings(&self) -> Result<Settings, SolcError> {
        let libraries = self.parsed_libraries()?.with_applied_remappings(&self.project_paths());
        let optimizer = self.optimizer();

        // By default if no targets are specifically selected the model checker uses all targets.
        // This might be too much here, so only enable assertion checks.
        // If users wish to enable all options they need to do so explicitly.
        let mut model_checker = self.model_checker.clone();
        if let Some(ref mut model_checker_settings) = model_checker {
            if model_checker_settings.targets.is_none() {
                model_checker_settings.targets = Some(vec![ModelCheckerTarget::Assert]);
            }
        }

        let mut settings = Settings {
            optimizer,
            evm_version: Some(self.evm_version),
            libraries,
            metadata: Some(self.bytecode_hash.into()),
            debug: self.revert_strings.map(|revert_strings| DebuggingSettings {
                revert_strings: Some(revert_strings),
                debug_info: Vec::new(),
            }),
            model_checker,
            ..Default::default()
        }
        .with_extra_output(self.configured_artifacts_handler().output_selection())
        .with_ast();

        if self.via_ir {
            settings = settings.with_via_ir();
        }

        Ok(settings)
    }

    /// Returns the default figment
    ///
    /// The default figment reads from the following sources, in ascending
    /// priority order:
    ///
    ///   1. [`Config::default()`] (see [defaults](#defaults))
    ///   2. `foundry.toml` _or_ filename in `FOUNDRY_CONFIG` environment variable
    ///   3. `FOUNDRY_` prefixed environment variables
    ///
    /// The profile selected is the value set in the `FOUNDRY_PROFILE`
    /// environment variable. If it is not set, it defaults to `default`.
    ///
    /// # Example
    ///
    /// ```rust
    /// use foundry_config::Config;
    /// use serde::Deserialize;
    ///
    /// let my_config = Config::figment().extract::<Config>();
    /// ```
    pub fn figment() -> Figment {
        Config::default().into()
    }

    /// Returns the default figment enhanced with additional context extracted from the provided
    /// root, like remappings and directories.
    ///
    /// # Example
    ///
    /// ```rust
    /// use foundry_config::Config;
    /// use serde::Deserialize;
    ///
    /// let my_config = Config::figment_with_root(".").extract::<Config>();
    /// ```
    pub fn figment_with_root(root: impl Into<PathBuf>) -> Figment {
        Self::with_root(root).into()
    }

    /// Creates a new Config that adds additional context extracted from the provided root.
    ///
    /// # Example
    ///
    /// ```rust
    /// use foundry_config::Config;
    /// let my_config = Config::with_root(".");
    /// ```
    pub fn with_root(root: impl Into<PathBuf>) -> Self {
        // autodetect paths
        let root = root.into();
        let paths = ProjectPathsConfig::builder().build_with_root(&root);
        Config {
            __root: paths.root.into(),
            src: paths.sources.file_name().unwrap().into(),
            out: paths.artifacts.file_name().unwrap().into(),
            libs: paths.libraries.into_iter().map(|lib| lib.file_name().unwrap().into()).collect(),
            remappings: paths
                .remappings
                .into_iter()
                .map(|r| RelativeRemapping::new(r, &root))
                .collect(),
            ..Config::default()
        }
    }

    /// Returns the default config but with hardhat paths
    pub fn hardhat() -> Self {
        Config {
            src: "contracts".into(),
            out: "artifacts".into(),
            libs: vec!["node_modules".into()],
            ..Config::default()
        }
    }

    /// Returns the default config that uses dapptools style paths
    pub fn dapptools() -> Self {
        Config {
            chain_id: Some(Chain::Id(99)),
            block_timestamp: 0,
            block_number: 0,
            ..Config::default()
        }
    }

    /// Extracts a basic subset of the config, used for initialisations.
    ///
    /// # Example
    ///
    /// ```rust
    /// use foundry_config::Config;
    /// let my_config = Config::with_root(".").into_basic();
    /// ```
    pub fn into_basic(self) -> BasicConfig {
        BasicConfig {
            profile: self.profile,
            src: self.src,
            out: self.out,
            libs: self.libs,
            remappings: self.remappings,
        }
    }

    /// Updates the `foundry.toml` file for the given `root` based on the provided closure.
    ///
    /// **Note:** the closure will only be invoked if the `foundry.toml` file exists, See
    /// [Self::get_config_path()] and if the closure returns `true`.
    pub fn update_at<F>(root: impl Into<PathBuf>, f: F) -> eyre::Result<()>
    where
        F: FnOnce(&Config, &mut toml_edit::Document) -> bool,
    {
        let config = Self::load_with_root(root).sanitized();
        config.update(|doc| f(&config, doc))
    }

    /// Updates the `foundry.toml` file this `Config` ias based on with the provided closure.
    ///
    /// **Note:** the closure will only be invoked if the `foundry.toml` file exists, See
    /// [Self::get_config_path()] and if the closure returns `true`
    pub fn update<F>(&self, f: F) -> eyre::Result<()>
    where
        F: FnOnce(&mut toml_edit::Document) -> bool,
    {
        let file_path = self.get_config_path();
        if !file_path.exists() {
            return Ok(())
        }
        let cargo_toml_content = fs::read_to_string(&file_path)?;
        let mut doc = cargo_toml_content.parse::<toml_edit::Document>()?;
        if f(&mut doc) {
            fs::write(file_path, doc.to_string())?;
        }
        Ok(())
    }

    /// Sets the `libs` entry inside a `foundry.toml` file but only if it exists
    ///
    /// # Errors
    ///
    /// An error if the `foundry.toml` could not be parsed.
    pub fn update_libs(&self) -> eyre::Result<()> {
        self.update(|doc| {
            let profile = self.profile.as_str().as_str();
            let libs: toml_edit::Value =
                self.libs.iter().map(|p| toml_edit::Value::from(&*p.to_string_lossy())).collect();
            let libs = toml_edit::value(libs);
            doc[profile]["libs"] = libs;
            true
        })
    }

    /// Serialize the config type as a String of TOML.
    ///
    /// This serializes to a table with the name of the profile
    ///
    /// ```toml
    /// [default]
    /// src = "src"
    /// out = "out"
    /// libs = ["lib"]
    /// # ...
    /// ```
    pub fn to_string_pretty(&self) -> Result<String, toml::ser::Error> {
        // serializing to value first to prevent `ValueAfterTable` errors
        let value = toml::Value::try_from(self)?;
        let mut s = toml::to_string_pretty(&value)?;

        if self.optimizer_details.is_some() {
            // this is a hack to make nested tables work because this requires the config's profile
            s = s
                .replace("[optimizer_details]", &format!("[{}.optimizer_details]", self.profile))
                .replace(
                    "[optimizer_details.yulDetails]",
                    &format!("[{}.optimizer_details.yulDetails]", self.profile),
                );
        }
        if self.model_checker.is_some() {
            // similarly to the optimizer details above,
            // this is a hack to make nested tables work because this requires the config's profile
            s = ["contracts", "engine", "targets", "timeout"]
                .iter()
                .fold(s, |acc, op| {
                    acc.replace(
                        &format!("[model_checker.{}]", op),
                        &format!("[{}.model_checker.{}]", self.profile, op),
                    )
                })
                .replace("[model_checker]", &format!("[{}.model_checker]", self.profile));
        }
        s = s.replace("[rpc_storage_caching]", &format!("[{}.rpc_storage_caching]", self.profile));

        Ok(format!(
            r#"[{}]
{}"#,
            self.profile, s
        ))
    }

    /// Returns the path to the `foundry.toml`  of this `Config`
    pub fn get_config_path(&self) -> PathBuf {
        self.__root.0.join(Config::FILE_NAME)
    }

    /// Returns the selected profile
    ///
    /// If the `FOUNDRY_PROFILE` env variable is not set, this returns the `DEFAULT_PROFILE`
    pub fn selected_profile() -> Profile {
        Profile::from_env_or("FOUNDRY_PROFILE", Config::DEFAULT_PROFILE)
    }

    /// Returns the path to foundry's global toml file that's stored at `~/.foundry/foundry.toml`
    pub fn foundry_dir_toml() -> Option<PathBuf> {
        Self::foundry_dir().map(|p| p.join(Config::FILE_NAME))
    }

    /// Returns the path to foundry's config dir `~/.foundry/`
    pub fn foundry_dir() -> Option<PathBuf> {
        dirs_next::home_dir().map(|p| p.join(Config::FOUNDRY_DIR_NAME))
    }

    /// Returns the path to foundry's cache dir `~/.foundry/cache`
    pub fn foundry_cache_dir() -> Option<PathBuf> {
        Self::foundry_dir().map(|p| p.join("cache"))
    }

    /// Returns the path to foundry chain's cache dir `~/.foundry/cache/<chain>`
    pub fn foundry_chain_cache_dir(chain_id: impl Into<Chain>) -> Option<PathBuf> {
        Some(Self::foundry_cache_dir()?.join(chain_id.into().to_string()))
    }

    /// Returns the path to foundry's etherscan cache dir `~/.foundry/cache/<chain>/etherscan`
    pub fn foundry_etherscan_cache_dir(chain_id: impl Into<Chain>) -> Option<PathBuf> {
        Some(Self::foundry_chain_cache_dir(chain_id)?.join("etherscan"))
    }

    /// Returns the path to the cache dir of the `block` on the `chain`
    /// `~/.foundry/cache/<chain>/<block>
    pub fn foundry_block_cache_dir(chain_id: impl Into<Chain>, block: u64) -> Option<PathBuf> {
        Some(Self::foundry_chain_cache_dir(chain_id)?.join(format!("{block}")))
    }

    /// Returns the path to the cache file of the `block` on the `chain`
    /// `~/.foundry/cache/<chain>/<block>/storage.json`
    pub fn foundry_block_cache_file(chain_id: impl Into<Chain>, block: u64) -> Option<PathBuf> {
        Some(Self::foundry_block_cache_dir(chain_id, block)?.join("storage.json"))
    }

    #[doc = r#"Returns the path to `foundry`'s data directory inside the user's data directory
    |Platform | Value                                 | Example                          |
    | ------- | ------------------------------------- | -------------------------------- |
    | Linux   | `$XDG_CONFIG_HOME` or `$HOME`/.config/foundry | /home/alice/.config/foundry|
    | macOS   | `$HOME`/Library/Application Support/foundry   | /Users/Alice/Library/Application Support/foundry |
    | Windows | `{FOLDERID_RoamingAppData}/foundry`           | C:\Users\Alice\AppData\Roaming/foundry   |
    "#]
    pub fn data_dir() -> eyre::Result<PathBuf> {
        let path = dirs_next::data_dir().wrap_err("Failed to find data directory")?.join("foundry");
        std::fs::create_dir_all(&path).wrap_err("Failed to create module directory")?;
        Ok(path)
    }

    /// Returns the path to the `foundry.toml` file, the file is searched for in
    /// the current working directory and all parent directories until the root,
    /// and the first hit is used.
    ///
    /// If this search comes up empty, then it checks if a global `foundry.toml` exists at
    /// `~/.foundry/foundry.tol`, see [`Self::foundry_dir_toml()`]
    pub fn find_config_file() -> Option<PathBuf> {
        fn find(path: &Path) -> Option<PathBuf> {
            if path.is_absolute() {
                return match path.is_file() {
                    true => Some(path.to_path_buf()),
                    false => None,
                }
            }
            let cwd = std::env::current_dir().ok()?;
            let mut cwd = cwd.as_path();
            loop {
                let file_path = cwd.join(path);
                if file_path.is_file() {
                    return Some(file_path)
                }
                cwd = cwd.parent()?;
            }
        }
        find(Env::var_or("FOUNDRY_CONFIG", Config::FILE_NAME).as_ref())
            .or_else(|| Self::foundry_dir_toml().filter(|p| p.exists()))
    }

    /// Clears the foundry cache
    pub fn clean_foundry_cache() -> eyre::Result<()> {
        if let Some(cache_dir) = Config::foundry_cache_dir() {
            let path = cache_dir.as_path();
            let _ = fs::remove_dir_all(path);
        } else {
            eyre::bail!("failed to get foundry_cache_dir");
        }

        Ok(())
    }

    /// Clears the foundry cache for `chain`
    pub fn clean_foundry_chain_cache(chain: Chain) -> eyre::Result<()> {
        if let Some(cache_dir) = Config::foundry_chain_cache_dir(chain) {
            let path = cache_dir.as_path();
            let _ = fs::remove_dir_all(path);
        } else {
            eyre::bail!("failed to get foundry_chain_cache_dir");
        }

        Ok(())
    }

    /// Clears the foundry cache for `chain` and `block`
    pub fn clean_foundry_block_cache(chain: Chain, block: u64) -> eyre::Result<()> {
        if let Some(cache_dir) = Config::foundry_block_cache_dir(chain, block) {
            let path = cache_dir.as_path();
            let _ = fs::remove_dir_all(path);
        } else {
            eyre::bail!("failed to get foundry_block_cache_dir");
        }

        Ok(())
    }

    /// List the data in the foundry cache
    pub fn list_foundry_cache() -> eyre::Result<Cache> {
        if let Some(cache_dir) = Config::foundry_cache_dir() {
            let mut cache = Cache { chains: vec![] };
            if !cache_dir.exists() {
                return Ok(cache)
            }
            if let Ok(entries) = cache_dir.as_path().read_dir() {
                for entry in entries.flatten().filter(|x| x.path().is_dir()) {
                    cache.chains.push(ChainCache {
                        name: entry.file_name().to_string_lossy().into_owned(),
                        blocks: Self::get_cached_blocks(&entry.path())?,
                    })
                }
                Ok(cache)
            } else {
                eyre::bail!("failed to access foundry_cache_dir");
            }
        } else {
            eyre::bail!("failed to get foundry_cache_dir");
        }
    }

    /// List the cached data for `chain`
    pub fn list_foundry_chain_cache(chain: Chain) -> eyre::Result<ChainCache> {
        if let Some(cache_dir) = Config::foundry_chain_cache_dir(chain) {
            let blocks = Self::get_cached_blocks(&cache_dir)?;
            Ok(ChainCache { name: chain.to_string(), blocks })
        } else {
            eyre::bail!("failed to get foundry_chain_cache_dir");
        }
    }

    //The path provided to this function should point to a cached chain folder
    fn get_cached_blocks(chain_path: &Path) -> eyre::Result<Vec<(String, u64)>> {
        let mut blocks = vec![];
        if !chain_path.exists() {
            return Ok(blocks)
        }
        for block in chain_path
            .read_dir()?
            .flatten()
            .filter(|x| x.file_type().unwrap().is_dir() && !x.file_name().eq("etherscan"))
        {
            let filepath = block.path().join("storage.json");
            blocks.push((
                block.file_name().to_string_lossy().into_owned(),
                fs::metadata(filepath)?.len(),
            ));
        }
        Ok(blocks)
    }
}

impl From<Config> for Figment {
    fn from(c: Config) -> Figment {
        let profile = Config::selected_profile();
        let mut figment = Figment::default().merge(DappHardhatDirProvider(&c.__root.0));

        // check global foundry.toml file
        if let Some(global_toml) = Config::foundry_dir_toml().filter(|p| p.exists()) {
            figment = figment.merge(BackwardsCompatTomlProvider(ForcedSnakeCaseData(
                Toml::file(global_toml).nested(),
            )))
        }

        if profile != Config::DEFAULT_PROFILE {
            // a different profile was set: inherit from the `default` profile by merging the
            // default profile of the toml file
            let inherit = InheritProvider {
                provider: BackwardsCompatTomlProvider(ForcedSnakeCaseData(TomlFileProvider::new(
                    "FOUNDRY_CONFIG",
                    c.__root.0.join(Config::FILE_NAME),
                ))),
                parent: Config::DEFAULT_PROFILE,
                profile: profile.clone(),
            };
            figment = figment.merge(inherit);
        }

        figment = figment
            .merge(BackwardsCompatTomlProvider(ForcedSnakeCaseData(TomlFileProvider::new(
                "FOUNDRY_CONFIG",
                c.__root.0.join(Config::FILE_NAME),
            ))))
            .merge(Env::prefixed("DAPP_").ignore(&["REMAPPINGS", "LIBRARIES"]).global())
            .merge(Env::prefixed("DAPP_TEST_").ignore(&["CACHE"]).global())
            .merge(DappEnvCompatProvider)
            .merge(Env::raw().only(&["ETHERSCAN_API_KEY"]))
            .merge(
                Env::prefixed("FOUNDRY_").ignore(&["PROFILE", "REMAPPINGS", "LIBRARIES"]).global(),
            )
            .select(profile.clone());

        // we try to merge remappings after we've merged all other providers, this prevents
        // redundant fs lookups to determine the default remappings that are eventually updated by
        // other providers, like the toml file
        let remappings = RemappingsProvider {
            lib_paths: figment
                .extract_inner::<Vec<PathBuf>>("libs")
                .map(Cow::Owned)
                .unwrap_or_else(|_| Cow::Borrowed(&c.libs)),
            root: &c.__root.0,
            remappings: figment.extract_inner::<Vec<Remapping>>("remappings"),
        };
        let merge = figment.merge(remappings);

        Figment::from(c).merge(merge).select(profile)
    }
}

/// Wrapper type for `regex::Regex` that implements `PartialEq`
#[derive(Debug, Clone, Deserialize, Serialize)]
#[serde(transparent)]
pub struct RegexWrapper {
    #[serde(with = "serde_regex")]
    inner: regex::Regex,
}

impl std::ops::Deref for RegexWrapper {
    type Target = regex::Regex;

    fn deref(&self) -> &Self::Target {
        &self.inner
    }
}

impl std::cmp::PartialEq for RegexWrapper {
    fn eq(&self, other: &Self) -> bool {
        self.as_str() == other.as_str()
    }
}

impl From<RegexWrapper> for regex::Regex {
    fn from(wrapper: RegexWrapper) -> Self {
        wrapper.inner
    }
}

impl From<regex::Regex> for RegexWrapper {
    fn from(re: Regex) -> Self {
        RegexWrapper { inner: re }
    }
}

/// Ser/de `globset::Glob` explicitly to handle `Option<Glob>` properly
pub(crate) mod from_opt_glob {
    use serde::{Deserialize, Deserializer, Serializer};

    pub fn serialize<S>(value: &Option<globset::Glob>, serializer: S) -> Result<S::Ok, S::Error>
    where
        S: Serializer,
    {
        match value {
            Some(glob) => serializer.serialize_str(glob.glob()),
            None => serializer.serialize_none(),
        }
    }

    pub fn deserialize<'de, D>(deserializer: D) -> Result<Option<globset::Glob>, D::Error>
    where
        D: Deserializer<'de>,
    {
        let s: Option<String> = Option::deserialize(deserializer)?;
        if let Some(s) = s {
            return Ok(Some(globset::Glob::new(&s).map_err(serde::de::Error::custom)?))
        }
        Ok(None)
    }
}

/// A helper wrapper around the root path used during Config detection
#[derive(Debug, PartialEq, Eq, Hash, Clone, PartialOrd, Ord, Deserialize, Serialize)]
#[serde(transparent)]
pub struct RootPath(pub PathBuf);

impl Default for RootPath {
    fn default() -> Self {
        ".".into()
    }
}

impl<P: Into<PathBuf>> From<P> for RootPath {
    fn from(p: P) -> Self {
        RootPath(p.into())
    }
}

/// Parses a config profile
///
/// All `Profile` date is ignored by serde, however the `Config::to_string_pretty` includes it and
/// returns a toml table like
///
/// ```toml
/// #[default]
/// src = "..."
/// ```
/// This ignores the `#[default]` part in the toml
pub fn parse_with_profile<T: serde::de::DeserializeOwned>(
    s: &str,
) -> Result<Option<(Profile, T)>, toml::de::Error> {
    let val: Map<Profile, T> = toml::from_str(s)?;
    Ok(val.into_iter().next())
}

impl Provider for Config {
    fn metadata(&self) -> Metadata {
        Metadata::named("Foundry Config")
    }

    #[track_caller]
    fn data(&self) -> Result<Map<Profile, Dict>, figment::Error> {
        let mut data = Serialized::defaults(self).data()?;
        if let Some(entry) = data.get_mut(&self.profile) {
            entry.insert("root".to_string(), Value::serialize(self.__root.clone())?);
        }
        Ok(data)
    }

    fn profile(&self) -> Option<Profile> {
        Some(self.profile.clone())
    }
}

impl Default for Config {
    fn default() -> Self {
        Self {
            profile: Self::DEFAULT_PROFILE,
            __root: Default::default(),
            src: "src".into(),
            test: "test".into(),
            out: "out".into(),
            libs: vec!["lib".into()],
            cache: true,
            cache_path: "cache".into(),
<<<<<<< HEAD
            broadcast: "broadcast".into(),
=======
            allow_paths: vec![],
>>>>>>> 9203cac7
            force: false,
            evm_version: Default::default(),
            gas_reports: vec!["*".to_string()],
            solc: None,
            auto_detect_solc: true,
            offline: false,
            optimizer: true,
            optimizer_runs: 200,
            optimizer_details: None,
            model_checker: None,
            extra_output: Default::default(),
            extra_output_files: Default::default(),
            names: false,
            sizes: false,
            test_pattern: None,
            test_pattern_inverse: None,
            contract_pattern: None,
            contract_pattern_inverse: None,
            path_pattern: None,
            path_pattern_inverse: None,
            fuzz_runs: 256,
            fuzz_max_local_rejects: 1024,
            fuzz_max_global_rejects: 65536,
            ffi: false,
            sender: Config::DEFAULT_SENDER,
            tx_origin: Config::DEFAULT_SENDER,
            initial_balance: U256::from(0xffffffffffffffffffffffffu128),
            block_number: 1,
            fork_block_number: None,
            chain_id: None,
            gas_limit: i64::MAX.into(),
            gas_price: None,
            block_base_fee_per_gas: 0,
            block_coinbase: Address::zero(),
            block_timestamp: 1,
            block_difficulty: 0,
            block_gas_limit: None,
            memory_limit: 2u64.pow(25),
            eth_rpc_url: None,
            etherscan_api_key: None,
            verbosity: 0,
            remappings: vec![],
            libraries: vec![],
            ignored_error_codes: vec![
                SolidityErrorCode::SpdxLicenseNotProvided,
                SolidityErrorCode::CotractExceeds24576Bytes,
            ],
            __non_exhaustive: (),
            via_ir: false,
            rpc_storage_caching: Default::default(),
            no_storage_caching: false,
            bytecode_hash: BytecodeHash::Ipfs,
            revert_strings: None,
            sparse_mode: false,
        }
    }
}

/// Wrapper for the config's `gas_limit` value necessary because toml-rs can't handle larger number because integers are stored signed: <https://github.com/alexcrichton/toml-rs/issues/256>
///
/// Due to this limitation this type will be serialized/deserialized as String if it's larger than
/// `i64`
#[derive(Debug, Clone, Copy, PartialEq, Eq)]
pub struct GasLimit(pub u64);

impl From<u64> for GasLimit {
    fn from(gas: u64) -> Self {
        Self(gas)
    }
}
impl From<i64> for GasLimit {
    fn from(gas: i64) -> Self {
        Self(gas as u64)
    }
}
impl From<i32> for GasLimit {
    fn from(gas: i32) -> Self {
        Self(gas as u64)
    }
}
impl From<u32> for GasLimit {
    fn from(gas: u32) -> Self {
        Self(gas as u64)
    }
}

impl From<GasLimit> for u64 {
    fn from(gas: GasLimit) -> Self {
        gas.0
    }
}

impl Serialize for GasLimit {
    fn serialize<S>(&self, serializer: S) -> Result<S::Ok, S::Error>
    where
        S: Serializer,
    {
        if self.0 > i64::MAX as u64 {
            serializer.serialize_str(&self.0.to_string())
        } else {
            serializer.serialize_u64(self.0)
        }
    }
}

impl<'de> Deserialize<'de> for GasLimit {
    fn deserialize<D>(deserializer: D) -> Result<Self, D::Error>
    where
        D: Deserializer<'de>,
    {
        use serde::de::Error;

        #[derive(Deserialize)]
        #[serde(untagged)]
        enum Gas {
            Number(u64),
            Text(String),
        }

        let gas = match Gas::deserialize(deserializer)? {
            Gas::Number(num) => GasLimit(num),
            Gas::Text(s) => GasLimit(s.parse().map_err(D::Error::custom)?),
        };

        Ok(gas)
    }
}

/// A non-exhaustive list of solidity error codes
#[derive(Debug, Clone, Copy, Eq, PartialEq)]
pub enum SolidityErrorCode {
    /// Warning that SPDX license identifier not provided in source file
    SpdxLicenseNotProvided,
    /// Warning that contract code size exceeds 24576 bytes (a limit introduced in Spurious
    /// Dragon).
    CotractExceeds24576Bytes,
    /// All other error codes
    Other(u64),
}

impl From<SolidityErrorCode> for u64 {
    fn from(code: SolidityErrorCode) -> u64 {
        match code {
            SolidityErrorCode::SpdxLicenseNotProvided => 1878,
            SolidityErrorCode::CotractExceeds24576Bytes => 5574,
            SolidityErrorCode::Other(code) => code,
        }
    }
}

impl From<u64> for SolidityErrorCode {
    fn from(code: u64) -> Self {
        match code {
            1878 => SolidityErrorCode::SpdxLicenseNotProvided,
            5574 => SolidityErrorCode::CotractExceeds24576Bytes,
            other => SolidityErrorCode::Other(other),
        }
    }
}

impl Serialize for SolidityErrorCode {
    fn serialize<S>(&self, serializer: S) -> Result<S::Ok, S::Error>
    where
        S: Serializer,
    {
        serializer.serialize_u64((*self).into())
    }
}

impl<'de> Deserialize<'de> for SolidityErrorCode {
    fn deserialize<D>(deserializer: D) -> Result<Self, D::Error>
    where
        D: Deserializer<'de>,
    {
        u64::deserialize(deserializer).map(Into::into)
    }
}

/// Variants for selecting the [`Solc`] instance
#[derive(Debug, Clone, Eq, PartialEq, Serialize, Deserialize)]
#[serde(untagged)]
pub enum SolcReq {
    /// Requires a specific solc version, that's either already installed (via `svm`) or will be
    /// auto installed (via `svm`)
    Version(Version),
    /// Path to an existing local solc installation
    Local(PathBuf),
}

impl<T: AsRef<str>> From<T> for SolcReq {
    fn from(s: T) -> Self {
        let s = s.as_ref();
        if let Ok(v) = Version::from_str(s) {
            SolcReq::Version(v)
        } else {
            SolcReq::Local(s.into())
        }
    }
}

/// A convenience provider to retrieve a toml file.
/// This will return an error if the env var is set but the file does not exist
struct TomlFileProvider {
    pub env_var: &'static str,
    pub default: PathBuf,
}

impl TomlFileProvider {
    fn new(env_var: &'static str, default: impl Into<PathBuf>) -> Self {
        Self { env_var, default: default.into() }
    }

    fn file(&self) -> PathBuf {
        Env::var(self.env_var).map(PathBuf::from).unwrap_or_else(|| self.default.clone())
    }

    fn is_missing(&self) -> bool {
        if let Some(file) = Env::var(self.env_var) {
            let path = Path::new(&file);
            if !path.exists() {
                return true
            }
        }
        false
    }
}

impl Provider for TomlFileProvider {
    fn metadata(&self) -> Metadata {
        if self.is_missing() {
            Metadata::named("TOML file provider")
        } else {
            Toml::file(self.file()).nested().metadata()
        }
    }

    fn data(&self) -> Result<Map<Profile, Dict>, Error> {
        use serde::de::Error as _;

        if let Some(file) = Env::var(self.env_var) {
            let path = Path::new(&file);
            if !path.exists() {
                return Err(Error::custom(format!(
                    "Config file `{}` set in env var `{}` does not exist",
                    file, self.env_var
                )))
            }
            Toml::file(file)
        } else {
            Toml::file(&self.default)
        }
        .nested()
        .data()
    }
}

/// A Provider that ensures all keys are snake case
struct ForcedSnakeCaseData<P>(P);

impl<P: Provider> Provider for ForcedSnakeCaseData<P> {
    fn metadata(&self) -> Metadata {
        self.0.metadata()
    }

    fn data(&self) -> Result<Map<Profile, Dict>, Error> {
        let mut map = Map::new();
        for (profile, dict) in self.0.data()? {
            map.insert(profile, dict.into_iter().map(|(k, v)| (k.to_snake_case(), v)).collect());
        }
        Ok(map)
    }
}

/// A Provider that extracts the data for a `parent` profile and emits that as `profile`.
struct InheritProvider<P> {
    provider: P,
    parent: Profile,
    profile: Profile,
}

impl<P: Provider> Provider for InheritProvider<P> {
    fn metadata(&self) -> Metadata {
        self.provider.metadata()
    }

    fn data(&self) -> Result<Map<Profile, Dict>, Error> {
        let mut data = self.provider.data()?;
        if let Some(data) = data.remove(&self.parent) {
            return Ok(Map::from([(self.profile.clone(), data)]))
        }
        Ok(Default::default())
    }
}

/// A Provider that handles breaking changes in toml files
struct BackwardsCompatTomlProvider<P>(P);

impl<P: Provider> Provider for BackwardsCompatTomlProvider<P> {
    fn metadata(&self) -> Metadata {
        self.0.metadata()
    }

    fn data(&self) -> Result<Map<Profile, Dict>, Error> {
        let mut map = Map::new();
        let solc_env = std::env::var("FOUNDRY_SOLC_VERSION")
            .or_else(|_| std::env::var("DAPP_SOLC_VERSION"))
            .map(Value::from)
            .ok();
        for (profile, mut dict) in self.0.data()? {
            if let Some(v) = solc_env.clone().or_else(|| dict.remove("solc_version")) {
                dict.insert("solc".to_string(), v);
            }
            map.insert(profile, dict);
        }
        Ok(map)
    }
}

/// A provider that sets the `src` and `output` path depending on their existence.
struct DappHardhatDirProvider<'a>(&'a Path);

impl<'a> Provider for DappHardhatDirProvider<'a> {
    fn metadata(&self) -> Metadata {
        Metadata::named("Dapp Hardhat dir compat")
    }

    fn data(&self) -> Result<Map<Profile, Dict>, Error> {
        let mut dict = Dict::new();
        dict.insert(
            "src".to_string(),
            ProjectPathsConfig::find_source_dir(self.0)
                .file_name()
                .unwrap()
                .to_string_lossy()
                .to_string()
                .into(),
        );
        dict.insert(
            "out".to_string(),
            ProjectPathsConfig::find_artifacts_dir(self.0)
                .file_name()
                .unwrap()
                .to_string_lossy()
                .to_string()
                .into(),
        );
        dict.insert(
            "libs".to_string(),
            ProjectPathsConfig::find_libs(self.0)
                .into_iter()
                .map(|lib| lib.file_name().unwrap().to_string_lossy().to_string())
                .collect::<Vec<_>>()
                .into(),
        );

        Ok(Map::from([(Config::selected_profile(), dict)]))
    }
}

/// A provider that checks for DAPP_ env vars that are named differently than FOUNDRY_
struct DappEnvCompatProvider;

impl Provider for DappEnvCompatProvider {
    fn metadata(&self) -> Metadata {
        Metadata::named("Dapp env compat")
    }

    fn data(&self) -> Result<Map<Profile, Dict>, Error> {
        use serde::de::Error as _;
        use std::env;

        let mut dict = Dict::new();
        if let Ok(val) = env::var("DAPP_TEST_NUMBER") {
            dict.insert(
                "block_number".to_string(),
                val.parse::<u64>().map_err(figment::Error::custom)?.into(),
            );
        }
        if let Ok(val) = env::var("DAPP_TEST_ADDRESS") {
            dict.insert("sender".to_string(), val.into());
        }
        if let Ok(val) = env::var("DAPP_FORK_BLOCK") {
            dict.insert(
                "fork_block_number".to_string(),
                val.parse::<u64>().map_err(figment::Error::custom)?.into(),
            );
        } else if let Ok(val) = env::var("DAPP_TEST_NUMBER") {
            dict.insert(
                "fork_block_number".to_string(),
                val.parse::<u64>().map_err(figment::Error::custom)?.into(),
            );
        }
        if let Ok(val) = env::var("DAPP_TEST_TIMESTAMP") {
            dict.insert(
                "block_timestamp".to_string(),
                val.parse::<u64>().map_err(figment::Error::custom)?.into(),
            );
        }
        if let Ok(val) = env::var("DAPP_BUILD_OPTIMIZE_RUNS") {
            dict.insert(
                "optimizer_runs".to_string(),
                val.parse::<u64>().map_err(figment::Error::custom)?.into(),
            );
        }
        if let Ok(val) = env::var("DAPP_BUILD_OPTIMIZE") {
            // Activate Solidity optimizer (0 or 1)
            let val = val.parse::<u8>().map_err(figment::Error::custom)?;
            if val > 1 {
                return Err(format!(
                    "Invalid $DAPP_BUILD_OPTIMIZE value `{}`,  expected 0 or 1",
                    val
                )
                .into())
            }
            dict.insert("optimizer".to_string(), (val == 1).into());
        }

        // libraries in env vars either as `[..]` or single string separated by comma
        if let Ok(val) = env::var("DAPP_LIBRARIES").or_else(|_| env::var("FOUNDRY_LIBRARIES")) {
            dict.insert("libraries".to_string(), utils::to_array_value(&val)?);
        }

        Ok(Map::from([(Config::selected_profile(), dict)]))
    }
}

/// A figment provider that checks if the remappings were previously set and if they're unset looks
/// up the fs via
///   - `DAPP_REMAPPINGS` || `FOUNDRY_REMAPPINGS` env var
///   - `<root>/remappings.txt` file
///   - `Remapping::find_many`.
struct RemappingsProvider<'a> {
    lib_paths: Cow<'a, Vec<PathBuf>>,
    /// the root path used to turn an absolute `Remapping`, as we're getting it from
    /// `Remapping::find_many` into a relative one.
    root: &'a PathBuf,
    /// This contains either:
    ///   - previously set remappings
    ///   - a `MissingField` error, which means previous provider didn't set the "remappings" field
    ///   - other error, like formatting
    remappings: Result<Vec<Remapping>, figment::Error>,
}

impl<'a> RemappingsProvider<'a> {
    /// Find and parse remappings for the projects
    ///
    /// **Order**
    ///
    /// Remappings are built in this order (last item takes precedence)
    /// - Autogenerated remappings
    /// - toml remappings
    /// - `remappings.txt`
    /// - Environment variables
    /// - CLI parameters
    fn get_remappings(&self, remappings: Vec<Remapping>) -> Result<Vec<Remapping>, Error> {
        /// prioritizes remappings that are closer: shorter `path`
        ///   - ("a", "1/2") over ("a", "1/2/3")
        fn insert_closest(mappings: &mut HashMap<String, PathBuf>, key: String, path: PathBuf) {
            match mappings.entry(key) {
                Entry::Occupied(mut e) => {
                    if e.get().components().count() > path.components().count() {
                        e.insert(path);
                    }
                }
                Entry::Vacant(e) => {
                    e.insert(path);
                }
            }
        }

        let mut new_remappings = Vec::new();

        // check env var
        if let Some(env_remappings) = remappings_from_env_var("DAPP_REMAPPINGS")
            .or_else(|| remappings_from_env_var("FOUNDRY_REMAPPINGS"))
        {
            new_remappings
                .extend(env_remappings.map_err::<Error, _>(|err| err.to_string().into())?);
        }

        // check remappings.txt file
        let remappings_file = self.root.join("remappings.txt");
        if remappings_file.is_file() {
            let content = fs::read_to_string(remappings_file).map_err(|err| err.to_string())?;
            let remappings_from_file: Result<Vec<_>, _> =
                remappings_from_newline(&content).collect();
            new_remappings
                .extend(remappings_from_file.map_err::<Error, _>(|err| err.to_string().into())?);
        }

        new_remappings.extend(remappings);

        let mut lib_remappings = HashMap::new();
        // find all remappings of from libs that use a foundry.toml
        for r in self.lib_foundry_toml_remappings() {
            insert_closest(&mut lib_remappings, r.name, r.path.into());
        }
        // use auto detection for all libs
        for r in self.lib_paths.iter().map(|lib| self.root.join(lib)).flat_map(Remapping::find_many)
        {
            insert_closest(&mut lib_remappings, r.name, r.path.into());
        }

        new_remappings.extend(
            lib_remappings
                .into_iter()
                .map(|(name, path)| Remapping { name, path: path.to_string_lossy().into() }),
        );

        // remove duplicates at this point
        new_remappings.sort_by(|a, b| a.name.cmp(&b.name));
        new_remappings.dedup_by(|a, b| a.name.eq(&b.name));

        Ok(new_remappings)
    }

    /// Returns all remappings declared in foundry.toml files of libraries
    fn lib_foundry_toml_remappings(&self) -> impl Iterator<Item = Remapping> + '_ {
        self.lib_paths.iter().map(|p| self.root.join(p)).flat_map(foundry_toml_dirs).flat_map(
            |lib: PathBuf| {
                // load config, of the nested lib if it exists
                let config = Config::load_with_root(&lib).sanitized();

                // if the configured _src_ directory is set to something that
                // [Remapping::find_many()] doesn't classify as a src directory (src, contracts,
                // lib), then we need to manually add a remapping here
                let mut src_remapping = None;
                if ![Path::new("src"), Path::new("contracts"), Path::new("lib")]
                    .contains(&config.src.as_path())
                {
                    if let Some(name) = lib.file_name().and_then(|s| s.to_str()) {
                        let mut r = Remapping {
                            name: format!("{}/", name),
                            path: format!("{}", lib.join(&config.src).display()),
                        };
                        if !r.path.ends_with('/') {
                            r.path.push('/')
                        }
                        src_remapping = Some(r);
                    }
                }

                let mut remappings =
                    config.remappings.into_iter().map(|m| m.into()).collect::<Vec<Remapping>>();

                if let Some(r) = src_remapping {
                    remappings.push(r);
                }
                remappings
            },
        )
    }
}

impl<'a> Provider for RemappingsProvider<'a> {
    fn metadata(&self) -> Metadata {
        Metadata::named("Remapping Provider")
    }

    fn data(&self) -> Result<Map<Profile, Dict>, Error> {
        let remappings = match &self.remappings {
            Ok(remappings) => self.get_remappings(remappings.clone()),
            Err(err) => {
                if let figment::error::Kind::MissingField(_) = err.kind {
                    self.get_remappings(vec![])
                } else {
                    return Err(err.clone())
                }
            }
        }?;

        // turn the absolute remapping into a relative one by stripping the `root`
        let remappings = remappings
            .into_iter()
            .map(|r| RelativeRemapping::new(r, &self.root).to_string())
            .collect::<Vec<_>>();

        Ok(Map::from([(
            Config::selected_profile(),
            Dict::from([("remappings".to_string(), figment::value::Value::from(remappings))]),
        )]))
    }

    fn profile(&self) -> Option<Profile> {
        Some(Config::selected_profile())
    }
}

/// A subset of the foundry `Config`
/// used to initialize a `foundry.toml` file
///
/// # Example
///
/// ```rust
/// use foundry_config::{Config, BasicConfig};
/// use serde::Deserialize;
///
/// let my_config = Config::figment().extract::<BasicConfig>();
/// ```
#[derive(Debug, Clone, PartialEq, Eq, Deserialize, Serialize)]
pub struct BasicConfig {
    /// the profile tag: `[default]`
    #[serde(skip)]
    pub profile: Profile,
    /// path of the source contracts dir, like `src` or `contracts`
    pub src: PathBuf,
    /// path to where artifacts shut be written to
    pub out: PathBuf,
    /// all library folders to include, `lib`, `node_modules`
    pub libs: Vec<PathBuf>,
    /// `Remappings` to use for this repo
    #[serde(default, skip_serializing_if = "Vec::is_empty")]
    pub remappings: Vec<RelativeRemapping>,
}

impl BasicConfig {
    /// Serialize the config as a String of TOML.
    ///
    /// This serializes to a table with the name of the profile
    pub fn to_string_pretty(&self) -> Result<String, toml::ser::Error> {
        let s = toml::to_string_pretty(self)?;
        Ok(format!(
            r#"[{}]
{}
# See more config options https://github.com/foundry-rs/foundry/tree/master/config"#,
            self.profile, s
        ))
    }
}

pub(crate) mod from_str_lowercase {
    use std::str::FromStr;

    use serde::{Deserialize, Deserializer, Serializer};

    pub fn serialize<T, S>(value: &T, serializer: S) -> Result<S::Ok, S::Error>
    where
        T: std::fmt::Display,
        S: Serializer,
    {
        serializer.collect_str(&value.to_string().to_lowercase())
    }

    pub fn deserialize<'de, T, D>(deserializer: D) -> Result<T, D::Error>
    where
        D: Deserializer<'de>,
        T: FromStr,
        T::Err: std::fmt::Display,
    {
        String::deserialize(deserializer)?.to_lowercase().parse().map_err(serde::de::Error::custom)
    }
}

fn canonic(path: impl Into<PathBuf>) -> PathBuf {
    let path = path.into();
    ethers_solc::utils::canonicalize(&path).unwrap_or(path)
}

#[cfg(test)]
mod tests {
    use ethers_solc::artifacts::{ModelCheckerEngine, YulDetails};
    use figment::error::Kind::InvalidType;
    use std::{collections::BTreeMap, str::FromStr};

    use crate::cache::{CachedChains, CachedEndpoints};
    use figment::{value::Value, Figment};
    use pretty_assertions::assert_eq;

    use super::*;

    use std::{fs::File, io::Write};
    use tempfile::tempdir;

    #[test]
    fn test_figment_is_default() {
        figment::Jail::expect_with(|_| {
            let mut default: Config = Config::figment().extract().unwrap();
            default.profile = Config::default().profile;
            assert_eq!(default, Config::default());
            Ok(())
        });
    }

    #[test]
    fn test_default_round_trip() {
        figment::Jail::expect_with(|_| {
            let original = Config::figment();
            let roundtrip = Figment::from(Config::from_provider(&original));
            for figment in &[original, roundtrip] {
                let config = Config::from_provider(figment);
                assert_eq!(config, Config::default());
            }
            Ok(())
        });
    }

    #[test]
    fn test_profile_env() {
        figment::Jail::expect_with(|jail| {
            jail.set_env("FOUNDRY_PROFILE", "default");
            let figment = Config::figment();
            assert_eq!(figment.profile(), "default");

            jail.set_env("FOUNDRY_PROFILE", "hardhat");
            let figment: Figment = Config::hardhat().into();
            assert_eq!(figment.profile(), "hardhat");

            jail.create_file(
                "foundry.toml",
                r#"
                [default]
                libs = ['lib']
                [local]
                libs = ['modules']
            "#,
            )?;
            jail.set_env("FOUNDRY_PROFILE", "local");
            let config = Config::load();
            assert_eq!(config.libs, vec![PathBuf::from("modules")]);

            Ok(())
        });
    }

    #[test]
    fn test_default_test_path() {
        figment::Jail::expect_with(|_| {
            let config = Config::default();
            let paths_config = config.project_paths();
            assert_eq!(paths_config.tests, PathBuf::from(r"test"));
            Ok(())
        });
    }

    #[test]
    fn test_inheritance_from_default_test_path() {
        figment::Jail::expect_with(|jail| {
            jail.create_file(
                "foundry.toml",
                r#"
                [default]
                test = "defaulttest"
                src  = "defaultsrc"
                libs = ['lib', 'node_modules']
                
                [custom]
                src = "customsrc"
            "#,
            )?;

            let config = Config::load();
            assert_eq!(config.src, PathBuf::from("defaultsrc"));
            assert_eq!(config.libs, vec![PathBuf::from("lib"), PathBuf::from("node_modules")]);

            jail.set_env("FOUNDRY_PROFILE", "custom");
            let config = Config::load();

            assert_eq!(config.src, PathBuf::from("customsrc"));
            assert_eq!(config.test, PathBuf::from("defaulttest"));
            assert_eq!(config.libs, vec![PathBuf::from("lib"), PathBuf::from("node_modules")]);

            Ok(())
        });
    }

    #[test]
    fn test_custom_test_path() {
        figment::Jail::expect_with(|jail| {
            jail.create_file(
                "foundry.toml",
                r#"
                [default]
                test = "mytest"
            "#,
            )?;

            let config = Config::load();
            let paths_config = config.project_paths();
            assert_eq!(paths_config.tests, PathBuf::from(r"mytest"));
            Ok(())
        });
    }

    #[test]
    fn test_remappings() {
        figment::Jail::expect_with(|jail| {
            jail.create_file(
                "foundry.toml",
                r#"
                [default]
                src = "some-source"
                out = "some-out"
                cache = true
            "#,
            )?;
            let config = Config::load();
            assert!(config.remappings.is_empty());

            jail.create_file(
                "remappings.txt",
                r#"
                file-ds-test/=lib/ds-test/
                file-other/=lib/other/
            "#,
            )?;

            let config = Config::load();
            assert_eq!(
                config.remappings,
                vec![
                    Remapping::from_str("file-ds-test/=lib/ds-test/").unwrap().into(),
                    Remapping::from_str("file-other/=lib/other/").unwrap().into(),
                ],
            );

            jail.set_env("DAPP_REMAPPINGS", "ds-test=lib/ds-test/\nother/=lib/other/");
            let config = Config::load();

            assert_eq!(
                config.remappings,
                vec![
                    // From environment
                    Remapping::from_str("ds-test=lib/ds-test/").unwrap().into(),
                    // From remapping.txt
                    Remapping::from_str("file-ds-test/=lib/ds-test/").unwrap().into(),
                    Remapping::from_str("file-other/=lib/other/").unwrap().into(),
                    // From environment
                    Remapping::from_str("other/=lib/other/").unwrap().into(),
                ],
            );

            Ok(())
        });
    }

    #[test]
    fn test_remappings_override() {
        figment::Jail::expect_with(|jail| {
            jail.create_file(
                "foundry.toml",
                r#"
                [default]
                src = "some-source"
                out = "some-out"
                cache = true
            "#,
            )?;
            let config = Config::load();
            assert!(config.remappings.is_empty());

            jail.create_file(
                "remappings.txt",
                r#"
                ds-test/=lib/ds-test/
                other/=lib/other/
            "#,
            )?;

            let config = Config::load();
            assert_eq!(
                config.remappings,
                vec![
                    Remapping::from_str("ds-test/=lib/ds-test/").unwrap().into(),
                    Remapping::from_str("other/=lib/other/").unwrap().into(),
                ],
            );

            jail.set_env("DAPP_REMAPPINGS", "ds-test/=lib/ds-test/src/\nenv-lib/=lib/env-lib/");
            let config = Config::load();

            // Remappings should now be:
            // - ds-test from environment (lib/ds-test/src/)
            // - other from remappings.txt (lib/other/)
            // - env-lib from environment (lib/env-lib/)
            assert_eq!(
                config.remappings,
                vec![
                    Remapping::from_str("ds-test/=lib/ds-test/src/").unwrap().into(),
                    Remapping::from_str("env-lib/=lib/env-lib/").unwrap().into(),
                    Remapping::from_str("other/=lib/other/").unwrap().into(),
                ],
            );

            // contains additional remapping to the source dir
            assert_eq!(
                config.get_all_remappings(),
                vec![
                    Remapping::from_str("ds-test/=lib/ds-test/src/").unwrap(),
                    Remapping::from_str("env-lib/=lib/env-lib/").unwrap(),
                    Remapping::from_str("other/=lib/other/").unwrap(),
                    Remapping::from_str("some-source/=some-source/").unwrap(),
                ],
            );

            Ok(())
        });
    }

    #[test]
    fn test_can_update_libs() {
        figment::Jail::expect_with(|jail| {
            jail.create_file(
                "foundry.toml",
                r#"
                [default]
                libs = ["node_modules"]
            "#,
            )?;

            let mut config = Config::load();
            config.libs.push("libs".into());
            config.update_libs().unwrap();

            let config = Config::load();
            assert_eq!(config.libs, vec![PathBuf::from("node_modules"), PathBuf::from("libs"),]);
            Ok(())
        });
    }

    #[test]
    fn test_large_gas_limit() {
        figment::Jail::expect_with(|jail| {
            let gas = u64::MAX;
            jail.create_file(
                "foundry.toml",
                &format!(
                    r#"
                [default]
                gas_limit = "{}"
            "#,
                    gas
                ),
            )?;

            let config = Config::load();
            assert_eq!(config, Config { gas_limit: gas.into(), ..Config::default() });

            Ok(())
        });
    }

    #[test]
    #[should_panic]
    fn test_toml_file_parse_failure() {
        figment::Jail::expect_with(|jail| {
            jail.create_file(
                "foundry.toml",
                r#"
                [default]
                eth_rpc_url = "https://example.com/
            "#,
            )?;

            let _config = Config::load();

            Ok(())
        });
    }

    #[test]
    #[should_panic]
    fn test_toml_file_non_existing_config_var_failure() {
        figment::Jail::expect_with(|jail| {
            jail.set_env("FOUNDRY_CONFIG", "this config does not exist");

            let _config = Config::load();

            Ok(())
        });
    }

    #[test]
    fn test_toml_file() {
        figment::Jail::expect_with(|jail| {
            jail.create_file(
                "foundry.toml",
                r#"
                [default]
                src = "some-source"
                out = "some-out"
                cache = true
                eth_rpc_url = "https://example.com/"
                verbosity = 3
                remappings = ["ds-test=lib/ds-test/"]
                via_ir = true
                rpc_storage_caching = { chains = [1, "optimism", 999999], endpoints = "all"}
                bytecode_hash = "ipfs"
                revert_strings = "strip"
                allow_paths = ["allow", "paths"]
            "#,
            )?;

            let config = Config::load();
            assert_eq!(
                config,
                Config {
                    src: "some-source".into(),
                    out: "some-out".into(),
                    cache: true,
                    eth_rpc_url: Some("https://example.com/".to_string()),
                    remappings: vec![Remapping::from_str("ds-test=lib/ds-test/").unwrap().into()],
                    verbosity: 3,
                    via_ir: true,
                    rpc_storage_caching: StorageCachingConfig {
                        chains: CachedChains::Chains(vec![
                            Chain::Named(ethers_core::types::Chain::Mainnet),
                            Chain::Named(ethers_core::types::Chain::Optimism),
                            Chain::Id(999999)
                        ]),
                        endpoints: CachedEndpoints::All
                    },
                    bytecode_hash: BytecodeHash::Ipfs,
                    revert_strings: Some(RevertStrings::Strip),
                    allow_paths: vec![PathBuf::from("allow"), PathBuf::from("paths")],
                    ..Config::default()
                }
            );

            Ok(())
        });
    }

    #[test]
    fn test_load_remappings() {
        figment::Jail::expect_with(|jail| {
            jail.create_file(
                "foundry.toml",
                r#"
                [default]
                remappings = ['nested/=lib/nested/']
            "#,
            )?;

            let config = Config::load_with_root(jail.directory());
            assert_eq!(
                config.remappings,
                vec![Remapping::from_str("nested/=lib/nested/").unwrap().into()]
            );

            Ok(())
        });
    }

    #[test]
    fn test_load_full_toml() {
        figment::Jail::expect_with(|jail| {
            jail.create_file(
                "foundry.toml",
                r#"
                [default]
                auto_detect_solc = true
                block_base_fee_per_gas = 0
                block_coinbase = '0x0000000000000000000000000000000000000000'
                block_difficulty = 0
                block_number = 1
                block_timestamp = 1
                bytecode_hash = 'ipfs'
                cache = true
                cache_path = 'cache'
                evm_version = 'london'
                extra_output = []
                extra_output_files = []
                ffi = false
                force = false
                fuzz_max_global_rejects = 65536
                fuzz_max_local_rejects = 1024
                fuzz_runs = 256
                gas_limit = 9223372036854775807
                gas_price = 0
                gas_reports = ['*']
                ignored_error_codes = [1878]
                initial_balance = '0xffffffffffffffffffffffff'
                libraries = []
                libs = ['lib']
                memory_limit = 33554432
                names = false
                no_storage_caching = false
                offline = false
                optimizer = true
                optimizer_runs = 200
                out = 'out'
                remappings = ['nested/=lib/nested/']
                sender = '0x00a329c0648769a73afac7f9381e08fb43dbea72'
                sizes = false
                sparse_mode = false
                src = 'src'
                test = 'test'
                tx_origin = '0x00a329c0648769a73afac7f9381e08fb43dbea72'
                verbosity = 0
                via_ir = false
                
                [default.rpc_storage_caching]
                chains = 'all'
                endpoints = 'all'

            "#,
            )?;

            let config = Config::load_with_root(jail.directory());
            assert_eq!(
                config.remappings,
                vec![Remapping::from_str("nested/=lib/nested/").unwrap().into()]
            );

            Ok(())
        });
    }

    #[test]
    fn test_solc_req() {
        figment::Jail::expect_with(|jail| {
            jail.create_file(
                "foundry.toml",
                r#"
                [default]
                solc_version = "0.8.12"
            "#,
            )?;

            let config = Config::load();
            assert_eq!(config.solc, Some(SolcReq::Version("0.8.12".parse().unwrap())));

            jail.create_file(
                "foundry.toml",
                r#"
                [default]
                solc = "0.8.12"
            "#,
            )?;

            let config = Config::load();
            assert_eq!(config.solc, Some(SolcReq::Version("0.8.12".parse().unwrap())));

            jail.create_file(
                "foundry.toml",
                r#"
                [default]
                solc = "path/to/local/solc"
            "#,
            )?;

            let config = Config::load();
            assert_eq!(config.solc, Some(SolcReq::Local("path/to/local/solc".into())));

            jail.set_env("FOUNDRY_SOLC_VERSION", "0.6.6");
            let config = Config::load();
            assert_eq!(config.solc, Some(SolcReq::Version("0.6.6".parse().unwrap())));
            Ok(())
        });
    }

    #[test]
    fn test_toml_casing_file() {
        figment::Jail::expect_with(|jail| {
            jail.create_file(
                "foundry.toml",
                r#"
                [default]
                src = "some-source"
                out = "some-out"
                cache = true
                eth-rpc-url = "https://example.com/"
                evm-version = "berlin"
                auto-detect-solc = false
            "#,
            )?;

            let config = Config::load();
            assert_eq!(
                config,
                Config {
                    src: "some-source".into(),
                    out: "some-out".into(),
                    cache: true,
                    eth_rpc_url: Some("https://example.com/".to_string()),
                    auto_detect_solc: false,
                    evm_version: EvmVersion::Berlin,
                    ..Config::default()
                }
            );

            Ok(())
        });
    }

    #[test]
    fn test_output_selection() {
        figment::Jail::expect_with(|jail| {
            jail.create_file(
                "foundry.toml",
                r#"
                [default]
                extra_output = ["metadata", "ir-optimized"]
                extra_output_files = ["metadata"]
            "#,
            )?;

            let config = Config::load();

            assert_eq!(
                config.extra_output,
                vec![ContractOutputSelection::Metadata, ContractOutputSelection::IrOptimized]
            );
            assert_eq!(config.extra_output_files, vec![ContractOutputSelection::Metadata]);

            Ok(())
        });
    }

    #[test]
    fn test_precedence() {
        figment::Jail::expect_with(|jail| {
            jail.create_file(
                "foundry.toml",
                r#"
                [default]
                src = "mysrc"
                out = "myout"
                verbosity = 3
            "#,
            )?;

            let config = Config::load();
            assert_eq!(
                config,
                Config {
                    src: "mysrc".into(),
                    out: "myout".into(),
                    verbosity: 3,
                    ..Config::default()
                }
            );

            jail.set_env("FOUNDRY_SRC", r#"other-src"#);
            let config = Config::load();
            assert_eq!(
                config,
                Config {
                    src: "other-src".into(),
                    out: "myout".into(),
                    verbosity: 3,
                    ..Config::default()
                }
            );

            jail.set_env("FOUNDRY_PROFILE", "foo");
            let val: Result<String, _> = Config::figment().extract_inner("profile");
            assert!(val.is_err());

            Ok(())
        });
    }

    #[test]
    fn test_extract_basic() {
        figment::Jail::expect_with(|jail| {
            jail.create_file(
                "foundry.toml",
                r#"
                [default]
                src = "mysrc"
                out = "myout"
                verbosity = 3
                evm_version = 'berlin'

                [other]
                src = "other-src"
            "#,
            )?;
            let loaded = Config::load();
            assert_eq!(loaded.evm_version, EvmVersion::Berlin);
            let base = loaded.into_basic();
            let default = Config::default();
            assert_eq!(
                base,
                BasicConfig {
                    profile: Config::DEFAULT_PROFILE,
                    src: "mysrc".into(),
                    out: "myout".into(),
                    libs: default.libs.clone(),
                    remappings: default.remappings.clone(),
                }
            );
            jail.set_env("FOUNDRY_PROFILE", r#"other"#);
            let base = Config::figment().extract::<BasicConfig>().unwrap();
            assert_eq!(
                base,
                BasicConfig {
                    profile: Config::DEFAULT_PROFILE,
                    src: "other-src".into(),
                    out: "myout".into(),
                    libs: default.libs.clone(),
                    remappings: default.remappings,
                }
            );
            Ok(())
        });
    }

    #[test]
    fn can_handle_deviating_dapp_aliases() {
        figment::Jail::expect_with(|jail| {
            let addr = Address::random();
            jail.set_env("DAPP_TEST_NUMBER", 1337);
            jail.set_env("DAPP_TEST_ADDRESS", format!("{:?}", addr));
            jail.set_env("DAPP_TEST_FUZZ_RUNS", 420);
            jail.set_env("DAPP_FORK_BLOCK", 100);
            jail.set_env("DAPP_BUILD_OPTIMIZE_RUNS", 999);
            jail.set_env("DAPP_BUILD_OPTIMIZE", 0);

            let config = Config::load();

            assert_eq!(config.block_number, 1337);
            assert_eq!(config.sender, addr);
            assert_eq!(config.fuzz_runs, 420);
            assert_eq!(config.fork_block_number, Some(100));
            assert_eq!(config.optimizer_runs, 999);
            assert!(!config.optimizer);

            Ok(())
        });
    }

    #[test]
    fn can_parse_libraries() {
        figment::Jail::expect_with(|jail| {
            jail.set_env(
                "DAPP_LIBRARIES",
                "[src/DssSpell.sol:DssExecLib:0x8De6DDbCd5053d32292AAA0D2105A32d108484a6]",
            );
            let config = Config::load();
            assert_eq!(
                config.libraries,
                vec!["src/DssSpell.sol:DssExecLib:0x8De6DDbCd5053d32292AAA0D2105A32d108484a6"
                    .to_string()]
            );

            jail.set_env(
                "DAPP_LIBRARIES",
                "src/DssSpell.sol:DssExecLib:0x8De6DDbCd5053d32292AAA0D2105A32d108484a6",
            );
            let config = Config::load();
            assert_eq!(
                config.libraries,
                vec!["src/DssSpell.sol:DssExecLib:0x8De6DDbCd5053d32292AAA0D2105A32d108484a6"
                    .to_string(),]
            );

            jail.set_env(
                "DAPP_LIBRARIES",
                "src/DssSpell.sol:DssExecLib:0x8De6DDbCd5053d32292AAA0D2105A32d108484a6,src/DssSpell.sol:DssExecLib:0x8De6DDbCd5053d32292AAA0D2105A32d108484a6",
            );
            let config = Config::load();
            assert_eq!(
                config.libraries,
                vec![
                    "src/DssSpell.sol:DssExecLib:0x8De6DDbCd5053d32292AAA0D2105A32d108484a6"
                        .to_string(),
                    "src/DssSpell.sol:DssExecLib:0x8De6DDbCd5053d32292AAA0D2105A32d108484a6"
                        .to_string()
                ]
            );

            Ok(())
        });
    }

    #[test]
    fn test_parse_many_libraries() {
        figment::Jail::expect_with(|jail| {
            jail.create_file(
                "foundry.toml",
                r#"
                [default]
               libraries= [
                        './src/SizeAuctionDiscount.sol:Chainlink:0xffedba5e171c4f15abaaabc86e8bd01f9b54dae5',
                        './src/SizeAuction.sol:ChainlinkTWAP:0xffedba5e171c4f15abaaabc86e8bd01f9b54dae5',
                        './src/SizeAuction.sol:Math:0x902f6cf364b8d9470d5793a9b2b2e86bddd21e0c',
                        './src/test/ChainlinkTWAP.t.sol:ChainlinkTWAP:0xffedba5e171c4f15abaaabc86e8bd01f9b54dae5',
                        './src/SizeAuctionDiscount.sol:Math:0x902f6cf364b8d9470d5793a9b2b2e86bddd21e0c',
                    ]       
            "#,
            )?;
            let config = Config::load();

            let libs = config.parsed_libraries().unwrap().libs;

            pretty_assertions::assert_eq!(
                libs,
                BTreeMap::from([
                    (
                        PathBuf::from("./src/SizeAuctionDiscount.sol"),
                        BTreeMap::from([
                            (
                                "Chainlink".to_string(),
                                "0xffedba5e171c4f15abaaabc86e8bd01f9b54dae5".to_string()
                            ),
                            (
                                "Math".to_string(),
                                "0x902f6cf364b8d9470d5793a9b2b2e86bddd21e0c".to_string()
                            )
                        ])
                    ),
                    (
                        PathBuf::from("./src/SizeAuction.sol"),
                        BTreeMap::from([
                            (
                                "ChainlinkTWAP".to_string(),
                                "0xffedba5e171c4f15abaaabc86e8bd01f9b54dae5".to_string()
                            ),
                            (
                                "Math".to_string(),
                                "0x902f6cf364b8d9470d5793a9b2b2e86bddd21e0c".to_string()
                            )
                        ])
                    ),
                    (
                        PathBuf::from("./src/test/ChainlinkTWAP.t.sol"),
                        BTreeMap::from([(
                            "ChainlinkTWAP".to_string(),
                            "0xffedba5e171c4f15abaaabc86e8bd01f9b54dae5".to_string()
                        )])
                    ),
                ])
            );

            Ok(())
        });
    }

    #[test]
    fn config_roundtrip() {
        figment::Jail::expect_with(|jail| {
            let default = Config::default();
            let basic = default.clone().into_basic();
            jail.create_file("foundry.toml", &basic.to_string_pretty().unwrap())?;

            let other = Config::load();
            assert_eq!(default, other);

            let other = other.into_basic();
            assert_eq!(basic, other);

            jail.create_file("foundry.toml", &default.to_string_pretty().unwrap())?;
            let other = Config::load();
            assert_eq!(default, other);

            Ok(())
        });
    }

    #[test]
    fn test_optimizer_settings_basic() {
        figment::Jail::expect_with(|jail| {
            jail.create_file(
                "foundry.toml",
                r#"
                [default]
                optimizer = true

                [default.optimizer_details]
                yul = false

                [default.optimizer_details.yulDetails]
                stackAllocation = true
            "#,
            )?;
            let loaded = Config::load();
            assert_eq!(
                loaded.optimizer_details,
                Some(OptimizerDetails {
                    yul: Some(false),
                    yul_details: Some(YulDetails {
                        stack_allocation: Some(true),
                        ..Default::default()
                    }),
                    ..Default::default()
                })
            );

            let s = loaded.to_string_pretty().unwrap();
            jail.create_file("foundry.toml", &s)?;

            let reloaded = Config::load();
            assert_eq!(loaded, reloaded);

            Ok(())
        });
    }

    #[test]
    fn test_model_checker_settings_basic() {
        figment::Jail::expect_with(|jail| {
            jail.create_file(
                "foundry.toml",
                r#"
                [default]

                [default.model_checker]
                contracts = { 'a.sol' = [ 'A1', 'A2' ], 'b.sol' = [ 'B1', 'B2' ] }
                engine = 'chc'
                targets = [ 'assert', 'outOfBounds' ]
                timeout = 10000
            "#,
            )?;
            let loaded = Config::load();
            assert_eq!(
                loaded.model_checker,
                Some(ModelCheckerSettings {
                    contracts: BTreeMap::from([
                        ("a.sol".to_string(), vec!["A1".to_string(), "A2".to_string()]),
                        ("b.sol".to_string(), vec!["B1".to_string(), "B2".to_string()]),
                    ]),
                    engine: Some(ModelCheckerEngine::CHC),
                    targets: Some(vec![
                        ModelCheckerTarget::Assert,
                        ModelCheckerTarget::OutOfBounds
                    ]),
                    timeout: Some(10000)
                })
            );

            let s = loaded.to_string_pretty().unwrap();
            jail.create_file("foundry.toml", &s)?;

            let reloaded = Config::load();
            assert_eq!(loaded, reloaded);

            Ok(())
        });
    }

    #[test]
    fn test_model_checker_settings_relative_paths() {
        figment::Jail::expect_with(|jail| {
            jail.create_file(
                "foundry.toml",
                r#"
                [default]

                [default.model_checker]
                contracts = { 'a.sol' = [ 'A1', 'A2' ], 'b.sol' = [ 'B1', 'B2' ] }
                engine = 'chc'
                targets = [ 'assert', 'outOfBounds' ]
                timeout = 10000
            "#,
            )?;
            let loaded = Config::load().sanitized();
            let dir = jail.directory();
            assert_eq!(
                loaded.model_checker,
                Some(ModelCheckerSettings {
                    contracts: BTreeMap::from([
                        (
                            format!("{}", dir.join("a.sol").display()),
                            vec!["A1".to_string(), "A2".to_string()]
                        ),
                        (
                            format!("{}", dir.join("b.sol").display()),
                            vec!["B1".to_string(), "B2".to_string()]
                        ),
                    ]),
                    engine: Some(ModelCheckerEngine::CHC),
                    targets: Some(vec![
                        ModelCheckerTarget::Assert,
                        ModelCheckerTarget::OutOfBounds
                    ]),
                    timeout: Some(10000)
                })
            );

            Ok(())
        });
    }

    // a test to print the config, mainly used to update the example config in the README
    #[test]
    #[ignore]
    fn print_config() {
        let config = Config {
            optimizer_details: Some(OptimizerDetails {
                peephole: None,
                inliner: None,
                jumpdest_remover: None,
                order_literals: None,
                deduplicate: None,
                cse: None,
                constant_optimizer: Some(true),
                yul: Some(true),
                yul_details: Some(YulDetails {
                    stack_allocation: None,
                    optimizer_steps: Some("dhfoDgvulfnTUtnIf".to_string()),
                }),
            }),
            ..Default::default()
        };
        println!("{}", config.to_string_pretty().unwrap());
    }

    #[test]
    fn can_use_impl_figment_macro() {
        #[derive(Default, Serialize)]
        struct MyArgs {
            #[serde(skip_serializing_if = "Option::is_none")]
            root: Option<PathBuf>,
        }
        impl_figment_convert!(MyArgs);

        impl Provider for MyArgs {
            fn metadata(&self) -> Metadata {
                Metadata::default()
            }

            fn data(&self) -> Result<Map<Profile, Dict>, Error> {
                let value = Value::serialize(self)?;
                let error = InvalidType(value.to_actual(), "map".into());
                let dict = value.into_dict().ok_or(error)?;
                Ok(Map::from([(Config::selected_profile(), dict)]))
            }
        }

        let _figment: Figment = From::from(&MyArgs::default());
        let _config: Config = From::from(&MyArgs::default());

        #[derive(Default)]
        struct Outer {
            start: MyArgs,
            other: MyArgs,
            another: MyArgs,
        }
        impl_figment_convert!(Outer, start, other, another);

        let _figment: Figment = From::from(&Outer::default());
        let _config: Config = From::from(&Outer::default());
    }

    #[test]
    fn list_cached_blocks() -> eyre::Result<()> {
        fn fake_block_cache(chain_path: &Path, block_number: &str, size_bytes: usize) {
            let block_path = chain_path.join(block_number);
            fs::create_dir(block_path.as_path()).unwrap();
            let file_path = block_path.join("storage.json");
            let mut file = File::create(file_path).unwrap();
            writeln!(file, "{}", vec![' '; size_bytes - 1].iter().collect::<String>()).unwrap();
        }

        let chain_dir = tempdir()?;

        fake_block_cache(chain_dir.path(), "1", 100);
        fake_block_cache(chain_dir.path(), "2", 500);
        // Pollution file that should not show up in the cached block
        let mut pol_file = File::create(chain_dir.path().join("pol.txt")).unwrap();
        writeln!(pol_file, "{}", vec![' '; 10].iter().collect::<String>()).unwrap();

        let result = Config::get_cached_blocks(chain_dir.path())?;

        assert_eq!(result.len(), 2);
        let block1 = &result.iter().find(|x| x.0 == "1").unwrap();
        let block2 = &result.iter().find(|x| x.0 == "2").unwrap();
        assert_eq!(block1.0, "1");
        assert_eq!(block1.1, 100);
        assert_eq!(block2.0, "2");
        assert_eq!(block2.1, 500);

        chain_dir.close()?;
        Ok(())
    }
}<|MERGE_RESOLUTION|>--- conflicted
+++ resolved
@@ -104,13 +104,10 @@
     pub cache: bool,
     /// where the cache is stored if enabled
     pub cache_path: PathBuf,
-<<<<<<< HEAD
     /// where the broadcast logs are stored
     pub broadcast: PathBuf,
-=======
     /// additional solc allow paths
     pub allow_paths: Vec<PathBuf>,
->>>>>>> 9203cac7
     /// whether to force a `project.clean()`
     pub force: bool,
     /// evm version to use
@@ -1244,11 +1241,8 @@
             libs: vec!["lib".into()],
             cache: true,
             cache_path: "cache".into(),
-<<<<<<< HEAD
             broadcast: "broadcast".into(),
-=======
             allow_paths: vec![],
->>>>>>> 9203cac7
             force: false,
             evm_version: Default::default(),
             gas_reports: vec!["*".to_string()],
