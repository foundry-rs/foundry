[package]
name = "foundry-common"
version = "0.1.0"
edition = "2021"
license = "MIT OR Apache-2.0"
readme = "README.md"
description = "Common utilities for Foundry's tools"
repository = "https://github.com/foundry-rs/foundry"

[dependencies]
# foundry internal
foundry-config = { path = "../config" }

# eth
ethers-core = { git = "https://github.com/gakonst/ethers-rs", default-features = false }
ethers-solc = { git = "https://github.com/gakonst/ethers-rs", default-features = false }
ethers-providers = { git = "https://github.com/gakonst/ethers-rs", default-features = false }
<<<<<<< HEAD
ethers-middleware = { git = "https://github.com/gakonst/ethers-rs", default-features = false }
ethers-etherscan = { git = "https://github.com/gakonst/ethers-rs", default-features = false }
=======
ethers-etherscan = { git = "https://github.com/gakonst/ethers-rs", default-features = false, features = ["ethers-solc"] }
>>>>>>> 5c014932

# io
reqwest = { version = "0.11", default-features = false }

# cli
clap = { version = "3.0.10", features = ["derive", "env", "unicode", "wrap_help"] }
comfy-table = "6.0.0"
tracing = "0.1"
atty = "0.2.14"
yansi = "0.5.1"
tempfile = "3.3.0"

#  misc
serde = "1.0.133"
serde_json = "1.0.67"
thiserror = "1.0.31"
eyre = "0.6"
walkdir = "2.3.2"
semver = "1.0.5"
once_cell = "1.13.1"
dunce = "1.0.2"
regex = "1.6.0"

[dev-dependencies]
tokio = { version = "1", features = ["rt-multi-thread", "macros"] }<|MERGE_RESOLUTION|>--- conflicted
+++ resolved
@@ -15,12 +15,8 @@
 ethers-core = { git = "https://github.com/gakonst/ethers-rs", default-features = false }
 ethers-solc = { git = "https://github.com/gakonst/ethers-rs", default-features = false }
 ethers-providers = { git = "https://github.com/gakonst/ethers-rs", default-features = false }
-<<<<<<< HEAD
 ethers-middleware = { git = "https://github.com/gakonst/ethers-rs", default-features = false }
-ethers-etherscan = { git = "https://github.com/gakonst/ethers-rs", default-features = false }
-=======
 ethers-etherscan = { git = "https://github.com/gakonst/ethers-rs", default-features = false, features = ["ethers-solc"] }
->>>>>>> 5c014932
 
 # io
 reqwest = { version = "0.11", default-features = false }
