[package]
name = "foundry-common"
version = "0.1.0"
edition = "2021"
license = "MIT OR Apache-2.0"
readme = "README.md"
description = """
Common utilities for foundry's tools.
"""
repository = "https://github.com/foundry-rs/foundry"

[dependencies]
# foundry internal
foundry-config = { path = "../config" }

# eth
ethers-core = { git = "https://github.com/gakonst/ethers-rs", default-features = false }
<<<<<<< HEAD
ethers-solc = { git = "https://github.com/gakonst/ethers-rs", default-features = false }
=======
ethers-providers = { git = "https://github.com/gakonst/ethers-rs", default-features = false }

# io
reqwest = { version = "0.11", default-features = false }

>>>>>>> 6d15023e
# cli
clap = { version = "3.0.10", features = [
    "derive",
    "env",
    "unicode",
    "wrap_help",
] }

#  misc
serde = "1.0.133"
serde_json = "1.0.67"
thiserror = "1.0.31"
eyre = "0.6"<|MERGE_RESOLUTION|>--- conflicted
+++ resolved
@@ -15,15 +15,12 @@
 
 # eth
 ethers-core = { git = "https://github.com/gakonst/ethers-rs", default-features = false }
-<<<<<<< HEAD
 ethers-solc = { git = "https://github.com/gakonst/ethers-rs", default-features = false }
-=======
 ethers-providers = { git = "https://github.com/gakonst/ethers-rs", default-features = false }
 
 # io
 reqwest = { version = "0.11", default-features = false }
 
->>>>>>> 6d15023e
 # cli
 clap = { version = "3.0.10", features = [
     "derive",
