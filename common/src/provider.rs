//! Commonly used helpers to construct `Provider`s

use crate::{ALCHEMY_FREE_TIER_CUPS, REQUEST_TIMEOUT};
use ethers_core::types::{Chain, U256};
use ethers_middleware::gas_oracle::{GasCategory, GasOracle, Polygon};
use ethers_providers::{
    is_local_endpoint, Http, HttpRateLimitRetryPolicy, Middleware, Provider, RetryClient,
    RetryClientBuilder, DEFAULT_LOCAL_POLL_INTERVAL,
};
use eyre::WrapErr;
use reqwest::{IntoUrl, Url};
use std::{borrow::Cow, time::Duration};

/// Helper type alias for a retry provider
pub type RetryProvider = Provider<RetryClient<Http>>;

/// Same as `try_get_http_provider`
///
/// # Panics
///
/// If invalid URL
///
/// # Example
///
/// ```
/// use foundry_common::get_http_provider;
/// # fn f() {
///  let retry_provider = get_http_provider("http://localhost:8545");
/// # }
/// ```
pub fn get_http_provider(builder: impl Into<ProviderBuilder>) -> RetryProvider {
    try_get_http_provider(builder).unwrap()
}

/// Gives out a provider with a `100ms` interval poll if it's a localhost URL (most likely an anvil
/// or other dev node) and with the default, `7s` if otherwise.
pub fn try_get_http_provider(builder: impl Into<ProviderBuilder>) -> eyre::Result<RetryProvider> {
    builder.into().build()
}

/// Helper type to construct a `RetryProvider`
#[derive(Debug)]
pub struct ProviderBuilder {
    // Note: this is a result, so we can easily chain builder calls
    url: eyre::Result<Url>,
    chain: Chain,
    max_retry: u32,
    timeout_retry: u32,
    initial_backoff: u64,
    timeout: Duration,
    /// available CUPS
    compute_units_per_second: u64,
}

// === impl ProviderBuilder ===

impl ProviderBuilder {
    /// Creates a new builder instance
    pub fn new(url: impl IntoUrl) -> Self {
        let url_str = url.as_str();
        if url_str.starts_with("localhost:") {
            // invalid url: non-prefixed URL scheme is not allowed, so we prepend the default http
            // prefix
            return Self::new(format!("http://{}", url_str))
        }
        let err = format!("Invalid provider url: {}", url_str);
        Self {
            url: url.into_url().wrap_err(err),
            chain: Chain::Mainnet,
            max_retry: 100,
            timeout_retry: 5,
            initial_backoff: 100,
            timeout: REQUEST_TIMEOUT,
            // alchemy max cpus <https://github.com/alchemyplatform/alchemy-docs/blob/master/documentation/compute-units.md#rate-limits-cups>
            compute_units_per_second: ALCHEMY_FREE_TIER_CUPS,
        }
    }

    /// Enables a request timeout.
    ///
    /// The timeout is applied from when the request starts connecting until the
    /// response body has finished.
    ///
    /// Default is no timeout.
    pub fn timeout(mut self, timeout: Duration) -> Self {
        self.timeout = timeout;
        self
    }

    /// Sets the chain of the node the provider will connect to
    pub fn chain(mut self, chain: impl Into<foundry_config::Chain>) -> Self {
        if let foundry_config::Chain::Named(chain) = chain.into() {
            self.chain = chain;
        }
        self
    }

    /// How often to retry a failed request
    pub fn max_retry(mut self, max_retry: u32) -> Self {
        self.max_retry = max_retry;
        self
    }

    /// How often to retry a failed request due to connection issues
    pub fn timeout_retry(mut self, timeout_retry: u32) -> Self {
        self.timeout_retry = timeout_retry;
        self
    }

    /// The starting backoff delay to use after the first failed request
    pub fn initial_backoff(mut self, initial_backoff: u64) -> Self {
        self.initial_backoff = initial_backoff;
        self
    }

    /// Sets the number of assumed available compute units per second
    ///
    /// See also, <https://github.com/alchemyplatform/alchemy-docs/blob/master/documentation/compute-units.md#rate-limits-cups>
    pub fn compute_units_per_second(mut self, compute_units_per_second: u64) -> Self {
        self.compute_units_per_second = compute_units_per_second;
        self
    }

    /// Sets aggressive `max_retry` and `initial_backoff` values
    ///
    /// This is only recommend for local dev nodes
    pub fn aggressive(self) -> Self {
        self.max_retry(100).initial_backoff(100)
    }

    /// Same as [`Self:build()`] but also retrieves the `chainId` in order to derive an appropriate
    /// interval
    pub async fn connect(self) -> eyre::Result<RetryProvider> {
        let mut provider = self.build()?;
        if let Some(blocktime) = provider.get_chainid().await.ok().and_then(|id| {
            Chain::try_from(id).ok().and_then(|chain| chain.average_blocktime_hint())
        }) {
            provider = provider.interval(blocktime / 2);
        }
        Ok(provider)
    }

    /// Constructs the `RetryProvider` taking all configs into account
    pub fn build(self) -> eyre::Result<RetryProvider> {
        let ProviderBuilder {
            url,
            chain,
            max_retry,
            timeout_retry,
            initial_backoff,
            timeout,
            compute_units_per_second,
        } = self;
        let url = url?;

        let client = reqwest::Client::builder().timeout(timeout).build()?;
        let is_local = is_local_endpoint(url.as_str());

        let provider = Http::new_with_client(url, client);

<<<<<<< HEAD
        let http_rate_limit_retry_policy = HttpRateLimitRetryPolicy::default();

=======
        #[allow(clippy::box_default)]
>>>>>>> b554ab1f
        let mut provider = Provider::new(
            RetryClientBuilder::default()
                .initial_backoff(Duration::from_millis(initial_backoff))
                .rate_limit_retries(max_retry)
                .timeout_retries(timeout_retry)
                .compute_units_per_second(compute_units_per_second)
                .build(provider, Box::new(http_rate_limit_retry_policy)),
        );

        if is_local {
            provider = provider.interval(DEFAULT_LOCAL_POLL_INTERVAL);
        } else if let Some(blocktime) = chain.average_blocktime_hint() {
            provider = provider.interval(blocktime / 2);
        }
        Ok(provider)
    }
}

impl<'a> From<&'a str> for ProviderBuilder {
    fn from(url: &'a str) -> Self {
        Self::new(url)
    }
}

impl<'a> From<&'a String> for ProviderBuilder {
    fn from(url: &'a String) -> Self {
        url.as_str().into()
    }
}

impl From<String> for ProviderBuilder {
    fn from(url: String) -> Self {
        url.as_str().into()
    }
}

impl<'a> From<Cow<'a, str>> for ProviderBuilder {
    fn from(url: Cow<'a, str>) -> Self {
        url.as_ref().into()
    }
}

/// Estimates EIP1559 fees depending on the chain
///
/// Uses custom gas oracles for
///   - polygon
///
/// Fallback is the default [`Provider::estimate_eip1559_fees`] implementation
pub async fn estimate_eip1559_fees<M: Middleware>(
    provider: &M,
    chain: Option<u64>,
) -> eyre::Result<(U256, U256)>
where
    M::Error: 'static,
{
    let chain = if let Some(chain) = chain {
        chain
    } else {
        provider.get_chainid().await.wrap_err("Failed to get chain id")?.as_u64()
    };

    if let Ok(chain) = Chain::try_from(chain) {
        // handle chains that deviate from `eth_feeHistory` and have their own oracle
        match chain {
            Chain::Polygon | Chain::PolygonMumbai => {
                let estimator = Polygon::new(chain)?.category(GasCategory::Standard);
                return Ok(estimator.estimate_eip1559_fees().await?)
            }
            _ => {}
        }
    }
    provider.estimate_eip1559_fees(None).await.wrap_err("Failed fetch EIP1559 fees")
}

#[cfg(test)]
mod tests {
    use super::*;

    #[test]
    fn can_auto_correct_missing_prefix() {
        let builder = ProviderBuilder::new("localhost:8545");
        assert!(builder.url.is_ok());

        let url = builder.url.unwrap();
        assert_eq!(url, Url::parse("http://localhost:8545").unwrap());
    }
}<|MERGE_RESOLUTION|>--- conflicted
+++ resolved
@@ -158,12 +158,7 @@
 
         let provider = Http::new_with_client(url, client);
 
-<<<<<<< HEAD
-        let http_rate_limit_retry_policy = HttpRateLimitRetryPolicy::default();
-
-=======
         #[allow(clippy::box_default)]
->>>>>>> b554ab1f
         let mut provider = Provider::new(
             RetryClientBuilder::default()
                 .initial_backoff(Duration::from_millis(initial_backoff))
