//! Support for compiling [ethers::solc::Project]
use crate::{term, TestFunctionExt};
use comfy_table::{modifiers::UTF8_ROUND_CORNERS, presets::UTF8_FULL, *};
use ethers_etherscan::contract::Metadata;
use ethers_solc::{
<<<<<<< HEAD
    artifacts::{BytecodeObject, Contract, ContractBytecodeSome},
=======
    artifacts::{BytecodeObject, ContractBytecodeSome, Source, Sources},
>>>>>>> 6e930f9f
    report::NoReporter,
    Artifact, ArtifactId, FileFilter, Graph, Project, ProjectCompileOutput, ProjectPathsConfig,
    Solc,
};
use eyre::Result;
use std::{
    collections::BTreeMap,
    fmt::Display,
    path::{Path, PathBuf},
};

/// Helper type to configure how to compile a project
///
/// This is merely a wrapper for [Project::compile()] which also prints to stdout dependent on its
/// settings
#[derive(Debug, Clone, Copy, Default)]
pub struct ProjectCompiler {
    /// whether to also print the contract names
    print_names: bool,
    /// whether to also print the contract sizes
    print_sizes: bool,
}

impl ProjectCompiler {
    /// Create a new instance with the settings
    pub fn new(print_names: bool, print_sizes: bool) -> Self {
        Self { print_names, print_sizes }
    }

    /// Compiles the project with [`Project::compile()`]
    pub fn compile(self, project: &Project) -> Result<ProjectCompileOutput> {
        self.compile_with(project, |prj| Ok(prj.compile()?))
    }

    /// Compiles the project with [`Project::compile_parse()`] and the given filter.
    ///
    /// This will emit artifacts only for files that match the given filter.
    /// Files that do _not_ match the filter are given a pruned output selection and do not generate
    /// artifacts.
    pub fn compile_sparse<F: FileFilter + 'static>(
        self,
        project: &Project,
        filter: F,
    ) -> Result<ProjectCompileOutput> {
        self.compile_with(project, |prj| Ok(prj.compile_sparse(filter)?))
    }

    /// Compiles the project with the given closure
    ///
    /// # Example
    ///
    /// ```no_run
    /// use foundry_common::compile::ProjectCompiler;
    /// let config = foundry_config::Config::load();
    /// ProjectCompiler::default()
    ///     .compile_with(&config.project().unwrap(), |prj| Ok(prj.compile()?)).unwrap();
    /// ```
    #[tracing::instrument(target = "forge::compile", skip_all)]
    pub fn compile_with<F>(self, project: &Project, f: F) -> Result<ProjectCompileOutput>
    where
        F: FnOnce(&Project) -> Result<ProjectCompileOutput>,
    {
        if !project.paths.has_input_files() {
            println!("Nothing to compile");
            // nothing to do here
            std::process::exit(0);
        }

        let now = std::time::Instant::now();
        tracing::trace!("start compiling project");

        let output = term::with_spinner_reporter(|| f(project))?;

        let elapsed = now.elapsed();
        tracing::trace!(?elapsed, "finished compiling");

        if output.has_compiler_errors() {
            tracing::warn!("compiled with errors");
            eyre::bail!(output.to_string())
        } else if output.is_unchanged() {
            println!("No files changed, compilation skipped");
            self.handle_output(&output);
        } else {
            // print the compiler output / warnings
            println!("{output}");

            self.handle_output(&output);
        }

        Ok(output)
    }

    /// If configured, this will print sizes or names
    fn handle_output(&self, output: &ProjectCompileOutput) {
        // print any sizes or names
        if self.print_names {
            let mut artifacts: BTreeMap<_, Vec<_>> = BTreeMap::new();
            for (name, (_, version)) in output.versioned_artifacts() {
                artifacts.entry(version).or_default().push(name);
            }
            for (version, names) in artifacts {
                println!(
                    "  compiler version: {}.{}.{}",
                    version.major, version.minor, version.patch
                );
                for name in names {
                    println!("    - {name}");
                }
            }
        }
        if self.print_sizes {
            // add extra newline if names were already printed
            if self.print_names {
                println!();
            }
            let mut size_report = SizeReport { contracts: BTreeMap::new() };
            let artifacts: BTreeMap<_, _> = output.artifacts().collect();
            for (name, artifact) in artifacts {
                let size = deployed_contract_size(artifact).unwrap_or_default();

                let dev_functions =
                    artifact.abi.as_ref().unwrap().abi.functions().into_iter().filter(|func| {
                        func.name.is_test() || func.name.eq("IS_TEST") || func.name.eq("IS_SCRIPT")
                    });

                let is_dev_contract = dev_functions.into_iter().count() > 0;
                size_report.contracts.insert(name, ContractInfo { size, is_dev_contract });
            }

            println!("{size_report}");

            // exit with error if any contract exceeds the size limit, excluding test contracts.
            if size_report.exceeds_size_limit() {
                std::process::exit(1);
            }
        }
    }
}

// https://eips.ethereum.org/EIPS/eip-170
const CONTRACT_SIZE_LIMIT: usize = 24576;

/// Contracts with info about their size
pub struct SizeReport {
    /// `<contract name>:info>`
    pub contracts: BTreeMap<String, ContractInfo>,
}

impl SizeReport {
    /// Returns the size of the largest contract, excluding test contracts.
    pub fn max_size(&self) -> usize {
        let mut max_size = 0;
        for contract in self.contracts.values() {
            if !contract.is_dev_contract && contract.size > max_size {
                max_size = contract.size;
            }
        }
        max_size
    }

    /// Returns true if any contract exceeds the size limit, excluding test contracts.
    pub fn exceeds_size_limit(&self) -> bool {
        self.max_size() > CONTRACT_SIZE_LIMIT
    }
}

impl Display for SizeReport {
    fn fmt(&self, f: &mut std::fmt::Formatter) -> Result<(), std::fmt::Error> {
        let mut table = Table::new();
        table.load_preset(UTF8_FULL).apply_modifier(UTF8_ROUND_CORNERS);
        table.set_header(vec![
            Cell::new("Contract").add_attribute(Attribute::Bold).fg(Color::Blue),
            Cell::new("Size (kB)").add_attribute(Attribute::Bold).fg(Color::Blue),
            Cell::new("Margin (kB)").add_attribute(Attribute::Bold).fg(Color::Blue),
        ]);

        let contracts = self.contracts.iter().filter(|(_, c)| !c.is_dev_contract && c.size > 0);
        for (name, contract) in contracts {
            let margin = CONTRACT_SIZE_LIMIT as isize - contract.size as isize;
            let color = match contract.size {
                0..=17999 => Color::Reset,
                18000..=CONTRACT_SIZE_LIMIT => Color::Yellow,
                _ => Color::Red,
            };

            table.add_row(vec![
                Cell::new(name).fg(color),
                Cell::new(contract.size as f64 / 1000.0).fg(color),
                Cell::new(margin as f64 / 1000.0).fg(color),
            ]);
        }

        writeln!(f, "{}", table)?;
        Ok(())
    }
}

/// Returns the size of the deployed contract
pub fn deployed_contract_size<T: Artifact>(artifact: &T) -> Option<usize> {
    let bytecode = artifact.get_deployed_bytecode_object()?;
    let size = match bytecode.as_ref() {
        BytecodeObject::Bytecode(bytes) => bytes.len(),
        BytecodeObject::Unlinked(unlinked) => {
            // we don't need to account for placeholders here, because library placeholders take up
            // 40 characters: `__$<library hash>$__` which is the same as a 20byte address in hex.
            let mut size = unlinked.as_bytes().len();
            if unlinked.starts_with("0x") {
                size -= 2;
            }
            // hex -> bytes
            size / 2
        }
    };
    Some(size)
}

/// How big the contract is and whether it is a dev contract where size limits can be neglected
#[derive(Debug, Clone, Copy)]
pub struct ContractInfo {
    /// size of the contract in bytes
    pub size: usize,
    /// A development contract is either a Script or a Test contract.
    pub is_dev_contract: bool,
}

/// Compiles the provided [`Project`], throws if there's any compiler error and logs whether
/// compilation was successful or if there was a cache hit.
pub fn compile(
    project: &Project,
    print_names: bool,
    print_sizes: bool,
) -> Result<ProjectCompileOutput> {
    ProjectCompiler::new(print_names, print_sizes).compile(project)
}

/// Compiles the provided [`Project`], throws if there's any compiler error and logs whether
/// compilation was successful or if there was a cache hit.
/// Doesn't print anything to stdout, thus is "suppressed".
pub fn suppress_compile(project: &Project) -> Result<ProjectCompileOutput> {
    let output = ethers_solc::report::with_scoped(
        &ethers_solc::report::Report::new(NoReporter::default()),
        || project.compile(),
    )?;

    if output.has_compiler_errors() {
        eyre::bail!(output.to_string())
    }

    Ok(output)
}

/// Compiles the provided [`Project`], throws if there's any compiler error and logs whether
/// compilation was successful or if there was a cache hit.
/// Doesn't print anything to stdout, thus is "suppressed".
///
/// See [`Project::compile_sparse`]
pub fn suppress_compile_sparse<F: FileFilter + 'static>(
    project: &Project,
    filter: F,
) -> Result<ProjectCompileOutput> {
    let output = ethers_solc::report::with_scoped(
        &ethers_solc::report::Report::new(NoReporter::default()),
        || project.compile_sparse(filter),
    )?;

    if output.has_compiler_errors() {
        eyre::bail!(output.to_string())
    }

    Ok(output)
}

/// Compile a set of files not necessarily included in the `project`'s source dir
///
/// If `silent` no solc related output will be emitted to stdout
pub fn compile_files(
    project: &Project,
    files: Vec<PathBuf>,
    silent: bool,
) -> Result<ProjectCompileOutput> {
    let output = if silent {
        ethers_solc::report::with_scoped(
            &ethers_solc::report::Report::new(NoReporter::default()),
            || project.compile_files(files),
        )
    } else {
        term::with_spinner_reporter(|| project.compile_files(files))
    }?;

    if output.has_compiler_errors() {
        eyre::bail!(output.to_string())
    }
    if !silent {
        println!("{output}");
    }

    Ok(output)
}

/// Compiles target file path.
///
/// If `silent` no solc related output will be emitted to stdout.
///
/// If `verify` and it's a standalone script, throw error. Only allowed for projects.
///
/// **Note:** this expects the `target_path` to be absolute
pub fn compile_target(
    target_path: &Path,
    project: &Project,
    silent: bool,
    verify: bool,
) -> Result<ProjectCompileOutput> {
    let graph = Graph::resolve(&project.paths)?;

    // Checking if it's a standalone script, or part of a project.
    if graph.files().get(target_path).is_none() {
        if verify {
            eyre::bail!("You can only verify deployments from inside a project! Make sure it exists with `forge tree`.");
        }
        return compile_files(project, vec![target_path.to_path_buf()], silent)
    }

    if silent {
        suppress_compile(project)
    } else {
        compile(project, false, false)
    }
}

/// Creates and compiles a project from an Etherscan source.
pub async fn compile_from_source(
    metadata: &Metadata,
) -> Result<(ArtifactId, ContractBytecodeSome)> {
    let root = tempfile::tempdir()?;
    let root_path = root.path();
    let project = etherscan_project(metadata, root_path)?;

    let project_output = project.compile()?;

    if project_output.has_compiler_errors() {
        eyre::bail!(project_output.to_string())
    }

    let (artifact_id, contract) = project_output
        .into_contract_bytecodes()
        .find(|(artifact_id, _)| artifact_id.name == metadata.contract_name)
        .expect("there should be a contract with bytecode");
    let bytecode = ContractBytecodeSome {
        abi: contract.abi.unwrap(),
        bytecode: contract.bytecode.unwrap().into(),
        deployed_bytecode: contract.deployed_bytecode.unwrap().into(),
    };

    root.close()?;

    Ok((artifact_id, bytecode))
}

/// Creates a [Project] from an Etherscan source.
pub fn etherscan_project(metadata: &Metadata, target_path: impl AsRef<Path>) -> Result<Project> {
    let target_path = dunce::canonicalize(target_path.as_ref())?;
    metadata.source_tree().write_to(&target_path)?;

    let paths = ProjectPathsConfig::builder().build_with_root(target_path);

    let version = &metadata.compiler_version;
    let solc = Solc::find_or_install_svm_version(version)?;

    Ok(metadata.project_builder()?.paths(paths).solc(solc).ephemeral().no_artifacts().build()?)
}<|MERGE_RESOLUTION|>--- conflicted
+++ resolved
@@ -3,11 +3,7 @@
 use comfy_table::{modifiers::UTF8_ROUND_CORNERS, presets::UTF8_FULL, *};
 use ethers_etherscan::contract::Metadata;
 use ethers_solc::{
-<<<<<<< HEAD
-    artifacts::{BytecodeObject, Contract, ContractBytecodeSome},
-=======
     artifacts::{BytecodeObject, ContractBytecodeSome, Source, Sources},
->>>>>>> 6e930f9f
     report::NoReporter,
     Artifact, ArtifactId, FileFilter, Graph, Project, ProjectCompileOutput, ProjectPathsConfig,
     Solc,
