# This section is considered when running `cargo deny check advisories`
# More documentation for the advisories section can be found here:
# https://embarkstudios.github.io/cargo-deny/checks/advisories/cfg.html
[advisories]
version = 2
yanked = "warn"
ignore = [
    # https://rustsec.org/advisories/RUSTSEC-2024-0436 paste! is unmaintained
    "RUSTSEC-2024-0436",
    # https://rustsec.org/advisories/RUSTSEC-2024-0437 protobuf! Crash due to uncontrolled recursion in protobuf crate.
    "RUSTSEC-2024-0437",
<<<<<<< HEAD
=======
    # https://rustsec.org/advisories/RUSTSEC-2025-0021 gitoxide uses SHA-1 hash implementations without any collision detection, leaving it vulnerable to hash collision attacks.
    "RUSTSEC-2025-0021",
>>>>>>> 4d200a76
]

# This section is considered when running `cargo deny check bans`.
# More documentation about the 'bans' section can be found here:
# https://embarkstudios.github.io/cargo-deny/checks/bans/cfg.html
[bans]
# Lint level for when multiple versions of the same crate are detected
multiple-versions = "allow"
# Lint level for when a crate version requirement is `*`
wildcards = "allow"
highlight = "all"
# List of crates to deny
deny = [{ name = "openssl" }]
# Certain crates/versions that will be skipped when doing duplicate detection.
skip = []
# Similarly to `skip` allows you to skip certain crates during duplicate
# detection. Unlike skip, it also includes the entire tree of transitive
# dependencies starting at the specified crate, up to a certain depth, which is
# by default infinite
skip-tree = []

[licenses]
version = 2
confidence-threshold = 0.8

# List of explicitly allowed licenses
# See https://spdx.org/licenses/ for list of possible licenses
# [possible values: any SPDX 3.7 short identifier (+ optional exception)].
allow = [
    "MIT",
    "Apache-2.0",
    "Apache-2.0 WITH LLVM-exception",
    "BSD-2-Clause",
    "BSD-3-Clause",
    "ISC",
    "Unicode-3.0",
    "OpenSSL",
    "Unlicense",
    "WTFPL",
    "BSL-1.0",
    "0BSD",
    "MPL-2.0",
    "CDDL-1.0",
    "Zlib",
    "OpenSSL",
    "CDLA-Permissive-2.0",
]

# Allow 1 or more licenses on a per-crate basis, so that particular licenses
# aren't accepted for every possible crate as with the normal allow list
exceptions = [
    # CC0 is a permissive license but somewhat unclear status for source code
    # so we prefer to not have dependencies using it
    # https://tldrlegal.com/license/creative-commons-cc0-1.0-universal
    { allow = ["CC0-1.0"], name = "tiny-keccak" },
    { allow = ["CC0-1.0"], name = "trezor-client" },
    { allow = ["CC0-1.0"], name = "notify" },
    { allow = ["CC0-1.0"], name = "dunce" },
    { allow = ["CC0-1.0"], name = "aurora-engine-modexp" },
]
#copyleft = "deny"

# See note in unicode-ident's readme!
[[licenses.clarify]]
name = "unicode-ident"
version = "*"
expression = "(MIT OR Apache-2.0) AND Unicode-DFS-2016"
license-files = [{ path = "LICENSE-UNICODE", hash = 0x3fb01745 }]

[[licenses.clarify]]
name = "ring"
version = "*"
expression = "OpenSSL"
license-files = [{ path = "LICENSE", hash = 0xbd0eed23 }]

# This section is considered when running `cargo deny check sources`.
# More documentation about the 'sources' section can be found here:
# https://embarkstudios.github.io/cargo-deny/checks/sources/cfg.html
[sources]
# Lint level for what to happen when a crate from a crate registry that is not
# in the allow list is encountered
unknown-registry = "warn"
# Lint level for what to happen when a crate from a git repository that is not
# in the allow list is encountered
unknown-git = "deny"
allow-git = [
    "https://github.com/alloy-rs/alloy",
    "https://github.com/paradigmxyz/revm-inspectors",
    "https://github.com/bluealloy/revm",
]<|MERGE_RESOLUTION|>--- conflicted
+++ resolved
@@ -9,11 +9,8 @@
     "RUSTSEC-2024-0436",
     # https://rustsec.org/advisories/RUSTSEC-2024-0437 protobuf! Crash due to uncontrolled recursion in protobuf crate.
     "RUSTSEC-2024-0437",
-<<<<<<< HEAD
-=======
     # https://rustsec.org/advisories/RUSTSEC-2025-0021 gitoxide uses SHA-1 hash implementations without any collision detection, leaving it vulnerable to hash collision attacks.
     "RUSTSEC-2025-0021",
->>>>>>> 4d200a76
 ]
 
 # This section is considered when running `cargo deny check bans`.
@@ -50,7 +47,6 @@
     "BSD-3-Clause",
     "ISC",
     "Unicode-3.0",
-    "OpenSSL",
     "Unlicense",
     "WTFPL",
     "BSL-1.0",
