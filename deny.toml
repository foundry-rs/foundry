# This section is considered when running `cargo deny check advisories`
# More documentation for the advisories section can be found here:
# https://embarkstudios.github.io/cargo-deny/checks/advisories/cfg.html
[advisories]
version = 2
yanked = "warn"
ignore = [
    # https://rustsec.org/advisories/RUSTSEC-2024-0436 paste! is unmaintained
    "RUSTSEC-2024-0436",
    # https://rustsec.org/advisories/RUSTSEC-2024-0437 protobuf! Crash due to uncontrolled recursion in protobuf crate.
    "RUSTSEC-2024-0437",
    # https://rustsec.org/advisories/RUSTSEC-2025-0021 gitoxide uses SHA-1 hash implementations without any collision detection, leaving it vulnerable to hash collision attacks.
    "RUSTSEC-2025-0021",
    # https://rustsec.org/advisories/RUSTSEC-2022-0061 parity-wasm deprecated by the author
    "RUSTSEC-2022-0061",
    # https://rustsec.org/advisories/RUSTSEC-2024-0370 proc-macro-error is unmaintained
    "RUSTSEC-2024-0370",
    # https://rustsec.org/advisories/RUSTSEC-2020-0168 mach is unmaintained
    "RUSTSEC-2020-0168",
    # https://rustsec.org/advisories/RUSTSEC-2024-0438 Wasmtime doesn't fully sandbox all the Windows device filenames
    "RUSTSEC-2024-0438",
    # https://rustsec.org/advisories/RUSTSEC-2023-0091 Miscompilation of wasm `i64x2.shr_s` instruction with constant input on x86\_64
    "RUSTSEC-2023-0091",
    # https://rustsec.org/advisories/RUSTSEC-2024-0442 Dump Undefined Memory by `JitDumpFile`
    "RUSTSEC-2024-0442",
    # https://rustsec.org/advisories/RUSTSEC-2024-0384 `instant` is unmaintained
    "RUSTSEC-2024-0384",
    # https://rustsec.org/advisories/RUSTSEC-2025-0057 `fxhash` is unmaintained
    "RUSTSEC-2025-0057"
]

# This section is considered when running `cargo deny check bans`.
# More documentation about the 'bans' section can be found here:
# https://embarkstudios.github.io/cargo-deny/checks/bans/cfg.html
[bans]
# Lint level for when multiple versions of the same crate are detected
multiple-versions = "allow"
# Lint level for when a crate version requirement is `*`
wildcards = "allow"
highlight = "all"
# List of crates to deny
deny = [{ name = "openssl" }]
# Certain crates/versions that will be skipped when doing duplicate detection.
skip = []
# Similarly to `skip` allows you to skip certain crates during duplicate
# detection. Unlike skip, it also includes the entire tree of transitive
# dependencies starting at the specified crate, up to a certain depth, which is
# by default infinite
skip-tree = []

[licenses]
version = 2
confidence-threshold = 0.8

# List of explicitly allowed licenses
# See https://spdx.org/licenses/ for list of possible licenses
# [possible values: any SPDX 3.7 short identifier (+ optional exception)].
allow = [
    "0BSD",
    "Apache-2.0 WITH LLVM-exception",
    "Apache-2.0",
    "BSD-2-Clause",
    "BSD-3-Clause",
    "BSL-1.0",
    "CC0-1.0",
    "CDDL-1.0",
    "CDLA-Permissive-2.0",
    "ISC",
    "MIT",
    "MPL-2.0",
    "OpenSSL",
    "Unicode-3.0",
    "Unlicense",
    "WTFPL",
    "Zlib",
]

# Allow 1 or more licenses on a per-crate basis, so that particular licenses
# aren't accepted for every possible crate as with the normal allow list
exceptions = [
    # CC0 is a permissive license but somewhat unclear status for source code
    # so we prefer to not have dependencies using it
    # https://tldrlegal.com/license/creative-commons-cc0-1.0-universal
    { allow = ["CC0-1.0"], name = "tiny-keccak" },
    { allow = ["CC0-1.0"], name = "trezor-client" },
    { allow = ["CC0-1.0"], name = "notify" },
    { allow = ["CC0-1.0"], name = "dunce" },
    { allow = ["CC0-1.0"], name = "aurora-engine-modexp" },
    { allow = ["CC0-1.0"], name = "bip39" },
    { allow = ["CC0-1.0"], name = "bitcoin-internals" },
    { allow = ["CC0-1.0"], name = "bitcoin_hashes" },
    { allow = ["CC0-1.0"], name = "hex-conservative" },
    { allow = ["CC0-1.0"], name = "parity-bip39" },
    { allow = ["CC0-1.0"], name = "secp256k1" },
    { allow = ["CC0-1.0"], name = "secp256k1-sys" },

    # GPL-3.0 is allowed only for crates owned by Parity
    { allow = ["GPL-3.0-only"], name = "pallet-xcm" }, # Polkadot SDK
    { allow = ["GPL-3.0-only"], name = "polkadot-core-primitives" }, # Polkadot SDK
    { allow = ["GPL-3.0-only"], name = "polkadot-parachain-primitives" }, # Polkadot SDK
    { allow = ["GPL-3.0-only"], name = "polkadot-primitives" }, # Polkadot SDK
    { allow = ["GPL-3.0-only"], name = "polkadot-runtime-common" }, # Polkadot SDK
    { allow = ["GPL-3.0-only"], name = "polkadot-runtime-metrics" }, # Polkadot SDK
    { allow = ["GPL-3.0-only"], name = "polkadot-runtime-parachains" }, # Polkadot SDK
    { allow = ["GPL-3.0-only"], name = "slot-range-helper" }, # Polkadot SDK
    { allow = ["GPL-3.0-only"], name = "staging-xcm-builder" }, # Polkadot SDK
    { allow = ["GPL-3.0-only"], name = "staging-xcm-executor" }, # Polkadot SDK
    { allow = ["GPL-3.0-only"], name = "staging-xcm" }, # Polkadot SDK
    { allow = ["GPL-3.0-only"], name = "xcm-procedural" }, # Polkadot SDK

    # GPL-3.0-or-later WITH Classpath-exception-2.0 for crates owned by Parity
    { allow = ["GPL-3.0-or-later WITH Classpath-exception-2.0"], name = "sc-block-builder" }, # Polkadot SDK
    { allow = ["GPL-3.0-or-later WITH Classpath-exception-2.0"], name = "sc-chain-spec" }, # Polkadot SDK
    { allow = ["GPL-3.0-or-later WITH Classpath-exception-2.0"], name = "sc-chain-spec-derive" }, # Polkadot SDK
    { allow = ["GPL-3.0-or-later WITH Classpath-exception-2.0"], name = "sc-cli" }, # Polkadot SDK
    { allow = ["GPL-3.0-or-later WITH Classpath-exception-2.0"], name = "sc-client-api" }, # Polkadot SDK
    { allow = ["GPL-3.0-or-later WITH Classpath-exception-2.0"], name = "sc-client-db" }, # Polkadot SDK
    { allow = ["GPL-3.0-or-later WITH Classpath-exception-2.0"], name = "sc-consensus" }, # Polkadot SDK
    { allow = ["GPL-3.0-or-later WITH Classpath-exception-2.0"], name = "sc-consensus-aura" }, # Polkadot SDK
    { allow = ["GPL-3.0-or-later WITH Classpath-exception-2.0"], name = "sc-consensus-babe" }, # Polkadot SDK
    { allow = ["GPL-3.0-or-later WITH Classpath-exception-2.0"], name = "sc-consensus-epochs" }, # Polkadot SDK
    { allow = ["GPL-3.0-or-later WITH Classpath-exception-2.0"], name = "sc-consensus-manual-seal" }, # Polkadot SDK
    { allow = ["GPL-3.0-or-later WITH Classpath-exception-2.0"], name = "sc-consensus-slots" }, # Polkadot SDK
    { allow = ["GPL-3.0-or-later WITH Classpath-exception-2.0"], name = "sc-executor" }, # Polkadot SDK
    { allow = ["GPL-3.0-or-later WITH Classpath-exception-2.0"], name = "sc-executor-common" }, # Polkadot SDK
    { allow = ["GPL-3.0-or-later WITH Classpath-exception-2.0"], name = "sc-executor-polkavm" }, # Polkadot SDK
    { allow = ["GPL-3.0-or-later WITH Classpath-exception-2.0"], name = "sc-executor-wasmtime" }, # Polkadot SDK
    { allow = ["GPL-3.0-or-later WITH Classpath-exception-2.0"], name = "sc-keystore" }, # Polkadot SDK
    { allow = ["GPL-3.0-or-later WITH Classpath-exception-2.0"], name = "sc-mixnet" }, # Polkadot SDK
    { allow = ["GPL-3.0-or-later WITH Classpath-exception-2.0"], name = "sc-network-light" }, # Polkadot SDK
    { allow = ["GPL-3.0-or-later WITH Classpath-exception-2.0"], name = "sc-network-sync" }, # Polkadot SDK
    { allow = ["GPL-3.0-or-later WITH Classpath-exception-2.0"], name = "sc-network-transactions" }, # Polkadot SDK
    { allow = ["GPL-3.0-or-later WITH Classpath-exception-2.0"], name = "sc-network-types" }, # Polkadot SDK
    { allow = ["GPL-3.0-or-later WITH Classpath-exception-2.0"], name = "sc-proposer-metrics" }, # Polkadot SDK
    { allow = ["GPL-3.0-or-later WITH Classpath-exception-2.0"], name = "sc-rpc" }, # Polkadot SDK
    { allow = ["GPL-3.0-or-later WITH Classpath-exception-2.0"], name = "sc-rpc-api" }, # Polkadot SDK
    { allow = ["GPL-3.0-or-later WITH Classpath-exception-2.0"], name = "sc-rpc-server" }, # Polkadot SDK
    { allow = ["GPL-3.0-or-later WITH Classpath-exception-2.0"], name = "sc-rpc-spec-v2" }, # Polkadot SDK
    { allow = ["GPL-3.0-or-later WITH Classpath-exception-2.0"], name = "sc-service" }, # Polkadot SDK
    { allow = ["GPL-3.0-or-later WITH Classpath-exception-2.0"], name = "sc-state-db" }, # Polkadot SDK
    { allow = ["GPL-3.0-or-later WITH Classpath-exception-2.0"], name = "sc-sysinfo" }, # Polkadot SDK
    { allow = ["GPL-3.0-or-later WITH Classpath-exception-2.0"], name = "sc-telemetry" }, # Polkadot SDK
    { allow = ["GPL-3.0-or-later WITH Classpath-exception-2.0"], name = "sc-tracing" }, # Polkadot SDK
    { allow = ["GPL-3.0-or-later WITH Classpath-exception-2.0"], name = "sc-transaction-pool" }, # Polkadot SDK
    { allow = ["GPL-3.0-or-later WITH Classpath-exception-2.0"], name = "sc-transaction-pool-api" }, # Polkadot SDK
    { allow = ["GPL-3.0-or-later WITH Classpath-exception-2.0"], name = "sc-basic-authorship" }, # Polkadot SDK
    { allow = ["GPL-3.0-or-later WITH Classpath-exception-2.0"], name = "sc-informant" }, # Polkadot SDK
    { allow = ["GPL-3.0-or-later WITH Classpath-exception-2.0"], name = "sc-network" }, # Polkadot SDK
    { allow = ["GPL-3.0-or-later WITH Classpath-exception-2.0"], name = "sc-network-common" }, # Polkadot SDK
]
# copyleft = "deny"

# See note in unicode-ident's readme!
[[licenses.clarify]]
name = "unicode-ident"
version = "*"
expression = "(MIT OR Apache-2.0) AND Unicode-DFS-2016"
license-files = [{ path = "LICENSE-UNICODE", hash = 0x3fb01745 }]

[[licenses.clarify]]
name = "ring"
version = "*"
expression = "OpenSSL"
license-files = [{ path = "LICENSE", hash = 0xbd0eed23 }]

# This section is considered when running `cargo deny check sources`.
# More documentation about the 'sources' section can be found here:
# https://embarkstudios.github.io/cargo-deny/checks/sources/cfg.html
[sources]
# Lint level for what to happen when a crate from a crate registry that is not
# in the allow list is encountered
unknown-registry = "warn"
# Lint level for what to happen when a crate from a git repository that is not
# in the allow list is encountered
unknown-git = "deny"
allow-git = [
<<<<<<< HEAD
    "https://github.com/paritytech/foundry-compilers-polkadot",
=======
    "https://github.com/alloy-rs/alloy",
    "https://github.com/foundry-rs/compilers",
    "https://github.com/foundry-rs/foundry-fork-db",
    "https://github.com/paradigmxyz/revm-inspectors",
    "https://github.com/bluealloy/revm",
>>>>>>> d2415887
]<|MERGE_RESOLUTION|>--- conflicted
+++ resolved
@@ -174,13 +174,9 @@
 # in the allow list is encountered
 unknown-git = "deny"
 allow-git = [
-<<<<<<< HEAD
     "https://github.com/paritytech/foundry-compilers-polkadot",
-=======
     "https://github.com/alloy-rs/alloy",
-    "https://github.com/foundry-rs/compilers",
     "https://github.com/foundry-rs/foundry-fork-db",
     "https://github.com/paradigmxyz/revm-inspectors",
     "https://github.com/bluealloy/revm",
->>>>>>> d2415887
 ]