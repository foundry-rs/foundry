// SPDX-License-Identifier: Unlicense
pragma solidity 0.8.18;

import "ds-test/test.sol";
import "./Vm.sol";

contract FsProxy is DSTest {
    Cheats constant cheats = Cheats(HEVM_ADDRESS);

    function readFile(string calldata path) external returns (string memory) {
        return cheats.readFile(path);
    }

    function readDir(string calldata path) external returns (Cheats.DirEntry[] memory) {
        return cheats.readDir(path);
    }

    function readFileBinary(string calldata path) external returns (bytes memory) {
        return cheats.readFileBinary(path);
    }

    function readLine(string calldata path) external returns (string memory) {
        return cheats.readLine(path);
    }

    function writeLine(string calldata path, string calldata data) external {
        return cheats.writeLine(path, data);
    }

    function writeFile(string calldata path, string calldata data) external {
        return cheats.writeLine(path, data);
    }

    function writeFileBinary(string calldata path, bytes calldata data) external {
        return cheats.writeFileBinary(path, data);
    }

    function removeFile(string calldata path) external {
        return cheats.removeFile(path);
    }

    function fsMetadata(string calldata path) external returns (Cheats.FsMetadata memory) {
        return cheats.fsMetadata(path);
    }

    function createDir(string calldata path) external {
        return cheats.createDir(path, false);
    }

    function createDir(string calldata path, bool recursive) external {
        return cheats.createDir(path, recursive);
    }
}

contract FsTest is DSTest {
<<<<<<< HEAD
    Cheats constant cheats = Cheats(HEVM_ADDRESS);
    FsProxy public fsProxy;
=======
    Vm constant vm = Vm(HEVM_ADDRESS);
>>>>>>> 8c489323
    bytes constant FOUNDRY_TOML_ACCESS_ERR = "Access to foundry.toml is not allowed.";
    bytes constant FOUNDRY_READ_ERR = "The path \"/etc/hosts\" is not allowed to be accessed for read operations.";
    bytes constant FOUNDRY_READ_DIR_ERR = "The path \"/etc\" is not allowed to be accessed for read operations.";
    bytes constant FOUNDRY_WRITE_ERR = "The path \"/etc/hosts\" is not allowed to be accessed for write operations.";

    function assertEntry(Vm.DirEntry memory entry, uint64 depth, bool dir) private {
        assertEq(entry.errorMessage, "");
        assertEq(entry.depth, depth);
        assertEq(entry.isDir, dir);
        assertEq(entry.isSymlink, false);
    }

    function testReadFile() public {
        fsProxy = new FsProxy();

        string memory path = "../testdata/fixtures/File/read.txt";

        assertEq(vm.readFile(path), "hello readable world\nthis is the second line!");

<<<<<<< HEAD
        cheats.expectRevert(FOUNDRY_READ_ERR);
        fsProxy.readFile("/etc/hosts");

        cheats.expectRevert(FOUNDRY_READ_ERR);
        fsProxy.readFileBinary("/etc/hosts");
=======
        vm.expectRevert(FOUNDRY_READ_ERR);
        vm.readFile("/etc/hosts");

        vm.expectRevert(FOUNDRY_READ_ERR);
        vm.readFileBinary("/etc/hosts");
>>>>>>> 8c489323
    }

    function testReadLine() public {
        fsProxy = new FsProxy();

        string memory path = "../testdata/fixtures/File/read.txt";

        assertEq(vm.readLine(path), "hello readable world");
        assertEq(vm.readLine(path), "this is the second line!");
        assertEq(vm.readLine(path), "");

<<<<<<< HEAD
        cheats.expectRevert(FOUNDRY_READ_ERR);
        fsProxy.readLine("/etc/hosts");
=======
        vm.expectRevert(FOUNDRY_READ_ERR);
        vm.readLine("/etc/hosts");
>>>>>>> 8c489323
    }

    function testWriteFile() public {
        fsProxy = new FsProxy();

        string memory path = "../testdata/fixtures/File/write_file.txt";
        string memory data = "hello writable world";
        vm.writeFile(path, data);

        assertEq(vm.readFile(path), data);

        vm.removeFile(path);

<<<<<<< HEAD
        cheats.expectRevert(FOUNDRY_WRITE_ERR);
        fsProxy.writeFile("/etc/hosts", "malicious stuff");
        cheats.expectRevert(FOUNDRY_WRITE_ERR);
        fsProxy.writeFileBinary("/etc/hosts", "malicious stuff");
=======
        vm.expectRevert(FOUNDRY_WRITE_ERR);
        vm.writeFile("/etc/hosts", "malicious stuff");
        vm.expectRevert(FOUNDRY_WRITE_ERR);
        vm.writeFileBinary("/etc/hosts", "malicious stuff");
>>>>>>> 8c489323
    }

    function testWriteLine() public {
        fsProxy = new FsProxy();

        string memory path = "../testdata/fixtures/File/write_line.txt";

        string memory line1 = "first line";
        vm.writeLine(path, line1);

        string memory line2 = "second line";
        vm.writeLine(path, line2);

        assertEq(vm.readFile(path), string.concat(line1, "\n", line2, "\n"));

        vm.removeFile(path);

<<<<<<< HEAD
        cheats.expectRevert(FOUNDRY_WRITE_ERR);
        fsProxy.writeLine("/etc/hosts", "malicious stuff");
=======
        vm.expectRevert(FOUNDRY_WRITE_ERR);
        vm.writeLine("/etc/hosts", "malicious stuff");
>>>>>>> 8c489323
    }

    function testCloseFile() public {
        string memory path = "../testdata/fixtures/File/read.txt";

        assertEq(vm.readLine(path), "hello readable world");
        vm.closeFile(path);
        assertEq(vm.readLine(path), "hello readable world");
    }

    function testRemoveFile() public {
        fsProxy = new FsProxy();

        string memory path = "../testdata/fixtures/File/remove_file.txt";
        string memory data = "hello writable world";

        vm.writeFile(path, data);
        assertEq(vm.readLine(path), data);

        vm.removeFile(path);
        vm.writeLine(path, data);
        assertEq(vm.readLine(path), data);

        vm.removeFile(path);

<<<<<<< HEAD
        cheats.expectRevert(FOUNDRY_WRITE_ERR);
        fsProxy.removeFile("/etc/hosts");
    }

    function testWriteLineFoundrytoml() public {
        fsProxy = new FsProxy();

        string memory root = cheats.projectRoot();
        string memory foundryToml = string.concat(root, "/", "foundry.toml");

        cheats.expectRevert(FOUNDRY_TOML_ACCESS_ERR);
        fsProxy.writeLine(foundryToml, "\nffi = true\n");

        cheats.expectRevert(FOUNDRY_TOML_ACCESS_ERR);
        fsProxy.writeLine("foundry.toml", "\nffi = true\n");

        cheats.expectRevert(FOUNDRY_TOML_ACCESS_ERR);
        fsProxy.writeLine("./foundry.toml", "\nffi = true\n");

        cheats.expectRevert(FOUNDRY_TOML_ACCESS_ERR);
        fsProxy.writeLine("./Foundry.toml", "\nffi = true\n");

        // TODO: This test is not working properly,
        // This writeFile call is not reverting as it should and therefore it's
        // writing to the foundry.toml file
        // cheats.expectRevert(FOUNDRY_TOML_ACCESS_ERR);
        // fsProxy.writeLine("./../foundry.toml", "\nffi = true\n");
    }

    function testWriteFoundrytoml() public {
        fsProxy = new FsProxy();

        string memory root = cheats.projectRoot();
        string memory foundryToml = string.concat(root, "/", "foundry.toml");

        cheats.expectRevert(FOUNDRY_TOML_ACCESS_ERR);
        fsProxy.writeFile(foundryToml, "\nffi = true\n");

        cheats.expectRevert(FOUNDRY_TOML_ACCESS_ERR);
        fsProxy.writeFile("foundry.toml", "\nffi = true\n");

        cheats.expectRevert(FOUNDRY_TOML_ACCESS_ERR);
        fsProxy.writeFile("./foundry.toml", "\nffi = true\n");

        cheats.expectRevert(FOUNDRY_TOML_ACCESS_ERR);
        fsProxy.writeFile("./Foundry.toml", "\nffi = true\n");

        // TODO: This test is not working properly,
        // This writeFile call is not reverting as it should and therefore it's
        // writing to the foundry.toml file
        // cheats.expectRevert(FOUNDRY_TOML_ACCESS_ERR);
        // fsProxy.writeFile("./../foundry.toml", "\nffi = true\n");
=======
        vm.expectRevert(FOUNDRY_WRITE_ERR);
        vm.removeFile("/etc/hosts");
    }

    function testWriteLineFoundrytoml() public {
        string memory root = vm.projectRoot();
        string memory foundryToml = string.concat(root, "/", "foundry.toml");
        vm.expectRevert(FOUNDRY_TOML_ACCESS_ERR);
        vm.writeLine(foundryToml, "\nffi = true\n");

        vm.expectRevert(FOUNDRY_TOML_ACCESS_ERR);
        vm.writeLine("foundry.toml", "\nffi = true\n");

        vm.expectRevert(FOUNDRY_TOML_ACCESS_ERR);
        vm.writeLine("./foundry.toml", "\nffi = true\n");

        vm.expectRevert(FOUNDRY_TOML_ACCESS_ERR);
        vm.writeLine("./Foundry.toml", "\nffi = true\n");

        vm.expectRevert(FOUNDRY_TOML_ACCESS_ERR);
        vm.writeLine("./../foundry.toml", "\nffi = true\n");
    }

    function testWriteFoundrytoml() public {
        string memory root = vm.projectRoot();
        string memory foundryToml = string.concat(root, "/", "foundry.toml");
        vm.expectRevert(FOUNDRY_TOML_ACCESS_ERR);
        vm.writeFile(foundryToml, "\nffi = true\n");

        vm.expectRevert(FOUNDRY_TOML_ACCESS_ERR);
        vm.writeFile("foundry.toml", "\nffi = true\n");

        vm.expectRevert(FOUNDRY_TOML_ACCESS_ERR);
        vm.writeFile("./foundry.toml", "\nffi = true\n");

        vm.expectRevert(FOUNDRY_TOML_ACCESS_ERR);
        vm.writeFile("./Foundry.toml", "\nffi = true\n");

        vm.expectRevert(FOUNDRY_TOML_ACCESS_ERR);
        vm.writeFile("./../foundry.toml", "\nffi = true\n");
>>>>>>> 8c489323
    }

    function testReadDir() public {
        fsProxy = new FsProxy();

        string memory path = "../testdata/fixtures/Dir";

        {
            Vm.DirEntry[] memory entries = vm.readDir(path);
            assertEq(entries.length, 2);
            assertEntry(entries[0], 1, false);
            assertEntry(entries[1], 1, true);

            Vm.DirEntry[] memory entries2 = vm.readDir(path, 1);
            assertEq(entries2.length, 2);
            assertEq(entries[0].path, entries2[0].path);
            assertEq(entries[1].path, entries2[1].path);

            string memory contents = vm.readFile(entries[0].path);
            assertEq(contents, unicode"Wow! 😀\n");
        }

        {
            Vm.DirEntry[] memory entries = vm.readDir(path, 2);
            assertEq(entries.length, 4);
            assertEntry(entries[2], 2, false);
            assertEntry(entries[3], 2, true);
        }

        {
            Vm.DirEntry[] memory entries = vm.readDir(path, 3);
            assertEq(entries.length, 5);
            assertEntry(entries[4], 3, false);
        }

<<<<<<< HEAD
        cheats.expectRevert(FOUNDRY_READ_DIR_ERR);
        fsProxy.readDir("/etc");
=======
        vm.expectRevert(FOUNDRY_READ_DIR_ERR);
        vm.readDir("/etc");
>>>>>>> 8c489323
    }

    function testCreateRemoveDir() public {
        fsProxy = new FsProxy();

        string memory path = "../testdata/fixtures/Dir/remove_dir";
        string memory child = string.concat(path, "/child");

        vm.createDir(path, false);
        assertEq(vm.fsMetadata(path).isDir, true);

<<<<<<< HEAD
        cheats.removeDir(path, false);
        cheats.expectRevert();
        fsProxy.fsMetadata(path);

        // reverts because not recursive
        cheats.expectRevert();
        fsProxy.createDir(child, false);
=======
        vm.removeDir(path, false);
        vm.expectRevert();
        vm.fsMetadata(path);

        // reverts because not recursive
        vm.expectRevert();
        vm.createDir(child, false);
>>>>>>> 8c489323

        vm.createDir(child, true);
        assertEq(vm.fsMetadata(child).isDir, true);

        // deleted both, recursively
<<<<<<< HEAD
        cheats.removeDir(path, true);
        cheats.expectRevert();
        fsProxy.fsMetadata(path);
        cheats.expectRevert();
        fsProxy.fsMetadata(child);
=======
        vm.removeDir(path, true);
        vm.expectRevert();
        vm.fsMetadata(path);
        vm.expectRevert();
        vm.fsMetadata(child);
>>>>>>> 8c489323
    }

    function testFsMetadata() public {
        fsProxy = new FsProxy();

        string memory path = "../testdata/fixtures/File";
        Vm.FsMetadata memory metadata = vm.fsMetadata(path);
        assertEq(metadata.isDir, true);
        assertEq(metadata.isSymlink, false);
        assertEq(metadata.readOnly, false);
        assertGt(metadata.length, 0);
        // These fields aren't available on all platforms, default to zero
        // assertGt(metadata.modified, 0);
        // assertGt(metadata.accessed, 0);
        // assertGt(metadata.created, 0);

        path = "../testdata/fixtures/File/read.txt";
        metadata = vm.fsMetadata(path);
        assertEq(metadata.isDir, false);

        path = "../testdata/fixtures/File/symlink";
<<<<<<< HEAD
        metadata = cheats.fsMetadata(path);
        assertEq(metadata.isSymlink, false);

        cheats.expectRevert();
        fsProxy.fsMetadata("../not-found");

        cheats.expectRevert(FOUNDRY_READ_ERR);
        fsProxy.fsMetadata("/etc/hosts");
=======
        metadata = vm.fsMetadata(path);
        assertEq(metadata.isSymlink, true);

        vm.expectRevert();
        vm.fsMetadata("../not-found");

        vm.expectRevert(FOUNDRY_READ_ERR);
        vm.fsMetadata("/etc/hosts");
>>>>>>> 8c489323
    }

    // not testing file cheatcodes per se
    function testCheatCodeErrorPrefix() public {
        try vm.readFile("/etc/hosts") {
            emit log("Error: reading /etc/hosts should revert");
            fail();
        } catch (bytes memory err) {
            assertEq(err, abi.encodeWithSignature("CheatCodeError", FOUNDRY_READ_ERR));
        }
    }
}<|MERGE_RESOLUTION|>--- conflicted
+++ resolved
@@ -53,12 +53,8 @@
 }
 
 contract FsTest is DSTest {
-<<<<<<< HEAD
-    Cheats constant cheats = Cheats(HEVM_ADDRESS);
     FsProxy public fsProxy;
-=======
     Vm constant vm = Vm(HEVM_ADDRESS);
->>>>>>> 8c489323
     bytes constant FOUNDRY_TOML_ACCESS_ERR = "Access to foundry.toml is not allowed.";
     bytes constant FOUNDRY_READ_ERR = "The path \"/etc/hosts\" is not allowed to be accessed for read operations.";
     bytes constant FOUNDRY_READ_DIR_ERR = "The path \"/etc\" is not allowed to be accessed for read operations.";
@@ -77,20 +73,12 @@
         string memory path = "../testdata/fixtures/File/read.txt";
 
         assertEq(vm.readFile(path), "hello readable world\nthis is the second line!");
-
-<<<<<<< HEAD
-        cheats.expectRevert(FOUNDRY_READ_ERR);
+        
+        vm.expectRevert(FOUNDRY_READ_ERR);
         fsProxy.readFile("/etc/hosts");
 
-        cheats.expectRevert(FOUNDRY_READ_ERR);
+        vm.expectRevert(FOUNDRY_READ_ERR);
         fsProxy.readFileBinary("/etc/hosts");
-=======
-        vm.expectRevert(FOUNDRY_READ_ERR);
-        vm.readFile("/etc/hosts");
-
-        vm.expectRevert(FOUNDRY_READ_ERR);
-        vm.readFileBinary("/etc/hosts");
->>>>>>> 8c489323
     }
 
     function testReadLine() public {
@@ -101,14 +89,9 @@
         assertEq(vm.readLine(path), "hello readable world");
         assertEq(vm.readLine(path), "this is the second line!");
         assertEq(vm.readLine(path), "");
-
-<<<<<<< HEAD
-        cheats.expectRevert(FOUNDRY_READ_ERR);
+        
+        vm.expectRevert(FOUNDRY_READ_ERR);
         fsProxy.readLine("/etc/hosts");
-=======
-        vm.expectRevert(FOUNDRY_READ_ERR);
-        vm.readLine("/etc/hosts");
->>>>>>> 8c489323
     }
 
     function testWriteFile() public {
@@ -121,18 +104,12 @@
         assertEq(vm.readFile(path), data);
 
         vm.removeFile(path);
-
-<<<<<<< HEAD
-        cheats.expectRevert(FOUNDRY_WRITE_ERR);
+        
+        vm.expectRevert(FOUNDRY_WRITE_ERR);
         fsProxy.writeFile("/etc/hosts", "malicious stuff");
-        cheats.expectRevert(FOUNDRY_WRITE_ERR);
+        vm.expectRevert(FOUNDRY_WRITE_ERR);
         fsProxy.writeFileBinary("/etc/hosts", "malicious stuff");
-=======
-        vm.expectRevert(FOUNDRY_WRITE_ERR);
-        vm.writeFile("/etc/hosts", "malicious stuff");
-        vm.expectRevert(FOUNDRY_WRITE_ERR);
-        vm.writeFileBinary("/etc/hosts", "malicious stuff");
->>>>>>> 8c489323
+
     }
 
     function testWriteLine() public {
@@ -150,13 +127,8 @@
 
         vm.removeFile(path);
 
-<<<<<<< HEAD
-        cheats.expectRevert(FOUNDRY_WRITE_ERR);
+        vm.expectRevert(FOUNDRY_WRITE_ERR);
         fsProxy.writeLine("/etc/hosts", "malicious stuff");
-=======
-        vm.expectRevert(FOUNDRY_WRITE_ERR);
-        vm.writeLine("/etc/hosts", "malicious stuff");
->>>>>>> 8c489323
     }
 
     function testCloseFile() public {
@@ -182,8 +154,7 @@
 
         vm.removeFile(path);
 
-<<<<<<< HEAD
-        cheats.expectRevert(FOUNDRY_WRITE_ERR);
+        vm.expectRevert(FOUNDRY_WRITE_ERR);
         fsProxy.removeFile("/etc/hosts");
     }
 
@@ -193,23 +164,17 @@
         string memory root = cheats.projectRoot();
         string memory foundryToml = string.concat(root, "/", "foundry.toml");
 
-        cheats.expectRevert(FOUNDRY_TOML_ACCESS_ERR);
+        vm.expectRevert(FOUNDRY_TOML_ACCESS_ERR);
         fsProxy.writeLine(foundryToml, "\nffi = true\n");
 
-        cheats.expectRevert(FOUNDRY_TOML_ACCESS_ERR);
+        vm.expectRevert(FOUNDRY_TOML_ACCESS_ERR);
         fsProxy.writeLine("foundry.toml", "\nffi = true\n");
 
-        cheats.expectRevert(FOUNDRY_TOML_ACCESS_ERR);
+        vm.expectRevert(FOUNDRY_TOML_ACCESS_ERR);
         fsProxy.writeLine("./foundry.toml", "\nffi = true\n");
 
-        cheats.expectRevert(FOUNDRY_TOML_ACCESS_ERR);
+        vm.expectRevert(FOUNDRY_TOML_ACCESS_ERR);
         fsProxy.writeLine("./Foundry.toml", "\nffi = true\n");
-
-        // TODO: This test is not working properly,
-        // This writeFile call is not reverting as it should and therefore it's
-        // writing to the foundry.toml file
-        // cheats.expectRevert(FOUNDRY_TOML_ACCESS_ERR);
-        // fsProxy.writeLine("./../foundry.toml", "\nffi = true\n");
     }
 
     function testWriteFoundrytoml() public {
@@ -218,65 +183,17 @@
         string memory root = cheats.projectRoot();
         string memory foundryToml = string.concat(root, "/", "foundry.toml");
 
-        cheats.expectRevert(FOUNDRY_TOML_ACCESS_ERR);
+        vm.expectRevert(FOUNDRY_TOML_ACCESS_ERR);
         fsProxy.writeFile(foundryToml, "\nffi = true\n");
 
-        cheats.expectRevert(FOUNDRY_TOML_ACCESS_ERR);
+        vm.expectRevert(FOUNDRY_TOML_ACCESS_ERR);
         fsProxy.writeFile("foundry.toml", "\nffi = true\n");
 
-        cheats.expectRevert(FOUNDRY_TOML_ACCESS_ERR);
+        vm.expectRevert(FOUNDRY_TOML_ACCESS_ERR);
         fsProxy.writeFile("./foundry.toml", "\nffi = true\n");
 
-        cheats.expectRevert(FOUNDRY_TOML_ACCESS_ERR);
+        vm.expectRevert(FOUNDRY_TOML_ACCESS_ERR);
         fsProxy.writeFile("./Foundry.toml", "\nffi = true\n");
-
-        // TODO: This test is not working properly,
-        // This writeFile call is not reverting as it should and therefore it's
-        // writing to the foundry.toml file
-        // cheats.expectRevert(FOUNDRY_TOML_ACCESS_ERR);
-        // fsProxy.writeFile("./../foundry.toml", "\nffi = true\n");
-=======
-        vm.expectRevert(FOUNDRY_WRITE_ERR);
-        vm.removeFile("/etc/hosts");
-    }
-
-    function testWriteLineFoundrytoml() public {
-        string memory root = vm.projectRoot();
-        string memory foundryToml = string.concat(root, "/", "foundry.toml");
-        vm.expectRevert(FOUNDRY_TOML_ACCESS_ERR);
-        vm.writeLine(foundryToml, "\nffi = true\n");
-
-        vm.expectRevert(FOUNDRY_TOML_ACCESS_ERR);
-        vm.writeLine("foundry.toml", "\nffi = true\n");
-
-        vm.expectRevert(FOUNDRY_TOML_ACCESS_ERR);
-        vm.writeLine("./foundry.toml", "\nffi = true\n");
-
-        vm.expectRevert(FOUNDRY_TOML_ACCESS_ERR);
-        vm.writeLine("./Foundry.toml", "\nffi = true\n");
-
-        vm.expectRevert(FOUNDRY_TOML_ACCESS_ERR);
-        vm.writeLine("./../foundry.toml", "\nffi = true\n");
-    }
-
-    function testWriteFoundrytoml() public {
-        string memory root = vm.projectRoot();
-        string memory foundryToml = string.concat(root, "/", "foundry.toml");
-        vm.expectRevert(FOUNDRY_TOML_ACCESS_ERR);
-        vm.writeFile(foundryToml, "\nffi = true\n");
-
-        vm.expectRevert(FOUNDRY_TOML_ACCESS_ERR);
-        vm.writeFile("foundry.toml", "\nffi = true\n");
-
-        vm.expectRevert(FOUNDRY_TOML_ACCESS_ERR);
-        vm.writeFile("./foundry.toml", "\nffi = true\n");
-
-        vm.expectRevert(FOUNDRY_TOML_ACCESS_ERR);
-        vm.writeFile("./Foundry.toml", "\nffi = true\n");
-
-        vm.expectRevert(FOUNDRY_TOML_ACCESS_ERR);
-        vm.writeFile("./../foundry.toml", "\nffi = true\n");
->>>>>>> 8c489323
     }
 
     function testReadDir() public {
@@ -312,13 +229,8 @@
             assertEntry(entries[4], 3, false);
         }
 
-<<<<<<< HEAD
-        cheats.expectRevert(FOUNDRY_READ_DIR_ERR);
+        vm.expectRevert(FOUNDRY_READ_DIR_ERR);
         fsProxy.readDir("/etc");
-=======
-        vm.expectRevert(FOUNDRY_READ_DIR_ERR);
-        vm.readDir("/etc");
->>>>>>> 8c489323
     }
 
     function testCreateRemoveDir() public {
@@ -330,41 +242,23 @@
         vm.createDir(path, false);
         assertEq(vm.fsMetadata(path).isDir, true);
 
-<<<<<<< HEAD
-        cheats.removeDir(path, false);
-        cheats.expectRevert();
+        vm.removeDir(path, false);
+        vm.expectRevert();
         fsProxy.fsMetadata(path);
 
         // reverts because not recursive
-        cheats.expectRevert();
+        vm.expectRevert();
         fsProxy.createDir(child, false);
-=======
-        vm.removeDir(path, false);
-        vm.expectRevert();
-        vm.fsMetadata(path);
-
-        // reverts because not recursive
-        vm.expectRevert();
-        vm.createDir(child, false);
->>>>>>> 8c489323
 
         vm.createDir(child, true);
         assertEq(vm.fsMetadata(child).isDir, true);
 
         // deleted both, recursively
-<<<<<<< HEAD
-        cheats.removeDir(path, true);
-        cheats.expectRevert();
+        vm.removeDir(path, true);
+        vm.expectRevert();
         fsProxy.fsMetadata(path);
-        cheats.expectRevert();
+        vm.expectRevert();
         fsProxy.fsMetadata(child);
-=======
-        vm.removeDir(path, true);
-        vm.expectRevert();
-        vm.fsMetadata(path);
-        vm.expectRevert();
-        vm.fsMetadata(child);
->>>>>>> 8c489323
     }
 
     function testFsMetadata() public {
@@ -386,25 +280,14 @@
         assertEq(metadata.isDir, false);
 
         path = "../testdata/fixtures/File/symlink";
-<<<<<<< HEAD
         metadata = cheats.fsMetadata(path);
         assertEq(metadata.isSymlink, false);
 
-        cheats.expectRevert();
+        vm.expectRevert();
         fsProxy.fsMetadata("../not-found");
 
-        cheats.expectRevert(FOUNDRY_READ_ERR);
+        vm.expectRevert(FOUNDRY_READ_ERR);
         fsProxy.fsMetadata("/etc/hosts");
-=======
-        metadata = vm.fsMetadata(path);
-        assertEq(metadata.isSymlink, true);
-
-        vm.expectRevert();
-        vm.fsMetadata("../not-found");
-
-        vm.expectRevert(FOUNDRY_READ_ERR);
-        vm.fsMetadata("/etc/hosts");
->>>>>>> 8c489323
     }
 
     // not testing file cheatcodes per se
