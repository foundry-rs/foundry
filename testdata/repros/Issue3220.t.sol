// SPDX-License-Identifier: Unlicense
pragma solidity 0.8.18;

import "ds-test/test.sol";
import "../cheats/Vm.sol";

// https://github.com/foundry-rs/foundry/issues/3220
contract Issue3220Test is DSTest {
<<<<<<< HEAD
    Cheats constant vm = Cheats(HEVM_ADDRESS);
    IssueRepro repro;

=======
    Vm constant vm = Vm(HEVM_ADDRESS);
>>>>>>> 8c489323
    uint256 fork1;
    uint256 fork2;
    uint256 counter;

    function setUp() public {
        fork1 = vm.createFork("rpcAlias", 7475589);
        vm.selectFork(fork1);
        fork2 = vm.createFork("rpcAlias", 12880747);
    }

    function testForkRevert() public {
        vm.selectFork(fork2);

        repro = new IssueRepro();

        vm.selectFork(fork1);

        // do a bunch of work to increase the revm checkpoint counter
        for (uint256 i = 0; i < 10; i++) {
            mockCount();
        }

        vm.selectFork(fork2);

        vm.expectRevert("This fails");
        repro.doRevert();
    }

    function mockCount() public {
        counter += 1;
    }
}

contract IssueRepro {
    function doRevert() external {
        revert("This fails");
    }
}<|MERGE_RESOLUTION|>--- conflicted
+++ resolved
@@ -6,13 +6,9 @@
 
 // https://github.com/foundry-rs/foundry/issues/3220
 contract Issue3220Test is DSTest {
-<<<<<<< HEAD
-    Cheats constant vm = Cheats(HEVM_ADDRESS);
+    Vm constant vm = vm(HEVM_ADDRESS);
     IssueRepro repro;
 
-=======
-    Vm constant vm = Vm(HEVM_ADDRESS);
->>>>>>> 8c489323
     uint256 fork1;
     uint256 fork2;
     uint256 counter;
