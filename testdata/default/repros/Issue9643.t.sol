--- conflicted
+++ resolved
@@ -27,8 +27,12 @@
             let result := delegatecall(gas(), addr, 0, calldatasize(), 0, 0)
             returndatacopy(0, 0, returndatasize())
             switch result
-            case 0 { revert(0, returndatasize()) }
-            default { return(0, returndatasize()) }
+            case 0 {
+                revert(0, returndatasize())
+            }
+            default {
+                return(0, returndatasize())
+            }
         }
     }
 }
@@ -42,11 +46,7 @@
         proxied.setCounter(42);
         string memory rawDiff = vm.getStateDiffJson();
         assertEq(
-<<<<<<< HEAD
-            "{\"0x2e234dae75c793f67a35089c9d99245e1c58470b\":{\"label\":null,\"contract\":\"default/repros/Issue9643.t.sol:DelegateProxy\",\"balanceDiff\":null,\"stateDiff\":{\"0x0000000000000000000000000000000000000000000000000000000000000000\":{\"previousValue\":\"0x0000000000000000000000000000000000000000000000000000000000000000\",\"newValue\":\"0x000000000000000000000000000000000000000000000000000000000000002a\"}}}}",
-=======
-            "{\"0x2e234dae75c793f67a35089c9d99245e1c58470b\":{\"label\":null,\"balanceDiff\":null,\"nonceDiff\":{\"previousValue\":0,\"newValue\":1},\"stateDiff\":{\"0x0000000000000000000000000000000000000000000000000000000000000000\":{\"previousValue\":\"0x0000000000000000000000000000000000000000000000000000000000000000\",\"newValue\":\"0x000000000000000000000000000000000000000000000000000000000000002a\"}}},\"0x5615deb798bb3e4dfa0139dfa1b3d433cc23b72f\":{\"label\":null,\"balanceDiff\":null,\"nonceDiff\":{\"previousValue\":0,\"newValue\":1},\"stateDiff\":{}}}",
->>>>>>> 19d0d2b7
+            '{"0x2e234dae75c793f67a35089c9d99245e1c58470b":{"label":null,"contract":"default/repros/Issue9643.t.sol:DelegateProxy","balanceDiff":null,"nonceDiff":{"previousValue":0,"newValue":1},"stateDiff":{"0x0000000000000000000000000000000000000000000000000000000000000000":{"previousValue":"0x0000000000000000000000000000000000000000000000000000000000000000","newValue":"0x000000000000000000000000000000000000000000000000000000000000002a"}}},"0x5615deb798bb3e4dfa0139dfa1b3d433cc23b72f":{"label":null,"balanceDiff":null,"nonceDiff":{"previousValue":0,"newValue":1},"stateDiff":{}}}',
             rawDiff
         );
     }
