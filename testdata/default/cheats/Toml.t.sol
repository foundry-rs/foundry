// SPDX-License-Identifier: MIT OR Apache-2.0
pragma solidity ^0.8.18;

import "ds-test/test.sol";
import "cheats/Vm.sol";
import "../logs/console.sol";

library TomlStructs {
    address constant HEVM_ADDRESS = address(bytes20(uint160(uint256(keccak256("hevm cheat code")))));
    Vm constant vm = Vm(HEVM_ADDRESS);

    // forge eip712 testdata/default/cheats/Toml.t.sol -R 'cheats=testdata/cheats' -R 'ds-test=testdata/lib/ds-test/src' | grep ^FlatToml
    string constant schema_FlatToml =
        "FlatToml(uint256 a,int24[][] arr,string str,bytes b,address addr,bytes32 fixedBytes)";

    // forge eip712 testdata/default/cheats/Toml.t.sol -R 'cheats=testdata/cheats' -R 'ds-test=testdata/lib/ds-test/src' | grep ^NestedToml
    string constant schema_NestedToml =
        "NestedToml(FlatToml[] members,AnotherFlatToml inner,string name)AnotherFlatToml(bytes4 fixedBytes)FlatToml(uint256 a,int24[][] arr,string str,bytes b,address addr,bytes32 fixedBytes)";

    function deserializeFlatToml(string memory toml) internal pure returns (ParseTomlTest.FlatToml memory) {
        return abi.decode(vm.parseTomlType(toml, schema_FlatToml), (ParseTomlTest.FlatToml));
    }

    function deserializeFlatToml(string memory toml, string memory path)
        internal
        pure
        returns (ParseTomlTest.FlatToml memory)
    {
        return abi.decode(vm.parseTomlType(toml, path, schema_FlatToml), (ParseTomlTest.FlatToml));
    }

    function deserializeFlatTomlArray(string memory toml, string memory path)
        internal
        pure
        returns (ParseTomlTest.FlatToml[] memory)
    {
        return abi.decode(vm.parseTomlTypeArray(toml, path, schema_FlatToml), (ParseTomlTest.FlatToml[]));
    }

    function deserializeNestedToml(string memory toml) internal pure returns (ParseTomlTest.NestedToml memory) {
        return abi.decode(vm.parseTomlType(toml, schema_NestedToml), (ParseTomlTest.NestedToml));
    }

    function deserializeNestedToml(string memory toml, string memory path)
        internal
        pure
        returns (ParseTomlTest.NestedToml memory)
    {
        return abi.decode(vm.parseTomlType(toml, path, schema_NestedToml), (ParseTomlTest.NestedToml));
    }

    function deserializeNestedTomlArray(string memory toml, string memory path)
        internal
        pure
        returns (ParseTomlTest.NestedToml[] memory)
    {
        return abi.decode(vm.parseTomlType(toml, path, schema_NestedToml), (ParseTomlTest.NestedToml[]));
    }
}

contract ParseTomlTest is DSTest {
    using TomlStructs for *;

    struct FlatToml {
        uint256 a;
        int24[][] arr;
        string str;
        bytes b;
        address addr;
        bytes32 fixedBytes;
    }

    struct AnotherFlatToml {
        bytes4 fixedBytes;
    }

    struct NestedToml {
        FlatToml[] members;
        AnotherFlatToml inner;
        string name;
    }

    Vm constant vm = Vm(HEVM_ADDRESS);
    string toml;

    function setUp() public {
        string memory path = "fixtures/Toml/test.toml";
        toml = vm.readFile(path);
    }

    function test_basicString() public {
        bytes memory data = vm.parseToml(toml, ".basicString");
        string memory decodedData = abi.decode(data, (string));
        assertEq("hai", decodedData);
    }

    function test_nullString() public {
        bytes memory data = vm.parseToml(toml, ".nullString");
        string memory decodedData = abi.decode(data, (string));
        assertEq("", decodedData);
    }

    function test_stringMultiline() public {
        bytes memory data = vm.parseToml(toml, ".multilineString");
        string memory decodedData = abi.decode(data, (string));
        assertEq("hai\nthere\n", decodedData);
    }

    function test_stringArray() public {
        bytes memory data = vm.parseToml(toml, ".stringArray");
        string[] memory decodedData = abi.decode(data, (string[]));
        assertEq("hai", decodedData[0]);
        assertEq("there", decodedData[1]);
    }

    function test_address() public {
        bytes memory data = vm.parseToml(toml, ".address");
        address decodedData = abi.decode(data, (address));
        assertEq(0xf39Fd6e51aad88F6F4ce6aB8827279cffFb92266, decodedData);
    }

    function test_addressArray() public {
        bytes memory data = vm.parseToml(toml, ".addressArray");
        address[] memory decodedData = abi.decode(data, (address[]));
        assertEq(0xf39Fd6e51aad88F6F4ce6aB8827279cffFb92266, decodedData[0]);
        assertEq(0x7109709ECfa91a80626fF3989D68f67F5b1DD12D, decodedData[1]);
    }

    function test_H160ButNotaddress() public {
        string memory data = abi.decode(vm.parseToml(toml, ".H160NotAddress"), (string));
        assertEq("0000000000000000000000000000000000001337", data);
    }

    function test_bool() public {
        bytes memory data = vm.parseToml(toml, ".boolTrue");
        bool decodedData = abi.decode(data, (bool));
        assertTrue(decodedData);

        data = vm.parseToml(toml, ".boolFalse");
        decodedData = abi.decode(data, (bool));
        assertTrue(!decodedData);
    }

    function test_boolArray() public {
        bytes memory data = vm.parseToml(toml, ".boolArray");
        bool[] memory decodedData = abi.decode(data, (bool[]));
        assertTrue(decodedData[0]);
        assertTrue(!decodedData[1]);
    }

    function test_dateTime() public {
        bytes memory data = vm.parseToml(toml, ".datetime");
        string memory decodedData = abi.decode(data, (string));
        assertEq(decodedData, "2021-08-10T14:48:00Z");
    }

    function test_dateTimeArray() public {
        bytes memory data = vm.parseToml(toml, ".datetimeArray");
        string[] memory decodedData = abi.decode(data, (string[]));
        assertEq(decodedData[0], "2021-08-10T14:48:00Z");
        assertEq(decodedData[1], "2021-08-10T14:48:00Z");
    }

    function test_uintArray() public {
        bytes memory data = vm.parseToml(toml, ".uintArray");
        uint256[] memory decodedData = abi.decode(data, (uint256[]));
        assertEq(42, decodedData[0]);
        assertEq(43, decodedData[1]);
    }

    // Object keys are sorted alphabetically, regardless of input.
    struct Whole {
        string str;
        string[] strArray;
        uint256[] uintArray;
    }

    function test_wholeToml() public {
        // we need to make the path relative to the crate that's running tests for it (forge crate)
        string memory path = "fixtures/Toml/whole_toml.toml";
        console.log(path);
        toml = vm.readFile(path);
        bytes memory data = vm.parseToml(toml);
        Whole memory whole = abi.decode(data, (Whole));
        assertEq(whole.str, "hai");
        assertEq(whole.strArray[0], "hai");
        assertEq(whole.strArray[1], "there");
        assertEq(whole.uintArray[0], 42);
        assertEq(whole.uintArray[1], 43);
    }

    function test_coercionRevert() public {
        vm._expectCheatcodeRevert("expected uint256, found JSON object");
        vm.parseTomlUint(toml, ".nestedObject");
    }

    function test_coercionUint() public {
        uint256 number = vm.parseTomlUint(toml, ".uintNumber");
        assertEq(number, 9223372036854775807); // TOML is limited to 64-bit integers
        number = vm.parseTomlUint(toml, ".uintString");
        assertEq(number, 115792089237316195423570985008687907853269984665640564039457584007913129639935);
        number = vm.parseTomlUint(toml, ".uintHex");
        assertEq(number, 1231232);
        uint256[] memory numbers = vm.parseTomlUintArray(toml, ".uintArray");
        assertEq(numbers[0], 42);
        assertEq(numbers[1], 43);
        numbers = vm.parseTomlUintArray(toml, ".uintStringArray");
        assertEq(numbers[0], 1231232);
        assertEq(numbers[1], 1231232);
        assertEq(numbers[2], 1231232);
    }

    function test_coercionInt() public {
        int256 number = vm.parseTomlInt(toml, ".intNumber");
        assertEq(number, -12);
        number = vm.parseTomlInt(toml, ".intString");
        assertEq(number, -12);
        number = vm.parseTomlInt(toml, ".intHex");
        assertEq(number, -12);
    }

    function test_coercionBool() public {
        bool boolean = vm.parseTomlBool(toml, ".boolTrue");
        assertTrue(boolean);
        bool boolFalse = vm.parseTomlBool(toml, ".boolFalse");
        assertTrue(!boolFalse);
        boolean = vm.parseTomlBool(toml, ".boolString");
        assertEq(boolean, true);
        bool[] memory booleans = vm.parseTomlBoolArray(toml, ".boolArray");
        assertTrue(booleans[0]);
        assertTrue(!booleans[1]);
        booleans = vm.parseTomlBoolArray(toml, ".boolStringArray");
        assertTrue(booleans[0]);
        assertTrue(!booleans[1]);
    }

    function test_coercionBytes() public {
        bytes memory bytes_ = vm.parseTomlBytes(toml, ".bytesString");
        assertEq(bytes_, hex"01");

        bytes[] memory bytesArray = vm.parseTomlBytesArray(toml, ".bytesStringArray");
        assertEq(bytesArray[0], hex"01");
        assertEq(bytesArray[1], hex"02");
    }

    struct NestedStruct {
        uint256 number;
        string str;
    }

    function test_nestedObject() public {
        bytes memory data = vm.parseToml(toml, ".nestedObject");
        NestedStruct memory nested = abi.decode(data, (NestedStruct));
        assertEq(nested.number, 9223372036854775807); // TOML is limited to 64-bit integers
        assertEq(nested.str, "NEST");
    }

    function test_advancedTomlPath() public {
        bytes memory data = vm.parseToml(toml, ".advancedTomlPath[*].id");
        uint256[] memory numbers = abi.decode(data, (uint256[]));
        assertEq(numbers[0], 1);
        assertEq(numbers[1], 2);
    }

    function test_canonicalizePath() public {
        bytes memory data = vm.parseToml(toml, "$.basicString");
        string memory decodedData = abi.decode(data, (string));
        assertEq("hai", decodedData);
    }

    function test_nonExistentKey() public {
        bytes memory data = vm.parseToml(toml, ".thisKeyDoesNotExist");
        assertEq(0, data.length);
    }

    function test_parseTomlKeys() public {
        string memory tomlString =
            "some_key_to_value = \"some_value\"\n some_key_to_array = [1, 2, 3]\n [some_key_to_object]\n key1 = \"value1\"\n key2 = 2";

        string[] memory keys = vm.parseTomlKeys(tomlString, "$");
        string[] memory expected = new string[](3);
        expected[0] = "some_key_to_value";
        expected[1] = "some_key_to_array";
        expected[2] = "some_key_to_object";
        assertEq(abi.encode(keys), abi.encode(expected));

        keys = vm.parseTomlKeys(tomlString, ".some_key_to_object");
        expected = new string[](2);
        expected[0] = "key1";
        expected[1] = "key2";
        assertEq(abi.encode(keys), abi.encode(expected));

        vm._expectCheatcodeRevert("JSON value at \".some_key_to_array\" is not an object");
        vm.parseTomlKeys(tomlString, ".some_key_to_array");

        vm._expectCheatcodeRevert("JSON value at \".some_key_to_value\" is not an object");
        vm.parseTomlKeys(tomlString, ".some_key_to_value");

        vm._expectCheatcodeRevert("key \".*\" must return exactly one JSON object");
        vm.parseTomlKeys(tomlString, ".*");
    }

    // forge eip712 testdata/default/cheats/Toml.t.sol -R 'cheats=testdata/cheats' -R 'ds-test=testdata/lib/ds-test/src' | grep ^FlatToml
    string constant schema_FlatToml =
        "FlatToml(uint256 a,int24[][] arr,string str,bytes b,address addr,bytes32 fixedBytes)";

    // forge eip712 testdata/default/cheats/Toml.t.sol -R 'cheats=testdata/cheats' -R 'ds-test=testdata/lib/ds-test/src' | grep ^NestedToml
    string constant schema_NestedToml =
        "NestedToml(FlatToml[] members,AnotherFlatToml inner,string name)AnotherFlatToml(bytes4 fixedBytes)FlatToml(uint256 a,int24[][] arr,string str,bytes b,address addr,bytes32 fixedBytes)";

    function test_parseTomlType() public {
        string memory readToml = vm.readFile("fixtures/Toml/nested_toml_struct.toml");
        NestedToml memory data = readToml.deserializeNestedToml();
        assertEq(data.members.length, 2);

        FlatToml memory expected = FlatToml({
            a: 200,
            arr: new int24[][](0),
            str: "some other string",
            b: hex"0000000000000000000000000000000000000000",
            addr: 0x167D91deaEEE3021161502873d3bcc6291081648,
            fixedBytes: 0xed1c7beb1f00feaaaec5636950d6edb25a8d4fedc8deb2711287b64c4d27719d
        });

        assertEq(keccak256(abi.encode(data.members[1])), keccak256(abi.encode(expected)));
        assertEq(bytes32(data.inner.fixedBytes), bytes32(bytes4(0x12345678)));

        FlatToml[] memory members = TomlStructs.deserializeFlatTomlArray(readToml, ".members");

        assertEq(keccak256(abi.encode(members)), keccak256(abi.encode(data.members)));
    }
}

contract WriteTomlTest is DSTest {
    Vm constant vm = Vm(HEVM_ADDRESS);

    string json1;
    string json2;

    function setUp() public {
        json1 = "example";
        json2 = "example2";
    }

    struct simpleStruct {
        uint256 a;
        string b;
    }

    struct nestedStruct {
        uint256 a;
        string b;
        simpleStruct c;
    }

    function test_serializeNestedStructToml() public {
        string memory json3 = "json3";
        string memory path = "fixtures/Toml/write_complex_test.toml";
        vm.serializeUint(json3, "a", uint256(123));
        string memory semiFinal = vm.serializeString(json3, "b", "test");
        string memory finalJson = vm.serializeString(json3, "c", semiFinal);
        console.log(finalJson);
        vm.writeToml(finalJson, path);
        string memory toml = vm.readFile(path);
        bytes memory data = vm.parseToml(toml);
        nestedStruct memory decodedData = abi.decode(data, (nestedStruct));
        console.log(decodedData.a);
        assertEq(decodedData.a, 123);
    }

    function test_retrieveEntireToml() public {
        string memory path = "fixtures/Toml/write_complex_test.toml";
        string memory toml = vm.readFile(path);
        bytes memory data = vm.parseToml(toml, ".");
        nestedStruct memory decodedData = abi.decode(data, (nestedStruct));
        console.log(decodedData.a);
        assertEq(decodedData.a, 123);
    }

    function test_checkKeyExists() public {
        string memory path = "fixtures/Toml/write_complex_test.toml";
        string memory toml = vm.readFile(path);
        bool exists = vm.keyExistsToml(toml, ".a");
        assertTrue(exists);
    }

    function test_checkKeyDoesNotExist() public {
        string memory path = "fixtures/Toml/write_complex_test.toml";
        string memory toml = vm.readFile(path);
        bool exists = vm.keyExistsToml(toml, ".d");
        assertTrue(!exists);
    }

    function test_writeToml() public {
        string memory json3 = "json3";
        string memory path = "fixtures/Toml/write_test.toml";
        vm.serializeUint(json3, "a", uint256(123));
        string memory finalJson = vm.serializeString(json3, "b", "test");
        vm.writeToml(finalJson, path);

        string memory toml = vm.readFile(path);
        bytes memory data = vm.parseToml(toml);
        simpleStruct memory decodedData = abi.decode(data, (simpleStruct));
        assertEq(decodedData.a, 123);
        assertEq(decodedData.b, "test");

        // write json3 to key b
        vm.writeToml(finalJson, path, ".b");
        // read again
        toml = vm.readFile(path);
        data = vm.parseToml(toml, ".b");
        decodedData = abi.decode(data, (simpleStruct));
        assertEq(decodedData.a, 123);
        assertEq(decodedData.b, "test");

        // replace a single value to key b
        address ex = address(0xBEEF);
        vm.writeToml(vm.toString(ex), path, ".b");
        toml = vm.readFile(path);
        data = vm.parseToml(toml, ".b");
        address decodedAddress = abi.decode(data, (address));
        assertEq(decodedAddress, ex);
    }

    function test_writeToml_createKeys() public {
        string memory path = "fixtures/Toml/write_test.toml";
<<<<<<< HEAD
=======
        string memory toml = vm.readFile(path);
>>>>>>> f3654e42

        bool exists = vm.keyExistsToml(toml, ".parent");
        assertTrue(!exists);
        exists = vm.keyExistsToml(toml, ".parent.child");
        assertTrue(!exists);
        exists = vm.keyExistsToml(toml, ".parent.child.value");
        assertTrue(!exists);

        // Write to nested path, creating intermediate keys
        vm.writeToml(vm.toString(uint256(42)), path, ".parent.child.value");

        // Verify the value was written and intermediate keys were created
<<<<<<< HEAD
        string memory toml = vm.readFile(path);
=======
        toml = vm.readFile(path);
>>>>>>> f3654e42
        uint256 value = abi.decode(vm.parseToml(toml, ".parent.child.value"), (uint256));
        assertEq(value, 42);

        // Clean up the test file by removing the parent key we added
        vm.removeFile(path);
        vm.writeToml("{\"a\": 123, \"b\": \"0x000000000000000000000000000000000000bEEF\"}", path);
    }
}<|MERGE_RESOLUTION|>--- conflicted
+++ resolved
@@ -424,10 +424,7 @@
 
     function test_writeToml_createKeys() public {
         string memory path = "fixtures/Toml/write_test.toml";
-<<<<<<< HEAD
-=======
-        string memory toml = vm.readFile(path);
->>>>>>> f3654e42
+        string memory toml = vm.readFile(path);
 
         bool exists = vm.keyExistsToml(toml, ".parent");
         assertTrue(!exists);
@@ -440,11 +437,7 @@
         vm.writeToml(vm.toString(uint256(42)), path, ".parent.child.value");
 
         // Verify the value was written and intermediate keys were created
-<<<<<<< HEAD
-        string memory toml = vm.readFile(path);
-=======
         toml = vm.readFile(path);
->>>>>>> f3654e42
         uint256 value = abi.decode(vm.parseToml(toml, ".parent.child.value"), (uint256));
         assertEq(value, 42);
 
