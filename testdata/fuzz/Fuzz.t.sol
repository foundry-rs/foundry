// SPDX-License-Identifier: Unlicense
pragma solidity >=0.8.0;

import "forge-std/Test.sol";

<<<<<<< HEAD
contract FuzzTest is Test {
  constructor() {
    emit log("constructor");
  }
=======
interface Cheats {
    function toString(bytes32) external returns (string memory);
}

contract FuzzTest is DSTest {
    constructor() {
        emit log("constructor");
    }

    function setUp() public {
        emit log("setUp");
    }
>>>>>>> b02dcd26

    function testFailFuzz(uint8 x) public {
        emit log("testFailFuzz");
        require(x == 5, "should revert");
    }

    function testSuccessfulFuzz(uint128 a, uint128 b) public {
        emit log("testSuccessfulFuzz");
        assertEq(uint256(a) + uint256(b), uint256(a) + uint256(b));
    }

    function testToStringFuzz(bytes32 data) public {
        Cheats cheats = Cheats(HEVM_ADDRESS);
        cheats.toString(data);
    }
}<|MERGE_RESOLUTION|>--- conflicted
+++ resolved
@@ -3,38 +3,27 @@
 
 import "forge-std/Test.sol";
 
-<<<<<<< HEAD
 contract FuzzTest is Test {
   constructor() {
     emit log("constructor");
   }
-=======
-interface Cheats {
-    function toString(bytes32) external returns (string memory);
-}
 
-contract FuzzTest is DSTest {
-    constructor() {
-        emit log("constructor");
-    }
+  function setUp() public {
+    emit log("setUp");
+  }
 
-    function setUp() public {
-        emit log("setUp");
-    }
->>>>>>> b02dcd26
+  function testFailFuzz(uint8 x) public {
+    emit log("testFailFuzz");
+    require(x == 5, "should revert");
+  }
 
-    function testFailFuzz(uint8 x) public {
-        emit log("testFailFuzz");
-        require(x == 5, "should revert");
-    }
+  function testSuccessfulFuzz(uint128 a, uint128 b) public {
+    emit log("testSuccessfulFuzz");
+    assertEq(uint256(a) + uint256(b), uint256(a) + uint256(b));
+  }
 
-    function testSuccessfulFuzz(uint128 a, uint128 b) public {
-        emit log("testSuccessfulFuzz");
-        assertEq(uint256(a) + uint256(b), uint256(a) + uint256(b));
-    }
-
-    function testToStringFuzz(bytes32 data) public {
-        Cheats cheats = Cheats(HEVM_ADDRESS);
-        cheats.toString(data);
-    }
+  function testToStringFuzz(bytes32 data) public {
+    Cheats cheats = Cheats(HEVM_ADDRESS);
+    cheats.toString(data);
+  }
 }