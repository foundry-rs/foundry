--- conflicted
+++ resolved
@@ -1,10 +1,6 @@
 # 📊 Foundry Benchmark Results
 
-<<<<<<< HEAD
-**Generated at**: 2025-07-18 09:47:02 UTC
-=======
 **Generated at**: 2025-07-17 14:25:08 UTC
->>>>>>> cb8f3bf2
 
 ## Forge Test
 
@@ -12,36 +8,23 @@
 
 1. [ithacaxyz/account](https://github.com/ithacaxyz/account)
 2. [Vectorized/solady](https://github.com/Vectorized/solady)
+
 ### Foundry Versions
 
 - **stable**: forge Version: 1.2.3-stable (a813a2c 2025-06-08)
-<<<<<<< HEAD
-- **nightly**: forge Version: 1.3.0-nightly (5eb910c 2025-07-18)
-
-| Repository | stable | nightly |
-|------------|----------|----------|
-| ithacaxyz-account | 5.84 s | 6.44 s |
-| solady | 6.90 s | 6.98 s |
-=======
 - **nightly**: forge Version: 1.3.0-nightly (0af4341 2025-07-17)
 
-| Repository | stable | nightly |
-|------------|----------|----------|
-| ithacaxyz-account | 5.12 s | 5.15 s |
-| solady | 2.99 s | 2.87 s |
->>>>>>> cb8f3bf2
+| Repository        | stable | nightly |
+| ----------------- | ------ | ------- |
+| ithacaxyz-account | 5.12 s | 5.15 s  |
+| solady            | 2.99 s | 2.87 s  |
 
 ## Forge Fuzz Test
 
-| Repository | stable | nightly |
-|------------|----------|----------|
-<<<<<<< HEAD
-| ithacaxyz-account | 6.13 s | 6.58 s |
-| solady | 7.72 s | 7.27 s |
-=======
-| ithacaxyz-account | 5.45 s | 5.20 s |
-| solady | 3.08 s | 3.00 s |
->>>>>>> cb8f3bf2
+| Repository        | stable | nightly |
+| ----------------- | ------ | ------- |
+| ithacaxyz-account | 5.45 s | 5.20 s  |
+| solady            | 3.08 s | 3.00 s  |
 
 ## Forge Build
 
@@ -49,77 +32,42 @@
 
 1. [ithacaxyz/account](https://github.com/ithacaxyz/account)
 2. [Vectorized/solady](https://github.com/Vectorized/solady)
+
 ### Foundry Versions
 
 - **stable**: forge Version: 1.2.3-stable (a813a2c 2025-06-08)
-<<<<<<< HEAD
-- **nightly**: forge Version: 1.3.0-nightly (5eb910c 2025-07-18)
-=======
 - **nightly**: forge Version: 1.3.0-nightly (0af4341 2025-07-17)
->>>>>>> cb8f3bf2
 
 ### No Cache
 
-| Repository | stable | nightly |
-|------------|----------|----------|
-<<<<<<< HEAD
-| ithacaxyz-account | 2.59 s | 2.82 s |
-| solady | 4.03 s | 4.06 s |
-=======
-| ithacaxyz-account | 2.58 s | 2.83 s |
-| solady | 3.88 s | 3.98 s |
->>>>>>> cb8f3bf2
+| Repository        | stable | nightly |
+| ----------------- | ------ | ------- |
+| ithacaxyz-account | 2.58 s | 2.83 s  |
+| solady            | 3.88 s | 3.98 s  |
 
 ### With Cache
 
-| Repository | stable | nightly |
-|------------|----------|----------|
-<<<<<<< HEAD
-| ithacaxyz-account | 2.59 s | 2.83 s |
-| solady | 4.10 s | 3.99 s |
-=======
+| Repository        | stable  | nightly |
+| ----------------- | ------- | ------- |
 | ithacaxyz-account | 0.210 s | 0.443 s |
-| solady | 0.093 s | 0.195 s |
->>>>>>> cb8f3bf2
+| solady            | 0.093 s | 0.195 s |
 
 ## Forge Coverage
 
 ### Repositories Tested
 
 1. [ithacaxyz/account](https://github.com/ithacaxyz/account)
+
 ### Foundry Versions
 
 - **stable**: forge Version: 1.2.3-stable (a813a2c 2025-06-08)
-<<<<<<< HEAD
-- **nightly**: forge Version: 1.3.0-nightly (5eb910c 2025-07-18)
-
-| Repository | stable | nightly |
-|------------|----------|----------|
-| ithacaxyz-account | 20.54 s | 21.97 s |
-
-## Forge Test (Isolated)
-
-### Repositories Tested
-
-1. [Vectorized/solady](https://github.com/Vectorized/solady)
-### Foundry Versions
-
-- **stable**: forge Version: 1.2.3-stable (a813a2c 2025-06-08)
-- **nightly**: forge Version: 1.3.0-nightly (5eb910c 2025-07-18)
-
-| Repository | stable | nightly |
-|------------|----------|----------|
-| solady | 3.24 s | 3.03 s |
-=======
 - **nightly**: forge Version: 1.3.0-nightly (0af4341 2025-07-17)
 
-| Repository | stable | nightly |
-|------------|----------|----------|
+| Repository        | stable  | nightly |
+| ----------------- | ------- | ------- |
 | ithacaxyz-account | 22.03 s | 21.98 s |
->>>>>>> cb8f3bf2
 
 ## System Information
-
 
 - **OS**: linux
 - **CPU**: 8
